--- conflicted
+++ resolved
@@ -140,117 +140,6 @@
   ${CLANGD_ATOMIC_LIB}
   )
 
-<<<<<<< HEAD
-
-add_clang_library(cconvClangDaemon
-  AST.cpp
-  CConvertCommands.cpp
-  CConvertDiagnostics.cpp
-  Cancellation.cpp
-  ClangdLSPServer.cpp
-  ClangdServer.cpp
-  ClangdUnit.cpp
-  CodeComplete.cpp
-  CodeCompletionStrings.cpp
-  Compiler.cpp
-  Context.cpp
-  Diagnostics.cpp
-  DraftStore.cpp
-  ExpectedTypes.cpp
-  FindSymbols.cpp
-  FileDistance.cpp
-  Format.cpp
-  FS.cpp
-  FSProvider.cpp
-  FormattedString.cpp
-  FuzzyMatch.cpp
-  GlobalCompilationDatabase.cpp
-  Headers.cpp
-  IncludeFixer.cpp
-  JSONTransport.cpp
-  Logger.cpp
-  Protocol.cpp
-  Quality.cpp
-  RIFF.cpp
-  Selection.cpp
-  SemanticHighlighting.cpp
-  SourceCode.cpp
-  QueryDriverDatabase.cpp
-  Threading.cpp
-  Trace.cpp
-  TUScheduler.cpp
-  URI.cpp
-  XRefs.cpp
-
-  index/Background.cpp
-  index/BackgroundIndexStorage.cpp
-  index/BackgroundQueue.cpp
-  index/BackgroundRebuild.cpp
-  index/CanonicalIncludes.cpp
-  index/FileIndex.cpp
-  index/Index.cpp
-  index/IndexAction.cpp
-  index/MemIndex.cpp
-  index/Merge.cpp
-  index/Ref.cpp
-  index/Relation.cpp
-  index/Serialization.cpp
-  index/Symbol.cpp
-  index/SymbolCollector.cpp
-  index/SymbolID.cpp
-  index/SymbolLocation.cpp
-  index/SymbolOrigin.cpp
-  index/YAMLSerialization.cpp
-
-  index/dex/Dex.cpp
-  index/dex/Iterator.cpp
-  index/dex/PostingList.cpp
-  index/dex/Trigram.cpp
-
-  refactor/Rename.cpp
-  refactor/Tweak.cpp
-
-  LINK_LIBS
-  CConv
-  clangAST
-  clangASTMatchers
-  clangBasic
-  clangDriver
-  clangFormat
-  clangFrontend
-  clangIndex
-  clangLex
-  clangSema
-  clangSerialization
-  clangTidy
-  clangTidyAndroidModule
-  clangTidyAbseilModule
-  clangTidyBoostModule
-  clangTidyBugproneModule
-  clangTidyCERTModule
-  clangTidyCppCoreGuidelinesModule
-  clangTidyFuchsiaModule
-  clangTidyGoogleModule
-  clangTidyHICPPModule
-  clangTidyLLVMModule
-  clangTidyMiscModule
-  clangTidyModernizeModule
-  clangTidyObjCModule
-  clangTidyPerformanceModule
-  clangTidyPortabilityModule
-  clangTidyReadabilityModule
-  clangTidyZirconModule
-  clangTooling
-  clangToolingCore
-  clangToolingInclusions
-  clangToolingRefactoring
-  clangToolingSyntax
-  ${LLVM_PTHREAD_LIB}
-  ${CLANGD_ATOMIC_LIB}
-        )
-
-target_compile_definitions(obj.cconvClangDaemon PRIVATE INTERACTIVECCCONV=1)
-=======
 if(LLVM_BOOST_FOUND)
   add_clang_library(cconvClangDaemon
     AST.cpp
@@ -361,7 +250,6 @@
 
   target_compile_definitions(obj.cconvClangDaemon PRIVATE INTERACTIVECCCONV=1)
 endif()
->>>>>>> ada55ba5
 
 add_subdirectory(refactor/tweaks)
 if (${CMAKE_SYSTEM_NAME} STREQUAL "Linux")
