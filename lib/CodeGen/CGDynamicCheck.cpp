//===--- CGDynamicCheck.cpp - Emit LLVM Code for Checked C Dynamic Checks -===//
//
//                     The LLVM Compiler Infrastructure
//
// This file is distributed under the University of Illinois Open Source
// License. See LICENSE.TXT for details.
//
//===----------------------------------------------------------------------===//
//
// This contains code to emit Checked C Dynamic Checks as LLVM code.
//
//===----------------------------------------------------------------------===//

#include "CodeGenFunction.h"
#include "llvm/ADT/Statistic.h"

using namespace clang;
using namespace CodeGen;
using namespace llvm;

#define DEBUG_TYPE "DynamicCheckCodeGen"

namespace {
  STATISTIC(NumDynamicChecksElided,
              "The # of dynamic checks elided (due to constant folding)");
  STATISTIC(NumDynamicChecksInserted,
              "The # of dynamic checks inserted");
  STATISTIC(NumDynamicChecksExplicit,
              "The # of dynamic _Dynamic_check(cond) checks found");
  STATISTIC(NumDynamicChecksNonNull,
              "The # of dynamic non-null checks found");
  STATISTIC(NumDynamicChecksOverflow,
              "The # of dynamic overflow checks found");
  STATISTIC(NumDynamicChecksRange,
              "The # of dynamic bounds checks found");
  STATISTIC(NumDynamicChecksCast,
              "The # of dynamic cast checks found");
}

//
// Expression-specific dynamic check insertion
//

void CodeGenFunction::EmitExplicitDynamicCheck(const Expr *Condition) {
  if (!getLangOpts().CheckedC)
    return;

  ++NumDynamicChecksExplicit;

  // Emit Check
  Value *ConditionVal = EvaluateExprAsBool(Condition);
  EmitDynamicCheckBlocks(ConditionVal);
}

//
// General Functions for inserting dynamic checks
//

<<<<<<< HEAD
static bool shouldEmitNonNullCheck(const CodeGenModule &CGM,
                                   const QualType BaseTy) {
=======
static bool shouldEmitNonNullCheck(const CodeGenModule &CGM, const QualType BaseTy) {
>>>>>>> eda761a0
  if (!CGM.getLangOpts().CheckedC)
    return false;

  if (!CGM.getCodeGenOpts().CheckedCNullPtrChecks)
    return false;

  if (!(BaseTy->isCheckedPointerType() || BaseTy->isCheckedArrayType()))
    return false;

  return true;
}

<<<<<<< HEAD
void CodeGenFunction::EmitDynamicNonNullCheck(const Address BaseAddr,
                                              const QualType BaseTy) {
  if (!shouldEmitNonNullCheck(CGM, BaseTy))
    return;

  ++NumDynamicChecksNonNull;

  Value *ConditionVal =
    Builder.CreateIsNotNull(BaseAddr.getPointer(), "_Dynamic_check.non_null");
  EmitDynamicCheckBlocks(ConditionVal);
}

void CodeGenFunction::EmitDynamicNonNullCheck(Value *Val,
                                              const QualType BaseTy) {
=======
void CodeGenFunction::EmitDynamicNonNullCheck(const Address BaseAddr, const QualType BaseTy) {
>>>>>>> eda761a0
  if (!shouldEmitNonNullCheck(CGM, BaseTy))
    return;

  ++NumDynamicChecksNonNull;

  Value *ConditionVal = Builder.CreateIsNotNull(Val, "_Dynamic_check.non_null");
  EmitDynamicCheckBlocks(ConditionVal);
}

void CodeGenFunction::EmitDynamicNonNullCheck(Value *Val, const QualType BaseTy) {
  if (!shouldEmitNonNullCheck(CGM, BaseTy))
    return;

  ++NumDynamicChecksNonNull;

  Value *ConditionVal = Builder.CreateIsNotNull(Val, "_Dynamic_check.non_null");
  EmitDynamicCheckBlocks(ConditionVal);
}

// TODO: This is currently unused. It may never be used.
void CodeGenFunction::EmitDynamicOverflowCheck(const Address BaseAddr,
                                               const QualType BaseTy,
                                               const Address PtrAddr) {
  if (!getLangOpts().CheckedC)
    return;

  ++NumDynamicChecksOverflow;

  // EmitDynamicCheckBlocks(Condition);
}

void CodeGenFunction::EmitDynamicBoundsCheck(const Address PtrAddr,
                                             const BoundsExpr *Bounds,
                                             BoundsCheckKind CheckKind,
                                             llvm::Value *Val) {
  if (!getLangOpts().CheckedC)
    return;

  if (!Bounds)
    return;

  if (Bounds->isAny() || Bounds->isInvalid())
    return;

  // We'll insert the bounds check for an assignment through a null-terminated
  // pointer later, when we know the value.
  if (CheckKind == BoundsCheckKind::BCK_NullTermWriteAssign && !Val)
    return;

  // We can only generate the check if we have the bounds as a range.
  if (!isa<RangeBoundsExpr>(Bounds)) {
    llvm_unreachable(
      "Can Only Emit Dynamic Bounds Check For RangeBounds Exprs");
    return;
  }

  const RangeBoundsExpr *BoundsRange = dyn_cast<RangeBoundsExpr>(Bounds);

  ++NumDynamicChecksRange;

  // Emit the code to generate the pointer values
  Address Lower = EmitPointerWithAlignment(BoundsRange->getLowerExpr());

  // We don't infer an expression with the correct cast for
  // multidimensional array access, but icmp requires that
  // its operands are of the same type, so we bitcast Lower to
  // match the type of PtrAddr at the LLVM IR Level.
  if (Lower.getType() != PtrAddr.getType())
    Lower = Builder.CreateBitCast(Lower, PtrAddr.getType());

  Address Upper = EmitPointerWithAlignment(BoundsRange->getUpperExpr());

  // As above, we may need to bitcast Upper to match the type
  // of PtrAddr at the LLVM IR Level.
  if (Upper.getType() != PtrAddr.getType())
    Upper = Builder.CreateBitCast(Upper, PtrAddr.getType());

  // Make the lower check
  Value *LowerChk = Builder.CreateICmpULE(
      Lower.getPointer(), PtrAddr.getPointer(), "_Dynamic_check.lower");

  // Make the upper check
  Value *UpperChk;
  assert(CheckKind != BCK_None);
  if (CheckKind != BCK_NullTermRead)
    UpperChk = Builder.CreateICmpULT(PtrAddr.getPointer(), Upper.getPointer(),
                                     "_Dynamic_check.upper");
  else
    // For reads of null-terminated pointers, we allow the element exactly
    // at the upper bound to be read.
    UpperChk = Builder.CreateICmpULE(PtrAddr.getPointer(), Upper.getPointer(),
                                     "_Dynamic_check.upper");
  llvm::Value *Condition =
    Builder.CreateAnd(LowerChk, UpperChk, "_Dynamic_check.range");
  if (const ConstantInt *ConditionConstant = dyn_cast<ConstantInt>(Condition)) {
    if (ConditionConstant->isOne())
      return;
  }
  BasicBlock *DyCkSuccess = createBasicBlock("_Dynamic_check.succeeded");
  BasicBlock *DyCkFailure;
  if (CheckKind == BCK_NullTermWriteAssign)
    DyCkFailure = EmitNulltermWriteAdditionalCheck(PtrAddr, Upper, LowerChk,
                                                   Val, DyCkSuccess);
  else
    DyCkFailure = EmitDynamicCheckFailedBlock();
  Builder.CreateCondBr(Condition, DyCkSuccess, DyCkFailure);
  // This ensures the success block comes directly after the branch
  EmitBlock(DyCkSuccess);
  Builder.SetInsertPoint(DyCkSuccess);
}

void
CodeGenFunction::EmitDynamicBoundsCastCheck(const Address BaseAddr,
                                            const BoundsExpr *CastBounds,
                                            const BoundsExpr *SubExprBounds) {
  if (!getLangOpts().CheckedC)
    return;

  if (!SubExprBounds || !CastBounds)
    return;

  if (SubExprBounds->isAny() || SubExprBounds->isInvalid())
    return;

  // SubExprBounds can be Any by inference but CastBounds can't be Any
  assert(!CastBounds->isAny());
  if (CastBounds->isInvalid())
    return;

  // We can only generate the check if we have the bounds as a range.
  if (!isa<RangeBoundsExpr>(SubExprBounds) ||
      !isa<RangeBoundsExpr>(CastBounds)) {
    llvm_unreachable(
        "Can Only Emit Dynamic Bounds Check For RangeBounds Exprs");
    return;
  }

  const RangeBoundsExpr *SubRange = dyn_cast<RangeBoundsExpr>(SubExprBounds);
  const RangeBoundsExpr *CastRange = dyn_cast<RangeBoundsExpr>(CastBounds);

  ++NumDynamicChecksCast;

  // Emits code as follows:
  //
  // %entry:
  //   ... (prior code)
  //   %is_null = %base == null
  //   br i1 %is_null, %success, %subsumption
  // %subsumption:
  //   %subsumes = (%lower <= %cast_lower && %cast_upper <= %upper)
  //   br i1 %subsumes, %success, %failure
  // %success:
  //   ... (following code)
  // %failure:
  //   trap()

  Value *IsNull =
      Builder.CreateIsNull(BaseAddr.getPointer(), "_Dynamic_check.is_null");

  // Constant Folding:
  // If IsNull is true (one), then we don't need to insert the rest
  // of the check, as computation should continue without inserting
  // the branch.
  if (const ConstantInt *IsNullConstant = dyn_cast<ConstantInt>(IsNull)) {
    if (IsNullConstant->isOne()) {
      ++NumDynamicChecksElided;

      // We have not emitted any blocks or any branches so far,
      // so we can just return here, which leaves the Builder
      // in the right position to add instructions to the end of
      // the entry block.
      //
      // The code will look like:
      // %entry:
      //   ... (prior code)
      //   %is_null = true
      //   ... (following code)
      // (No %failure Block)

      return;
    }
  }

  BasicBlock *DyCkSubsumption = createBasicBlock("_Dynamic_check.subsumption");
  BasicBlock *DyCkSuccess = createBasicBlock("_Dynamic_check.success");

  // Insert the IsNull Branch
  Builder.CreateCondBr(IsNull, DyCkSuccess, DyCkSubsumption);

  // This ensures the subsumption block comes directly after the IsNull branch
  EmitBlock(DyCkSubsumption);

  Builder.SetInsertPoint(DyCkSubsumption);

  // SubRange - bounds(lb, ub) vs CastRange - bounds(castlb, castub)
  // Dynamic_check(lb <= castlb && castub <= ub)
  // If required, we will be bitcasting castlb and castub at the
  // LLVM IR level to match the types of lb and ub respectively.

  // Emit the code to generate pointers for SubRange, lb and ub
  Address Lower = EmitPointerWithAlignment(SubRange->getLowerExpr());
  Address Upper = EmitPointerWithAlignment(SubRange->getUpperExpr());

  // Emit the code to generate pointers for CastRange, castlb and castub

  Address CastLower = EmitPointerWithAlignment(CastRange->getLowerExpr());
  // We will be comparing CastLower to Lower. Their types may not match,
  // so we're going to bitcast CastLower to match the type of Lower if needed.
  if (CastLower.getType() != Lower.getType())
    CastLower = Builder.CreateBitCast(CastLower, Lower.getType());

  Address CastUpper = EmitPointerWithAlignment(CastRange->getUpperExpr());
  // Again we're going to bitcast CastUpper to match the type of Upper
  // if needed.
  if (CastUpper.getType() != Upper.getType())
    CastUpper = Builder.CreateBitCast(CastUpper, Upper.getType());

  // Make the lower check (Lower <= CastLower)
  Value *LowerChk = Builder.CreateICmpULE(
      Lower.getPointer(), CastLower.getPointer(), "_Dynamic_check.lower");

  // Make the upper check (CastUpper <= Upper)
  Value *UpperChk = Builder.CreateICmpULE(
      CastUpper.getPointer(), Upper.getPointer(), "_Dynamic_check.upper");

  // Make Both Checks
  Value *CastCond =
      Builder.CreateAnd(LowerChk, UpperChk, "_Dynamic_check.cast");

  // Constant Folding:
  // If CastCond is true (one), then we need to insert a direct branch
  // to the success block, emit it, and set the insert point there for
  // further code generation.
  if (const ConstantInt *CastCondConstant = dyn_cast<ConstantInt>(CastCond)) {
    if (CastCondConstant->isOne()) {
      ++NumDynamicChecksElided;

      // We have emitted a branch to the failure block, along with the
      // failure block, so we have to emit a direct branch to success,
      //
      // The code will look like this:
      // %entry:
      //   ... (prior code)
      //   %is_null = %base == null
      //   br i1 %is_null, %success, %subsumption
      // %subsumption:
      //   %subsumes = true
      //   br %success
      // %success:
      //   ... (following code)
      // (No %failure Block)

      // This check will always pass, directly jump to the success block.
      Builder.CreateBr(DyCkSuccess);

      // This ensures the success block comes directly after the subsumption
      // branch
      EmitBlock(DyCkSuccess);
      Builder.SetInsertPoint(DyCkSuccess);

      return;
    }
  }

  ++NumDynamicChecksInserted;

  BasicBlock *DyCkFail = EmitDynamicCheckFailedBlock();

  // Insert the CastCond Branch
  Builder.CreateCondBr(CastCond, DyCkSuccess, DyCkFail);

  // This ensures the success block comes directly after the subsumption branch
  EmitBlock(DyCkSuccess);
  Builder.SetInsertPoint(DyCkSuccess);
}

void CodeGenFunction::EmitDynamicCheckBlocks(Value *Condition) {
  assert(Condition->getType()->isIntegerTy(1) &&
         "May only dynamic check boolean conditions");

  // Constant Folding:
  // If we have generated a constant condition, and the condition is true,
  // then the check will always pass and we can elide it.
  if (const ConstantInt *ConditionConstant = dyn_cast<ConstantInt>(Condition)) {
    if (ConditionConstant->isOne()) {
      ++NumDynamicChecksElided;
      return;
    }
  }

  ++NumDynamicChecksInserted;

  BasicBlock *DyCkSuccess = createBasicBlock("_Dynamic_check.succeeded");
  BasicBlock *DyCkFail = EmitDynamicCheckFailedBlock();

  Builder.CreateCondBr(Condition, DyCkSuccess, DyCkFail);
  // This ensures the success block comes directly after the branch
  EmitBlock(DyCkSuccess);
  Builder.SetInsertPoint(DyCkSuccess);
}

BasicBlock *CodeGenFunction::EmitDynamicCheckFailedBlock() {
  // Save current insert point
  BasicBlock *Begin = Builder.GetInsertBlock();

  // Add a "failed block", which will be inserted at the end of CurFn
  BasicBlock *FailBlock = createBasicBlock("_Dynamic_check.failed", CurFn);
  Builder.SetInsertPoint(FailBlock);
  CallInst *TrapCall = Builder.CreateCall(CGM.getIntrinsic(Intrinsic::trap));
  TrapCall->setDoesNotReturn();
  TrapCall->setDoesNotThrow();
  Builder.CreateUnreachable();

  // Return the insert point back to the saved insert point
  Builder.SetInsertPoint(Begin);

  return FailBlock;
}

BasicBlock *CodeGenFunction::EmitNulltermWriteAdditionalCheck(
   const Address PtrAddr,
   const Address Upper,
   llvm::Value *LowerChk,
   llvm::Value *Val,
   BasicBlock *Succeeded) {
  // Save current insert point
  BasicBlock *Begin = Builder.GetInsertBlock();

  // Add a "failed block", which will be inserted at the end of CurFn
  BasicBlock *FailBlock =
    createBasicBlock("_Nullterm_range_check.failed", CurFn);
  Builder.SetInsertPoint(FailBlock);
  Value *AtUpper =
    Builder.CreateICmpEQ(PtrAddr.getPointer(), Upper.getPointer(),
                                        "_Dynamic_check.at_upper");
  BasicBlock *OnFailure = EmitDynamicCheckFailedBlock();
  llvm::Value *Condition1 =
    Builder.CreateAnd(LowerChk, AtUpper, "_Dynamic_check.nt_upper_bound");
  Value *IsZero = Builder.CreateIsNull(Val, "_Dynamic_check.write_nul");
  llvm::Value *Condition2 =
    Builder.CreateAnd(Condition1, IsZero, "_Dynamic_check.allowed_write");
  Builder.CreateCondBr(Condition2, Succeeded, OnFailure);
  // Return the insert point back to the saved insert point
  Builder.SetInsertPoint(Begin);

  return FailBlock;
}

BoundsExpr *CodeGenFunction::GetNullTermBoundsCheck(Expr *E) {
  E = E->IgnoreParenCasts();
  switch (E->getStmtClass()) {
    case Expr::UnaryOperatorClass: {
      UnaryOperator *UO = cast<UnaryOperator>(E);
      if (UO->getBoundsCheckKind() == BoundsCheckKind::BCK_NullTermWriteAssign)
        return UO->getBoundsExpr();
      break;
    }
    case Expr::ArraySubscriptExprClass: {
      ArraySubscriptExpr *AS = cast<ArraySubscriptExpr>(E);
      if (AS->getBoundsCheckKind() == BoundsCheckKind::BCK_NullTermWriteAssign)
        return AS->getBoundsExpr();
      break;
    }
    default:
      break;
  }
  return nullptr;
}<|MERGE_RESOLUTION|>--- conflicted
+++ resolved
@@ -56,12 +56,8 @@
 // General Functions for inserting dynamic checks
 //
 
-<<<<<<< HEAD
 static bool shouldEmitNonNullCheck(const CodeGenModule &CGM,
                                    const QualType BaseTy) {
-=======
-static bool shouldEmitNonNullCheck(const CodeGenModule &CGM, const QualType BaseTy) {
->>>>>>> eda761a0
   if (!CGM.getLangOpts().CheckedC)
     return false;
 
@@ -74,7 +70,6 @@
   return true;
 }
 
-<<<<<<< HEAD
 void CodeGenFunction::EmitDynamicNonNullCheck(const Address BaseAddr,
                                               const QualType BaseTy) {
   if (!shouldEmitNonNullCheck(CGM, BaseTy))
@@ -89,9 +84,6 @@
 
 void CodeGenFunction::EmitDynamicNonNullCheck(Value *Val,
                                               const QualType BaseTy) {
-=======
-void CodeGenFunction::EmitDynamicNonNullCheck(const Address BaseAddr, const QualType BaseTy) {
->>>>>>> eda761a0
   if (!shouldEmitNonNullCheck(CGM, BaseTy))
     return;
 
@@ -101,7 +93,8 @@
   EmitDynamicCheckBlocks(ConditionVal);
 }
 
-void CodeGenFunction::EmitDynamicNonNullCheck(Value *Val, const QualType BaseTy) {
+void CodeGenFunction::EmitDynamicNonNullCheck(Value *Val,
+                                              const QualType BaseTy) {
   if (!shouldEmitNonNullCheck(CGM, BaseTy))
     return;
 
