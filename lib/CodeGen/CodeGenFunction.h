//===-- CodeGenFunction.h - Per-Function state for LLVM CodeGen -*- C++ -*-===//
//
//                     The LLVM Compiler Infrastructure
//
// This file is distributed under the University of Illinois Open Source
// License. See LICENSE.TXT for details.
//
//===----------------------------------------------------------------------===//
//
// This is the internal per-function state used for llvm translation.
//
//===----------------------------------------------------------------------===//

#ifndef LLVM_CLANG_LIB_CODEGEN_CODEGENFUNCTION_H
#define LLVM_CLANG_LIB_CODEGEN_CODEGENFUNCTION_H

#include "CGBuilder.h"
#include "CGDebugInfo.h"
#include "CGLoopInfo.h"
#include "CGValue.h"
#include "CodeGenModule.h"
#include "CodeGenPGO.h"
#include "EHScopeStack.h"
#include "clang/AST/CharUnits.h"
#include "clang/AST/ExprCXX.h"
#include "clang/AST/ExprObjC.h"
#include "clang/AST/ExprOpenMP.h"
#include "clang/AST/Type.h"
#include "clang/Basic/ABI.h"
#include "clang/Basic/CapturedStmt.h"
#include "clang/Basic/OpenMPKinds.h"
#include "clang/Basic/TargetInfo.h"
#include "clang/Frontend/CodeGenOptions.h"
#include "llvm/ADT/ArrayRef.h"
#include "llvm/ADT/DenseMap.h"
#include "llvm/ADT/SmallVector.h"
#include "llvm/IR/ValueHandle.h"
#include "llvm/Support/Debug.h"
#include "llvm/Transforms/Utils/SanitizerStats.h"

namespace llvm {
class BasicBlock;
class LLVMContext;
class MDNode;
class Module;
class SwitchInst;
class Twine;
class Value;
class CallSite;
}

namespace clang {
class ASTContext;
class BlockDecl;
class CXXDestructorDecl;
class CXXForRangeStmt;
class CXXTryStmt;
class Decl;
class LabelDecl;
class EnumConstantDecl;
class FunctionDecl;
class FunctionProtoType;
class LabelStmt;
class ObjCContainerDecl;
class ObjCInterfaceDecl;
class ObjCIvarDecl;
class ObjCMethodDecl;
class ObjCImplementationDecl;
class ObjCPropertyImplDecl;
class TargetInfo;
class VarDecl;
class ObjCForCollectionStmt;
class ObjCAtTryStmt;
class ObjCAtThrowStmt;
class ObjCAtSynchronizedStmt;
class ObjCAutoreleasePoolStmt;

namespace CodeGen {
class CodeGenTypes;
class CGFunctionInfo;
class CGRecordLayout;
class CGBlockInfo;
class CGCXXABI;
class BlockByrefHelpers;
class BlockByrefInfo;
class BlockFlags;
class BlockFieldFlags;
class RegionCodeGenTy;
class TargetCodeGenInfo;
struct OMPTaskDataTy;

/// The kind of evaluation to perform on values of a particular
/// type.  Basically, is the code in CGExprScalar, CGExprComplex, or
/// CGExprAgg?
///
/// TODO: should vectors maybe be split out into their own thing?
enum TypeEvaluationKind {
  TEK_Scalar,
  TEK_Complex,
  TEK_Aggregate
};

/// CodeGenFunction - This class organizes the per-function state that is used
/// while generating LLVM code.
class CodeGenFunction : public CodeGenTypeCache {
  CodeGenFunction(const CodeGenFunction &) = delete;
  void operator=(const CodeGenFunction &) = delete;

  friend class CGCXXABI;
public:
  /// A jump destination is an abstract label, branching to which may
  /// require a jump out through normal cleanups.
  struct JumpDest {
    JumpDest() : Block(nullptr), ScopeDepth(), Index(0) {}
    JumpDest(llvm::BasicBlock *Block,
             EHScopeStack::stable_iterator Depth,
             unsigned Index)
      : Block(Block), ScopeDepth(Depth), Index(Index) {}

    bool isValid() const { return Block != nullptr; }
    llvm::BasicBlock *getBlock() const { return Block; }
    EHScopeStack::stable_iterator getScopeDepth() const { return ScopeDepth; }
    unsigned getDestIndex() const { return Index; }

    // This should be used cautiously.
    void setScopeDepth(EHScopeStack::stable_iterator depth) {
      ScopeDepth = depth;
    }

  private:
    llvm::BasicBlock *Block;
    EHScopeStack::stable_iterator ScopeDepth;
    unsigned Index;
  };

  CodeGenModule &CGM;  // Per-module state.
  const TargetInfo &Target;

  typedef std::pair<llvm::Value *, llvm::Value *> ComplexPairTy;
  LoopInfoStack LoopStack;
  CGBuilderTy Builder;

  /// \brief CGBuilder insert helper. This function is called after an
  /// instruction is created using Builder.
  void InsertHelper(llvm::Instruction *I, const llvm::Twine &Name,
                    llvm::BasicBlock *BB,
                    llvm::BasicBlock::iterator InsertPt) const;

  /// CurFuncDecl - Holds the Decl for the current outermost
  /// non-closure context.
  const Decl *CurFuncDecl;
  /// CurCodeDecl - This is the inner-most code context, which includes blocks.
  const Decl *CurCodeDecl;
  const CGFunctionInfo *CurFnInfo;
  QualType FnRetTy;
  llvm::Function *CurFn;

  /// CurGD - The GlobalDecl for the current function being compiled.
  GlobalDecl CurGD;

  /// PrologueCleanupDepth - The cleanup depth enclosing all the
  /// cleanups associated with the parameters.
  EHScopeStack::stable_iterator PrologueCleanupDepth;

  /// ReturnBlock - Unified return block.
  JumpDest ReturnBlock;

  /// ReturnValue - The temporary alloca to hold the return
  /// value. This is invalid iff the function has no return value.
  Address ReturnValue;

  /// AllocaInsertPoint - This is an instruction in the entry block before which
  /// we prefer to insert allocas.
  llvm::AssertingVH<llvm::Instruction> AllocaInsertPt;

  /// \brief API for captured statement code generation.
  class CGCapturedStmtInfo {
  public:
    explicit CGCapturedStmtInfo(CapturedRegionKind K = CR_Default)
        : Kind(K), ThisValue(nullptr), CXXThisFieldDecl(nullptr) {}
    explicit CGCapturedStmtInfo(const CapturedStmt &S,
                                CapturedRegionKind K = CR_Default)
      : Kind(K), ThisValue(nullptr), CXXThisFieldDecl(nullptr) {

      RecordDecl::field_iterator Field =
        S.getCapturedRecordDecl()->field_begin();
      for (CapturedStmt::const_capture_iterator I = S.capture_begin(),
                                                E = S.capture_end();
           I != E; ++I, ++Field) {
        if (I->capturesThis())
          CXXThisFieldDecl = *Field;
        else if (I->capturesVariable())
          CaptureFields[I->getCapturedVar()] = *Field;
        else if (I->capturesVariableByCopy())
          CaptureFields[I->getCapturedVar()] = *Field;
      }
    }

    virtual ~CGCapturedStmtInfo();

    CapturedRegionKind getKind() const { return Kind; }

    virtual void setContextValue(llvm::Value *V) { ThisValue = V; }
    // \brief Retrieve the value of the context parameter.
    virtual llvm::Value *getContextValue() const { return ThisValue; }

    /// \brief Lookup the captured field decl for a variable.
    virtual const FieldDecl *lookup(const VarDecl *VD) const {
      return CaptureFields.lookup(VD);
    }

    bool isCXXThisExprCaptured() const { return getThisFieldDecl() != nullptr; }
    virtual FieldDecl *getThisFieldDecl() const { return CXXThisFieldDecl; }

    static bool classof(const CGCapturedStmtInfo *) {
      return true;
    }

    /// \brief Emit the captured statement body.
    virtual void EmitBody(CodeGenFunction &CGF, const Stmt *S) {
      CGF.incrementProfileCounter(S);
      CGF.EmitStmt(S);
    }

    /// \brief Get the name of the capture helper.
    virtual StringRef getHelperName() const { return "__captured_stmt"; }

  private:
    /// \brief The kind of captured statement being generated.
    CapturedRegionKind Kind;

    /// \brief Keep the map between VarDecl and FieldDecl.
    llvm::SmallDenseMap<const VarDecl *, FieldDecl *> CaptureFields;

    /// \brief The base address of the captured record, passed in as the first
    /// argument of the parallel region function.
    llvm::Value *ThisValue;

    /// \brief Captured 'this' type.
    FieldDecl *CXXThisFieldDecl;
  };
  CGCapturedStmtInfo *CapturedStmtInfo;

  /// \brief RAII for correct setting/restoring of CapturedStmtInfo.
  class CGCapturedStmtRAII {
  private:
    CodeGenFunction &CGF;
    CGCapturedStmtInfo *PrevCapturedStmtInfo;
  public:
    CGCapturedStmtRAII(CodeGenFunction &CGF,
                       CGCapturedStmtInfo *NewCapturedStmtInfo)
        : CGF(CGF), PrevCapturedStmtInfo(CGF.CapturedStmtInfo) {
      CGF.CapturedStmtInfo = NewCapturedStmtInfo;
    }
    ~CGCapturedStmtRAII() { CGF.CapturedStmtInfo = PrevCapturedStmtInfo; }
  };

  /// \brief Sanitizers enabled for this function.
  SanitizerSet SanOpts;

  /// \brief True if CodeGen currently emits code implementing sanitizer checks.
  bool IsSanitizerScope;

  /// \brief RAII object to set/unset CodeGenFunction::IsSanitizerScope.
  class SanitizerScope {
    CodeGenFunction *CGF;
  public:
    SanitizerScope(CodeGenFunction *CGF);
    ~SanitizerScope();
  };

  /// In C++, whether we are code generating a thunk.  This controls whether we
  /// should emit cleanups.
  bool CurFuncIsThunk;

  /// In ARC, whether we should autorelease the return value.
  bool AutoreleaseResult;

  /// Whether we processed a Microsoft-style asm block during CodeGen. These can
  /// potentially set the return value.
  bool SawAsmBlock;

  const FunctionDecl *CurSEHParent = nullptr;

  /// True if the current function is an outlined SEH helper. This can be a
  /// finally block or filter expression.
  bool IsOutlinedSEHHelper;

  const CodeGen::CGBlockInfo *BlockInfo;
  llvm::Value *BlockPointer;

  llvm::DenseMap<const VarDecl *, FieldDecl *> LambdaCaptureFields;
  FieldDecl *LambdaThisCaptureField;

  /// \brief A mapping from NRVO variables to the flags used to indicate
  /// when the NRVO has been applied to this variable.
  llvm::DenseMap<const VarDecl *, llvm::Value *> NRVOFlags;

  EHScopeStack EHStack;
  llvm::SmallVector<char, 256> LifetimeExtendedCleanupStack;
  llvm::SmallVector<const JumpDest *, 2> SEHTryEpilogueStack;

  llvm::Instruction *CurrentFuncletPad = nullptr;

  class CallLifetimeEnd final : public EHScopeStack::Cleanup {
    llvm::Value *Addr;
    llvm::Value *Size;

  public:
    CallLifetimeEnd(Address addr, llvm::Value *size)
        : Addr(addr.getPointer()), Size(size) {}

    void Emit(CodeGenFunction &CGF, Flags flags) override {
      CGF.EmitLifetimeEnd(Size, Addr);
    }
  };

  /// Header for data within LifetimeExtendedCleanupStack.
  struct LifetimeExtendedCleanupHeader {
    /// The size of the following cleanup object.
    unsigned Size;
    /// The kind of cleanup to push: a value from the CleanupKind enumeration.
    CleanupKind Kind;

    size_t getSize() const { return Size; }
    CleanupKind getKind() const { return Kind; }
  };

  /// i32s containing the indexes of the cleanup destinations.
  llvm::AllocaInst *NormalCleanupDest;

  unsigned NextCleanupDestIndex;

  /// FirstBlockInfo - The head of a singly-linked-list of block layouts.
  CGBlockInfo *FirstBlockInfo;

  /// EHResumeBlock - Unified block containing a call to llvm.eh.resume.
  llvm::BasicBlock *EHResumeBlock;

  /// The exception slot.  All landing pads write the current exception pointer
  /// into this alloca.
  llvm::Value *ExceptionSlot;

  /// The selector slot.  Under the MandatoryCleanup model, all landing pads
  /// write the current selector value into this alloca.
  llvm::AllocaInst *EHSelectorSlot;

  /// A stack of exception code slots. Entering an __except block pushes a slot
  /// on the stack and leaving pops one. The __exception_code() intrinsic loads
  /// a value from the top of the stack.
  SmallVector<Address, 1> SEHCodeSlotStack;

  /// Value returned by __exception_info intrinsic.
  llvm::Value *SEHInfo = nullptr;

  /// Emits a landing pad for the current EH stack.
  llvm::BasicBlock *EmitLandingPad();

  llvm::BasicBlock *getInvokeDestImpl();

  template <class T>
  typename DominatingValue<T>::saved_type saveValueInCond(T value) {
    return DominatingValue<T>::save(*this, value);
  }

public:
  /// ObjCEHValueStack - Stack of Objective-C exception values, used for
  /// rethrows.
  SmallVector<llvm::Value*, 8> ObjCEHValueStack;

  /// A class controlling the emission of a finally block.
  class FinallyInfo {
    /// Where the catchall's edge through the cleanup should go.
    JumpDest RethrowDest;

    /// A function to call to enter the catch.
    llvm::Constant *BeginCatchFn;

    /// An i1 variable indicating whether or not the @finally is
    /// running for an exception.
    llvm::AllocaInst *ForEHVar;

    /// An i8* variable into which the exception pointer to rethrow
    /// has been saved.
    llvm::AllocaInst *SavedExnVar;

  public:
    void enter(CodeGenFunction &CGF, const Stmt *Finally,
               llvm::Constant *beginCatchFn, llvm::Constant *endCatchFn,
               llvm::Constant *rethrowFn);
    void exit(CodeGenFunction &CGF);
  };

  /// Returns true inside SEH __try blocks.
  bool isSEHTryScope() const { return !SEHTryEpilogueStack.empty(); }

  /// Returns true while emitting a cleanuppad.
  bool isCleanupPadScope() const {
    return CurrentFuncletPad && isa<llvm::CleanupPadInst>(CurrentFuncletPad);
  }

  /// pushFullExprCleanup - Push a cleanup to be run at the end of the
  /// current full-expression.  Safe against the possibility that
  /// we're currently inside a conditionally-evaluated expression.
  template <class T, class... As>
  void pushFullExprCleanup(CleanupKind kind, As... A) {
    // If we're not in a conditional branch, or if none of the
    // arguments requires saving, then use the unconditional cleanup.
    if (!isInConditionalBranch())
      return EHStack.pushCleanup<T>(kind, A...);

    // Stash values in a tuple so we can guarantee the order of saves.
    typedef std::tuple<typename DominatingValue<As>::saved_type...> SavedTuple;
    SavedTuple Saved{saveValueInCond(A)...};

    typedef EHScopeStack::ConditionalCleanup<T, As...> CleanupType;
    EHStack.pushCleanupTuple<CleanupType>(kind, Saved);
    initFullExprCleanup();
  }

  /// \brief Queue a cleanup to be pushed after finishing the current
  /// full-expression.
  template <class T, class... As>
  void pushCleanupAfterFullExpr(CleanupKind Kind, As... A) {
    assert(!isInConditionalBranch() && "can't defer conditional cleanup");

    LifetimeExtendedCleanupHeader Header = { sizeof(T), Kind };

    size_t OldSize = LifetimeExtendedCleanupStack.size();
    LifetimeExtendedCleanupStack.resize(
        LifetimeExtendedCleanupStack.size() + sizeof(Header) + Header.Size);

    static_assert(sizeof(Header) % llvm::AlignOf<T>::Alignment == 0,
                  "Cleanup will be allocated on misaligned address");
    char *Buffer = &LifetimeExtendedCleanupStack[OldSize];
    new (Buffer) LifetimeExtendedCleanupHeader(Header);
    new (Buffer + sizeof(Header)) T(A...);
  }

  /// Set up the last cleaup that was pushed as a conditional
  /// full-expression cleanup.
  void initFullExprCleanup();

  /// PushDestructorCleanup - Push a cleanup to call the
  /// complete-object destructor of an object of the given type at the
  /// given address.  Does nothing if T is not a C++ class type with a
  /// non-trivial destructor.
  void PushDestructorCleanup(QualType T, Address Addr);

  /// PushDestructorCleanup - Push a cleanup to call the
  /// complete-object variant of the given destructor on the object at
  /// the given address.
  void PushDestructorCleanup(const CXXDestructorDecl *Dtor, Address Addr);

  /// PopCleanupBlock - Will pop the cleanup entry on the stack and
  /// process all branch fixups.
  void PopCleanupBlock(bool FallThroughIsBranchThrough = false);

  /// DeactivateCleanupBlock - Deactivates the given cleanup block.
  /// The block cannot be reactivated.  Pops it if it's the top of the
  /// stack.
  ///
  /// \param DominatingIP - An instruction which is known to
  ///   dominate the current IP (if set) and which lies along
  ///   all paths of execution between the current IP and the
  ///   the point at which the cleanup comes into scope.
  void DeactivateCleanupBlock(EHScopeStack::stable_iterator Cleanup,
                              llvm::Instruction *DominatingIP);

  /// ActivateCleanupBlock - Activates an initially-inactive cleanup.
  /// Cannot be used to resurrect a deactivated cleanup.
  ///
  /// \param DominatingIP - An instruction which is known to
  ///   dominate the current IP (if set) and which lies along
  ///   all paths of execution between the current IP and the
  ///   the point at which the cleanup comes into scope.
  void ActivateCleanupBlock(EHScopeStack::stable_iterator Cleanup,
                            llvm::Instruction *DominatingIP);

  /// \brief Enters a new scope for capturing cleanups, all of which
  /// will be executed once the scope is exited.
  class RunCleanupsScope {
    EHScopeStack::stable_iterator CleanupStackDepth;
    size_t LifetimeExtendedCleanupStackSize;
    bool OldDidCallStackSave;
  protected:
    bool PerformCleanup;
  private:

    RunCleanupsScope(const RunCleanupsScope &) = delete;
    void operator=(const RunCleanupsScope &) = delete;

  protected:
    CodeGenFunction& CGF;

  public:
    /// \brief Enter a new cleanup scope.
    explicit RunCleanupsScope(CodeGenFunction &CGF)
      : PerformCleanup(true), CGF(CGF)
    {
      CleanupStackDepth = CGF.EHStack.stable_begin();
      LifetimeExtendedCleanupStackSize =
          CGF.LifetimeExtendedCleanupStack.size();
      OldDidCallStackSave = CGF.DidCallStackSave;
      CGF.DidCallStackSave = false;
    }

    /// \brief Exit this cleanup scope, emitting any accumulated
    /// cleanups.
    ~RunCleanupsScope() {
      if (PerformCleanup) {
        CGF.DidCallStackSave = OldDidCallStackSave;
        CGF.PopCleanupBlocks(CleanupStackDepth,
                             LifetimeExtendedCleanupStackSize);
      }
    }

    /// \brief Determine whether this scope requires any cleanups.
    bool requiresCleanups() const {
      return CGF.EHStack.stable_begin() != CleanupStackDepth;
    }

    /// \brief Force the emission of cleanups now, instead of waiting
    /// until this object is destroyed.
    void ForceCleanup() {
      assert(PerformCleanup && "Already forced cleanup");
      CGF.DidCallStackSave = OldDidCallStackSave;
      CGF.PopCleanupBlocks(CleanupStackDepth,
                           LifetimeExtendedCleanupStackSize);
      PerformCleanup = false;
    }
  };

  class LexicalScope : public RunCleanupsScope {
    SourceRange Range;
    SmallVector<const LabelDecl*, 4> Labels;
    LexicalScope *ParentScope;

    LexicalScope(const LexicalScope &) = delete;
    void operator=(const LexicalScope &) = delete;

  public:
    /// \brief Enter a new cleanup scope.
    explicit LexicalScope(CodeGenFunction &CGF, SourceRange Range)
      : RunCleanupsScope(CGF), Range(Range), ParentScope(CGF.CurLexicalScope) {
      CGF.CurLexicalScope = this;
      if (CGDebugInfo *DI = CGF.getDebugInfo())
        DI->EmitLexicalBlockStart(CGF.Builder, Range.getBegin());
    }

    void addLabel(const LabelDecl *label) {
      assert(PerformCleanup && "adding label to dead scope?");
      Labels.push_back(label);
    }

    /// \brief Exit this cleanup scope, emitting any accumulated
    /// cleanups.
    ~LexicalScope() {
      if (CGDebugInfo *DI = CGF.getDebugInfo())
        DI->EmitLexicalBlockEnd(CGF.Builder, Range.getEnd());

      // If we should perform a cleanup, force them now.  Note that
      // this ends the cleanup scope before rescoping any labels.
      if (PerformCleanup) {
        ApplyDebugLocation DL(CGF, Range.getEnd());
        ForceCleanup();
      }
    }

    /// \brief Force the emission of cleanups now, instead of waiting
    /// until this object is destroyed.
    void ForceCleanup() {
      CGF.CurLexicalScope = ParentScope;
      RunCleanupsScope::ForceCleanup();

      if (!Labels.empty())
        rescopeLabels();
    }

    void rescopeLabels();
  };

  typedef llvm::DenseMap<const Decl *, Address> DeclMapTy;

  /// \brief The scope used to remap some variables as private in the OpenMP
  /// loop body (or other captured region emitted without outlining), and to
  /// restore old vars back on exit.
  class OMPPrivateScope : public RunCleanupsScope {
    DeclMapTy SavedLocals;
    DeclMapTy SavedPrivates;

  private:
    OMPPrivateScope(const OMPPrivateScope &) = delete;
    void operator=(const OMPPrivateScope &) = delete;

  public:
    /// \brief Enter a new OpenMP private scope.
    explicit OMPPrivateScope(CodeGenFunction &CGF) : RunCleanupsScope(CGF) {}

    /// \brief Registers \a LocalVD variable as a private and apply \a
    /// PrivateGen function for it to generate corresponding private variable.
    /// \a PrivateGen returns an address of the generated private variable.
    /// \return true if the variable is registered as private, false if it has
    /// been privatized already.
    bool
    addPrivate(const VarDecl *LocalVD,
               llvm::function_ref<Address()> PrivateGen) {
      assert(PerformCleanup && "adding private to dead scope");

      // Only save it once.
      if (SavedLocals.count(LocalVD)) return false;

      // Copy the existing local entry to SavedLocals.
      auto it = CGF.LocalDeclMap.find(LocalVD);
      if (it != CGF.LocalDeclMap.end()) {
        SavedLocals.insert({LocalVD, it->second});
      } else {
        SavedLocals.insert({LocalVD, Address::invalid()});
      }

      // Generate the private entry.
      Address Addr = PrivateGen();
      QualType VarTy = LocalVD->getType();
      if (VarTy->isReferenceType()) {
        Address Temp = CGF.CreateMemTemp(VarTy);
        CGF.Builder.CreateStore(Addr.getPointer(), Temp);
        Addr = Temp;
      }
      SavedPrivates.insert({LocalVD, Addr});

      return true;
    }

    /// \brief Privatizes local variables previously registered as private.
    /// Registration is separate from the actual privatization to allow
    /// initializers use values of the original variables, not the private one.
    /// This is important, for example, if the private variable is a class
    /// variable initialized by a constructor that references other private
    /// variables. But at initialization original variables must be used, not
    /// private copies.
    /// \return true if at least one variable was privatized, false otherwise.
    bool Privatize() {
      copyInto(SavedPrivates, CGF.LocalDeclMap);
      SavedPrivates.clear();
      return !SavedLocals.empty();
    }

    void ForceCleanup() {
      RunCleanupsScope::ForceCleanup();
      copyInto(SavedLocals, CGF.LocalDeclMap);
      SavedLocals.clear();
    }

    /// \brief Exit scope - all the mapped variables are restored.
    ~OMPPrivateScope() {
      if (PerformCleanup)
        ForceCleanup();
    }

    /// Checks if the global variable is captured in current function. 
    bool isGlobalVarCaptured(const VarDecl *VD) const {
      return !VD->isLocalVarDeclOrParm() && CGF.LocalDeclMap.count(VD) > 0;
    }

  private:
    /// Copy all the entries in the source map over the corresponding
    /// entries in the destination, which must exist.
    static void copyInto(const DeclMapTy &src, DeclMapTy &dest) {
      for (auto &pair : src) {
        if (!pair.second.isValid()) {
          dest.erase(pair.first);
          continue;
        }

        auto it = dest.find(pair.first);
        if (it != dest.end()) {
          it->second = pair.second;
        } else {
          dest.insert(pair);
        }
      }
    }
  };

  /// \brief Takes the old cleanup stack size and emits the cleanup blocks
  /// that have been added.
  void PopCleanupBlocks(EHScopeStack::stable_iterator OldCleanupStackSize);

  /// \brief Takes the old cleanup stack size and emits the cleanup blocks
  /// that have been added, then adds all lifetime-extended cleanups from
  /// the given position to the stack.
  void PopCleanupBlocks(EHScopeStack::stable_iterator OldCleanupStackSize,
                        size_t OldLifetimeExtendedStackSize);

  void ResolveBranchFixups(llvm::BasicBlock *Target);

  /// The given basic block lies in the current EH scope, but may be a
  /// target of a potentially scope-crossing jump; get a stable handle
  /// to which we can perform this jump later.
  JumpDest getJumpDestInCurrentScope(llvm::BasicBlock *Target) {
    return JumpDest(Target,
                    EHStack.getInnermostNormalCleanup(),
                    NextCleanupDestIndex++);
  }

  /// The given basic block lies in the current EH scope, but may be a
  /// target of a potentially scope-crossing jump; get a stable handle
  /// to which we can perform this jump later.
  JumpDest getJumpDestInCurrentScope(StringRef Name = StringRef()) {
    return getJumpDestInCurrentScope(createBasicBlock(Name));
  }

  /// EmitBranchThroughCleanup - Emit a branch from the current insert
  /// block through the normal cleanup handling code (if any) and then
  /// on to \arg Dest.
  void EmitBranchThroughCleanup(JumpDest Dest);
  
  /// isObviouslyBranchWithoutCleanups - Return true if a branch to the
  /// specified destination obviously has no cleanups to run.  'false' is always
  /// a conservatively correct answer for this method.
  bool isObviouslyBranchWithoutCleanups(JumpDest Dest) const;

  /// popCatchScope - Pops the catch scope at the top of the EHScope
  /// stack, emitting any required code (other than the catch handlers
  /// themselves).
  void popCatchScope();

  llvm::BasicBlock *getEHResumeBlock(bool isCleanup);
  llvm::BasicBlock *getEHDispatchBlock(EHScopeStack::stable_iterator scope);
  llvm::BasicBlock *getMSVCDispatchBlock(EHScopeStack::stable_iterator scope);

  /// An object to manage conditionally-evaluated expressions.
  class ConditionalEvaluation {
    llvm::BasicBlock *StartBB;

  public:
    ConditionalEvaluation(CodeGenFunction &CGF)
      : StartBB(CGF.Builder.GetInsertBlock()) {}

    void begin(CodeGenFunction &CGF) {
      assert(CGF.OutermostConditional != this);
      if (!CGF.OutermostConditional)
        CGF.OutermostConditional = this;
    }

    void end(CodeGenFunction &CGF) {
      assert(CGF.OutermostConditional != nullptr);
      if (CGF.OutermostConditional == this)
        CGF.OutermostConditional = nullptr;
    }

    /// Returns a block which will be executed prior to each
    /// evaluation of the conditional code.
    llvm::BasicBlock *getStartingBlock() const {
      return StartBB;
    }
  };

  /// isInConditionalBranch - Return true if we're currently emitting
  /// one branch or the other of a conditional expression.
  bool isInConditionalBranch() const { return OutermostConditional != nullptr; }

  void setBeforeOutermostConditional(llvm::Value *value, Address addr) {
    assert(isInConditionalBranch());
    llvm::BasicBlock *block = OutermostConditional->getStartingBlock();
    auto store = new llvm::StoreInst(value, addr.getPointer(), &block->back());
    store->setAlignment(addr.getAlignment().getQuantity());
  }

  /// An RAII object to record that we're evaluating a statement
  /// expression.
  class StmtExprEvaluation {
    CodeGenFunction &CGF;

    /// We have to save the outermost conditional: cleanups in a
    /// statement expression aren't conditional just because the
    /// StmtExpr is.
    ConditionalEvaluation *SavedOutermostConditional;

  public:
    StmtExprEvaluation(CodeGenFunction &CGF)
      : CGF(CGF), SavedOutermostConditional(CGF.OutermostConditional) {
      CGF.OutermostConditional = nullptr;
    }

    ~StmtExprEvaluation() {
      CGF.OutermostConditional = SavedOutermostConditional;
      CGF.EnsureInsertPoint();
    }
  };

  /// An object which temporarily prevents a value from being
  /// destroyed by aggressive peephole optimizations that assume that
  /// all uses of a value have been realized in the IR.
  class PeepholeProtection {
    llvm::Instruction *Inst;
    friend class CodeGenFunction;

  public:
    PeepholeProtection() : Inst(nullptr) {}
  };

  /// A non-RAII class containing all the information about a bound
  /// opaque value.  OpaqueValueMapping, below, is a RAII wrapper for
  /// this which makes individual mappings very simple; using this
  /// class directly is useful when you have a variable number of
  /// opaque values or don't want the RAII functionality for some
  /// reason.
  class OpaqueValueMappingData {
    const OpaqueValueExpr *OpaqueValue;
    bool BoundLValue;
    CodeGenFunction::PeepholeProtection Protection;

    OpaqueValueMappingData(const OpaqueValueExpr *ov,
                           bool boundLValue)
      : OpaqueValue(ov), BoundLValue(boundLValue) {}
  public:
    OpaqueValueMappingData() : OpaqueValue(nullptr) {}

    static bool shouldBindAsLValue(const Expr *expr) {
      // gl-values should be bound as l-values for obvious reasons.
      // Records should be bound as l-values because IR generation
      // always keeps them in memory.  Expressions of function type
      // act exactly like l-values but are formally required to be
      // r-values in C.
      return expr->isGLValue() ||
             expr->getType()->isFunctionType() ||
             hasAggregateEvaluationKind(expr->getType());
    }

    static OpaqueValueMappingData bind(CodeGenFunction &CGF,
                                       const OpaqueValueExpr *ov,
                                       const Expr *e) {
      if (shouldBindAsLValue(ov))
        return bind(CGF, ov, CGF.EmitLValue(e));
      return bind(CGF, ov, CGF.EmitAnyExpr(e));
    }

    static OpaqueValueMappingData bind(CodeGenFunction &CGF,
                                       const OpaqueValueExpr *ov,
                                       const LValue &lv) {
      assert(shouldBindAsLValue(ov));
      CGF.OpaqueLValues.insert(std::make_pair(ov, lv));
      return OpaqueValueMappingData(ov, true);
    }

    static OpaqueValueMappingData bind(CodeGenFunction &CGF,
                                       const OpaqueValueExpr *ov,
                                       const RValue &rv) {
      assert(!shouldBindAsLValue(ov));
      CGF.OpaqueRValues.insert(std::make_pair(ov, rv));

      OpaqueValueMappingData data(ov, false);

      // Work around an extremely aggressive peephole optimization in
      // EmitScalarConversion which assumes that all other uses of a
      // value are extant.
      data.Protection = CGF.protectFromPeepholes(rv);

      return data;
    }

    bool isValid() const { return OpaqueValue != nullptr; }
    void clear() { OpaqueValue = nullptr; }

    void unbind(CodeGenFunction &CGF) {
      assert(OpaqueValue && "no data to unbind!");

      if (BoundLValue) {
        CGF.OpaqueLValues.erase(OpaqueValue);
      } else {
        CGF.OpaqueRValues.erase(OpaqueValue);
        CGF.unprotectFromPeepholes(Protection);
      }
    }
  };

  /// An RAII object to set (and then clear) a mapping for an OpaqueValueExpr.
  class OpaqueValueMapping {
    CodeGenFunction &CGF;
    OpaqueValueMappingData Data;

  public:
    static bool shouldBindAsLValue(const Expr *expr) {
      return OpaqueValueMappingData::shouldBindAsLValue(expr);
    }

    /// Build the opaque value mapping for the given conditional
    /// operator if it's the GNU ?: extension.  This is a common
    /// enough pattern that the convenience operator is really
    /// helpful.
    ///
    OpaqueValueMapping(CodeGenFunction &CGF,
                       const AbstractConditionalOperator *op) : CGF(CGF) {
      if (isa<ConditionalOperator>(op))
        // Leave Data empty.
        return;

      const BinaryConditionalOperator *e = cast<BinaryConditionalOperator>(op);
      Data = OpaqueValueMappingData::bind(CGF, e->getOpaqueValue(),
                                          e->getCommon());
    }

    OpaqueValueMapping(CodeGenFunction &CGF,
                       const OpaqueValueExpr *opaqueValue,
                       LValue lvalue)
      : CGF(CGF), Data(OpaqueValueMappingData::bind(CGF, opaqueValue, lvalue)) {
    }

    OpaqueValueMapping(CodeGenFunction &CGF,
                       const OpaqueValueExpr *opaqueValue,
                       RValue rvalue)
      : CGF(CGF), Data(OpaqueValueMappingData::bind(CGF, opaqueValue, rvalue)) {
    }

    void pop() {
      Data.unbind(CGF);
      Data.clear();
    }

    ~OpaqueValueMapping() {
      if (Data.isValid()) Data.unbind(CGF);
    }
  };
  
private:
  CGDebugInfo *DebugInfo;
  bool DisableDebugInfo;

  /// DidCallStackSave - Whether llvm.stacksave has been called. Used to avoid
  /// calling llvm.stacksave for multiple VLAs in the same scope.
  bool DidCallStackSave;

  /// IndirectBranch - The first time an indirect goto is seen we create a block
  /// with an indirect branch.  Every time we see the address of a label taken,
  /// we add the label to the indirect goto.  Every subsequent indirect goto is
  /// codegen'd as a jump to the IndirectBranch's basic block.
  llvm::IndirectBrInst *IndirectBranch;

  /// LocalDeclMap - This keeps track of the LLVM allocas or globals for local C
  /// decls.
  DeclMapTy LocalDeclMap;

  /// SizeArguments - If a ParmVarDecl had the pass_object_size attribute, this
  /// will contain a mapping from said ParmVarDecl to its implicit "object_size"
  /// parameter.
  llvm::SmallDenseMap<const ParmVarDecl *, const ImplicitParamDecl *, 2>
      SizeArguments;

  /// Track escaped local variables with auto storage. Used during SEH
  /// outlining to produce a call to llvm.localescape.
  llvm::DenseMap<llvm::AllocaInst *, int> EscapedLocals;

  /// LabelMap - This keeps track of the LLVM basic block for each C label.
  llvm::DenseMap<const LabelDecl*, JumpDest> LabelMap;

  // BreakContinueStack - This keeps track of where break and continue
  // statements should jump to.
  struct BreakContinue {
    BreakContinue(JumpDest Break, JumpDest Continue)
      : BreakBlock(Break), ContinueBlock(Continue) {}

    JumpDest BreakBlock;
    JumpDest ContinueBlock;
  };
  SmallVector<BreakContinue, 8> BreakContinueStack;

  CodeGenPGO PGO;

  /// Calculate branch weights appropriate for PGO data
  llvm::MDNode *createProfileWeights(uint64_t TrueCount, uint64_t FalseCount);
  llvm::MDNode *createProfileWeights(ArrayRef<uint64_t> Weights);
  llvm::MDNode *createProfileWeightsForLoop(const Stmt *Cond,
                                            uint64_t LoopCount);

public:
  /// Increment the profiler's counter for the given statement.
  void incrementProfileCounter(const Stmt *S) {
    if (CGM.getCodeGenOpts().hasProfileClangInstr())
      PGO.emitCounterIncrement(Builder, S);
    PGO.setCurrentStmt(S);
  }

  /// Get the profiler's count for the given statement.
  uint64_t getProfileCount(const Stmt *S) {
    Optional<uint64_t> Count = PGO.getStmtCount(S);
    if (!Count.hasValue())
      return 0;
    return *Count;
  }

  /// Set the profiler's current count.
  void setCurrentProfileCount(uint64_t Count) {
    PGO.setCurrentRegionCount(Count);
  }

  /// Get the profiler's current count. This is generally the count for the most
  /// recently incremented counter.
  uint64_t getCurrentProfileCount() {
    return PGO.getCurrentRegionCount();
  }

private:

  /// SwitchInsn - This is nearest current switch instruction. It is null if
  /// current context is not in a switch.
  llvm::SwitchInst *SwitchInsn;
  /// The branch weights of SwitchInsn when doing instrumentation based PGO.
  SmallVector<uint64_t, 16> *SwitchWeights;

  /// CaseRangeBlock - This block holds if condition check for last case
  /// statement range in current switch instruction.
  llvm::BasicBlock *CaseRangeBlock;

  /// OpaqueLValues - Keeps track of the current set of opaque value
  /// expressions.
  llvm::DenseMap<const OpaqueValueExpr *, LValue> OpaqueLValues;
  llvm::DenseMap<const OpaqueValueExpr *, RValue> OpaqueRValues;

  // VLASizeMap - This keeps track of the associated size for each VLA type.
  // We track this by the size expression rather than the type itself because
  // in certain situations, like a const qualifier applied to an VLA typedef,
  // multiple VLA types can share the same size expression.
  // FIXME: Maybe this could be a stack of maps that is pushed/popped as we
  // enter/leave scopes.
  llvm::DenseMap<const Expr*, llvm::Value*> VLASizeMap;

  /// A block containing a single 'unreachable' instruction.  Created
  /// lazily by getUnreachableBlock().
  llvm::BasicBlock *UnreachableBlock;

  /// Counts of the number return expressions in the function.
  unsigned NumReturnExprs;

  /// Count the number of simple (constant) return expressions in the function.
  unsigned NumSimpleReturnExprs;

  /// The last regular (non-return) debug location (breakpoint) in the function.
  SourceLocation LastStopPoint;

public:
  /// A scope within which we are constructing the fields of an object which
  /// might use a CXXDefaultInitExpr. This stashes away a 'this' value to use
  /// if we need to evaluate a CXXDefaultInitExpr within the evaluation.
  class FieldConstructionScope {
  public:
    FieldConstructionScope(CodeGenFunction &CGF, Address This)
        : CGF(CGF), OldCXXDefaultInitExprThis(CGF.CXXDefaultInitExprThis) {
      CGF.CXXDefaultInitExprThis = This;
    }
    ~FieldConstructionScope() {
      CGF.CXXDefaultInitExprThis = OldCXXDefaultInitExprThis;
    }

  private:
    CodeGenFunction &CGF;
    Address OldCXXDefaultInitExprThis;
  };

  /// The scope of a CXXDefaultInitExpr. Within this scope, the value of 'this'
  /// is overridden to be the object under construction.
  class CXXDefaultInitExprScope {
  public:
    CXXDefaultInitExprScope(CodeGenFunction &CGF)
      : CGF(CGF), OldCXXThisValue(CGF.CXXThisValue),
        OldCXXThisAlignment(CGF.CXXThisAlignment) {
      CGF.CXXThisValue = CGF.CXXDefaultInitExprThis.getPointer();
      CGF.CXXThisAlignment = CGF.CXXDefaultInitExprThis.getAlignment();
    }
    ~CXXDefaultInitExprScope() {
      CGF.CXXThisValue = OldCXXThisValue;
      CGF.CXXThisAlignment = OldCXXThisAlignment;
    }

  public:
    CodeGenFunction &CGF;
    llvm::Value *OldCXXThisValue;
    CharUnits OldCXXThisAlignment;
  };

  class InlinedInheritingConstructorScope {
  public:
    InlinedInheritingConstructorScope(CodeGenFunction &CGF, GlobalDecl GD)
        : CGF(CGF), OldCurGD(CGF.CurGD), OldCurFuncDecl(CGF.CurFuncDecl),
          OldCurCodeDecl(CGF.CurCodeDecl),
          OldCXXABIThisDecl(CGF.CXXABIThisDecl),
          OldCXXABIThisValue(CGF.CXXABIThisValue),
          OldCXXThisValue(CGF.CXXThisValue),
          OldCXXABIThisAlignment(CGF.CXXABIThisAlignment),
          OldCXXThisAlignment(CGF.CXXThisAlignment),
          OldReturnValue(CGF.ReturnValue), OldFnRetTy(CGF.FnRetTy),
          OldCXXInheritedCtorInitExprArgs(
              std::move(CGF.CXXInheritedCtorInitExprArgs)) {
      CGF.CurGD = GD;
      CGF.CurFuncDecl = CGF.CurCodeDecl =
          cast<CXXConstructorDecl>(GD.getDecl());
      CGF.CXXABIThisDecl = nullptr;
      CGF.CXXABIThisValue = nullptr;
      CGF.CXXThisValue = nullptr;
      CGF.CXXABIThisAlignment = CharUnits();
      CGF.CXXThisAlignment = CharUnits();
      CGF.ReturnValue = Address::invalid();
      CGF.FnRetTy = QualType();
      CGF.CXXInheritedCtorInitExprArgs.clear();
    }
    ~InlinedInheritingConstructorScope() {
      CGF.CurGD = OldCurGD;
      CGF.CurFuncDecl = OldCurFuncDecl;
      CGF.CurCodeDecl = OldCurCodeDecl;
      CGF.CXXABIThisDecl = OldCXXABIThisDecl;
      CGF.CXXABIThisValue = OldCXXABIThisValue;
      CGF.CXXThisValue = OldCXXThisValue;
      CGF.CXXABIThisAlignment = OldCXXABIThisAlignment;
      CGF.CXXThisAlignment = OldCXXThisAlignment;
      CGF.ReturnValue = OldReturnValue;
      CGF.FnRetTy = OldFnRetTy;
      CGF.CXXInheritedCtorInitExprArgs =
          std::move(OldCXXInheritedCtorInitExprArgs);
    }

  private:
    CodeGenFunction &CGF;
    GlobalDecl OldCurGD;
    const Decl *OldCurFuncDecl;
    const Decl *OldCurCodeDecl;
    ImplicitParamDecl *OldCXXABIThisDecl;
    llvm::Value *OldCXXABIThisValue;
    llvm::Value *OldCXXThisValue;
    CharUnits OldCXXABIThisAlignment;
    CharUnits OldCXXThisAlignment;
    Address OldReturnValue;
    QualType OldFnRetTy;
    CallArgList OldCXXInheritedCtorInitExprArgs;
  };

private:
  /// CXXThisDecl - When generating code for a C++ member function,
  /// this will hold the implicit 'this' declaration.
  ImplicitParamDecl *CXXABIThisDecl;
  llvm::Value *CXXABIThisValue;
  llvm::Value *CXXThisValue;
  CharUnits CXXABIThisAlignment;
  CharUnits CXXThisAlignment;

  /// The value of 'this' to use when evaluating CXXDefaultInitExprs within
  /// this expression.
  Address CXXDefaultInitExprThis = Address::invalid();

  /// The values of function arguments to use when evaluating
  /// CXXInheritedCtorInitExprs within this context.
  CallArgList CXXInheritedCtorInitExprArgs;

  /// CXXStructorImplicitParamDecl - When generating code for a constructor or
  /// destructor, this will hold the implicit argument (e.g. VTT).
  ImplicitParamDecl *CXXStructorImplicitParamDecl;
  llvm::Value *CXXStructorImplicitParamValue;

  /// OutermostConditional - Points to the outermost active
  /// conditional control.  This is used so that we know if a
  /// temporary should be destroyed conditionally.
  ConditionalEvaluation *OutermostConditional;

  /// The current lexical scope.
  LexicalScope *CurLexicalScope;

  /// The current source location that should be used for exception
  /// handling code.
  SourceLocation CurEHLocation;

  /// BlockByrefInfos - For each __block variable, contains
  /// information about the layout of the variable.
  llvm::DenseMap<const ValueDecl *, BlockByrefInfo> BlockByrefInfos;

  llvm::BasicBlock *TerminateLandingPad;
  llvm::BasicBlock *TerminateHandler;
  llvm::BasicBlock *TrapBB;

  /// Add a kernel metadata node to the named metadata node 'opencl.kernels'.
  /// In the kernel metadata node, reference the kernel function and metadata 
  /// nodes for its optional attribute qualifiers (OpenCL 1.1 6.7.2):
  /// - A node for the vec_type_hint(<type>) qualifier contains string
  ///   "vec_type_hint", an undefined value of the <type> data type,
  ///   and a Boolean that is true if the <type> is integer and signed.
  /// - A node for the work_group_size_hint(X,Y,Z) qualifier contains string 
  ///   "work_group_size_hint", and three 32-bit integers X, Y and Z.
  /// - A node for the reqd_work_group_size(X,Y,Z) qualifier contains string 
  ///   "reqd_work_group_size", and three 32-bit integers X, Y and Z.
  void EmitOpenCLKernelMetadata(const FunctionDecl *FD, 
                                llvm::Function *Fn);

public:
  CodeGenFunction(CodeGenModule &cgm, bool suppressNewContext=false);
  ~CodeGenFunction();

  CodeGenTypes &getTypes() const { return CGM.getTypes(); }
  ASTContext &getContext() const { return CGM.getContext(); }
  CGDebugInfo *getDebugInfo() { 
    if (DisableDebugInfo) 
      return nullptr;
    return DebugInfo; 
  }
  void disableDebugInfo() { DisableDebugInfo = true; }
  void enableDebugInfo() { DisableDebugInfo = false; }

  bool shouldUseFusedARCCalls() {
    return CGM.getCodeGenOpts().OptimizationLevel == 0;
  }

  const LangOptions &getLangOpts() const { return CGM.getLangOpts(); }

  /// Returns a pointer to the function's exception object and selector slot,
  /// which is assigned in every landing pad.
  Address getExceptionSlot();
  Address getEHSelectorSlot();

  /// Returns the contents of the function's exception object and selector
  /// slots.
  llvm::Value *getExceptionFromSlot();
  llvm::Value *getSelectorFromSlot();

  Address getNormalCleanupDestSlot();

  llvm::BasicBlock *getUnreachableBlock() {
    if (!UnreachableBlock) {
      UnreachableBlock = createBasicBlock("unreachable");
      new llvm::UnreachableInst(getLLVMContext(), UnreachableBlock);
    }
    return UnreachableBlock;
  }

  llvm::BasicBlock *getInvokeDest() {
    if (!EHStack.requiresLandingPad()) return nullptr;
    return getInvokeDestImpl();
  }

  bool currentFunctionUsesSEHTry() const { return CurSEHParent != nullptr; }

  const TargetInfo &getTarget() const { return Target; }
  llvm::LLVMContext &getLLVMContext() { return CGM.getLLVMContext(); }

  //===--------------------------------------------------------------------===//
  //                                  Cleanups
  //===--------------------------------------------------------------------===//

  typedef void Destroyer(CodeGenFunction &CGF, Address addr, QualType ty);

  void pushIrregularPartialArrayCleanup(llvm::Value *arrayBegin,
                                        Address arrayEndPointer,
                                        QualType elementType,
                                        CharUnits elementAlignment,
                                        Destroyer *destroyer);
  void pushRegularPartialArrayCleanup(llvm::Value *arrayBegin,
                                      llvm::Value *arrayEnd,
                                      QualType elementType,
                                      CharUnits elementAlignment,
                                      Destroyer *destroyer);

  void pushDestroy(QualType::DestructionKind dtorKind,
                   Address addr, QualType type);
  void pushEHDestroy(QualType::DestructionKind dtorKind,
                     Address addr, QualType type);
  void pushDestroy(CleanupKind kind, Address addr, QualType type,
                   Destroyer *destroyer, bool useEHCleanupForArray);
  void pushLifetimeExtendedDestroy(CleanupKind kind, Address addr,
                                   QualType type, Destroyer *destroyer,
                                   bool useEHCleanupForArray);
  void pushCallObjectDeleteCleanup(const FunctionDecl *OperatorDelete,
                                   llvm::Value *CompletePtr,
                                   QualType ElementType);
  void pushStackRestore(CleanupKind kind, Address SPMem);
  void emitDestroy(Address addr, QualType type, Destroyer *destroyer,
                   bool useEHCleanupForArray);
  llvm::Function *generateDestroyHelper(Address addr, QualType type,
                                        Destroyer *destroyer,
                                        bool useEHCleanupForArray,
                                        const VarDecl *VD);
  void emitArrayDestroy(llvm::Value *begin, llvm::Value *end,
                        QualType elementType, CharUnits elementAlign,
                        Destroyer *destroyer,
                        bool checkZeroLength, bool useEHCleanup);

  Destroyer *getDestroyer(QualType::DestructionKind destructionKind);

  /// Determines whether an EH cleanup is required to destroy a type
  /// with the given destruction kind.
  bool needsEHCleanup(QualType::DestructionKind kind) {
    switch (kind) {
    case QualType::DK_none:
      return false;
    case QualType::DK_cxx_destructor:
    case QualType::DK_objc_weak_lifetime:
      return getLangOpts().Exceptions;
    case QualType::DK_objc_strong_lifetime:
      return getLangOpts().Exceptions &&
             CGM.getCodeGenOpts().ObjCAutoRefCountExceptions;
    }
    llvm_unreachable("bad destruction kind");
  }

  CleanupKind getCleanupKind(QualType::DestructionKind kind) {
    return (needsEHCleanup(kind) ? NormalAndEHCleanup : NormalCleanup);
  }

  //===--------------------------------------------------------------------===//
  //                                  Objective-C
  //===--------------------------------------------------------------------===//

  void GenerateObjCMethod(const ObjCMethodDecl *OMD);

  void StartObjCMethod(const ObjCMethodDecl *MD, const ObjCContainerDecl *CD);

  /// GenerateObjCGetter - Synthesize an Objective-C property getter function.
  void GenerateObjCGetter(ObjCImplementationDecl *IMP,
                          const ObjCPropertyImplDecl *PID);
  void generateObjCGetterBody(const ObjCImplementationDecl *classImpl,
                              const ObjCPropertyImplDecl *propImpl,
                              const ObjCMethodDecl *GetterMothodDecl,
                              llvm::Constant *AtomicHelperFn);

  void GenerateObjCCtorDtorMethod(ObjCImplementationDecl *IMP,
                                  ObjCMethodDecl *MD, bool ctor);

  /// GenerateObjCSetter - Synthesize an Objective-C property setter function
  /// for the given property.
  void GenerateObjCSetter(ObjCImplementationDecl *IMP,
                          const ObjCPropertyImplDecl *PID);
  void generateObjCSetterBody(const ObjCImplementationDecl *classImpl,
                              const ObjCPropertyImplDecl *propImpl,
                              llvm::Constant *AtomicHelperFn);

  //===--------------------------------------------------------------------===//
  //                                  Block Bits
  //===--------------------------------------------------------------------===//

  llvm::Value *EmitBlockLiteral(const BlockExpr *);
  llvm::Value *EmitBlockLiteral(const CGBlockInfo &Info);
  static void destroyBlockInfos(CGBlockInfo *info);

  llvm::Function *GenerateBlockFunction(GlobalDecl GD,
                                        const CGBlockInfo &Info,
                                        const DeclMapTy &ldm,
                                        bool IsLambdaConversionToBlock);

  llvm::Constant *GenerateCopyHelperFunction(const CGBlockInfo &blockInfo);
  llvm::Constant *GenerateDestroyHelperFunction(const CGBlockInfo &blockInfo);
  llvm::Constant *GenerateObjCAtomicSetterCopyHelperFunction(
                                             const ObjCPropertyImplDecl *PID);
  llvm::Constant *GenerateObjCAtomicGetterCopyHelperFunction(
                                             const ObjCPropertyImplDecl *PID);
  llvm::Value *EmitBlockCopyAndAutorelease(llvm::Value *Block, QualType Ty);

  void BuildBlockRelease(llvm::Value *DeclPtr, BlockFieldFlags flags);

  class AutoVarEmission;

  void emitByrefStructureInit(const AutoVarEmission &emission);
  void enterByrefCleanup(const AutoVarEmission &emission);

  void setBlockContextParameter(const ImplicitParamDecl *D, unsigned argNum,
                                llvm::Value *ptr);

  Address LoadBlockStruct();
  Address GetAddrOfBlockDecl(const VarDecl *var, bool ByRef);

  /// BuildBlockByrefAddress - Computes the location of the
  /// data in a variable which is declared as __block.
  Address emitBlockByrefAddress(Address baseAddr, const VarDecl *V,
                                bool followForward = true);
  Address emitBlockByrefAddress(Address baseAddr,
                                const BlockByrefInfo &info,
                                bool followForward,
                                const llvm::Twine &name);

  const BlockByrefInfo &getBlockByrefInfo(const VarDecl *var);

  QualType BuildFunctionArgList(GlobalDecl GD, FunctionArgList &Args);

  void GenerateCode(GlobalDecl GD, llvm::Function *Fn,
                    const CGFunctionInfo &FnInfo);
  /// \brief Emit code for the start of a function.
  /// \param Loc       The location to be associated with the function.
  /// \param StartLoc  The location of the function body.
  void StartFunction(GlobalDecl GD,
                     QualType RetTy,
                     llvm::Function *Fn,
                     const CGFunctionInfo &FnInfo,
                     const FunctionArgList &Args,
                     SourceLocation Loc = SourceLocation(),
                     SourceLocation StartLoc = SourceLocation());

  void EmitConstructorBody(FunctionArgList &Args);
  void EmitDestructorBody(FunctionArgList &Args);
  void emitImplicitAssignmentOperatorBody(FunctionArgList &Args);
  void EmitFunctionBody(FunctionArgList &Args, const Stmt *Body);
  void EmitBlockWithFallThrough(llvm::BasicBlock *BB, const Stmt *S);

  void EmitForwardingCallToLambda(const CXXMethodDecl *LambdaCallOperator,
                                  CallArgList &CallArgs);
  void EmitLambdaToBlockPointerBody(FunctionArgList &Args);
  void EmitLambdaBlockInvokeBody();
  void EmitLambdaDelegatingInvokeBody(const CXXMethodDecl *MD);
  void EmitLambdaStaticInvokeFunction(const CXXMethodDecl *MD);
  void EmitAsanPrologueOrEpilogue(bool Prologue);

  /// \brief Emit the unified return block, trying to avoid its emission when
  /// possible.
  /// \return The debug location of the user written return statement if the
  /// return block is is avoided.
  llvm::DebugLoc EmitReturnBlock();

  /// FinishFunction - Complete IR generation of the current function. It is
  /// legal to call this function even if there is no current insertion point.
  void FinishFunction(SourceLocation EndLoc=SourceLocation());

  void StartThunk(llvm::Function *Fn, GlobalDecl GD,
                  const CGFunctionInfo &FnInfo);

  void EmitCallAndReturnForThunk(llvm::Value *Callee, const ThunkInfo *Thunk);

  void FinishThunk();

  /// Emit a musttail call for a thunk with a potentially adjusted this pointer.
  void EmitMustTailThunk(const CXXMethodDecl *MD, llvm::Value *AdjustedThisPtr,
                         llvm::Value *Callee);

  /// Generate a thunk for the given method.
  void generateThunk(llvm::Function *Fn, const CGFunctionInfo &FnInfo,
                     GlobalDecl GD, const ThunkInfo &Thunk);

  llvm::Function *GenerateVarArgsThunk(llvm::Function *Fn,
                                       const CGFunctionInfo &FnInfo,
                                       GlobalDecl GD, const ThunkInfo &Thunk);

  void EmitCtorPrologue(const CXXConstructorDecl *CD, CXXCtorType Type,
                        FunctionArgList &Args);

  void EmitInitializerForField(FieldDecl *Field, LValue LHS, Expr *Init,
                               ArrayRef<VarDecl *> ArrayIndexes);

  /// Struct with all informations about dynamic [sub]class needed to set vptr.
  struct VPtr {
    BaseSubobject Base;
    const CXXRecordDecl *NearestVBase;
    CharUnits OffsetFromNearestVBase;
    const CXXRecordDecl *VTableClass;
  };

  /// Initialize the vtable pointer of the given subobject.
  void InitializeVTablePointer(const VPtr &vptr);

  typedef llvm::SmallVector<VPtr, 4> VPtrsVector;

  typedef llvm::SmallPtrSet<const CXXRecordDecl *, 4> VisitedVirtualBasesSetTy;
  VPtrsVector getVTablePointers(const CXXRecordDecl *VTableClass);

  void getVTablePointers(BaseSubobject Base, const CXXRecordDecl *NearestVBase,
                         CharUnits OffsetFromNearestVBase,
                         bool BaseIsNonVirtualPrimaryBase,
                         const CXXRecordDecl *VTableClass,
                         VisitedVirtualBasesSetTy &VBases, VPtrsVector &vptrs);

  void InitializeVTablePointers(const CXXRecordDecl *ClassDecl);

  /// GetVTablePtr - Return the Value of the vtable pointer member pointed
  /// to by This.
  llvm::Value *GetVTablePtr(Address This, llvm::Type *VTableTy,
                            const CXXRecordDecl *VTableClass);

  enum CFITypeCheckKind {
    CFITCK_VCall,
    CFITCK_NVCall,
    CFITCK_DerivedCast,
    CFITCK_UnrelatedCast,
    CFITCK_ICall,
  };

  /// \brief Derived is the presumed address of an object of type T after a
  /// cast. If T is a polymorphic class type, emit a check that the virtual
  /// table for Derived belongs to a class derived from T.
  void EmitVTablePtrCheckForCast(QualType T, llvm::Value *Derived,
                                 bool MayBeNull, CFITypeCheckKind TCK,
                                 SourceLocation Loc);

  /// EmitVTablePtrCheckForCall - Virtual method MD is being called via VTable.
  /// If vptr CFI is enabled, emit a check that VTable is valid.
  void EmitVTablePtrCheckForCall(const CXXRecordDecl *RD, llvm::Value *VTable,
                                 CFITypeCheckKind TCK, SourceLocation Loc);

  /// EmitVTablePtrCheck - Emit a check that VTable is a valid virtual table for
  /// RD using llvm.type.test.
  void EmitVTablePtrCheck(const CXXRecordDecl *RD, llvm::Value *VTable,
                          CFITypeCheckKind TCK, SourceLocation Loc);

  /// If whole-program virtual table optimization is enabled, emit an assumption
  /// that VTable is a member of RD's type identifier. Or, if vptr CFI is
  /// enabled, emit a check that VTable is a member of RD's type identifier.
  void EmitTypeMetadataCodeForVCall(const CXXRecordDecl *RD,
                                    llvm::Value *VTable, SourceLocation Loc);

  /// Returns whether we should perform a type checked load when loading a
  /// virtual function for virtual calls to members of RD. This is generally
  /// true when both vcall CFI and whole-program-vtables are enabled.
  bool ShouldEmitVTableTypeCheckedLoad(const CXXRecordDecl *RD);

  /// Emit a type checked load from the given vtable.
  llvm::Value *EmitVTableTypeCheckedLoad(const CXXRecordDecl *RD, llvm::Value *VTable,
                                         uint64_t VTableByteOffset);

  /// CanDevirtualizeMemberFunctionCalls - Checks whether virtual calls on given
  /// expr can be devirtualized.
  bool CanDevirtualizeMemberFunctionCall(const Expr *Base,
                                         const CXXMethodDecl *MD);

  /// EnterDtorCleanups - Enter the cleanups necessary to complete the
  /// given phase of destruction for a destructor.  The end result
  /// should call destructors on members and base classes in reverse
  /// order of their construction.
  void EnterDtorCleanups(const CXXDestructorDecl *Dtor, CXXDtorType Type);

  /// ShouldInstrumentFunction - Return true if the current function should be
  /// instrumented with __cyg_profile_func_* calls
  bool ShouldInstrumentFunction();

  /// ShouldXRayInstrument - Return true if the current function should be
  /// instrumented with XRay nop sleds.
  bool ShouldXRayInstrumentFunction() const;

  /// EmitFunctionInstrumentation - Emit LLVM code to call the specified
  /// instrumentation function with the current function and the call site, if
  /// function instrumentation is enabled.
  void EmitFunctionInstrumentation(const char *Fn);

  /// EmitMCountInstrumentation - Emit call to .mcount.
  void EmitMCountInstrumentation();

  /// EmitFunctionProlog - Emit the target specific LLVM code to load the
  /// arguments for the given function. This is also responsible for naming the
  /// LLVM function arguments.
  void EmitFunctionProlog(const CGFunctionInfo &FI,
                          llvm::Function *Fn,
                          const FunctionArgList &Args);

  /// EmitFunctionEpilog - Emit the target specific LLVM code to return the
  /// given temporary.
  void EmitFunctionEpilog(const CGFunctionInfo &FI, bool EmitRetDbgLoc,
                          SourceLocation EndLoc);

  /// EmitStartEHSpec - Emit the start of the exception spec.
  void EmitStartEHSpec(const Decl *D);

  /// EmitEndEHSpec - Emit the end of the exception spec.
  void EmitEndEHSpec(const Decl *D);

  /// getTerminateLandingPad - Return a landing pad that just calls terminate.
  llvm::BasicBlock *getTerminateLandingPad();

  /// getTerminateHandler - Return a handler (not a landing pad, just
  /// a catch handler) that just calls terminate.  This is used when
  /// a terminate scope encloses a try.
  llvm::BasicBlock *getTerminateHandler();

  llvm::Type *ConvertTypeForMem(QualType T);
  llvm::Type *ConvertType(QualType T);
  llvm::Type *ConvertType(const TypeDecl *T) {
    return ConvertType(getContext().getTypeDeclType(T));
  }

  /// LoadObjCSelf - Load the value of self. This function is only valid while
  /// generating code for an Objective-C method.
  llvm::Value *LoadObjCSelf();

  /// TypeOfSelfObject - Return type of object that this self represents.
  QualType TypeOfSelfObject();

  /// hasAggregateLLVMType - Return true if the specified AST type will map into
  /// an aggregate LLVM type or is void.
  static TypeEvaluationKind getEvaluationKind(QualType T);

  static bool hasScalarEvaluationKind(QualType T) {
    return getEvaluationKind(T) == TEK_Scalar;
  }

  static bool hasAggregateEvaluationKind(QualType T) {
    return getEvaluationKind(T) == TEK_Aggregate;
  }

  /// createBasicBlock - Create an LLVM basic block.
  llvm::BasicBlock *createBasicBlock(const Twine &name = "",
                                     llvm::Function *parent = nullptr,
                                     llvm::BasicBlock *before = nullptr) {
#ifdef NDEBUG
    return llvm::BasicBlock::Create(getLLVMContext(), "", parent, before);
#else
    return llvm::BasicBlock::Create(getLLVMContext(), name, parent, before);
#endif
  }

  /// getBasicBlockForLabel - Return the LLVM basicblock that the specified
  /// label maps to.
  JumpDest getJumpDestForLabel(const LabelDecl *S);

  /// SimplifyForwardingBlocks - If the given basic block is only a branch to
  /// another basic block, simplify it. This assumes that no other code could
  /// potentially reference the basic block.
  void SimplifyForwardingBlocks(llvm::BasicBlock *BB);

  /// EmitBlock - Emit the given block \arg BB and set it as the insert point,
  /// adding a fall-through branch from the current insert block if
  /// necessary. It is legal to call this function even if there is no current
  /// insertion point.
  ///
  /// IsFinished - If true, indicates that the caller has finished emitting
  /// branches to the given block and does not expect to emit code into it. This
  /// means the block can be ignored if it is unreachable.
  void EmitBlock(llvm::BasicBlock *BB, bool IsFinished=false);

  /// EmitBlockAfterUses - Emit the given block somewhere hopefully
  /// near its uses, and leave the insertion point in it.
  void EmitBlockAfterUses(llvm::BasicBlock *BB);

  /// EmitBranch - Emit a branch to the specified basic block from the current
  /// insert block, taking care to avoid creation of branches from dummy
  /// blocks. It is legal to call this function even if there is no current
  /// insertion point.
  ///
  /// This function clears the current insertion point. The caller should follow
  /// calls to this function with calls to Emit*Block prior to generation new
  /// code.
  void EmitBranch(llvm::BasicBlock *Block);

  /// HaveInsertPoint - True if an insertion point is defined. If not, this
  /// indicates that the current code being emitted is unreachable.
  bool HaveInsertPoint() const {
    return Builder.GetInsertBlock() != nullptr;
  }

  /// EnsureInsertPoint - Ensure that an insertion point is defined so that
  /// emitted IR has a place to go. Note that by definition, if this function
  /// creates a block then that block is unreachable; callers may do better to
  /// detect when no insertion point is defined and simply skip IR generation.
  void EnsureInsertPoint() {
    if (!HaveInsertPoint())
      EmitBlock(createBasicBlock());
  }

  /// ErrorUnsupported - Print out an error that codegen doesn't support the
  /// specified stmt yet.
  void ErrorUnsupported(const Stmt *S, const char *Type);

  //===--------------------------------------------------------------------===//
  //                                  Helpers
  //===--------------------------------------------------------------------===//

  LValue MakeAddrLValue(Address Addr, QualType T,
                        AlignmentSource AlignSource = AlignmentSource::Type) {
    return LValue::MakeAddr(Addr, T, getContext(), AlignSource,
                            CGM.getTBAAInfo(T));
  }

  LValue MakeAddrLValue(llvm::Value *V, QualType T, CharUnits Alignment,
                        AlignmentSource AlignSource = AlignmentSource::Type) {
    return LValue::MakeAddr(Address(V, Alignment), T, getContext(),
                            AlignSource, CGM.getTBAAInfo(T));
  }

  LValue MakeNaturalAlignPointeeAddrLValue(llvm::Value *V, QualType T);
  LValue MakeNaturalAlignAddrLValue(llvm::Value *V, QualType T);
  CharUnits getNaturalTypeAlignment(QualType T,
                                    AlignmentSource *Source = nullptr,
                                    bool forPointeeType = false);
  CharUnits getNaturalPointeeTypeAlignment(QualType T,
                                           AlignmentSource *Source = nullptr);

  Address EmitLoadOfReference(Address Ref, const ReferenceType *RefTy,
                              AlignmentSource *Source = nullptr);
  LValue EmitLoadOfReferenceLValue(Address Ref, const ReferenceType *RefTy);

  Address EmitLoadOfPointer(Address Ptr, const PointerType *PtrTy,
                            AlignmentSource *Source = nullptr);
  LValue EmitLoadOfPointerLValue(Address Ptr, const PointerType *PtrTy);

  /// CreateTempAlloca - This creates a alloca and inserts it into the entry
  /// block. The caller is responsible for setting an appropriate alignment on
  /// the alloca.
  llvm::AllocaInst *CreateTempAlloca(llvm::Type *Ty,
                                     const Twine &Name = "tmp");
  Address CreateTempAlloca(llvm::Type *Ty, CharUnits align,
                           const Twine &Name = "tmp");

  /// CreateDefaultAlignedTempAlloca - This creates an alloca with the
  /// default ABI alignment of the given LLVM type.
  ///
  /// IMPORTANT NOTE: This is *not* generally the right alignment for
  /// any given AST type that happens to have been lowered to the
  /// given IR type.  This should only ever be used for function-local,
  /// IR-driven manipulations like saving and restoring a value.  Do
  /// not hand this address off to arbitrary IRGen routines, and especially
  /// do not pass it as an argument to a function that might expect a
  /// properly ABI-aligned value.
  Address CreateDefaultAlignTempAlloca(llvm::Type *Ty,
                                       const Twine &Name = "tmp");

  /// InitTempAlloca - Provide an initial value for the given alloca which
  /// will be observable at all locations in the function.
  ///
  /// The address should be something that was returned from one of
  /// the CreateTempAlloca or CreateMemTemp routines, and the
  /// initializer must be valid in the entry block (i.e. it must
  /// either be a constant or an argument value).
  void InitTempAlloca(Address Alloca, llvm::Value *Value);

  /// CreateIRTemp - Create a temporary IR object of the given type, with
  /// appropriate alignment. This routine should only be used when an temporary
  /// value needs to be stored into an alloca (for example, to avoid explicit
  /// PHI construction), but the type is the IR type, not the type appropriate
  /// for storing in memory.
  ///
  /// That is, this is exactly equivalent to CreateMemTemp, but calling
  /// ConvertType instead of ConvertTypeForMem.
  Address CreateIRTemp(QualType T, const Twine &Name = "tmp");

  /// CreateMemTemp - Create a temporary memory object of the given type, with
  /// appropriate alignment.
  Address CreateMemTemp(QualType T, const Twine &Name = "tmp");
  Address CreateMemTemp(QualType T, CharUnits Align, const Twine &Name = "tmp");

  /// CreateAggTemp - Create a temporary memory object for the given
  /// aggregate type.
  AggValueSlot CreateAggTemp(QualType T, const Twine &Name = "tmp") {
    return AggValueSlot::forAddr(CreateMemTemp(T, Name),
                                 T.getQualifiers(),
                                 AggValueSlot::IsNotDestructed,
                                 AggValueSlot::DoesNotNeedGCBarriers,
                                 AggValueSlot::IsNotAliased);
  }

  /// Emit a cast to void* in the appropriate address space.
  llvm::Value *EmitCastToVoidPtr(llvm::Value *value);

  /// EvaluateExprAsBool - Perform the usual unary conversions on the specified
  /// expression and compare the result against zero, returning an Int1Ty value.
  llvm::Value *EvaluateExprAsBool(const Expr *E);

  /// EmitIgnoredExpr - Emit an expression in a context which ignores the result.
  void EmitIgnoredExpr(const Expr *E);

  /// EmitAnyExpr - Emit code to compute the specified expression which can have
  /// any type.  The result is returned as an RValue struct.  If this is an
  /// aggregate expression, the aggloc/agglocvolatile arguments indicate where
  /// the result should be returned.
  ///
  /// \param ignoreResult True if the resulting value isn't used.
  RValue EmitAnyExpr(const Expr *E,
                     AggValueSlot aggSlot = AggValueSlot::ignored(),
                     bool ignoreResult = false);

  // EmitVAListRef - Emit a "reference" to a va_list; this is either the address
  // or the value of the expression, depending on how va_list is defined.
  Address EmitVAListRef(const Expr *E);

  /// Emit a "reference" to a __builtin_ms_va_list; this is
  /// always the value of the expression, because a __builtin_ms_va_list is a
  /// pointer to a char.
  Address EmitMSVAListRef(const Expr *E);

  /// EmitAnyExprToTemp - Similary to EmitAnyExpr(), however, the result will
  /// always be accessible even if no aggregate location is provided.
  RValue EmitAnyExprToTemp(const Expr *E);

  /// EmitAnyExprToMem - Emits the code necessary to evaluate an
  /// arbitrary expression into the given memory location.
  void EmitAnyExprToMem(const Expr *E, Address Location,
                        Qualifiers Quals, bool IsInitializer);

  void EmitAnyExprToExn(const Expr *E, Address Addr);

  /// EmitExprAsInit - Emits the code necessary to initialize a
  /// location in memory with the given initializer.
  void EmitExprAsInit(const Expr *init, const ValueDecl *D, LValue lvalue,
                      bool capturedByInit);

  /// hasVolatileMember - returns true if aggregate type has a volatile
  /// member.
  bool hasVolatileMember(QualType T) {
    if (const RecordType *RT = T->getAs<RecordType>()) {
      const RecordDecl *RD = cast<RecordDecl>(RT->getDecl());
      return RD->hasVolatileMember();
    }
    return false;
  }
  /// EmitAggregateCopy - Emit an aggregate assignment.
  ///
  /// The difference to EmitAggregateCopy is that tail padding is not copied.
  /// This is required for correctness when assigning non-POD structures in C++.
  void EmitAggregateAssign(Address DestPtr, Address SrcPtr,
                           QualType EltTy) {
    bool IsVolatile = hasVolatileMember(EltTy);
    EmitAggregateCopy(DestPtr, SrcPtr, EltTy, IsVolatile, true);
  }

  void EmitAggregateCopyCtor(Address DestPtr, Address SrcPtr,
                             QualType DestTy, QualType SrcTy) {
    EmitAggregateCopy(DestPtr, SrcPtr, SrcTy, /*IsVolatile=*/false,
                      /*IsAssignment=*/false);
  }

  /// EmitAggregateCopy - Emit an aggregate copy.
  ///
  /// \param isVolatile - True iff either the source or the destination is
  /// volatile.
  /// \param isAssignment - If false, allow padding to be copied.  This often
  /// yields more efficient.
  void EmitAggregateCopy(Address DestPtr, Address SrcPtr,
                         QualType EltTy, bool isVolatile=false,
                         bool isAssignment = false);

  /// GetAddrOfLocalVar - Return the address of a local variable.
  Address GetAddrOfLocalVar(const VarDecl *VD) {
    auto it = LocalDeclMap.find(VD);
    assert(it != LocalDeclMap.end() &&
           "Invalid argument to GetAddrOfLocalVar(), no decl!");
    return it->second;
  }

  /// getOpaqueLValueMapping - Given an opaque value expression (which
  /// must be mapped to an l-value), return its mapping.
  const LValue &getOpaqueLValueMapping(const OpaqueValueExpr *e) {
    assert(OpaqueValueMapping::shouldBindAsLValue(e));

    llvm::DenseMap<const OpaqueValueExpr*,LValue>::iterator
      it = OpaqueLValues.find(e);
    assert(it != OpaqueLValues.end() && "no mapping for opaque value!");
    return it->second;
  }

  /// getOpaqueRValueMapping - Given an opaque value expression (which
  /// must be mapped to an r-value), return its mapping.
  const RValue &getOpaqueRValueMapping(const OpaqueValueExpr *e) {
    assert(!OpaqueValueMapping::shouldBindAsLValue(e));

    llvm::DenseMap<const OpaqueValueExpr*,RValue>::iterator
      it = OpaqueRValues.find(e);
    assert(it != OpaqueRValues.end() && "no mapping for opaque value!");
    return it->second;
  }

  /// getAccessedFieldNo - Given an encoded value and a result number, return
  /// the input field number being accessed.
  static unsigned getAccessedFieldNo(unsigned Idx, const llvm::Constant *Elts);

  llvm::BlockAddress *GetAddrOfLabel(const LabelDecl *L);
  llvm::BasicBlock *GetIndirectGotoBlock();

  /// EmitNullInitialization - Generate code to set a value of the given type to
  /// null, If the type contains data member pointers, they will be initialized
  /// to -1 in accordance with the Itanium C++ ABI.
  void EmitNullInitialization(Address DestPtr, QualType Ty);

  /// Emits a call to an LLVM variable-argument intrinsic, either
  /// \c llvm.va_start or \c llvm.va_end.
  /// \param ArgValue A reference to the \c va_list as emitted by either
  /// \c EmitVAListRef or \c EmitMSVAListRef.
  /// \param IsStart If \c true, emits a call to \c llvm.va_start; otherwise,
  /// calls \c llvm.va_end.
  llvm::Value *EmitVAStartEnd(llvm::Value *ArgValue, bool IsStart);

  /// Generate code to get an argument from the passed in pointer
  /// and update it accordingly.
  /// \param VE The \c VAArgExpr for which to generate code.
  /// \param VAListAddr Receives a reference to the \c va_list as emitted by
  /// either \c EmitVAListRef or \c EmitMSVAListRef.
  /// \returns A pointer to the argument.
  // FIXME: We should be able to get rid of this method and use the va_arg
  // instruction in LLVM instead once it works well enough.
  Address EmitVAArg(VAArgExpr *VE, Address &VAListAddr);

  /// emitArrayLength - Compute the length of an array, even if it's a
  /// VLA, and drill down to the base element type.
  llvm::Value *emitArrayLength(const ArrayType *arrayType,
                               QualType &baseType,
                               Address &addr);

  /// EmitVLASize - Capture all the sizes for the VLA expressions in
  /// the given variably-modified type and store them in the VLASizeMap.
  ///
  /// This function can be called with a null (unreachable) insert point.
  void EmitVariablyModifiedType(QualType Ty);

  /// getVLASize - Returns an LLVM value that corresponds to the size,
  /// in non-variably-sized elements, of a variable length array type,
  /// plus that largest non-variably-sized element type.  Assumes that
  /// the type has already been emitted with EmitVariablyModifiedType.
  std::pair<llvm::Value*,QualType> getVLASize(const VariableArrayType *vla);
  std::pair<llvm::Value*,QualType> getVLASize(QualType vla);

  /// LoadCXXThis - Load the value of 'this'. This function is only valid while
  /// generating code for an C++ member function.
  llvm::Value *LoadCXXThis() {
    assert(CXXThisValue && "no 'this' value for this function");
    return CXXThisValue;
  }
  Address LoadCXXThisAddress();

  /// LoadCXXVTT - Load the VTT parameter to base constructors/destructors have
  /// virtual bases.
  // FIXME: Every place that calls LoadCXXVTT is something
  // that needs to be abstracted properly.
  llvm::Value *LoadCXXVTT() {
    assert(CXXStructorImplicitParamValue && "no VTT value for this function");
    return CXXStructorImplicitParamValue;
  }

  /// GetAddressOfBaseOfCompleteClass - Convert the given pointer to a
  /// complete class to the given direct base.
  Address
  GetAddressOfDirectBaseInCompleteClass(Address Value,
                                        const CXXRecordDecl *Derived,
                                        const CXXRecordDecl *Base,
                                        bool BaseIsVirtual);

  static bool ShouldNullCheckClassCastValue(const CastExpr *Cast);

  /// GetAddressOfBaseClass - This function will add the necessary delta to the
  /// load of 'this' and returns address of the base class.
  Address GetAddressOfBaseClass(Address Value,
                                const CXXRecordDecl *Derived,
                                CastExpr::path_const_iterator PathBegin,
                                CastExpr::path_const_iterator PathEnd,
                                bool NullCheckValue, SourceLocation Loc);

  Address GetAddressOfDerivedClass(Address Value,
                                   const CXXRecordDecl *Derived,
                                   CastExpr::path_const_iterator PathBegin,
                                   CastExpr::path_const_iterator PathEnd,
                                   bool NullCheckValue);

  /// GetVTTParameter - Return the VTT parameter that should be passed to a
  /// base constructor/destructor with virtual bases.
  /// FIXME: VTTs are Itanium ABI-specific, so the definition should move
  /// to ItaniumCXXABI.cpp together with all the references to VTT.
  llvm::Value *GetVTTParameter(GlobalDecl GD, bool ForVirtualBase,
                               bool Delegating);

  void EmitDelegateCXXConstructorCall(const CXXConstructorDecl *Ctor,
                                      CXXCtorType CtorType,
                                      const FunctionArgList &Args,
                                      SourceLocation Loc);
  // It's important not to confuse this and the previous function. Delegating
  // constructors are the C++0x feature. The constructor delegate optimization
  // is used to reduce duplication in the base and complete consturctors where
  // they are substantially the same.
  void EmitDelegatingCXXConstructorCall(const CXXConstructorDecl *Ctor,
                                        const FunctionArgList &Args);

  /// Emit a call to an inheriting constructor (that is, one that invokes a
  /// constructor inherited from a base class) by inlining its definition. This
  /// is necessary if the ABI does not support forwarding the arguments to the
  /// base class constructor (because they're variadic or similar).
  void EmitInlinedInheritingCXXConstructorCall(const CXXConstructorDecl *Ctor,
                                               CXXCtorType CtorType,
                                               bool ForVirtualBase,
                                               bool Delegating,
                                               CallArgList &Args);

  /// Emit a call to a constructor inherited from a base class, passing the
  /// current constructor's arguments along unmodified (without even making
  /// a copy).
  void EmitInheritedCXXConstructorCall(const CXXConstructorDecl *D,
                                       bool ForVirtualBase, Address This,
                                       bool InheritedFromVBase,
                                       const CXXInheritedCtorInitExpr *E);

  void EmitCXXConstructorCall(const CXXConstructorDecl *D, CXXCtorType Type,
                              bool ForVirtualBase, bool Delegating,
                              Address This, const CXXConstructExpr *E);

  void EmitCXXConstructorCall(const CXXConstructorDecl *D, CXXCtorType Type,
                              bool ForVirtualBase, bool Delegating,
                              Address This, CallArgList &Args);

  /// Emit assumption load for all bases. Requires to be be called only on
  /// most-derived class and not under construction of the object.
  void EmitVTableAssumptionLoads(const CXXRecordDecl *ClassDecl, Address This);

  /// Emit assumption that vptr load == global vtable.
  void EmitVTableAssumptionLoad(const VPtr &vptr, Address This);

  void EmitSynthesizedCXXCopyCtorCall(const CXXConstructorDecl *D,
                                      Address This, Address Src,
                                      const CXXConstructExpr *E);

  void EmitCXXAggrConstructorCall(const CXXConstructorDecl *D,
                                  const ArrayType *ArrayTy,
                                  Address ArrayPtr,
                                  const CXXConstructExpr *E,
                                  bool ZeroInitialization = false);

  void EmitCXXAggrConstructorCall(const CXXConstructorDecl *D,
                                  llvm::Value *NumElements,
                                  Address ArrayPtr,
                                  const CXXConstructExpr *E,
                                  bool ZeroInitialization = false);

  static Destroyer destroyCXXObject;

  void EmitCXXDestructorCall(const CXXDestructorDecl *D, CXXDtorType Type,
                             bool ForVirtualBase, bool Delegating,
                             Address This);

  void EmitNewArrayInitializer(const CXXNewExpr *E, QualType elementType,
                               llvm::Type *ElementTy, Address NewPtr,
                               llvm::Value *NumElements,
                               llvm::Value *AllocSizeWithoutCookie);

  void EmitCXXTemporary(const CXXTemporary *Temporary, QualType TempType,
                        Address Ptr);

  llvm::Value *EmitLifetimeStart(uint64_t Size, llvm::Value *Addr);
  void EmitLifetimeEnd(llvm::Value *Size, llvm::Value *Addr);

  llvm::Value *EmitCXXNewExpr(const CXXNewExpr *E);
  void EmitCXXDeleteExpr(const CXXDeleteExpr *E);

  void EmitDeleteCall(const FunctionDecl *DeleteFD, llvm::Value *Ptr,
                      QualType DeleteTy);

  RValue EmitBuiltinNewDeleteCall(const FunctionProtoType *Type,
                                  const Expr *Arg, bool IsDelete);

  llvm::Value *EmitCXXTypeidExpr(const CXXTypeidExpr *E);
  llvm::Value *EmitDynamicCast(Address V, const CXXDynamicCastExpr *DCE);
  Address EmitCXXUuidofExpr(const CXXUuidofExpr *E);

  /// \brief Situations in which we might emit a check for the suitability of a
  ///        pointer or glvalue.
  enum TypeCheckKind {
    /// Checking the operand of a load. Must be suitably sized and aligned.
    TCK_Load,
    /// Checking the destination of a store. Must be suitably sized and aligned.
    TCK_Store,
    /// Checking the bound value in a reference binding. Must be suitably sized
    /// and aligned, but is not required to refer to an object (until the
    /// reference is used), per core issue 453.
    TCK_ReferenceBinding,
    /// Checking the object expression in a non-static data member access. Must
    /// be an object within its lifetime.
    TCK_MemberAccess,
    /// Checking the 'this' pointer for a call to a non-static member function.
    /// Must be an object within its lifetime.
    TCK_MemberCall,
    /// Checking the 'this' pointer for a constructor call.
    TCK_ConstructorCall,
    /// Checking the operand of a static_cast to a derived pointer type. Must be
    /// null or an object within its lifetime.
    TCK_DowncastPointer,
    /// Checking the operand of a static_cast to a derived reference type. Must
    /// be an object within its lifetime.
    TCK_DowncastReference,
    /// Checking the operand of a cast to a base object. Must be suitably sized
    /// and aligned.
    TCK_Upcast,
    /// Checking the operand of a cast to a virtual base object. Must be an
    /// object within its lifetime.
    TCK_UpcastToVirtualBase
  };

  /// \brief Whether any type-checking sanitizers are enabled. If \c false,
  /// calls to EmitTypeCheck can be skipped.
  bool sanitizePerformTypeCheck() const;

  /// \brief Emit a check that \p V is the address of storage of the
  /// appropriate size and alignment for an object of type \p Type.
  void EmitTypeCheck(TypeCheckKind TCK, SourceLocation Loc, llvm::Value *V,
                     QualType Type, CharUnits Alignment = CharUnits::Zero(),
                     bool SkipNullCheck = false);

  /// \brief Emit a check that \p Base points into an array object, which
  /// we can access at index \p Index. \p Accessed should be \c false if we
  /// this expression is used as an lvalue, for instance in "&Arr[Idx]".
  void EmitBoundsCheck(const Expr *E, const Expr *Base, llvm::Value *Index,
                       QualType IndexType, bool Accessed);

  llvm::Value *EmitScalarPrePostIncDec(const UnaryOperator *E, LValue LV,
                                       bool isInc, bool isPre);
  ComplexPairTy EmitComplexPrePostIncDec(const UnaryOperator *E, LValue LV,
                                         bool isInc, bool isPre);

  void EmitAlignmentAssumption(llvm::Value *PtrValue, unsigned Alignment,
                               llvm::Value *OffsetValue = nullptr) {
    Builder.CreateAlignmentAssumption(CGM.getDataLayout(), PtrValue, Alignment,
                                      OffsetValue);
  }

  //===--------------------------------------------------------------------===//
  //                            Declaration Emission
  //===--------------------------------------------------------------------===//

  /// EmitDecl - Emit a declaration.
  ///
  /// This function can be called with a null (unreachable) insert point.
  void EmitDecl(const Decl &D);

  /// EmitVarDecl - Emit a local variable declaration.
  ///
  /// This function can be called with a null (unreachable) insert point.
  void EmitVarDecl(const VarDecl &D);

  void EmitScalarInit(const Expr *init, const ValueDecl *D, LValue lvalue,
                      bool capturedByInit);
  void EmitScalarInit(llvm::Value *init, LValue lvalue);

  typedef void SpecialInitFn(CodeGenFunction &Init, const VarDecl &D,
                             llvm::Value *Address);

  /// \brief Determine whether the given initializer is trivial in the sense
  /// that it requires no code to be generated.
  bool isTrivialInitializer(const Expr *Init);

  /// EmitAutoVarDecl - Emit an auto variable declaration.
  ///
  /// This function can be called with a null (unreachable) insert point.
  void EmitAutoVarDecl(const VarDecl &D);

  class AutoVarEmission {
    friend class CodeGenFunction;

    const VarDecl *Variable;

    /// The address of the alloca.  Invalid if the variable was emitted
    /// as a global constant.
    Address Addr;

    llvm::Value *NRVOFlag;

    /// True if the variable is a __block variable.
    bool IsByRef;

    /// True if the variable is of aggregate type and has a constant
    /// initializer.
    bool IsConstantAggregate;

    /// Non-null if we should use lifetime annotations.
    llvm::Value *SizeForLifetimeMarkers;

    struct Invalid {};
    AutoVarEmission(Invalid) : Variable(nullptr), Addr(Address::invalid()) {}

    AutoVarEmission(const VarDecl &variable)
      : Variable(&variable), Addr(Address::invalid()), NRVOFlag(nullptr),
        IsByRef(false), IsConstantAggregate(false),
        SizeForLifetimeMarkers(nullptr) {}

    bool wasEmittedAsGlobal() const { return !Addr.isValid(); }

  public:
    static AutoVarEmission invalid() { return AutoVarEmission(Invalid()); }

    bool useLifetimeMarkers() const {
      return SizeForLifetimeMarkers != nullptr;
    }
    llvm::Value *getSizeForLifetimeMarkers() const {
      assert(useLifetimeMarkers());
      return SizeForLifetimeMarkers;
    }

    /// Returns the raw, allocated address, which is not necessarily
    /// the address of the object itself.
    Address getAllocatedAddress() const {
      return Addr;
    }

    /// Returns the address of the object within this declaration.
    /// Note that this does not chase the forwarding pointer for
    /// __block decls.
    Address getObjectAddress(CodeGenFunction &CGF) const {
      if (!IsByRef) return Addr;

      return CGF.emitBlockByrefAddress(Addr, Variable, /*forward*/ false);
    }
  };
  AutoVarEmission EmitAutoVarAlloca(const VarDecl &var);
  void EmitAutoVarInit(const AutoVarEmission &emission);
  void EmitAutoVarCleanups(const AutoVarEmission &emission);  
  void emitAutoVarTypeCleanup(const AutoVarEmission &emission,
                              QualType::DestructionKind dtorKind);

  void EmitStaticVarDecl(const VarDecl &D,
                         llvm::GlobalValue::LinkageTypes Linkage);

  class ParamValue {
    llvm::Value *Value;
    unsigned Alignment;
    ParamValue(llvm::Value *V, unsigned A) : Value(V), Alignment(A) {}
  public:
    static ParamValue forDirect(llvm::Value *value) {
      return ParamValue(value, 0);
    }
    static ParamValue forIndirect(Address addr) {
      assert(!addr.getAlignment().isZero());
      return ParamValue(addr.getPointer(), addr.getAlignment().getQuantity());
    }

    bool isIndirect() const { return Alignment != 0; }
    llvm::Value *getAnyValue() const { return Value; }
    
    llvm::Value *getDirectValue() const {
      assert(!isIndirect());
      return Value;
    }

    Address getIndirectAddress() const {
      assert(isIndirect());
      return Address(Value, CharUnits::fromQuantity(Alignment));
    }
  };

  /// EmitParmDecl - Emit a ParmVarDecl or an ImplicitParamDecl.
  void EmitParmDecl(const VarDecl &D, ParamValue Arg, unsigned ArgNo);

  /// protectFromPeepholes - Protect a value that we're intending to
  /// store to the side, but which will probably be used later, from
  /// aggressive peepholing optimizations that might delete it.
  ///
  /// Pass the result to unprotectFromPeepholes to declare that
  /// protection is no longer required.
  ///
  /// There's no particular reason why this shouldn't apply to
  /// l-values, it's just that no existing peepholes work on pointers.
  PeepholeProtection protectFromPeepholes(RValue rvalue);
  void unprotectFromPeepholes(PeepholeProtection protection);

  //===--------------------------------------------------------------------===//
  //                             Statement Emission
  //===--------------------------------------------------------------------===//

  /// EmitStopPoint - Emit a debug stoppoint if we are emitting debug info.
  void EmitStopPoint(const Stmt *S);

  /// EmitStmt - Emit the code for the statement \arg S. It is legal to call
  /// this function even if there is no current insertion point.
  ///
  /// This function may clear the current insertion point; callers should use
  /// EnsureInsertPoint if they wish to subsequently generate code without first
  /// calling EmitBlock, EmitBranch, or EmitStmt.
  void EmitStmt(const Stmt *S);

  /// EmitSimpleStmt - Try to emit a "simple" statement which does not
  /// necessarily require an insertion point or debug information; typically
  /// because the statement amounts to a jump or a container of other
  /// statements.
  ///
  /// \return True if the statement was handled.
  bool EmitSimpleStmt(const Stmt *S);

  Address EmitCompoundStmt(const CompoundStmt &S, bool GetLast = false,
                           AggValueSlot AVS = AggValueSlot::ignored());
  Address EmitCompoundStmtWithoutScope(const CompoundStmt &S,
                                       bool GetLast = false,
                                       AggValueSlot AVS =
                                                AggValueSlot::ignored());

  /// EmitLabel - Emit the block for the given label. It is legal to call this
  /// function even if there is no current insertion point.
  void EmitLabel(const LabelDecl *D); // helper for EmitLabelStmt.

  void EmitLabelStmt(const LabelStmt &S);
  void EmitAttributedStmt(const AttributedStmt &S);
  void EmitGotoStmt(const GotoStmt &S);
  void EmitIndirectGotoStmt(const IndirectGotoStmt &S);
  void EmitIfStmt(const IfStmt &S);

  void EmitWhileStmt(const WhileStmt &S,
                     ArrayRef<const Attr *> Attrs = None);
  void EmitDoStmt(const DoStmt &S, ArrayRef<const Attr *> Attrs = None);
  void EmitForStmt(const ForStmt &S,
                   ArrayRef<const Attr *> Attrs = None);
  void EmitReturnStmt(const ReturnStmt &S);
  void EmitDeclStmt(const DeclStmt &S);
  void EmitBreakStmt(const BreakStmt &S);
  void EmitContinueStmt(const ContinueStmt &S);
  void EmitSwitchStmt(const SwitchStmt &S);
  void EmitDefaultStmt(const DefaultStmt &S);
  void EmitCaseStmt(const CaseStmt &S);
  void EmitCaseStmtRange(const CaseStmt &S);
  void EmitAsmStmt(const AsmStmt &S);

  void EmitExplicitDynamicCheck(const Expr *Condition);
  void EmitCheckedCSubscriptCheck(const LValue Addr, const BoundsExpr *Bounds);
  void EmitCheckedCDerefCheck(const LValue Addr, const BoundsExpr *Bounds);
  void EmitDynamicNonNullCheck(const LValue Addr);
  void EmitDynamicBoundsCheck(const LValue Addr, const BoundsExpr *Bounds);

  void EmitObjCForCollectionStmt(const ObjCForCollectionStmt &S);
  void EmitObjCAtTryStmt(const ObjCAtTryStmt &S);
  void EmitObjCAtThrowStmt(const ObjCAtThrowStmt &S);
  void EmitObjCAtSynchronizedStmt(const ObjCAtSynchronizedStmt &S);
  void EmitObjCAutoreleasePoolStmt(const ObjCAutoreleasePoolStmt &S);

  void EnterCXXTryStmt(const CXXTryStmt &S, bool IsFnTryBlock = false);
  void ExitCXXTryStmt(const CXXTryStmt &S, bool IsFnTryBlock = false);

  void EmitCXXTryStmt(const CXXTryStmt &S);
  void EmitSEHTryStmt(const SEHTryStmt &S);
  void EmitSEHLeaveStmt(const SEHLeaveStmt &S);
  void EnterSEHTryStmt(const SEHTryStmt &S);
  void ExitSEHTryStmt(const SEHTryStmt &S);

  void startOutlinedSEHHelper(CodeGenFunction &ParentCGF, bool IsFilter,
                              const Stmt *OutlinedStmt);

  llvm::Function *GenerateSEHFilterFunction(CodeGenFunction &ParentCGF,
                                            const SEHExceptStmt &Except);

  llvm::Function *GenerateSEHFinallyFunction(CodeGenFunction &ParentCGF,
                                             const SEHFinallyStmt &Finally);

  void EmitSEHExceptionCodeSave(CodeGenFunction &ParentCGF,
                                llvm::Value *ParentFP,
                                llvm::Value *EntryEBP);
  llvm::Value *EmitSEHExceptionCode();
  llvm::Value *EmitSEHExceptionInfo();
  llvm::Value *EmitSEHAbnormalTermination();

  /// Scan the outlined statement for captures from the parent function. For
  /// each capture, mark the capture as escaped and emit a call to
  /// llvm.localrecover. Insert the localrecover result into the LocalDeclMap.
  void EmitCapturedLocals(CodeGenFunction &ParentCGF, const Stmt *OutlinedStmt,
                          bool IsFilter);

  /// Recovers the address of a local in a parent function. ParentVar is the
  /// address of the variable used in the immediate parent function. It can
  /// either be an alloca or a call to llvm.localrecover if there are nested
  /// outlined functions. ParentFP is the frame pointer of the outermost parent
  /// frame.
  Address recoverAddrOfEscapedLocal(CodeGenFunction &ParentCGF,
                                    Address ParentVar,
                                    llvm::Value *ParentFP);

  void EmitCXXForRangeStmt(const CXXForRangeStmt &S,
                           ArrayRef<const Attr *> Attrs = None);

  /// Returns calculated size of the specified type.
  llvm::Value *getTypeSize(QualType Ty);
  LValue InitCapturedStruct(const CapturedStmt &S);
  llvm::Function *EmitCapturedStmt(const CapturedStmt &S, CapturedRegionKind K);
  llvm::Function *GenerateCapturedStmtFunction(const CapturedStmt &S);
  Address GenerateCapturedStmtArgument(const CapturedStmt &S);
  llvm::Function *GenerateOpenMPCapturedStmtFunction(const CapturedStmt &S);
  void GenerateOpenMPCapturedVars(const CapturedStmt &S,
                                  SmallVectorImpl<llvm::Value *> &CapturedVars);
  void emitOMPSimpleStore(LValue LVal, RValue RVal, QualType RValTy,
                          SourceLocation Loc);
  /// \brief Perform element by element copying of arrays with type \a
  /// OriginalType from \a SrcAddr to \a DestAddr using copying procedure
  /// generated by \a CopyGen.
  ///
  /// \param DestAddr Address of the destination array.
  /// \param SrcAddr Address of the source array.
  /// \param OriginalType Type of destination and source arrays.
  /// \param CopyGen Copying procedure that copies value of single array element
  /// to another single array element.
  void EmitOMPAggregateAssign(
      Address DestAddr, Address SrcAddr, QualType OriginalType,
      const llvm::function_ref<void(Address, Address)> &CopyGen);
  /// \brief Emit proper copying of data from one variable to another.
  ///
  /// \param OriginalType Original type of the copied variables.
  /// \param DestAddr Destination address.
  /// \param SrcAddr Source address.
  /// \param DestVD Destination variable used in \a CopyExpr (for arrays, has
  /// type of the base array element).
  /// \param SrcVD Source variable used in \a CopyExpr (for arrays, has type of
  /// the base array element).
  /// \param Copy Actual copygin expression for copying data from \a SrcVD to \a
  /// DestVD.
  void EmitOMPCopy(QualType OriginalType,
                   Address DestAddr, Address SrcAddr,
                   const VarDecl *DestVD, const VarDecl *SrcVD,
                   const Expr *Copy);
  /// \brief Emit atomic update code for constructs: \a X = \a X \a BO \a E or
  /// \a X = \a E \a BO \a E.
  ///
  /// \param X Value to be updated.
  /// \param E Update value.
  /// \param BO Binary operation for update operation.
  /// \param IsXLHSInRHSPart true if \a X is LHS in RHS part of the update
  /// expression, false otherwise.
  /// \param AO Atomic ordering of the generated atomic instructions.
  /// \param CommonGen Code generator for complex expressions that cannot be
  /// expressed through atomicrmw instruction.
  /// \returns <true, OldAtomicValue> if simple 'atomicrmw' instruction was
  /// generated, <false, RValue::get(nullptr)> otherwise.
  std::pair<bool, RValue> EmitOMPAtomicSimpleUpdateExpr(
      LValue X, RValue E, BinaryOperatorKind BO, bool IsXLHSInRHSPart,
      llvm::AtomicOrdering AO, SourceLocation Loc,
      const llvm::function_ref<RValue(RValue)> &CommonGen);
  bool EmitOMPFirstprivateClause(const OMPExecutableDirective &D,
                                 OMPPrivateScope &PrivateScope);
  void EmitOMPPrivateClause(const OMPExecutableDirective &D,
                            OMPPrivateScope &PrivateScope);
  void EmitOMPUseDevicePtrClause(
      const OMPClause &C, OMPPrivateScope &PrivateScope,
      const llvm::DenseMap<const ValueDecl *, Address> &CaptureDeviceAddrMap);
  /// \brief Emit code for copyin clause in \a D directive. The next code is
  /// generated at the start of outlined functions for directives:
  /// \code
  /// threadprivate_var1 = master_threadprivate_var1;
  /// operator=(threadprivate_var2, master_threadprivate_var2);
  /// ...
  /// __kmpc_barrier(&loc, global_tid);
  /// \endcode
  ///
  /// \param D OpenMP directive possibly with 'copyin' clause(s).
  /// \returns true if at least one copyin variable is found, false otherwise.
  bool EmitOMPCopyinClause(const OMPExecutableDirective &D);
  /// \brief Emit initial code for lastprivate variables. If some variable is
  /// not also firstprivate, then the default initialization is used. Otherwise
  /// initialization of this variable is performed by EmitOMPFirstprivateClause
  /// method.
  ///
  /// \param D Directive that may have 'lastprivate' directives.
  /// \param PrivateScope Private scope for capturing lastprivate variables for
  /// proper codegen in internal captured statement.
  ///
  /// \returns true if there is at least one lastprivate variable, false
  /// otherwise.
  bool EmitOMPLastprivateClauseInit(const OMPExecutableDirective &D,
                                    OMPPrivateScope &PrivateScope);
  /// \brief Emit final copying of lastprivate values to original variables at
  /// the end of the worksharing or simd directive.
  ///
  /// \param D Directive that has at least one 'lastprivate' directives.
  /// \param IsLastIterCond Boolean condition that must be set to 'i1 true' if
  /// it is the last iteration of the loop code in associated directive, or to
  /// 'i1 false' otherwise. If this item is nullptr, no final check is required.
  void EmitOMPLastprivateClauseFinal(const OMPExecutableDirective &D,
                                     bool NoFinals,
                                     llvm::Value *IsLastIterCond = nullptr);
  /// Emit initial code for linear clauses.
  void EmitOMPLinearClause(const OMPLoopDirective &D,
                           CodeGenFunction::OMPPrivateScope &PrivateScope);
  /// Emit final code for linear clauses.
  /// \param CondGen Optional conditional code for final part of codegen for
  /// linear clause.
  void EmitOMPLinearClauseFinal(
      const OMPLoopDirective &D,
      const llvm::function_ref<llvm::Value *(CodeGenFunction &)> &CondGen);
  /// \brief Emit initial code for reduction variables. Creates reduction copies
  /// and initializes them with the values according to OpenMP standard.
  ///
  /// \param D Directive (possibly) with the 'reduction' clause.
  /// \param PrivateScope Private scope for capturing reduction variables for
  /// proper codegen in internal captured statement.
  ///
  void EmitOMPReductionClauseInit(const OMPExecutableDirective &D,
                                  OMPPrivateScope &PrivateScope);
  /// \brief Emit final update of reduction values to original variables at
  /// the end of the directive.
  ///
  /// \param D Directive that has at least one 'reduction' directives.
  void EmitOMPReductionClauseFinal(const OMPExecutableDirective &D);
  /// \brief Emit initial code for linear variables. Creates private copies
  /// and initializes them with the values according to OpenMP standard.
  ///
  /// \param D Directive (possibly) with the 'linear' clause.
  void EmitOMPLinearClauseInit(const OMPLoopDirective &D);

  typedef const llvm::function_ref<void(CodeGenFunction & /*CGF*/,
                                        llvm::Value * /*OutlinedFn*/,
                                        const OMPTaskDataTy & /*Data*/)>
      TaskGenTy;
  void EmitOMPTaskBasedDirective(const OMPExecutableDirective &S,
                                 const RegionCodeGenTy &BodyGen,
                                 const TaskGenTy &TaskGen, OMPTaskDataTy &Data);

  void EmitOMPParallelDirective(const OMPParallelDirective &S);
  void EmitOMPSimdDirective(const OMPSimdDirective &S);
  void EmitOMPForDirective(const OMPForDirective &S);
  void EmitOMPForSimdDirective(const OMPForSimdDirective &S);
  void EmitOMPSectionsDirective(const OMPSectionsDirective &S);
  void EmitOMPSectionDirective(const OMPSectionDirective &S);
  void EmitOMPSingleDirective(const OMPSingleDirective &S);
  void EmitOMPMasterDirective(const OMPMasterDirective &S);
  void EmitOMPCriticalDirective(const OMPCriticalDirective &S);
  void EmitOMPParallelForDirective(const OMPParallelForDirective &S);
  void EmitOMPParallelForSimdDirective(const OMPParallelForSimdDirective &S);
  void EmitOMPParallelSectionsDirective(const OMPParallelSectionsDirective &S);
  void EmitOMPTaskDirective(const OMPTaskDirective &S);
  void EmitOMPTaskyieldDirective(const OMPTaskyieldDirective &S);
  void EmitOMPBarrierDirective(const OMPBarrierDirective &S);
  void EmitOMPTaskwaitDirective(const OMPTaskwaitDirective &S);
  void EmitOMPTaskgroupDirective(const OMPTaskgroupDirective &S);
  void EmitOMPFlushDirective(const OMPFlushDirective &S);
  void EmitOMPOrderedDirective(const OMPOrderedDirective &S);
  void EmitOMPAtomicDirective(const OMPAtomicDirective &S);
  void EmitOMPTargetDirective(const OMPTargetDirective &S);
  void EmitOMPTargetDataDirective(const OMPTargetDataDirective &S);
  void EmitOMPTargetEnterDataDirective(const OMPTargetEnterDataDirective &S);
  void EmitOMPTargetExitDataDirective(const OMPTargetExitDataDirective &S);
  void EmitOMPTargetUpdateDirective(const OMPTargetUpdateDirective &S);
  void EmitOMPTargetParallelDirective(const OMPTargetParallelDirective &S);
  void
  EmitOMPTargetParallelForDirective(const OMPTargetParallelForDirective &S);
  void EmitOMPTeamsDirective(const OMPTeamsDirective &S);
  void
  EmitOMPCancellationPointDirective(const OMPCancellationPointDirective &S);
  void EmitOMPCancelDirective(const OMPCancelDirective &S);
  void EmitOMPTaskLoopBasedDirective(const OMPLoopDirective &S);
  void EmitOMPTaskLoopDirective(const OMPTaskLoopDirective &S);
  void EmitOMPTaskLoopSimdDirective(const OMPTaskLoopSimdDirective &S);
  void EmitOMPDistributeDirective(const OMPDistributeDirective &S);
  void EmitOMPDistributeLoop(const OMPDistributeDirective &S);
  void EmitOMPDistributeParallelForDirective(
      const OMPDistributeParallelForDirective &S);
  void EmitOMPDistributeParallelForSimdDirective(
      const OMPDistributeParallelForSimdDirective &S);
  void EmitOMPDistributeSimdDirective(const OMPDistributeSimdDirective &S);
  void EmitOMPTargetParallelForSimdDirective(
      const OMPTargetParallelForSimdDirective &S);
  void EmitOMPTargetSimdDirective(const OMPTargetSimdDirective &S);
  void EmitOMPTeamsDistributeDirective(const OMPTeamsDistributeDirective &S);

  /// Emit outlined function for the target directive.
  static std::pair<llvm::Function * /*OutlinedFn*/,
                   llvm::Constant * /*OutlinedFnID*/>
  EmitOMPTargetDirectiveOutlinedFunction(CodeGenModule &CGM,
                                         const OMPTargetDirective &S,
                                         StringRef ParentName,
                                         bool IsOffloadEntry);
  /// \brief Emit inner loop of the worksharing/simd construct.
  ///
  /// \param S Directive, for which the inner loop must be emitted.
  /// \param RequiresCleanup true, if directive has some associated private
  /// variables.
  /// \param LoopCond Bollean condition for loop continuation.
  /// \param IncExpr Increment expression for loop control variable.
  /// \param BodyGen Generator for the inner body of the inner loop.
  /// \param PostIncGen Genrator for post-increment code (required for ordered
  /// loop directvies).
  void EmitOMPInnerLoop(
      const Stmt &S, bool RequiresCleanup, const Expr *LoopCond,
      const Expr *IncExpr,
      const llvm::function_ref<void(CodeGenFunction &)> &BodyGen,
      const llvm::function_ref<void(CodeGenFunction &)> &PostIncGen);

  JumpDest getOMPCancelDestination(OpenMPDirectiveKind Kind);
  /// Emit initial code for loop counters of loop-based directives.
  void EmitOMPPrivateLoopCounters(const OMPLoopDirective &S,
                                  OMPPrivateScope &LoopScope);

private:
  /// Helpers for the OpenMP loop directives.
  void EmitOMPLoopBody(const OMPLoopDirective &D, JumpDest LoopExit);
  void EmitOMPSimdInit(const OMPLoopDirective &D, bool IsMonotonic = false);
  void EmitOMPSimdFinal(
      const OMPLoopDirective &D,
      const llvm::function_ref<llvm::Value *(CodeGenFunction &)> &CondGen);
  /// \brief Emit code for the worksharing loop-based directive.
  /// \return true, if this construct has any lastprivate clause, false -
  /// otherwise.
  bool EmitOMPWorksharingLoop(const OMPLoopDirective &S);
  void EmitOMPOuterLoop(bool IsMonotonic, bool DynamicOrOrdered,
      const OMPLoopDirective &S, OMPPrivateScope &LoopScope, bool Ordered,
      Address LB, Address UB, Address ST, Address IL, llvm::Value *Chunk);
  void EmitOMPForOuterLoop(const OpenMPScheduleTy &ScheduleKind,
                           bool IsMonotonic, const OMPLoopDirective &S,
                           OMPPrivateScope &LoopScope, bool Ordered, Address LB,
                           Address UB, Address ST, Address IL,
                           llvm::Value *Chunk);
  void EmitOMPDistributeOuterLoop(
      OpenMPDistScheduleClauseKind ScheduleKind,
      const OMPDistributeDirective &S, OMPPrivateScope &LoopScope,
      Address LB, Address UB, Address ST, Address IL, llvm::Value *Chunk);
  /// \brief Emit code for sections directive.
  void EmitSections(const OMPExecutableDirective &S);

public:

  //===--------------------------------------------------------------------===//
  //                         LValue Expression Emission
  //===--------------------------------------------------------------------===//

  /// GetUndefRValue - Get an appropriate 'undef' rvalue for the given type.
  RValue GetUndefRValue(QualType Ty);

  /// EmitUnsupportedRValue - Emit a dummy r-value using the type of E
  /// and issue an ErrorUnsupported style diagnostic (using the
  /// provided Name).
  RValue EmitUnsupportedRValue(const Expr *E,
                               const char *Name);

  /// EmitUnsupportedLValue - Emit a dummy l-value using the type of E and issue
  /// an ErrorUnsupported style diagnostic (using the provided Name).
  LValue EmitUnsupportedLValue(const Expr *E,
                               const char *Name);

  /// EmitLValue - Emit code to compute a designator that specifies the location
  /// of the expression.
  ///
  /// This can return one of two things: a simple address or a bitfield
  /// reference.  In either case, the LLVM Value* in the LValue structure is
  /// guaranteed to be an LLVM pointer type.
  ///
  /// If this returns a bitfield reference, nothing about the pointee type of
  /// the LLVM value is known: For example, it may not be a pointer to an
  /// integer.
  ///
  /// If this returns a normal address, and if the lvalue's C type is fixed
  /// size, this method guarantees that the returned pointer type will point to
  /// an LLVM type of the same size of the lvalue's type.  If the lvalue has a
  /// variable length type, this is not possible.
  ///
  LValue EmitLValue(const Expr *E);

  /// \brief Same as EmitLValue but additionally we generate checking code to
  /// guard against undefined behavior.  This is only suitable when we know
  /// that the address will be used to access the object.
  LValue EmitCheckedLValue(const Expr *E, TypeCheckKind TCK);

  RValue convertTempToRValue(Address addr, QualType type,
                             SourceLocation Loc);

  void EmitAtomicInit(Expr *E, LValue lvalue);

  bool LValueIsSuitableForInlineAtomic(LValue Src);

  RValue EmitAtomicLoad(LValue LV, SourceLocation SL,
                        AggValueSlot Slot = AggValueSlot::ignored());

  RValue EmitAtomicLoad(LValue lvalue, SourceLocation loc,
                        llvm::AtomicOrdering AO, bool IsVolatile = false,
                        AggValueSlot slot = AggValueSlot::ignored());

  void EmitAtomicStore(RValue rvalue, LValue lvalue, bool isInit);

  void EmitAtomicStore(RValue rvalue, LValue lvalue, llvm::AtomicOrdering AO,
                       bool IsVolatile, bool isInit);

  std::pair<RValue, llvm::Value *> EmitAtomicCompareExchange(
      LValue Obj, RValue Expected, RValue Desired, SourceLocation Loc,
      llvm::AtomicOrdering Success =
          llvm::AtomicOrdering::SequentiallyConsistent,
      llvm::AtomicOrdering Failure =
          llvm::AtomicOrdering::SequentiallyConsistent,
      bool IsWeak = false, AggValueSlot Slot = AggValueSlot::ignored());

  void EmitAtomicUpdate(LValue LVal, llvm::AtomicOrdering AO,
                        const llvm::function_ref<RValue(RValue)> &UpdateOp,
                        bool IsVolatile);

  /// EmitToMemory - Change a scalar value from its value
  /// representation to its in-memory representation.
  llvm::Value *EmitToMemory(llvm::Value *Value, QualType Ty);

  /// EmitFromMemory - Change a scalar value from its memory
  /// representation to its value representation.
  llvm::Value *EmitFromMemory(llvm::Value *Value, QualType Ty);

  /// EmitLoadOfScalar - Load a scalar value from an address, taking
  /// care to appropriately convert from the memory representation to
  /// the LLVM value representation.
  llvm::Value *EmitLoadOfScalar(Address Addr, bool Volatile, QualType Ty,
                                SourceLocation Loc,
                                AlignmentSource AlignSource =
                                  AlignmentSource::Type,
                                llvm::MDNode *TBAAInfo = nullptr,
                                QualType TBAABaseTy = QualType(),
                                uint64_t TBAAOffset = 0,
                                bool isNontemporal = false);

  /// EmitLoadOfScalar - Load a scalar value from an address, taking
  /// care to appropriately convert from the memory representation to
  /// the LLVM value representation.  The l-value must be a simple
  /// l-value.
  llvm::Value *EmitLoadOfScalar(LValue lvalue, SourceLocation Loc);

  /// EmitStoreOfScalar - Store a scalar value to an address, taking
  /// care to appropriately convert from the memory representation to
  /// the LLVM value representation.
  void EmitStoreOfScalar(llvm::Value *Value, Address Addr,
                         bool Volatile, QualType Ty,
                         AlignmentSource AlignSource = AlignmentSource::Type,
                         llvm::MDNode *TBAAInfo = nullptr, bool isInit = false,
                         QualType TBAABaseTy = QualType(),
                         uint64_t TBAAOffset = 0, bool isNontemporal = false);

  /// EmitStoreOfScalar - Store a scalar value to an address, taking
  /// care to appropriately convert from the memory representation to
  /// the LLVM value representation.  The l-value must be a simple
  /// l-value.  The isInit flag indicates whether this is an initialization.
  /// If so, atomic qualifiers are ignored and the store is always non-atomic.
  void EmitStoreOfScalar(llvm::Value *value, LValue lvalue, bool isInit=false);

  /// EmitLoadOfLValue - Given an expression that represents a value lvalue,
  /// this method emits the address of the lvalue, then loads the result as an
  /// rvalue, returning the rvalue.
  RValue EmitLoadOfLValue(LValue V, SourceLocation Loc);
  RValue EmitLoadOfExtVectorElementLValue(LValue V);
  RValue EmitLoadOfBitfieldLValue(LValue LV);
  RValue EmitLoadOfGlobalRegLValue(LValue LV);

  /// EmitStoreThroughLValue - Store the specified rvalue into the specified
  /// lvalue, where both are guaranteed to the have the same type, and that type
  /// is 'Ty'.
  void EmitStoreThroughLValue(RValue Src, LValue Dst, bool isInit = false);
  void EmitStoreThroughExtVectorComponentLValue(RValue Src, LValue Dst);
  void EmitStoreThroughGlobalRegLValue(RValue Src, LValue Dst);

  /// EmitStoreThroughBitfieldLValue - Store Src into Dst with same constraints
  /// as EmitStoreThroughLValue.
  ///
  /// \param Result [out] - If non-null, this will be set to a Value* for the
  /// bit-field contents after the store, appropriate for use as the result of
  /// an assignment to the bit-field.
  void EmitStoreThroughBitfieldLValue(RValue Src, LValue Dst,
                                      llvm::Value **Result=nullptr);

  /// Emit an l-value for an assignment (simple or compound) of complex type.
  LValue EmitComplexAssignmentLValue(const BinaryOperator *E);
  LValue EmitComplexCompoundAssignmentLValue(const CompoundAssignOperator *E);
  LValue EmitScalarCompoundAssignWithComplex(const CompoundAssignOperator *E,
                                             llvm::Value *&Result);

  // Note: only available for agg return types
  LValue EmitBinaryOperatorLValue(const BinaryOperator *E);
  LValue EmitCompoundAssignmentLValue(const CompoundAssignOperator *E);
  // Note: only available for agg return types
  LValue EmitCallExprLValue(const CallExpr *E);
  // Note: only available for agg return types
  LValue EmitVAArgExprLValue(const VAArgExpr *E);
  LValue EmitDeclRefLValue(const DeclRefExpr *E);
  LValue EmitStringLiteralLValue(const StringLiteral *E);
  LValue EmitObjCEncodeExprLValue(const ObjCEncodeExpr *E);
  LValue EmitPredefinedLValue(const PredefinedExpr *E);
  LValue EmitUnaryOpLValue(const UnaryOperator *E);
  LValue EmitArraySubscriptExpr(const ArraySubscriptExpr *E,
                                bool Accessed = false);
  LValue EmitOMPArraySectionExpr(const OMPArraySectionExpr *E,
                                 bool IsLowerBound = true);
  LValue EmitExtVectorElementExpr(const ExtVectorElementExpr *E);
  LValue EmitMemberExpr(const MemberExpr *E);
  LValue EmitObjCIsaExpr(const ObjCIsaExpr *E);
  LValue EmitCompoundLiteralLValue(const CompoundLiteralExpr *E);
  LValue EmitInitListLValue(const InitListExpr *E);
  LValue EmitConditionalOperatorLValue(const AbstractConditionalOperator *E);
  LValue EmitCastLValue(const CastExpr *E);
  LValue EmitMaterializeTemporaryExpr(const MaterializeTemporaryExpr *E);
  LValue EmitOpaqueValueLValue(const OpaqueValueExpr *e);
  
  Address EmitExtVectorElementLValue(LValue V);

  RValue EmitRValueForField(LValue LV, const FieldDecl *FD, SourceLocation Loc);

  Address EmitArrayToPointerDecay(const Expr *Array,
                                  AlignmentSource *AlignSource = nullptr);

  class ConstantEmission {
    llvm::PointerIntPair<llvm::Constant*, 1, bool> ValueAndIsReference;
    ConstantEmission(llvm::Constant *C, bool isReference)
      : ValueAndIsReference(C, isReference) {}
  public:
    ConstantEmission() {}
    static ConstantEmission forReference(llvm::Constant *C) {
      return ConstantEmission(C, true);
    }
    static ConstantEmission forValue(llvm::Constant *C) {
      return ConstantEmission(C, false);
    }

    explicit operator bool() const {
      return ValueAndIsReference.getOpaqueValue() != nullptr;
    }

    bool isReference() const { return ValueAndIsReference.getInt(); }
    LValue getReferenceLValue(CodeGenFunction &CGF, Expr *refExpr) const {
      assert(isReference());
      return CGF.MakeNaturalAlignAddrLValue(ValueAndIsReference.getPointer(),
                                            refExpr->getType());
    }

    llvm::Constant *getValue() const {
      assert(!isReference());
      return ValueAndIsReference.getPointer();
    }
  };

  ConstantEmission tryEmitAsConstant(DeclRefExpr *refExpr);

  RValue EmitPseudoObjectRValue(const PseudoObjectExpr *e,
                                AggValueSlot slot = AggValueSlot::ignored());
  LValue EmitPseudoObjectLValue(const PseudoObjectExpr *e);

  llvm::Value *EmitIvarOffset(const ObjCInterfaceDecl *Interface,
                              const ObjCIvarDecl *Ivar);
  LValue EmitLValueForField(LValue Base, const FieldDecl* Field);
  LValue EmitLValueForLambdaField(const FieldDecl *Field);

  /// EmitLValueForFieldInitialization - Like EmitLValueForField, except that
  /// if the Field is a reference, this will return the address of the reference
  /// and not the address of the value stored in the reference.
  LValue EmitLValueForFieldInitialization(LValue Base,
                                          const FieldDecl* Field);

  LValue EmitLValueForIvar(QualType ObjectTy,
                           llvm::Value* Base, const ObjCIvarDecl *Ivar,
                           unsigned CVRQualifiers);

  LValue EmitCXXConstructLValue(const CXXConstructExpr *E);
  LValue EmitCXXBindTemporaryLValue(const CXXBindTemporaryExpr *E);
  LValue EmitLambdaLValue(const LambdaExpr *E);
  LValue EmitCXXTypeidLValue(const CXXTypeidExpr *E);
  LValue EmitCXXUuidofLValue(const CXXUuidofExpr *E);

  LValue EmitObjCMessageExprLValue(const ObjCMessageExpr *E);
  LValue EmitObjCIvarRefLValue(const ObjCIvarRefExpr *E);
  LValue EmitStmtExprLValue(const StmtExpr *E);
  LValue EmitPointerToDataMemberBinaryExpr(const BinaryOperator *E);
  LValue EmitObjCSelectorLValue(const ObjCSelectorExpr *E);
  void   EmitDeclRefExprDbgValue(const DeclRefExpr *E, llvm::Constant *Init);

  //===--------------------------------------------------------------------===//
  //                         Scalar Expression Emission
  //===--------------------------------------------------------------------===//

  /// EmitCall - Generate a call of the given function, expecting the given
  /// result type, and using the given argument list which specifies both the
  /// LLVM arguments and the types they were derived from.
  RValue EmitCall(const CGFunctionInfo &FnInfo, llvm::Value *Callee,
                  ReturnValueSlot ReturnValue, const CallArgList &Args,
                  CGCalleeInfo CalleeInfo = CGCalleeInfo(),
                  llvm::Instruction **callOrInvoke = nullptr);

  RValue EmitCall(QualType FnType, llvm::Value *Callee, const CallExpr *E,
                  ReturnValueSlot ReturnValue,
                  CGCalleeInfo CalleeInfo = CGCalleeInfo(),
                  llvm::Value *Chain = nullptr);
  RValue EmitCallExpr(const CallExpr *E,
                      ReturnValueSlot ReturnValue = ReturnValueSlot());

  void checkTargetFeatures(const CallExpr *E, const FunctionDecl *TargetDecl);

  llvm::CallInst *EmitRuntimeCall(llvm::Value *callee,
                                  const Twine &name = "");
  llvm::CallInst *EmitRuntimeCall(llvm::Value *callee,
                                  ArrayRef<llvm::Value*> args,
                                  const Twine &name = "");
  llvm::CallInst *EmitNounwindRuntimeCall(llvm::Value *callee,
                                          const Twine &name = "");
  llvm::CallInst *EmitNounwindRuntimeCall(llvm::Value *callee,
                                          ArrayRef<llvm::Value*> args,
                                          const Twine &name = "");

  llvm::CallSite EmitCallOrInvoke(llvm::Value *Callee,
                                  ArrayRef<llvm::Value *> Args,
                                  const Twine &Name = "");
  llvm::CallSite EmitRuntimeCallOrInvoke(llvm::Value *callee,
                                         ArrayRef<llvm::Value*> args,
                                         const Twine &name = "");
  llvm::CallSite EmitRuntimeCallOrInvoke(llvm::Value *callee,
                                         const Twine &name = "");
  void EmitNoreturnRuntimeCallOrInvoke(llvm::Value *callee,
                                       ArrayRef<llvm::Value*> args);

  llvm::Value *BuildAppleKextVirtualCall(const CXXMethodDecl *MD, 
                                         NestedNameSpecifier *Qual,
                                         llvm::Type *Ty);
  
  llvm::Value *BuildAppleKextVirtualDestructorCall(const CXXDestructorDecl *DD,
                                                   CXXDtorType Type, 
                                                   const CXXRecordDecl *RD);

  RValue
  EmitCXXMemberOrOperatorCall(const CXXMethodDecl *MD, llvm::Value *Callee,
                              ReturnValueSlot ReturnValue, llvm::Value *This,
                              llvm::Value *ImplicitParam,
                              QualType ImplicitParamTy, const CallExpr *E);
  RValue EmitCXXDestructorCall(const CXXDestructorDecl *DD, llvm::Value *Callee,
                               llvm::Value *This, llvm::Value *ImplicitParam,
                               QualType ImplicitParamTy, const CallExpr *E,
                               StructorType Type);
  RValue EmitCXXMemberCallExpr(const CXXMemberCallExpr *E,
                               ReturnValueSlot ReturnValue);
  RValue EmitCXXMemberOrOperatorMemberCallExpr(const CallExpr *CE,
                                               const CXXMethodDecl *MD,
                                               ReturnValueSlot ReturnValue,
                                               bool HasQualifier,
                                               NestedNameSpecifier *Qualifier,
                                               bool IsArrow, const Expr *Base);
  // Compute the object pointer.
  Address EmitCXXMemberDataPointerAddress(const Expr *E, Address base,
                                          llvm::Value *memberPtr,
                                          const MemberPointerType *memberPtrType,
                                          AlignmentSource *AlignSource = nullptr);
  RValue EmitCXXMemberPointerCallExpr(const CXXMemberCallExpr *E,
                                      ReturnValueSlot ReturnValue);

  RValue EmitCXXOperatorMemberCallExpr(const CXXOperatorCallExpr *E,
                                       const CXXMethodDecl *MD,
                                       ReturnValueSlot ReturnValue);

  RValue EmitCUDAKernelCallExpr(const CUDAKernelCallExpr *E,
                                ReturnValueSlot ReturnValue);

  RValue EmitCUDADevicePrintfCallExpr(const CallExpr *E,
                                      ReturnValueSlot ReturnValue);

  RValue EmitBuiltinExpr(const FunctionDecl *FD,
                         unsigned BuiltinID, const CallExpr *E,
                         ReturnValueSlot ReturnValue);

  RValue EmitBlockCallExpr(const CallExpr *E, ReturnValueSlot ReturnValue);

  /// EmitTargetBuiltinExpr - Emit the given builtin call. Returns 0 if the call
  /// is unhandled by the current target.
  llvm::Value *EmitTargetBuiltinExpr(unsigned BuiltinID, const CallExpr *E);

  llvm::Value *EmitAArch64CompareBuiltinExpr(llvm::Value *Op, llvm::Type *Ty,
                                             const llvm::CmpInst::Predicate Fp,
                                             const llvm::CmpInst::Predicate Ip,
                                             const llvm::Twine &Name = "");
  llvm::Value *EmitARMBuiltinExpr(unsigned BuiltinID, const CallExpr *E);

  llvm::Value *EmitCommonNeonBuiltinExpr(unsigned BuiltinID,
                                         unsigned LLVMIntrinsic,
                                         unsigned AltLLVMIntrinsic,
                                         const char *NameHint,
                                         unsigned Modifier,
                                         const CallExpr *E,
                                         SmallVectorImpl<llvm::Value *> &Ops,
                                         Address PtrOp0, Address PtrOp1);
  llvm::Function *LookupNeonLLVMIntrinsic(unsigned IntrinsicID,
                                          unsigned Modifier, llvm::Type *ArgTy,
                                          const CallExpr *E);
  llvm::Value *EmitNeonCall(llvm::Function *F,
                            SmallVectorImpl<llvm::Value*> &O,
                            const char *name,
                            unsigned shift = 0, bool rightshift = false);
  llvm::Value *EmitNeonSplat(llvm::Value *V, llvm::Constant *Idx);
  llvm::Value *EmitNeonShiftVector(llvm::Value *V, llvm::Type *Ty,
                                   bool negateForRightShift);
  llvm::Value *EmitNeonRShiftImm(llvm::Value *Vec, llvm::Value *Amt,
                                 llvm::Type *Ty, bool usgn, const char *name);
  llvm::Value *vectorWrapScalar16(llvm::Value *Op);
  llvm::Value *EmitAArch64BuiltinExpr(unsigned BuiltinID, const CallExpr *E);

  llvm::Value *BuildVector(ArrayRef<llvm::Value*> Ops);
  llvm::Value *EmitX86BuiltinExpr(unsigned BuiltinID, const CallExpr *E);
  llvm::Value *EmitPPCBuiltinExpr(unsigned BuiltinID, const CallExpr *E);
  llvm::Value *EmitAMDGPUBuiltinExpr(unsigned BuiltinID, const CallExpr *E);
  llvm::Value *EmitSystemZBuiltinExpr(unsigned BuiltinID, const CallExpr *E);
  llvm::Value *EmitNVPTXBuiltinExpr(unsigned BuiltinID, const CallExpr *E);
  llvm::Value *EmitWebAssemblyBuiltinExpr(unsigned BuiltinID,
                                          const CallExpr *E);

  llvm::Value *EmitObjCProtocolExpr(const ObjCProtocolExpr *E);
  llvm::Value *EmitObjCStringLiteral(const ObjCStringLiteral *E);
  llvm::Value *EmitObjCBoxedExpr(const ObjCBoxedExpr *E);
  llvm::Value *EmitObjCArrayLiteral(const ObjCArrayLiteral *E);
  llvm::Value *EmitObjCDictionaryLiteral(const ObjCDictionaryLiteral *E);
  llvm::Value *EmitObjCCollectionLiteral(const Expr *E,
                                const ObjCMethodDecl *MethodWithObjects);
  llvm::Value *EmitObjCSelectorExpr(const ObjCSelectorExpr *E);
  RValue EmitObjCMessageExpr(const ObjCMessageExpr *E,
                             ReturnValueSlot Return = ReturnValueSlot());

  /// Retrieves the default cleanup kind for an ARC cleanup.
  /// Except under -fobjc-arc-eh, ARC cleanups are normal-only.
  CleanupKind getARCCleanupKind() {
    return CGM.getCodeGenOpts().ObjCAutoRefCountExceptions
             ? NormalAndEHCleanup : NormalCleanup;
  }

  // ARC primitives.
  void EmitARCInitWeak(Address addr, llvm::Value *value);
  void EmitARCDestroyWeak(Address addr);
  llvm::Value *EmitARCLoadWeak(Address addr);
  llvm::Value *EmitARCLoadWeakRetained(Address addr);
  llvm::Value *EmitARCStoreWeak(Address addr, llvm::Value *value, bool ignored);
  void EmitARCCopyWeak(Address dst, Address src);
  void EmitARCMoveWeak(Address dst, Address src);
  llvm::Value *EmitARCRetainAutorelease(QualType type, llvm::Value *value);
  llvm::Value *EmitARCRetainAutoreleaseNonBlock(llvm::Value *value);
  llvm::Value *EmitARCStoreStrong(LValue lvalue, llvm::Value *value,
                                  bool resultIgnored);
  llvm::Value *EmitARCStoreStrongCall(Address addr, llvm::Value *value,
                                      bool resultIgnored);
  llvm::Value *EmitARCRetain(QualType type, llvm::Value *value);
  llvm::Value *EmitARCRetainNonBlock(llvm::Value *value);
  llvm::Value *EmitARCRetainBlock(llvm::Value *value, bool mandatory);
  void EmitARCDestroyStrong(Address addr, ARCPreciseLifetime_t precise);
  void EmitARCRelease(llvm::Value *value, ARCPreciseLifetime_t precise);
  llvm::Value *EmitARCAutorelease(llvm::Value *value);
  llvm::Value *EmitARCAutoreleaseReturnValue(llvm::Value *value);
  llvm::Value *EmitARCRetainAutoreleaseReturnValue(llvm::Value *value);
  llvm::Value *EmitARCRetainAutoreleasedReturnValue(llvm::Value *value);
  llvm::Value *EmitARCUnsafeClaimAutoreleasedReturnValue(llvm::Value *value);

  std::pair<LValue,llvm::Value*>
  EmitARCStoreAutoreleasing(const BinaryOperator *e);
  std::pair<LValue,llvm::Value*>
  EmitARCStoreStrong(const BinaryOperator *e, bool ignored);
  std::pair<LValue,llvm::Value*>
  EmitARCStoreUnsafeUnretained(const BinaryOperator *e, bool ignored);

  llvm::Value *EmitObjCThrowOperand(const Expr *expr);
  llvm::Value *EmitObjCConsumeObject(QualType T, llvm::Value *Ptr);
  llvm::Value *EmitObjCExtendObjectLifetime(QualType T, llvm::Value *Ptr);

  llvm::Value *EmitARCExtendBlockObject(const Expr *expr);
  llvm::Value *EmitARCReclaimReturnedObject(const Expr *e,
                                            bool allowUnsafeClaim);
  llvm::Value *EmitARCRetainScalarExpr(const Expr *expr);
  llvm::Value *EmitARCRetainAutoreleaseScalarExpr(const Expr *expr);
  llvm::Value *EmitARCUnsafeUnretainedScalarExpr(const Expr *expr);

  void EmitARCIntrinsicUse(ArrayRef<llvm::Value*> values);

  static Destroyer destroyARCStrongImprecise;
  static Destroyer destroyARCStrongPrecise;
  static Destroyer destroyARCWeak;

  void EmitObjCAutoreleasePoolPop(llvm::Value *Ptr); 
  llvm::Value *EmitObjCAutoreleasePoolPush();
  llvm::Value *EmitObjCMRRAutoreleasePoolPush();
  void EmitObjCAutoreleasePoolCleanup(llvm::Value *Ptr);
  void EmitObjCMRRAutoreleasePoolPop(llvm::Value *Ptr); 

  /// \brief Emits a reference binding to the passed in expression.
  RValue EmitReferenceBindingToExpr(const Expr *E);

  //===--------------------------------------------------------------------===//
  //                           Expression Emission
  //===--------------------------------------------------------------------===//

  // Expressions are broken into three classes: scalar, complex, aggregate.

  /// EmitScalarExpr - Emit the computation of the specified expression of LLVM
  /// scalar type, returning the result.
  llvm::Value *EmitScalarExpr(const Expr *E , bool IgnoreResultAssign = false);

  /// Emit a conversion from the specified type to the specified destination
  /// type, both of which are LLVM scalar types.
  llvm::Value *EmitScalarConversion(llvm::Value *Src, QualType SrcTy,
                                    QualType DstTy, SourceLocation Loc);

  /// Emit a conversion from the specified complex type to the specified
  /// destination type, where the destination type is an LLVM scalar type.
  llvm::Value *EmitComplexToScalarConversion(ComplexPairTy Src, QualType SrcTy,
                                             QualType DstTy,
                                             SourceLocation Loc);

  /// EmitAggExpr - Emit the computation of the specified expression
  /// of aggregate type.  The result is computed into the given slot,
  /// which may be null to indicate that the value is not needed.
  void EmitAggExpr(const Expr *E, AggValueSlot AS);

  /// EmitAggExprToLValue - Emit the computation of the specified expression of
  /// aggregate type into a temporary LValue.
  LValue EmitAggExprToLValue(const Expr *E);

  /// EmitExtendGCLifetime - Given a pointer to an Objective-C object,
  /// make sure it survives garbage collection until this point.
  void EmitExtendGCLifetime(llvm::Value *object);

  /// EmitComplexExpr - Emit the computation of the specified expression of
  /// complex type, returning the result.
  ComplexPairTy EmitComplexExpr(const Expr *E,
                                bool IgnoreReal = false,
                                bool IgnoreImag = false);

  /// EmitComplexExprIntoLValue - Emit the given expression of complex
  /// type and place its result into the specified l-value.
  void EmitComplexExprIntoLValue(const Expr *E, LValue dest, bool isInit);

  /// EmitStoreOfComplex - Store a complex number into the specified l-value.
  void EmitStoreOfComplex(ComplexPairTy V, LValue dest, bool isInit);

  /// EmitLoadOfComplex - Load a complex number from the specified l-value.
  ComplexPairTy EmitLoadOfComplex(LValue src, SourceLocation loc);

  Address emitAddrOfRealComponent(Address complex, QualType complexType);
  Address emitAddrOfImagComponent(Address complex, QualType complexType);

  /// AddInitializerToStaticVarDecl - Add the initializer for 'D' to the
  /// global variable that has already been created for it.  If the initializer
  /// has a different type than GV does, this may free GV and return a different
  /// one.  Otherwise it just returns GV.
  llvm::GlobalVariable *
  AddInitializerToStaticVarDecl(const VarDecl &D,
                                llvm::GlobalVariable *GV);


  /// EmitCXXGlobalVarDeclInit - Create the initializer for a C++
  /// variable with global storage.
  void EmitCXXGlobalVarDeclInit(const VarDecl &D, llvm::Constant *DeclPtr,
                                bool PerformInit);

  llvm::Constant *createAtExitStub(const VarDecl &VD, llvm::Constant *Dtor,
                                   llvm::Constant *Addr);

  /// Call atexit() with a function that passes the given argument to
  /// the given function.
  void registerGlobalDtorWithAtExit(const VarDecl &D, llvm::Constant *fn,
                                    llvm::Constant *addr);

  /// Emit code in this function to perform a guarded variable
  /// initialization.  Guarded initializations are used when it's not
  /// possible to prove that an initialization will be done exactly
  /// once, e.g. with a static local variable or a static data member
  /// of a class template.
  void EmitCXXGuardedInit(const VarDecl &D, llvm::GlobalVariable *DeclPtr,
                          bool PerformInit);

  /// GenerateCXXGlobalInitFunc - Generates code for initializing global
  /// variables.
  void GenerateCXXGlobalInitFunc(llvm::Function *Fn,
                                 ArrayRef<llvm::Function *> CXXThreadLocals,
                                 Address Guard = Address::invalid());

  /// GenerateCXXGlobalDtorsFunc - Generates code for destroying global
  /// variables.
  void GenerateCXXGlobalDtorsFunc(llvm::Function *Fn,
                                  const std::vector<std::pair<llvm::WeakVH,
                                  llvm::Constant*> > &DtorsAndObjects);

  void GenerateCXXGlobalVarDeclInitFunc(llvm::Function *Fn,
                                        const VarDecl *D,
                                        llvm::GlobalVariable *Addr,
                                        bool PerformInit);

  void EmitCXXConstructExpr(const CXXConstructExpr *E, AggValueSlot Dest);
  
  void EmitSynthesizedCXXCopyCtor(Address Dest, Address Src, const Expr *Exp);

  void enterFullExpression(const ExprWithCleanups *E) {
    if (E->getNumObjects() == 0) return;
    enterNonTrivialFullExpression(E);
  }
  void enterNonTrivialFullExpression(const ExprWithCleanups *E);

  void EmitCXXThrowExpr(const CXXThrowExpr *E, bool KeepInsertionPoint = true);

  void EmitLambdaExpr(const LambdaExpr *E, AggValueSlot Dest);

  RValue EmitAtomicExpr(AtomicExpr *E);

  //===--------------------------------------------------------------------===//
  //                         Annotations Emission
  //===--------------------------------------------------------------------===//

  /// Emit an annotation call (intrinsic or builtin).
  llvm::Value *EmitAnnotationCall(llvm::Value *AnnotationFn,
                                  llvm::Value *AnnotatedVal,
                                  StringRef AnnotationStr,
                                  SourceLocation Location);

  /// Emit local annotations for the local variable V, declared by D.
  void EmitVarAnnotations(const VarDecl *D, llvm::Value *V);

  /// Emit field annotations for the given field & value. Returns the
  /// annotation result.
  Address EmitFieldAnnotations(const FieldDecl *D, Address V);

  //===--------------------------------------------------------------------===//
  //                             Internal Helpers
  //===--------------------------------------------------------------------===//

  /// ContainsLabel - Return true if the statement contains a label in it.  If
  /// this statement is not executed normally, it not containing a label means
  /// that we can just remove the code.
  static bool ContainsLabel(const Stmt *S, bool IgnoreCaseStmts = false);

  /// containsBreak - Return true if the statement contains a break out of it.
  /// If the statement (recursively) contains a switch or loop with a break
  /// inside of it, this is fine.
  static bool containsBreak(const Stmt *S);
  
  /// ConstantFoldsToSimpleInteger - If the specified expression does not fold
  /// to a constant, or if it does but contains a label, return false.  If it
  /// constant folds return true and set the boolean result in Result.
  bool ConstantFoldsToSimpleInteger(const Expr *Cond, bool &Result,
                                    bool AllowLabels = false);

  /// ConstantFoldsToSimpleInteger - If the specified expression does not fold
  /// to a constant, or if it does but contains a label, return false.  If it
  /// constant folds return true and set the folded value.
  bool ConstantFoldsToSimpleInteger(const Expr *Cond, llvm::APSInt &Result,
                                    bool AllowLabels = false);

  /// EmitBranchOnBoolExpr - Emit a branch on a boolean condition (e.g. for an
  /// if statement) to the specified blocks.  Based on the condition, this might
  /// try to simplify the codegen of the conditional based on the branch.
  /// TrueCount should be the number of times we expect the condition to
  /// evaluate to true based on PGO data.
  void EmitBranchOnBoolExpr(const Expr *Cond, llvm::BasicBlock *TrueBlock,
                            llvm::BasicBlock *FalseBlock, uint64_t TrueCount);

  /// \brief Emit a description of a type in a format suitable for passing to
  /// a runtime sanitizer handler.
  llvm::Constant *EmitCheckTypeDescriptor(QualType T);

  /// \brief Convert a value into a format suitable for passing to a runtime
  /// sanitizer handler.
  llvm::Value *EmitCheckValue(llvm::Value *V);

  /// \brief Emit a description of a source location in a format suitable for
  /// passing to a runtime sanitizer handler.
  llvm::Constant *EmitCheckSourceLocation(SourceLocation Loc);

  /// \brief Create a basic block that will call a handler function in a
  /// sanitizer runtime with the provided arguments, and create a conditional
  /// branch to it.
  void EmitCheck(ArrayRef<std::pair<llvm::Value *, SanitizerMask>> Checked,
                 StringRef CheckName, ArrayRef<llvm::Constant *> StaticArgs,
                 ArrayRef<llvm::Value *> DynamicArgs);

  /// \brief Emit a slow path cross-DSO CFI check which calls __cfi_slowpath
  /// if Cond if false.
  void EmitCfiSlowPathCheck(SanitizerMask Kind, llvm::Value *Cond,
                            llvm::ConstantInt *TypeId, llvm::Value *Ptr,
                            ArrayRef<llvm::Constant *> StaticArgs);

  /// \brief Create a basic block that will call the trap intrinsic, and emit a
  /// conditional branch to it, for the -ftrapv checks.
  void EmitTrapCheck(llvm::Value *Checked);

  /// \brief Emit a call to trap or debugtrap and attach function attribute
  /// "trap-func-name" if specified.
  llvm::CallInst *EmitTrapCall(llvm::Intrinsic::ID IntrID);

  /// \brief Create a basic block that will call the trap intrinsic, and emit
  /// a conditional branch to it, for Checked C _Dynamic_checks expressions.
  void EmitDynamicCheckBlocks(llvm::Value *Condition);

  /// \brief Emit a cross-DSO CFI failure handling function.
  void EmitCfiCheckFail();

  /// \brief Create a check for a function parameter that may potentially be
  /// declared as non-null.
  void EmitNonNullArgCheck(RValue RV, QualType ArgType, SourceLocation ArgLoc,
                           const FunctionDecl *FD, unsigned ParmNum);

  /// EmitCallArg - Emit a single call argument.
  void EmitCallArg(CallArgList &args, const Expr *E, QualType ArgType);

  /// EmitDelegateCallArg - We are performing a delegate call; that
  /// is, the current function is delegating to another one.  Produce
  /// a r-value suitable for passing the given parameter.
  void EmitDelegateCallArg(CallArgList &args, const VarDecl *param,
                           SourceLocation loc);

  /// SetFPAccuracy - Set the minimum required accuracy of the given floating
  /// point operation, expressed as the maximum relative error in ulp.
  void SetFPAccuracy(llvm::Value *Val, float Accuracy);

private:
  llvm::MDNode *getRangeForLoadFromType(QualType Ty);
  void EmitReturnOfRValue(RValue RV, QualType Ty);

  void deferPlaceholderReplacement(llvm::Instruction *Old, llvm::Value *New);

  llvm::SmallVector<std::pair<llvm::Instruction *, llvm::Value *>, 4>
  DeferredReplacements;

  /// Set the address of a local variable.
  void setAddrOfLocalVar(const VarDecl *VD, Address Addr) {
    assert(!LocalDeclMap.count(VD) && "Decl already exists in LocalDeclMap!");
    LocalDeclMap.insert({VD, Addr});
  }

  /// ExpandTypeFromArgs - Reconstruct a structure of type \arg Ty
  /// from function arguments into \arg Dst. See ABIArgInfo::Expand.
  ///
  /// \param AI - The first function argument of the expansion.
  void ExpandTypeFromArgs(QualType Ty, LValue Dst,
                          SmallVectorImpl<llvm::Value *>::iterator &AI);

  /// ExpandTypeToArgs - Expand an RValue \arg RV, with the LLVM type for \arg
  /// Ty, into individual arguments on the provided vector \arg IRCallArgs,
  /// starting at index \arg IRCallArgPos. See ABIArgInfo::Expand.
  void ExpandTypeToArgs(QualType Ty, RValue RV, llvm::FunctionType *IRFuncTy,
                        SmallVectorImpl<llvm::Value *> &IRCallArgs,
                        unsigned &IRCallArgPos);

  llvm::Value* EmitAsmInput(const TargetInfo::ConstraintInfo &Info,
                            const Expr *InputExpr, std::string &ConstraintStr);

  llvm::Value* EmitAsmInputLValue(const TargetInfo::ConstraintInfo &Info,
                                  LValue InputValue, QualType InputType,
                                  std::string &ConstraintStr,
                                  SourceLocation Loc);

  /// \brief Attempts to statically evaluate the object size of E. If that
  /// fails, emits code to figure the size of E out for us. This is
  /// pass_object_size aware.
  llvm::Value *evaluateOrEmitBuiltinObjectSize(const Expr *E, unsigned Type,
                                               llvm::IntegerType *ResType);

  /// \brief Emits the size of E, as required by __builtin_object_size. This
  /// function is aware of pass_object_size parameters, and will act accordingly
  /// if E is a parameter with the pass_object_size attribute.
  llvm::Value *emitBuiltinObjectSize(const Expr *E, unsigned Type,
                                     llvm::IntegerType *ResType);

public:
#ifndef NDEBUG
  // Determine whether the given argument is an Objective-C method
  // that may have type parameters in its signature.
  static bool isObjCMethodWithTypeParams(const ObjCMethodDecl *method) {
    const DeclContext *dc = method->getDeclContext();
    if (const ObjCInterfaceDecl *classDecl= dyn_cast<ObjCInterfaceDecl>(dc)) {
      return classDecl->getTypeParamListAsWritten();
    }

    if (const ObjCCategoryDecl *catDecl = dyn_cast<ObjCCategoryDecl>(dc)) {
      return catDecl->getTypeParamList();
    }

    return false;
  }

  template<typename T>
  static bool isObjCMethodWithTypeParams(const T *) { return false; }

  // Determine whether the given argument is FunctionProtoType
  // that have parameter bounds information within it
<<<<<<< HEAD
  static bool isFunctionProtoTypeWithTypeParams(const FunctionProtoType* FPT) { return true; }

  template<typename T>
  static bool isFunctionProtoTypeWithTypeParams(const T *) { return false; }
=======
  static bool isFunctionProtoType(const FunctionProtoType* FPT) { return true; }

  template<typename T>
  static bool isFunctionProtoType(const T *) { return false; }
>>>>>>> f7c39d44
#endif

  /// EmitCallArgs - Emit call arguments for a function.
  template <typename T>
  void EmitCallArgs(CallArgList &Args, const T *CallArgTypeInfo,
                    llvm::iterator_range<CallExpr::const_arg_iterator> ArgRange,
                    const FunctionDecl *CalleeDecl = nullptr,
                    unsigned ParamsToSkip = 0) {
    SmallVector<QualType, 16> ArgTypes;
    CallExpr::const_arg_iterator Arg = ArgRange.begin();

    assert((ParamsToSkip == 0 || CallArgTypeInfo) &&
           "Can't skip parameters if type info is not provided");
    if (CallArgTypeInfo) {
#ifndef NDEBUG
      bool isGenericMethod = isObjCMethodWithTypeParams(CallArgTypeInfo);
<<<<<<< HEAD
      bool isFunctionProtoType = isFunctionProtoTypeWithTypeParams(CallArgTypeInfo);
=======
      bool isFunctionProto= isFunctionProtoType(CallArgTypeInfo);
>>>>>>> f7c39d44
#endif

      // First, use the argument types that the type info knows about
      int N = 0;
      for (auto I = CallArgTypeInfo->param_type_begin() + ParamsToSkip,
                E = CallArgTypeInfo->param_type_end();
           I != E; ++I, ++Arg, ++N) {
        assert(Arg != ArgRange.end() && "Running over edge of argument list!");
<<<<<<< HEAD
        const Type* ty1 = getContext().getCanonicalType((*I).getNonReferenceType()).getTypePtr();
        const Type* ty2 = getContext().getCanonicalType((*Arg)->getType()).getTypePtr();
        const Type* interop_ty1 = ty1;
=======
#ifndef NDEBUG
        const Type *ty1 = getContext()
                              .getCanonicalType((*I).getNonReferenceType())
                              .getTypePtr();
        const Type *ty2 =
            getContext().getCanonicalType((*Arg)->getType()).getTypePtr();
        const Type *interop_ty1 = ty1;
>>>>>>> f7c39d44

        // Checked C consideration
        // In case of function prototype, it has parameter type information
        // that involves also itype as bounds information
<<<<<<< HEAD
        // To check interop type properly, it SHOULD consider additional bounds info
        // likely Sema (semantic)
        if (isFunctionProtoType) {
            const FunctionProtoType* FPT = (const FunctionProtoType*)CallArgTypeInfo;
            if (FPT && FPT->hasParamBounds()) {
                const BoundsExpr* Bounds = FPT->getParamBounds(N);
                // if it has interop type, check interop type as well as the type
                if (Bounds && Bounds->getKind() == BoundsExpr::Kind::InteropTypeAnnotation) {
                    const InteropTypeBoundsAnnotation* annot =
                        dyn_cast<InteropTypeBoundsAnnotation>(Bounds);
                    interop_ty1 = getContext().getCanonicalType(annot->getType()).getTypePtr();
                }
            }
        }
=======
        // To check interop type properly, it SHOULD consider additional bounds
        // info likely Sema (semantic)
        if (isFunctionProto) {
          const FunctionProtoType *FPT =
              (const FunctionProtoType *)CallArgTypeInfo;
          if (FPT && FPT->hasParamBounds()) {
            const BoundsExpr *Bounds = FPT->getParamBounds(N);
            // if it has interop type, check interop type as well as the type
            if (Bounds &&
                Bounds->getKind() == BoundsExpr::Kind::InteropTypeAnnotation) {
              const InteropTypeBoundsAnnotation *annot =
                  dyn_cast<InteropTypeBoundsAnnotation>(Bounds);
              interop_ty1 =
                  getContext().getCanonicalType(annot->getType()).getTypePtr();
            }
          }
        }
#endif
>>>>>>> f7c39d44

        assert((isGenericMethod ||
                ((*I)->isVariablyModifiedType() ||
                 (*I).getNonReferenceType()->isObjCRetainableType() ||
                 (ty1 == ty2) ||
                 // interopType checking as well as original type checking is done
                 (interop_ty1 == ty2))) &&
               "type mismatch in call argument!");
        ArgTypes.push_back(*I);
      }
    }

    // Either we've emitted all the call args, or we have a call to variadic
    // function.
    assert((Arg == ArgRange.end() || !CallArgTypeInfo ||
            CallArgTypeInfo->isVariadic()) &&
           "Extra arguments in non-variadic function!");

    // If we still have any arguments, emit them using the type of the argument.
    for (auto *A : llvm::make_range(Arg, ArgRange.end()))
      ArgTypes.push_back(getVarArgType(A));

    EmitCallArgs(Args, ArgTypes, ArgRange, CalleeDecl, ParamsToSkip);
  }

  void EmitCallArgs(CallArgList &Args, ArrayRef<QualType> ArgTypes,
                    llvm::iterator_range<CallExpr::const_arg_iterator> ArgRange,
                    const FunctionDecl *CalleeDecl = nullptr,
                    unsigned ParamsToSkip = 0);

  /// EmitPointerWithAlignment - Given an expression with a pointer
  /// type, emit the value and compute our best estimate of the
  /// alignment of the pointee.
  ///
  /// Note that this function will conservatively fall back on the type
  /// when it doesn't 
  ///
  /// \param Source - If non-null, this will be initialized with
  ///   information about the source of the alignment.  Note that this
  ///   function will conservatively fall back on the type when it
  ///   doesn't recognize the expression, which means that sometimes
  ///   
  ///   a worst-case One
  ///   reasonable way to use this information is when there's a
  ///   language guarantee that the pointer must be aligned to some
  ///   stricter value, and we're simply trying to ensure that
  ///   sufficiently obvious uses of under-aligned objects don't get
  ///   miscompiled; for example, a placement new into the address of
  ///   a local variable.  In such a case, it's quite reasonable to
  ///   just ignore the returned alignment when it isn't from an
  ///   explicit source.
  Address EmitPointerWithAlignment(const Expr *Addr,
                                   AlignmentSource *Source = nullptr);

  void EmitSanitizerStatReport(llvm::SanitizerStatKind SSK);

private:
  QualType getVarArgType(const Expr *Arg);

  const TargetCodeGenInfo &getTargetHooks() const {
    return CGM.getTargetCodeGenInfo();
  }

  void EmitDeclMetadata();

  BlockByrefHelpers *buildByrefHelpers(llvm::StructType &byrefType,
                                  const AutoVarEmission &emission);

  void AddObjCARCExceptionMetadata(llvm::Instruction *Inst);

  llvm::Value *GetValueForARMHint(unsigned BuiltinID);
};

/// Helper class with most of the code for saving a value for a
/// conditional expression cleanup.
struct DominatingLLVMValue {
  typedef llvm::PointerIntPair<llvm::Value*, 1, bool> saved_type;

  /// Answer whether the given value needs extra work to be saved.
  static bool needsSaving(llvm::Value *value) {
    // If it's not an instruction, we don't need to save.
    if (!isa<llvm::Instruction>(value)) return false;

    // If it's an instruction in the entry block, we don't need to save.
    llvm::BasicBlock *block = cast<llvm::Instruction>(value)->getParent();
    return (block != &block->getParent()->getEntryBlock());
  }

  /// Try to save the given value.
  static saved_type save(CodeGenFunction &CGF, llvm::Value *value) {
    if (!needsSaving(value)) return saved_type(value, false);

    // Otherwise, we need an alloca.
    auto align = CharUnits::fromQuantity(
              CGF.CGM.getDataLayout().getPrefTypeAlignment(value->getType()));
    Address alloca =
      CGF.CreateTempAlloca(value->getType(), align, "cond-cleanup.save");
    CGF.Builder.CreateStore(value, alloca);

    return saved_type(alloca.getPointer(), true);
  }

  static llvm::Value *restore(CodeGenFunction &CGF, saved_type value) {
    // If the value says it wasn't saved, trust that it's still dominating.
    if (!value.getInt()) return value.getPointer();

    // Otherwise, it should be an alloca instruction, as set up in save().
    auto alloca = cast<llvm::AllocaInst>(value.getPointer());
    return CGF.Builder.CreateAlignedLoad(alloca, alloca->getAlignment());
  }
};

/// A partial specialization of DominatingValue for llvm::Values that
/// might be llvm::Instructions.
template <class T> struct DominatingPointer<T,true> : DominatingLLVMValue {
  typedef T *type;
  static type restore(CodeGenFunction &CGF, saved_type value) {
    return static_cast<T*>(DominatingLLVMValue::restore(CGF, value));
  }
};

/// A specialization of DominatingValue for Address.
template <> struct DominatingValue<Address> {
  typedef Address type;

  struct saved_type {
    DominatingLLVMValue::saved_type SavedValue;
    CharUnits Alignment;
  };

  static bool needsSaving(type value) {
    return DominatingLLVMValue::needsSaving(value.getPointer());
  }
  static saved_type save(CodeGenFunction &CGF, type value) {
    return { DominatingLLVMValue::save(CGF, value.getPointer()),
             value.getAlignment() };
  }
  static type restore(CodeGenFunction &CGF, saved_type value) {
    return Address(DominatingLLVMValue::restore(CGF, value.SavedValue),
                   value.Alignment);
  }
};

/// A specialization of DominatingValue for RValue.
template <> struct DominatingValue<RValue> {
  typedef RValue type;
  class saved_type {
    enum Kind { ScalarLiteral, ScalarAddress, AggregateLiteral,
                AggregateAddress, ComplexAddress };

    llvm::Value *Value;
    unsigned K : 3;
    unsigned Align : 29;
    saved_type(llvm::Value *v, Kind k, unsigned a = 0)
      : Value(v), K(k), Align(a) {}

  public:
    static bool needsSaving(RValue value);
    static saved_type save(CodeGenFunction &CGF, RValue value);
    RValue restore(CodeGenFunction &CGF);

    // implementations in CGCleanup.cpp
  };

  static bool needsSaving(type value) {
    return saved_type::needsSaving(value);
  }
  static saved_type save(CodeGenFunction &CGF, type value) {
    return saved_type::save(CGF, value);
  }
  static type restore(CodeGenFunction &CGF, saved_type value) {
    return value.restore(CGF);
  }
};

}  // end namespace CodeGen
}  // end namespace clang

#endif<|MERGE_RESOLUTION|>--- conflicted
+++ resolved
@@ -3324,17 +3324,10 @@
 
   // Determine whether the given argument is FunctionProtoType
   // that have parameter bounds information within it
-<<<<<<< HEAD
-  static bool isFunctionProtoTypeWithTypeParams(const FunctionProtoType* FPT) { return true; }
-
-  template<typename T>
-  static bool isFunctionProtoTypeWithTypeParams(const T *) { return false; }
-=======
   static bool isFunctionProtoType(const FunctionProtoType* FPT) { return true; }
 
   template<typename T>
   static bool isFunctionProtoType(const T *) { return false; }
->>>>>>> f7c39d44
 #endif
 
   /// EmitCallArgs - Emit call arguments for a function.
@@ -3351,11 +3344,7 @@
     if (CallArgTypeInfo) {
 #ifndef NDEBUG
       bool isGenericMethod = isObjCMethodWithTypeParams(CallArgTypeInfo);
-<<<<<<< HEAD
-      bool isFunctionProtoType = isFunctionProtoTypeWithTypeParams(CallArgTypeInfo);
-=======
       bool isFunctionProto= isFunctionProtoType(CallArgTypeInfo);
->>>>>>> f7c39d44
 #endif
 
       // First, use the argument types that the type info knows about
@@ -3364,11 +3353,6 @@
                 E = CallArgTypeInfo->param_type_end();
            I != E; ++I, ++Arg, ++N) {
         assert(Arg != ArgRange.end() && "Running over edge of argument list!");
-<<<<<<< HEAD
-        const Type* ty1 = getContext().getCanonicalType((*I).getNonReferenceType()).getTypePtr();
-        const Type* ty2 = getContext().getCanonicalType((*Arg)->getType()).getTypePtr();
-        const Type* interop_ty1 = ty1;
-=======
 #ifndef NDEBUG
         const Type *ty1 = getContext()
                               .getCanonicalType((*I).getNonReferenceType())
@@ -3376,27 +3360,10 @@
         const Type *ty2 =
             getContext().getCanonicalType((*Arg)->getType()).getTypePtr();
         const Type *interop_ty1 = ty1;
->>>>>>> f7c39d44
 
         // Checked C consideration
         // In case of function prototype, it has parameter type information
         // that involves also itype as bounds information
-<<<<<<< HEAD
-        // To check interop type properly, it SHOULD consider additional bounds info
-        // likely Sema (semantic)
-        if (isFunctionProtoType) {
-            const FunctionProtoType* FPT = (const FunctionProtoType*)CallArgTypeInfo;
-            if (FPT && FPT->hasParamBounds()) {
-                const BoundsExpr* Bounds = FPT->getParamBounds(N);
-                // if it has interop type, check interop type as well as the type
-                if (Bounds && Bounds->getKind() == BoundsExpr::Kind::InteropTypeAnnotation) {
-                    const InteropTypeBoundsAnnotation* annot =
-                        dyn_cast<InteropTypeBoundsAnnotation>(Bounds);
-                    interop_ty1 = getContext().getCanonicalType(annot->getType()).getTypePtr();
-                }
-            }
-        }
-=======
         // To check interop type properly, it SHOULD consider additional bounds
         // info likely Sema (semantic)
         if (isFunctionProto) {
@@ -3415,7 +3382,6 @@
           }
         }
 #endif
->>>>>>> f7c39d44
 
         assert((isGenericMethod ||
                 ((*I)->isVariablyModifiedType() ||
