--- conflicted
+++ resolved
@@ -176,17 +176,13 @@
 /// PrintRawCompoundStmt - Print a compound stmt without indenting the {, and
 /// with no newline after the }.
 void StmtPrinter::PrintRawCompoundStmt(CompoundStmt *Node) {
-<<<<<<< HEAD
-  OS << "{" << NL;
-=======
   switch (Node->getWrittenCheckedSpecifier()) {
       case CSS_None: break;
       case CSS_Unchecked: OS << "_Unchecked "; break;
       case CSS_Bounds: OS << "_Checked _Bounds_only "; break;
       case CSS_Memory: OS << "_Checked "; break;
   }
-  OS << "{\n";
->>>>>>> 96940ffe
+  OS << "{" << NL;
   for (auto *I : Node->body())
     PrintStmt(I);
 
