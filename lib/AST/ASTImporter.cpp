//===--- ASTImporter.cpp - Importing ASTs from other Contexts ---*- C++ -*-===//
//
//                     The LLVM Compiler Infrastructure
//
// This file is distributed under the University of Illinois Open Source
// License. See LICENSE.TXT for details.
//
//===----------------------------------------------------------------------===//
//
//  This file defines the ASTImporter class which imports AST nodes from one
//  context into another context.
//
//===----------------------------------------------------------------------===//
#include "clang/AST/ASTImporter.h"
#include "clang/AST/ASTContext.h"
#include "clang/AST/ASTDiagnostic.h"
#include "clang/AST/ASTStructuralEquivalence.h"
#include "clang/AST/DeclCXX.h"
#include "clang/AST/DeclObjC.h"
#include "clang/AST/DeclVisitor.h"
#include "clang/AST/StmtVisitor.h"
#include "clang/AST/TypeVisitor.h"
#include "clang/Basic/FileManager.h"
#include "clang/Basic/SourceManager.h"
#include "llvm/Support/MemoryBuffer.h"
#include <deque>

namespace clang {
  class ASTNodeImporter : public TypeVisitor<ASTNodeImporter, QualType>,
                          public DeclVisitor<ASTNodeImporter, Decl *>,
                          public StmtVisitor<ASTNodeImporter, Stmt *> {
    ASTImporter &Importer;

  public:
    explicit ASTNodeImporter(ASTImporter &Importer) : Importer(Importer) { }
    
    using TypeVisitor<ASTNodeImporter, QualType>::Visit;
    using DeclVisitor<ASTNodeImporter, Decl *>::Visit;
    using StmtVisitor<ASTNodeImporter, Stmt *>::Visit;

    // Importing types
    QualType VisitType(const Type *T);
    QualType VisitAtomicType(const AtomicType *T);
    QualType VisitBuiltinType(const BuiltinType *T);
    QualType VisitDecayedType(const DecayedType *T);
    QualType VisitComplexType(const ComplexType *T);
    QualType VisitPointerType(const PointerType *T);
    QualType VisitBlockPointerType(const BlockPointerType *T);
    QualType VisitLValueReferenceType(const LValueReferenceType *T);
    QualType VisitRValueReferenceType(const RValueReferenceType *T);
    QualType VisitMemberPointerType(const MemberPointerType *T);
    QualType VisitConstantArrayType(const ConstantArrayType *T);
    QualType VisitIncompleteArrayType(const IncompleteArrayType *T);
    QualType VisitVariableArrayType(const VariableArrayType *T);
    // FIXME: DependentSizedArrayType
    // FIXME: DependentSizedExtVectorType
    QualType VisitVectorType(const VectorType *T);
    QualType VisitExtVectorType(const ExtVectorType *T);
    QualType VisitFunctionNoProtoType(const FunctionNoProtoType *T);
    QualType VisitFunctionProtoType(const FunctionProtoType *T);
    // FIXME: UnresolvedUsingType
    QualType VisitParenType(const ParenType *T);
    QualType VisitTypedefType(const TypedefType *T);
    QualType VisitTypeOfExprType(const TypeOfExprType *T);
    // FIXME: DependentTypeOfExprType
    QualType VisitTypeOfType(const TypeOfType *T);
    QualType VisitDecltypeType(const DecltypeType *T);
    QualType VisitUnaryTransformType(const UnaryTransformType *T);
    QualType VisitAutoType(const AutoType *T);
    QualType VisitInjectedClassNameType(const InjectedClassNameType *T);
    // FIXME: DependentDecltypeType
    QualType VisitRecordType(const RecordType *T);
    QualType VisitEnumType(const EnumType *T);
    QualType VisitAttributedType(const AttributedType *T);
    QualType VisitTemplateTypeParmType(const TemplateTypeParmType *T);
    QualType VisitSubstTemplateTypeParmType(const SubstTemplateTypeParmType *T);
    QualType VisitTemplateSpecializationType(const TemplateSpecializationType *T);
    QualType VisitElaboratedType(const ElaboratedType *T);
    // FIXME: DependentNameType
    // FIXME: DependentTemplateSpecializationType
    QualType VisitObjCInterfaceType(const ObjCInterfaceType *T);
    QualType VisitObjCObjectType(const ObjCObjectType *T);
    QualType VisitObjCObjectPointerType(const ObjCObjectPointerType *T);
                            
    // Importing declarations                            
    bool ImportDeclParts(NamedDecl *D, DeclContext *&DC, 
                         DeclContext *&LexicalDC, DeclarationName &Name, 
                         NamedDecl *&ToD, SourceLocation &Loc);
    void ImportDefinitionIfNeeded(Decl *FromD, Decl *ToD = nullptr);
    void ImportDeclarationNameLoc(const DeclarationNameInfo &From,
                                  DeclarationNameInfo& To);
    void ImportDeclContext(DeclContext *FromDC, bool ForceImport = false);

    bool ImportCastPath(CastExpr *E, CXXCastPath &Path);

    typedef DesignatedInitExpr::Designator Designator;
    Designator ImportDesignator(const Designator &D);

                        
    /// \brief What we should import from the definition.
    enum ImportDefinitionKind { 
      /// \brief Import the default subset of the definition, which might be
      /// nothing (if minimal import is set) or might be everything (if minimal
      /// import is not set).
      IDK_Default,
      /// \brief Import everything.
      IDK_Everything,
      /// \brief Import only the bare bones needed to establish a valid
      /// DeclContext.
      IDK_Basic
    };

    bool shouldForceImportDeclContext(ImportDefinitionKind IDK) {
      return IDK == IDK_Everything ||
             (IDK == IDK_Default && !Importer.isMinimalImport());
    }

    bool ImportDefinition(RecordDecl *From, RecordDecl *To, 
                          ImportDefinitionKind Kind = IDK_Default);
    bool ImportDefinition(VarDecl *From, VarDecl *To,
                          ImportDefinitionKind Kind = IDK_Default);
    bool ImportDefinition(EnumDecl *From, EnumDecl *To,
                          ImportDefinitionKind Kind = IDK_Default);
    bool ImportDefinition(ObjCInterfaceDecl *From, ObjCInterfaceDecl *To,
                          ImportDefinitionKind Kind = IDK_Default);
    bool ImportDefinition(ObjCProtocolDecl *From, ObjCProtocolDecl *To,
                          ImportDefinitionKind Kind = IDK_Default);
    TemplateParameterList *ImportTemplateParameterList(
                                                 TemplateParameterList *Params);
    TemplateArgument ImportTemplateArgument(const TemplateArgument &From);
    TemplateArgumentLoc ImportTemplateArgumentLoc(
        const TemplateArgumentLoc &TALoc, bool &Error);
    bool ImportTemplateArguments(const TemplateArgument *FromArgs,
                                 unsigned NumFromArgs,
                               SmallVectorImpl<TemplateArgument> &ToArgs);
    bool IsStructuralMatch(RecordDecl *FromRecord, RecordDecl *ToRecord,
                           bool Complain = true);
    bool IsStructuralMatch(VarDecl *FromVar, VarDecl *ToVar,
                           bool Complain = true);
    bool IsStructuralMatch(EnumDecl *FromEnum, EnumDecl *ToRecord);
    bool IsStructuralMatch(EnumConstantDecl *FromEC, EnumConstantDecl *ToEC);
    bool IsStructuralMatch(ClassTemplateDecl *From, ClassTemplateDecl *To);
    bool IsStructuralMatch(VarTemplateDecl *From, VarTemplateDecl *To);
    Decl *VisitDecl(Decl *D);
    Decl *VisitAccessSpecDecl(AccessSpecDecl *D);
    Decl *VisitStaticAssertDecl(StaticAssertDecl *D);
    Decl *VisitTranslationUnitDecl(TranslationUnitDecl *D);
    Decl *VisitNamespaceDecl(NamespaceDecl *D);
    Decl *VisitTypedefNameDecl(TypedefNameDecl *D, bool IsAlias);
    Decl *VisitTypedefDecl(TypedefDecl *D);
    Decl *VisitTypeAliasDecl(TypeAliasDecl *D);
    Decl *VisitLabelDecl(LabelDecl *D);
    Decl *VisitEnumDecl(EnumDecl *D);
    Decl *VisitRecordDecl(RecordDecl *D);
    Decl *VisitEnumConstantDecl(EnumConstantDecl *D);
    Decl *VisitFunctionDecl(FunctionDecl *D);
    Decl *VisitCXXMethodDecl(CXXMethodDecl *D);
    Decl *VisitCXXConstructorDecl(CXXConstructorDecl *D);
    Decl *VisitCXXDestructorDecl(CXXDestructorDecl *D);
    Decl *VisitCXXConversionDecl(CXXConversionDecl *D);
    Decl *VisitFieldDecl(FieldDecl *D);
    Decl *VisitIndirectFieldDecl(IndirectFieldDecl *D);
    Decl *VisitFriendDecl(FriendDecl *D);
    Decl *VisitObjCIvarDecl(ObjCIvarDecl *D);
    Decl *VisitVarDecl(VarDecl *D);
    Decl *VisitImplicitParamDecl(ImplicitParamDecl *D);
    Decl *VisitParmVarDecl(ParmVarDecl *D);
    Decl *VisitObjCMethodDecl(ObjCMethodDecl *D);
    Decl *VisitObjCTypeParamDecl(ObjCTypeParamDecl *D);
    Decl *VisitObjCCategoryDecl(ObjCCategoryDecl *D);
    Decl *VisitObjCProtocolDecl(ObjCProtocolDecl *D);
    Decl *VisitLinkageSpecDecl(LinkageSpecDecl *D);

    ObjCTypeParamList *ImportObjCTypeParamList(ObjCTypeParamList *list);
    Decl *VisitObjCInterfaceDecl(ObjCInterfaceDecl *D);
    Decl *VisitObjCCategoryImplDecl(ObjCCategoryImplDecl *D);
    Decl *VisitObjCImplementationDecl(ObjCImplementationDecl *D);
    Decl *VisitObjCPropertyDecl(ObjCPropertyDecl *D);
    Decl *VisitObjCPropertyImplDecl(ObjCPropertyImplDecl *D);
    Decl *VisitTemplateTypeParmDecl(TemplateTypeParmDecl *D);
    Decl *VisitNonTypeTemplateParmDecl(NonTypeTemplateParmDecl *D);
    Decl *VisitTemplateTemplateParmDecl(TemplateTemplateParmDecl *D);
    Decl *VisitClassTemplateDecl(ClassTemplateDecl *D);
    Decl *VisitClassTemplateSpecializationDecl(
                                            ClassTemplateSpecializationDecl *D);
    Decl *VisitVarTemplateDecl(VarTemplateDecl *D);
    Decl *VisitVarTemplateSpecializationDecl(VarTemplateSpecializationDecl *D);

    // Importing statements
    DeclGroupRef ImportDeclGroup(DeclGroupRef DG);

    Stmt *VisitStmt(Stmt *S);
    Stmt *VisitGCCAsmStmt(GCCAsmStmt *S);
    Stmt *VisitDeclStmt(DeclStmt *S);
    Stmt *VisitNullStmt(NullStmt *S);
    Stmt *VisitCompoundStmt(CompoundStmt *S);
    Stmt *VisitCaseStmt(CaseStmt *S);
    Stmt *VisitDefaultStmt(DefaultStmt *S);
    Stmt *VisitLabelStmt(LabelStmt *S);
    Stmt *VisitAttributedStmt(AttributedStmt *S);
    Stmt *VisitIfStmt(IfStmt *S);
    Stmt *VisitSwitchStmt(SwitchStmt *S);
    Stmt *VisitWhileStmt(WhileStmt *S);
    Stmt *VisitDoStmt(DoStmt *S);
    Stmt *VisitForStmt(ForStmt *S);
    Stmt *VisitGotoStmt(GotoStmt *S);
    Stmt *VisitIndirectGotoStmt(IndirectGotoStmt *S);
    Stmt *VisitContinueStmt(ContinueStmt *S);
    Stmt *VisitBreakStmt(BreakStmt *S);
    Stmt *VisitReturnStmt(ReturnStmt *S);
    // FIXME: MSAsmStmt
    // FIXME: SEHExceptStmt
    // FIXME: SEHFinallyStmt
    // FIXME: SEHTryStmt
    // FIXME: SEHLeaveStmt
    // FIXME: CapturedStmt
    Stmt *VisitCXXCatchStmt(CXXCatchStmt *S);
    Stmt *VisitCXXTryStmt(CXXTryStmt *S);
    Stmt *VisitCXXForRangeStmt(CXXForRangeStmt *S);
    // FIXME: MSDependentExistsStmt
    Stmt *VisitObjCForCollectionStmt(ObjCForCollectionStmt *S);
    Stmt *VisitObjCAtCatchStmt(ObjCAtCatchStmt *S);
    Stmt *VisitObjCAtFinallyStmt(ObjCAtFinallyStmt *S);
    Stmt *VisitObjCAtTryStmt(ObjCAtTryStmt *S);
    Stmt *VisitObjCAtSynchronizedStmt(ObjCAtSynchronizedStmt *S);
    Stmt *VisitObjCAtThrowStmt(ObjCAtThrowStmt *S);
    Stmt *VisitObjCAutoreleasePoolStmt(ObjCAutoreleasePoolStmt *S);

    // Importing expressions
    Expr *VisitExpr(Expr *E);
    Expr *VisitVAArgExpr(VAArgExpr *E);
    Expr *VisitGNUNullExpr(GNUNullExpr *E);
    Expr *VisitPredefinedExpr(PredefinedExpr *E);
    Expr *VisitDeclRefExpr(DeclRefExpr *E);
    Expr *VisitImplicitValueInitExpr(ImplicitValueInitExpr *ILE);
    Expr *VisitDesignatedInitExpr(DesignatedInitExpr *E);
    Expr *VisitCXXNullPtrLiteralExpr(CXXNullPtrLiteralExpr *E);
    Expr *VisitIntegerLiteral(IntegerLiteral *E);
    Expr *VisitFloatingLiteral(FloatingLiteral *E);
    Expr *VisitCharacterLiteral(CharacterLiteral *E);
    Expr *VisitStringLiteral(StringLiteral *E);
    Expr *VisitCompoundLiteralExpr(CompoundLiteralExpr *E);
    Expr *VisitAtomicExpr(AtomicExpr *E);
    Expr *VisitAddrLabelExpr(AddrLabelExpr *E);
    Expr *VisitParenExpr(ParenExpr *E);
    Expr *VisitParenListExpr(ParenListExpr *E);
    Expr *VisitStmtExpr(StmtExpr *E);
    Expr *VisitUnaryOperator(UnaryOperator *E);
    Expr *VisitUnaryExprOrTypeTraitExpr(UnaryExprOrTypeTraitExpr *E);
    Expr *VisitBinaryOperator(BinaryOperator *E);
    Expr *VisitConditionalOperator(ConditionalOperator *E);
    Expr *VisitBinaryConditionalOperator(BinaryConditionalOperator *E);
    Expr *VisitOpaqueValueExpr(OpaqueValueExpr *E);
    Expr *VisitArrayTypeTraitExpr(ArrayTypeTraitExpr *E);
    Expr *VisitExpressionTraitExpr(ExpressionTraitExpr *E);
    Expr *VisitArraySubscriptExpr(ArraySubscriptExpr *E);
    Expr *VisitCompoundAssignOperator(CompoundAssignOperator *E);
    Expr *VisitImplicitCastExpr(ImplicitCastExpr *E);
    Expr *VisitExplicitCastExpr(ExplicitCastExpr *E);
    Expr *VisitOffsetOfExpr(OffsetOfExpr *OE);
    Expr *VisitCXXThrowExpr(CXXThrowExpr *E);
    Expr *VisitCXXNoexceptExpr(CXXNoexceptExpr *E);
    Expr *VisitCXXDefaultArgExpr(CXXDefaultArgExpr *E);
    Expr *VisitCXXScalarValueInitExpr(CXXScalarValueInitExpr *E);
    Expr *VisitCXXBindTemporaryExpr(CXXBindTemporaryExpr *E);
    Expr *VisitCXXTemporaryObjectExpr(CXXTemporaryObjectExpr *CE);
    Expr *VisitMaterializeTemporaryExpr(MaterializeTemporaryExpr *E);
    Expr *VisitCXXNewExpr(CXXNewExpr *CE);
    Expr *VisitCXXDeleteExpr(CXXDeleteExpr *E);
    Expr *VisitCXXConstructExpr(CXXConstructExpr *E);
    Expr *VisitCXXMemberCallExpr(CXXMemberCallExpr *E);
    Expr *VisitExprWithCleanups(ExprWithCleanups *EWC);
    Expr *VisitCXXThisExpr(CXXThisExpr *E);
    Expr *VisitCXXBoolLiteralExpr(CXXBoolLiteralExpr *E);
    Expr *VisitMemberExpr(MemberExpr *E);
    Expr *VisitCallExpr(CallExpr *E);
    Expr *VisitInitListExpr(InitListExpr *E);
    Expr *VisitArrayInitLoopExpr(ArrayInitLoopExpr *E);
    Expr *VisitArrayInitIndexExpr(ArrayInitIndexExpr *E);
    Expr *VisitCXXDefaultInitExpr(CXXDefaultInitExpr *E);
    Expr *VisitCXXNamedCastExpr(CXXNamedCastExpr *E);
    Expr *VisitSubstNonTypeTemplateParmExpr(SubstNonTypeTemplateParmExpr *E);


    template<typename IIter, typename OIter>
    void ImportArray(IIter Ibegin, IIter Iend, OIter Obegin) {
      typedef typename std::remove_reference<decltype(*Obegin)>::type ItemT;
      ASTImporter &ImporterRef = Importer;
      std::transform(Ibegin, Iend, Obegin,
                     [&ImporterRef](ItemT From) -> ItemT {
                       return ImporterRef.Import(From);
                     });
    }

    template<typename IIter, typename OIter>
    bool ImportArrayChecked(IIter Ibegin, IIter Iend, OIter Obegin) {
      typedef typename std::remove_reference<decltype(**Obegin)>::type ItemT;
      ASTImporter &ImporterRef = Importer;
      bool Failed = false;
      std::transform(Ibegin, Iend, Obegin,
                     [&ImporterRef, &Failed](ItemT *From) -> ItemT * {
                       ItemT *To = cast_or_null<ItemT>(
                             ImporterRef.Import(From));
                       if (!To && From)
                         Failed = true;
                       return To;
                     });
      return Failed;
    }

    template<typename InContainerTy, typename OutContainerTy>
    bool ImportContainerChecked(const InContainerTy &InContainer,
                                OutContainerTy &OutContainer) {
      return ImportArrayChecked(InContainer.begin(), InContainer.end(),
                                OutContainer.begin());
    }

    template<typename InContainerTy, typename OIter>
    bool ImportArrayChecked(const InContainerTy &InContainer, OIter Obegin) {
      return ImportArrayChecked(InContainer.begin(), InContainer.end(), Obegin);
    }
  };
}

<<<<<<< HEAD
=======
static bool IsStructurallyEquivalent(StructuralEquivalenceContext &Context,
                                     QualType T1, QualType T2);
static bool IsStructurallyEquivalent(StructuralEquivalenceContext &Context,
                                     Decl *D1, Decl *D2);

/// \brief Determine structural equivalence of two expressions.
static bool IsStructurallyEquivalent(StructuralEquivalenceContext &Context,
                                     Expr *E1, Expr *E2) {
  if (!E1 || !E2)
    return E1 == E2;
  
  // FIXME: Actually perform a structural comparison!
  return true;
}

/// \brief Determine whether two identifiers are equivalent.
static bool IsStructurallyEquivalent(const IdentifierInfo *Name1,
                                     const IdentifierInfo *Name2) {
  if (!Name1 || !Name2)
    return Name1 == Name2;
  
  return Name1->getName() == Name2->getName();
}

/// \brief Determine whether two nested-name-specifiers are equivalent.
static bool IsStructurallyEquivalent(StructuralEquivalenceContext &Context,
                                     NestedNameSpecifier *NNS1,
                                     NestedNameSpecifier *NNS2) {
  // FIXME: Implement!
  return true;
}

/// \brief Determine whether two template arguments are equivalent.
static bool IsStructurallyEquivalent(StructuralEquivalenceContext &Context,
                                     const TemplateArgument &Arg1,
                                     const TemplateArgument &Arg2) {
  if (Arg1.getKind() != Arg2.getKind())
    return false;

  switch (Arg1.getKind()) {
  case TemplateArgument::Null:
    return true;
      
  case TemplateArgument::Type:
    return Context.IsStructurallyEquivalent(Arg1.getAsType(), Arg2.getAsType());

  case TemplateArgument::Integral:
    if (!Context.IsStructurallyEquivalent(Arg1.getIntegralType(), 
                                          Arg2.getIntegralType()))
      return false;
    
    return llvm::APSInt::isSameValue(Arg1.getAsIntegral(), Arg2.getAsIntegral());
      
  case TemplateArgument::Declaration:
    return Context.IsStructurallyEquivalent(Arg1.getAsDecl(), Arg2.getAsDecl());

  case TemplateArgument::NullPtr:
    return true; // FIXME: Is this correct?

  case TemplateArgument::Template:
    return IsStructurallyEquivalent(Context, 
                                    Arg1.getAsTemplate(), 
                                    Arg2.getAsTemplate());

  case TemplateArgument::TemplateExpansion:
    return IsStructurallyEquivalent(Context, 
                                    Arg1.getAsTemplateOrTemplatePattern(), 
                                    Arg2.getAsTemplateOrTemplatePattern());

  case TemplateArgument::Expression:
    return IsStructurallyEquivalent(Context, 
                                    Arg1.getAsExpr(), Arg2.getAsExpr());
      
  case TemplateArgument::Pack:
    if (Arg1.pack_size() != Arg2.pack_size())
      return false;
      
    for (unsigned I = 0, N = Arg1.pack_size(); I != N; ++I)
      if (!IsStructurallyEquivalent(Context, 
                                    Arg1.pack_begin()[I],
                                    Arg2.pack_begin()[I]))
        return false;
      
    return true;
  }
  
  llvm_unreachable("Invalid template argument kind");
}

/// \brief Determine structural equivalence for the common part of array 
/// types.
static bool IsArrayStructurallyEquivalent(StructuralEquivalenceContext &Context,
                                          const ArrayType *Array1, 
                                          const ArrayType *Array2) {
  if (!IsStructurallyEquivalent(Context, 
                                Array1->getElementType(), 
                                Array2->getElementType()))
    return false;
  if (Array1->getSizeModifier() != Array2->getSizeModifier())
    return false;
  if (Array1->getIndexTypeQualifiers() != Array2->getIndexTypeQualifiers())
    return false;
  if (Array1->isChecked() != Array2->isChecked())
    return false;

  return true;
}

/// \brief Determine structural equivalence of two types.
static bool IsStructurallyEquivalent(StructuralEquivalenceContext &Context,
                                     QualType T1, QualType T2) {
  if (T1.isNull() || T2.isNull())
    return T1.isNull() && T2.isNull();
  
  if (!Context.StrictTypeSpelling) {
    // We aren't being strict about token-to-token equivalence of types,
    // so map down to the canonical type.
    T1 = Context.C1.getCanonicalType(T1);
    T2 = Context.C2.getCanonicalType(T2);
  }
  
  if (T1.getQualifiers() != T2.getQualifiers())
    return false;
  
  Type::TypeClass TC = T1->getTypeClass();
  
  if (T1->getTypeClass() != T2->getTypeClass()) {
    // Compare function types with prototypes vs. without prototypes as if
    // both did not have prototypes.
    if (T1->getTypeClass() == Type::FunctionProto &&
        T2->getTypeClass() == Type::FunctionNoProto)
      TC = Type::FunctionNoProto;
    else if (T1->getTypeClass() == Type::FunctionNoProto &&
             T2->getTypeClass() == Type::FunctionProto)
      TC = Type::FunctionNoProto;
    else
      return false;
  }
  
  switch (TC) {
  case Type::Builtin:
    // FIXME: Deal with Char_S/Char_U. 
    if (cast<BuiltinType>(T1)->getKind() != cast<BuiltinType>(T2)->getKind())
      return false;
    break;
  
  case Type::Complex:
    if (!IsStructurallyEquivalent(Context,
                                  cast<ComplexType>(T1)->getElementType(),
                                  cast<ComplexType>(T2)->getElementType()))
      return false;
    break;
  
  case Type::Adjusted:
  case Type::Decayed:
    if (!IsStructurallyEquivalent(Context,
                                  cast<AdjustedType>(T1)->getOriginalType(),
                                  cast<AdjustedType>(T2)->getOriginalType()))
      return false;
    break;

  case Type::Pointer:
    if (!IsStructurallyEquivalent(Context,
                                  cast<PointerType>(T1)->getPointeeType(),
                                  cast<PointerType>(T2)->getPointeeType()))
      return false;
    break;

  case Type::BlockPointer:
    if (!IsStructurallyEquivalent(Context,
                                  cast<BlockPointerType>(T1)->getPointeeType(),
                                  cast<BlockPointerType>(T2)->getPointeeType()))
      return false;
    break;

  case Type::LValueReference:
  case Type::RValueReference: {
    const ReferenceType *Ref1 = cast<ReferenceType>(T1);
    const ReferenceType *Ref2 = cast<ReferenceType>(T2);
    if (Ref1->isSpelledAsLValue() != Ref2->isSpelledAsLValue())
      return false;
    if (Ref1->isInnerRef() != Ref2->isInnerRef())
      return false;
    if (!IsStructurallyEquivalent(Context,
                                  Ref1->getPointeeTypeAsWritten(),
                                  Ref2->getPointeeTypeAsWritten()))
      return false;
    break;
  }
      
  case Type::MemberPointer: {
    const MemberPointerType *MemPtr1 = cast<MemberPointerType>(T1);
    const MemberPointerType *MemPtr2 = cast<MemberPointerType>(T2);
    if (!IsStructurallyEquivalent(Context,
                                  MemPtr1->getPointeeType(),
                                  MemPtr2->getPointeeType()))
      return false;
    if (!IsStructurallyEquivalent(Context,
                                  QualType(MemPtr1->getClass(), 0),
                                  QualType(MemPtr2->getClass(), 0)))
      return false;
    break;
  }
      
  case Type::ConstantArray: {
    const ConstantArrayType *Array1 = cast<ConstantArrayType>(T1);
    const ConstantArrayType *Array2 = cast<ConstantArrayType>(T2);
    if (!llvm::APInt::isSameValue(Array1->getSize(), Array2->getSize()))
      return false;
    
    if (!IsArrayStructurallyEquivalent(Context, Array1, Array2))
      return false;
    break;
  }

  case Type::IncompleteArray:
    if (!IsArrayStructurallyEquivalent(Context, 
                                       cast<ArrayType>(T1), 
                                       cast<ArrayType>(T2)))
      return false;
    break;
      
  case Type::VariableArray: {
    const VariableArrayType *Array1 = cast<VariableArrayType>(T1);
    const VariableArrayType *Array2 = cast<VariableArrayType>(T2);
    if (!IsStructurallyEquivalent(Context, 
                                  Array1->getSizeExpr(), Array2->getSizeExpr()))
      return false;
    
    if (!IsArrayStructurallyEquivalent(Context, Array1, Array2))
      return false;
    
    break;
  }
  
  case Type::DependentSizedArray: {
    const DependentSizedArrayType *Array1 = cast<DependentSizedArrayType>(T1);
    const DependentSizedArrayType *Array2 = cast<DependentSizedArrayType>(T2);
    if (!IsStructurallyEquivalent(Context, 
                                  Array1->getSizeExpr(), Array2->getSizeExpr()))
      return false;
    
    if (!IsArrayStructurallyEquivalent(Context, Array1, Array2))
      return false;
    
    break;
  }
      
  case Type::DependentSizedExtVector: {
    const DependentSizedExtVectorType *Vec1
      = cast<DependentSizedExtVectorType>(T1);
    const DependentSizedExtVectorType *Vec2
      = cast<DependentSizedExtVectorType>(T2);
    if (!IsStructurallyEquivalent(Context, 
                                  Vec1->getSizeExpr(), Vec2->getSizeExpr()))
      return false;
    if (!IsStructurallyEquivalent(Context, 
                                  Vec1->getElementType(), 
                                  Vec2->getElementType()))
      return false;
    break;
  }
   
  case Type::Vector: 
  case Type::ExtVector: {
    const VectorType *Vec1 = cast<VectorType>(T1);
    const VectorType *Vec2 = cast<VectorType>(T2);
    if (!IsStructurallyEquivalent(Context, 
                                  Vec1->getElementType(),
                                  Vec2->getElementType()))
      return false;
    if (Vec1->getNumElements() != Vec2->getNumElements())
      return false;
    if (Vec1->getVectorKind() != Vec2->getVectorKind())
      return false;
    break;
  }

  case Type::FunctionProto: {
    const FunctionProtoType *Proto1 = cast<FunctionProtoType>(T1);
    const FunctionProtoType *Proto2 = cast<FunctionProtoType>(T2);
    if (Proto1->getNumParams() != Proto2->getNumParams())
      return false;
    for (unsigned I = 0, N = Proto1->getNumParams(); I != N; ++I) {
      if (!IsStructurallyEquivalent(Context, Proto1->getParamType(I),
                                    Proto2->getParamType(I)))
        return false;
    }
    if (Proto1->isVariadic() != Proto2->isVariadic())
      return false;
    if (Proto1->getExceptionSpecType() != Proto2->getExceptionSpecType())
      return false;
    if (Proto1->getExceptionSpecType() == EST_Dynamic) {
      if (Proto1->getNumExceptions() != Proto2->getNumExceptions())
        return false;
      for (unsigned I = 0, N = Proto1->getNumExceptions(); I != N; ++I) {
        if (!IsStructurallyEquivalent(Context,
                                      Proto1->getExceptionType(I),
                                      Proto2->getExceptionType(I)))
          return false;
      }
    } else if (Proto1->getExceptionSpecType() == EST_ComputedNoexcept) {
      if (!IsStructurallyEquivalent(Context,
                                    Proto1->getNoexceptExpr(),
                                    Proto2->getNoexceptExpr()))
        return false;
    }
    if (Proto1->getTypeQuals() != Proto2->getTypeQuals())
      return false;
    
    // Fall through to check the bits common with FunctionNoProtoType.
  }
      
  case Type::FunctionNoProto: {
    const FunctionType *Function1 = cast<FunctionType>(T1);
    const FunctionType *Function2 = cast<FunctionType>(T2);
    if (!IsStructurallyEquivalent(Context, Function1->getReturnType(),
                                  Function2->getReturnType()))
      return false;
    if (Function1->getExtInfo() != Function2->getExtInfo())
      return false;
    break;
  }
   
  case Type::UnresolvedUsing:
    if (!IsStructurallyEquivalent(Context,
                                  cast<UnresolvedUsingType>(T1)->getDecl(),
                                  cast<UnresolvedUsingType>(T2)->getDecl()))
      return false;
      
    break;

  case Type::Attributed:
    if (!IsStructurallyEquivalent(Context,
                                  cast<AttributedType>(T1)->getModifiedType(),
                                  cast<AttributedType>(T2)->getModifiedType()))
      return false;
    if (!IsStructurallyEquivalent(Context,
                                cast<AttributedType>(T1)->getEquivalentType(),
                                cast<AttributedType>(T2)->getEquivalentType()))
      return false;
    break;
      
  case Type::Paren:
    if (!IsStructurallyEquivalent(Context,
                                  cast<ParenType>(T1)->getInnerType(),
                                  cast<ParenType>(T2)->getInnerType()))
      return false;
    break;

  case Type::Typedef:
    if (!IsStructurallyEquivalent(Context,
                                  cast<TypedefType>(T1)->getDecl(),
                                  cast<TypedefType>(T2)->getDecl()))
      return false;
    break;
      
  case Type::TypeOfExpr:
    if (!IsStructurallyEquivalent(Context,
                                cast<TypeOfExprType>(T1)->getUnderlyingExpr(),
                                cast<TypeOfExprType>(T2)->getUnderlyingExpr()))
      return false;
    break;
      
  case Type::TypeOf:
    if (!IsStructurallyEquivalent(Context,
                                  cast<TypeOfType>(T1)->getUnderlyingType(),
                                  cast<TypeOfType>(T2)->getUnderlyingType()))
      return false;
    break;

  case Type::UnaryTransform:
    if (!IsStructurallyEquivalent(Context,
                             cast<UnaryTransformType>(T1)->getUnderlyingType(),
                             cast<UnaryTransformType>(T1)->getUnderlyingType()))
      return false;
    break;

  case Type::Decltype:
    if (!IsStructurallyEquivalent(Context,
                                  cast<DecltypeType>(T1)->getUnderlyingExpr(),
                                  cast<DecltypeType>(T2)->getUnderlyingExpr()))
      return false;
    break;

  case Type::Auto:
    if (!IsStructurallyEquivalent(Context,
                                  cast<AutoType>(T1)->getDeducedType(),
                                  cast<AutoType>(T2)->getDeducedType()))
      return false;
    break;

  case Type::Record:
  case Type::Enum:
    if (!IsStructurallyEquivalent(Context,
                                  cast<TagType>(T1)->getDecl(),
                                  cast<TagType>(T2)->getDecl()))
      return false;
    break;

  case Type::TemplateTypeParm: {
    const TemplateTypeParmType *Parm1 = cast<TemplateTypeParmType>(T1);
    const TemplateTypeParmType *Parm2 = cast<TemplateTypeParmType>(T2);
    if (Parm1->getDepth() != Parm2->getDepth())
      return false;
    if (Parm1->getIndex() != Parm2->getIndex())
      return false;
    if (Parm1->isParameterPack() != Parm2->isParameterPack())
      return false;
    
    // Names of template type parameters are never significant.
    break;
  }
      
  case Type::SubstTemplateTypeParm: {
    const SubstTemplateTypeParmType *Subst1
      = cast<SubstTemplateTypeParmType>(T1);
    const SubstTemplateTypeParmType *Subst2
      = cast<SubstTemplateTypeParmType>(T2);
    if (!IsStructurallyEquivalent(Context,
                                  QualType(Subst1->getReplacedParameter(), 0),
                                  QualType(Subst2->getReplacedParameter(), 0)))
      return false;
    if (!IsStructurallyEquivalent(Context, 
                                  Subst1->getReplacementType(),
                                  Subst2->getReplacementType()))
      return false;
    break;
  }

  case Type::SubstTemplateTypeParmPack: {
    const SubstTemplateTypeParmPackType *Subst1
      = cast<SubstTemplateTypeParmPackType>(T1);
    const SubstTemplateTypeParmPackType *Subst2
      = cast<SubstTemplateTypeParmPackType>(T2);
    if (!IsStructurallyEquivalent(Context,
                                  QualType(Subst1->getReplacedParameter(), 0),
                                  QualType(Subst2->getReplacedParameter(), 0)))
      return false;
    if (!IsStructurallyEquivalent(Context, 
                                  Subst1->getArgumentPack(),
                                  Subst2->getArgumentPack()))
      return false;
    break;
  }
  case Type::TemplateSpecialization: {
    const TemplateSpecializationType *Spec1
      = cast<TemplateSpecializationType>(T1);
    const TemplateSpecializationType *Spec2
      = cast<TemplateSpecializationType>(T2);
    if (!IsStructurallyEquivalent(Context,
                                  Spec1->getTemplateName(),
                                  Spec2->getTemplateName()))
      return false;
    if (Spec1->getNumArgs() != Spec2->getNumArgs())
      return false;
    for (unsigned I = 0, N = Spec1->getNumArgs(); I != N; ++I) {
      if (!IsStructurallyEquivalent(Context, 
                                    Spec1->getArg(I), Spec2->getArg(I)))
        return false;
    }
    break;
  }
      
  case Type::Elaborated: {
    const ElaboratedType *Elab1 = cast<ElaboratedType>(T1);
    const ElaboratedType *Elab2 = cast<ElaboratedType>(T2);
    // CHECKME: what if a keyword is ETK_None or ETK_typename ?
    if (Elab1->getKeyword() != Elab2->getKeyword())
      return false;
    if (!IsStructurallyEquivalent(Context, 
                                  Elab1->getQualifier(), 
                                  Elab2->getQualifier()))
      return false;
    if (!IsStructurallyEquivalent(Context,
                                  Elab1->getNamedType(),
                                  Elab2->getNamedType()))
      return false;
    break;
  }

  case Type::InjectedClassName: {
    const InjectedClassNameType *Inj1 = cast<InjectedClassNameType>(T1);
    const InjectedClassNameType *Inj2 = cast<InjectedClassNameType>(T2);
    if (!IsStructurallyEquivalent(Context,
                                  Inj1->getInjectedSpecializationType(),
                                  Inj2->getInjectedSpecializationType()))
      return false;
    break;
  }

  case Type::DependentName: {
    const DependentNameType *Typename1 = cast<DependentNameType>(T1);
    const DependentNameType *Typename2 = cast<DependentNameType>(T2);
    if (!IsStructurallyEquivalent(Context, 
                                  Typename1->getQualifier(),
                                  Typename2->getQualifier()))
      return false;
    if (!IsStructurallyEquivalent(Typename1->getIdentifier(),
                                  Typename2->getIdentifier()))
      return false;
    
    break;
  }
  
  case Type::DependentTemplateSpecialization: {
    const DependentTemplateSpecializationType *Spec1 =
      cast<DependentTemplateSpecializationType>(T1);
    const DependentTemplateSpecializationType *Spec2 =
      cast<DependentTemplateSpecializationType>(T2);
    if (!IsStructurallyEquivalent(Context, 
                                  Spec1->getQualifier(),
                                  Spec2->getQualifier()))
      return false;
    if (!IsStructurallyEquivalent(Spec1->getIdentifier(),
                                  Spec2->getIdentifier()))
      return false;
    if (Spec1->getNumArgs() != Spec2->getNumArgs())
      return false;
    for (unsigned I = 0, N = Spec1->getNumArgs(); I != N; ++I) {
      if (!IsStructurallyEquivalent(Context,
                                    Spec1->getArg(I), Spec2->getArg(I)))
        return false;
    }
    break;
  }

  case Type::PackExpansion:
    if (!IsStructurallyEquivalent(Context,
                                  cast<PackExpansionType>(T1)->getPattern(),
                                  cast<PackExpansionType>(T2)->getPattern()))
      return false;
    break;

  case Type::ObjCInterface: {
    const ObjCInterfaceType *Iface1 = cast<ObjCInterfaceType>(T1);
    const ObjCInterfaceType *Iface2 = cast<ObjCInterfaceType>(T2);
    if (!IsStructurallyEquivalent(Context, 
                                  Iface1->getDecl(), Iface2->getDecl()))
      return false;
    break;
  }

  case Type::ObjCObject: {
    const ObjCObjectType *Obj1 = cast<ObjCObjectType>(T1);
    const ObjCObjectType *Obj2 = cast<ObjCObjectType>(T2);
    if (!IsStructurallyEquivalent(Context,
                                  Obj1->getBaseType(),
                                  Obj2->getBaseType()))
      return false;
    if (Obj1->getNumProtocols() != Obj2->getNumProtocols())
      return false;
    for (unsigned I = 0, N = Obj1->getNumProtocols(); I != N; ++I) {
      if (!IsStructurallyEquivalent(Context,
                                    Obj1->getProtocol(I),
                                    Obj2->getProtocol(I)))
        return false;
    }
    break;
  }

  case Type::ObjCObjectPointer: {
    const ObjCObjectPointerType *Ptr1 = cast<ObjCObjectPointerType>(T1);
    const ObjCObjectPointerType *Ptr2 = cast<ObjCObjectPointerType>(T2);
    if (!IsStructurallyEquivalent(Context, 
                                  Ptr1->getPointeeType(),
                                  Ptr2->getPointeeType()))
      return false;
    break;
  }

  case Type::Atomic: {
    if (!IsStructurallyEquivalent(Context,
                                  cast<AtomicType>(T1)->getValueType(),
                                  cast<AtomicType>(T2)->getValueType()))
      return false;
    break;
  }

  case Type::Pipe: {
    if (!IsStructurallyEquivalent(Context,
                                  cast<PipeType>(T1)->getElementType(),
                                  cast<PipeType>(T2)->getElementType()))
      return false;
    break;
  }

  } // end switch

  return true;
}

/// \brief Determine structural equivalence of two fields.
static bool IsStructurallyEquivalent(StructuralEquivalenceContext &Context,
                                     FieldDecl *Field1, FieldDecl *Field2) {
  RecordDecl *Owner2 = cast<RecordDecl>(Field2->getDeclContext());

  // For anonymous structs/unions, match up the anonymous struct/union type
  // declarations directly, so that we don't go off searching for anonymous
  // types
  if (Field1->isAnonymousStructOrUnion() &&
      Field2->isAnonymousStructOrUnion()) {
    RecordDecl *D1 = Field1->getType()->castAs<RecordType>()->getDecl();
    RecordDecl *D2 = Field2->getType()->castAs<RecordType>()->getDecl();
    return IsStructurallyEquivalent(Context, D1, D2);
  }
    
  // Check for equivalent field names.
  IdentifierInfo *Name1 = Field1->getIdentifier();
  IdentifierInfo *Name2 = Field2->getIdentifier();
  if (!::IsStructurallyEquivalent(Name1, Name2))
    return false;

  if (!IsStructurallyEquivalent(Context,
                                Field1->getType(), Field2->getType())) {
    if (Context.Complain) {
      Context.Diag2(Owner2->getLocation(), diag::warn_odr_tag_type_inconsistent)
        << Context.C2.getTypeDeclType(Owner2);
      Context.Diag2(Field2->getLocation(), diag::note_odr_field)
        << Field2->getDeclName() << Field2->getType();
      Context.Diag1(Field1->getLocation(), diag::note_odr_field)
        << Field1->getDeclName() << Field1->getType();
    }
    return false;
  }
  
  if (Field1->isBitField() != Field2->isBitField()) {
    if (Context.Complain) {
      Context.Diag2(Owner2->getLocation(), diag::warn_odr_tag_type_inconsistent)
        << Context.C2.getTypeDeclType(Owner2);
      if (Field1->isBitField()) {
        Context.Diag1(Field1->getLocation(), diag::note_odr_bit_field)
        << Field1->getDeclName() << Field1->getType()
        << Field1->getBitWidthValue(Context.C1);
        Context.Diag2(Field2->getLocation(), diag::note_odr_not_bit_field)
        << Field2->getDeclName();
      } else {
        Context.Diag2(Field2->getLocation(), diag::note_odr_bit_field)
        << Field2->getDeclName() << Field2->getType()
        << Field2->getBitWidthValue(Context.C2);
        Context.Diag1(Field1->getLocation(), diag::note_odr_not_bit_field)
        << Field1->getDeclName();
      }
    }
    return false;
  }
  
  if (Field1->isBitField()) {
    // Make sure that the bit-fields are the same length.
    unsigned Bits1 = Field1->getBitWidthValue(Context.C1);
    unsigned Bits2 = Field2->getBitWidthValue(Context.C2);
    
    if (Bits1 != Bits2) {
      if (Context.Complain) {
        Context.Diag2(Owner2->getLocation(), diag::warn_odr_tag_type_inconsistent)
          << Context.C2.getTypeDeclType(Owner2);
        Context.Diag2(Field2->getLocation(), diag::note_odr_bit_field)
          << Field2->getDeclName() << Field2->getType() << Bits2;
        Context.Diag1(Field1->getLocation(), diag::note_odr_bit_field)
          << Field1->getDeclName() << Field1->getType() << Bits1;
      }
      return false;
    }
  }

  return true;
}

/// \brief Find the index of the given anonymous struct/union within its
/// context.
///
/// \returns Returns the index of this anonymous struct/union in its context,
/// including the next assigned index (if none of them match). Returns an
/// empty option if the context is not a record, i.e.. if the anonymous
/// struct/union is at namespace or block scope.
static Optional<unsigned> findUntaggedStructOrUnionIndex(RecordDecl *Anon) {
  ASTContext &Context = Anon->getASTContext();
  QualType AnonTy = Context.getRecordType(Anon);

  RecordDecl *Owner = dyn_cast<RecordDecl>(Anon->getDeclContext());
  if (!Owner)
    return None;

  unsigned Index = 0;
  for (const auto *D : Owner->noload_decls()) {
    const auto *F = dyn_cast<FieldDecl>(D);
    if (!F)
      continue;

    if (F->isAnonymousStructOrUnion()) {
      if (Context.hasSameType(F->getType(), AnonTy))
        break;
      ++Index;
      continue;
    }

    // If the field looks like this:
    // struct { ... } A;
    QualType FieldType = F->getType();
    if (const auto *RecType = dyn_cast<RecordType>(FieldType)) {
      const RecordDecl *RecDecl = RecType->getDecl();
      if (RecDecl->getDeclContext() == Owner &&
          !RecDecl->getIdentifier()) {
        if (Context.hasSameType(FieldType, AnonTy))
          break;
        ++Index;
        continue;
      }
    }
  }

  return Index;
}

/// \brief Determine structural equivalence of two records.
static bool IsStructurallyEquivalent(StructuralEquivalenceContext &Context,
                                     RecordDecl *D1, RecordDecl *D2) {
  if (D1->isUnion() != D2->isUnion()) {
    if (Context.Complain) {
      Context.Diag2(D2->getLocation(), diag::warn_odr_tag_type_inconsistent)
        << Context.C2.getTypeDeclType(D2);
      Context.Diag1(D1->getLocation(), diag::note_odr_tag_kind_here)
        << D1->getDeclName() << (unsigned)D1->getTagKind();
    }
    return false;
  }

  if (D1->isAnonymousStructOrUnion() && D2->isAnonymousStructOrUnion()) {
    // If both anonymous structs/unions are in a record context, make sure
    // they occur in the same location in the context records.
    if (Optional<unsigned> Index1 = findUntaggedStructOrUnionIndex(D1)) {
      if (Optional<unsigned> Index2 = findUntaggedStructOrUnionIndex(D2)) {
        if (*Index1 != *Index2)
          return false;
      }
    }
  }

  // If both declarations are class template specializations, we know
  // the ODR applies, so check the template and template arguments.
  ClassTemplateSpecializationDecl *Spec1
    = dyn_cast<ClassTemplateSpecializationDecl>(D1);
  ClassTemplateSpecializationDecl *Spec2
    = dyn_cast<ClassTemplateSpecializationDecl>(D2);
  if (Spec1 && Spec2) {
    // Check that the specialized templates are the same.
    if (!IsStructurallyEquivalent(Context, Spec1->getSpecializedTemplate(),
                                  Spec2->getSpecializedTemplate()))
      return false;
    
    // Check that the template arguments are the same.
    if (Spec1->getTemplateArgs().size() != Spec2->getTemplateArgs().size())
      return false;
    
    for (unsigned I = 0, N = Spec1->getTemplateArgs().size(); I != N; ++I)
      if (!IsStructurallyEquivalent(Context, 
                                    Spec1->getTemplateArgs().get(I),
                                    Spec2->getTemplateArgs().get(I)))
        return false;
  }  
  // If one is a class template specialization and the other is not, these
  // structures are different.
  else if (Spec1 || Spec2)
    return false;

  // Compare the definitions of these two records. If either or both are
  // incomplete, we assume that they are equivalent.
  D1 = D1->getDefinition();
  D2 = D2->getDefinition();
  if (!D1 || !D2)
    return true;
  
  if (CXXRecordDecl *D1CXX = dyn_cast<CXXRecordDecl>(D1)) {
    if (CXXRecordDecl *D2CXX = dyn_cast<CXXRecordDecl>(D2)) {
      if (D1CXX->getNumBases() != D2CXX->getNumBases()) {
        if (Context.Complain) {
          Context.Diag2(D2->getLocation(), diag::warn_odr_tag_type_inconsistent)
            << Context.C2.getTypeDeclType(D2);
          Context.Diag2(D2->getLocation(), diag::note_odr_number_of_bases)
            << D2CXX->getNumBases();
          Context.Diag1(D1->getLocation(), diag::note_odr_number_of_bases)
            << D1CXX->getNumBases();
        }
        return false;
      }
      
      // Check the base classes. 
      for (CXXRecordDecl::base_class_iterator Base1 = D1CXX->bases_begin(), 
                                           BaseEnd1 = D1CXX->bases_end(),
                                                Base2 = D2CXX->bases_begin();
           Base1 != BaseEnd1;
           ++Base1, ++Base2) {        
        if (!IsStructurallyEquivalent(Context, 
                                      Base1->getType(), Base2->getType())) {
          if (Context.Complain) {
            Context.Diag2(D2->getLocation(), diag::warn_odr_tag_type_inconsistent)
              << Context.C2.getTypeDeclType(D2);
            Context.Diag2(Base2->getLocStart(), diag::note_odr_base)
              << Base2->getType()
              << Base2->getSourceRange();
            Context.Diag1(Base1->getLocStart(), diag::note_odr_base)
              << Base1->getType()
              << Base1->getSourceRange();
          }
          return false;
        }
        
        // Check virtual vs. non-virtual inheritance mismatch.
        if (Base1->isVirtual() != Base2->isVirtual()) {
          if (Context.Complain) {
            Context.Diag2(D2->getLocation(), diag::warn_odr_tag_type_inconsistent)
              << Context.C2.getTypeDeclType(D2);
            Context.Diag2(Base2->getLocStart(),
                          diag::note_odr_virtual_base)
              << Base2->isVirtual() << Base2->getSourceRange();
            Context.Diag1(Base1->getLocStart(), diag::note_odr_base)
              << Base1->isVirtual()
              << Base1->getSourceRange();
          }
          return false;
        }
      }
    } else if (D1CXX->getNumBases() > 0) {
      if (Context.Complain) {
        Context.Diag2(D2->getLocation(), diag::warn_odr_tag_type_inconsistent)
          << Context.C2.getTypeDeclType(D2);
        const CXXBaseSpecifier *Base1 = D1CXX->bases_begin();
        Context.Diag1(Base1->getLocStart(), diag::note_odr_base)
          << Base1->getType()
          << Base1->getSourceRange();
        Context.Diag2(D2->getLocation(), diag::note_odr_missing_base);
      }
      return false;
    }
  }
  
  // Check the fields for consistency.
  RecordDecl::field_iterator Field2 = D2->field_begin(),
                             Field2End = D2->field_end();
  for (RecordDecl::field_iterator Field1 = D1->field_begin(),
                                  Field1End = D1->field_end();
       Field1 != Field1End;
       ++Field1, ++Field2) {
    if (Field2 == Field2End) {
      if (Context.Complain) {
        Context.Diag2(D2->getLocation(), diag::warn_odr_tag_type_inconsistent)
          << Context.C2.getTypeDeclType(D2);
        Context.Diag1(Field1->getLocation(), diag::note_odr_field)
          << Field1->getDeclName() << Field1->getType();
        Context.Diag2(D2->getLocation(), diag::note_odr_missing_field);
      }
      return false;
    }
    
    if (!IsStructurallyEquivalent(Context, *Field1, *Field2))
      return false;    
  }
  
  if (Field2 != Field2End) {
    if (Context.Complain) {
      Context.Diag2(D2->getLocation(), diag::warn_odr_tag_type_inconsistent)
        << Context.C2.getTypeDeclType(D2);
      Context.Diag2(Field2->getLocation(), diag::note_odr_field)
        << Field2->getDeclName() << Field2->getType();
      Context.Diag1(D1->getLocation(), diag::note_odr_missing_field);
    }
    return false;
  }
  
  return true;
}
     
/// \brief Determine structural equivalence of two enums.
static bool IsStructurallyEquivalent(StructuralEquivalenceContext &Context,
                                     EnumDecl *D1, EnumDecl *D2) {
  EnumDecl::enumerator_iterator EC2 = D2->enumerator_begin(),
                             EC2End = D2->enumerator_end();
  for (EnumDecl::enumerator_iterator EC1 = D1->enumerator_begin(),
                                  EC1End = D1->enumerator_end();
       EC1 != EC1End; ++EC1, ++EC2) {
    if (EC2 == EC2End) {
      if (Context.Complain) {
        Context.Diag2(D2->getLocation(), diag::warn_odr_tag_type_inconsistent)
          << Context.C2.getTypeDeclType(D2);
        Context.Diag1(EC1->getLocation(), diag::note_odr_enumerator)
          << EC1->getDeclName() 
          << EC1->getInitVal().toString(10);
        Context.Diag2(D2->getLocation(), diag::note_odr_missing_enumerator);
      }
      return false;
    }
    
    llvm::APSInt Val1 = EC1->getInitVal();
    llvm::APSInt Val2 = EC2->getInitVal();
    if (!llvm::APSInt::isSameValue(Val1, Val2) || 
        !IsStructurallyEquivalent(EC1->getIdentifier(), EC2->getIdentifier())) {
      if (Context.Complain) {
        Context.Diag2(D2->getLocation(), diag::warn_odr_tag_type_inconsistent)
          << Context.C2.getTypeDeclType(D2);
        Context.Diag2(EC2->getLocation(), diag::note_odr_enumerator)
          << EC2->getDeclName() 
          << EC2->getInitVal().toString(10);
        Context.Diag1(EC1->getLocation(), diag::note_odr_enumerator)
          << EC1->getDeclName() 
          << EC1->getInitVal().toString(10);
      }
      return false;
    }
  }
  
  if (EC2 != EC2End) {
    if (Context.Complain) {
      Context.Diag2(D2->getLocation(), diag::warn_odr_tag_type_inconsistent)
        << Context.C2.getTypeDeclType(D2);
      Context.Diag2(EC2->getLocation(), diag::note_odr_enumerator)
        << EC2->getDeclName() 
        << EC2->getInitVal().toString(10);
      Context.Diag1(D1->getLocation(), diag::note_odr_missing_enumerator);
    }
    return false;
  }
  
  return true;
}

static bool IsStructurallyEquivalent(StructuralEquivalenceContext &Context,
                                     TemplateParameterList *Params1,
                                     TemplateParameterList *Params2) {
  if (Params1->size() != Params2->size()) {
    if (Context.Complain) {
      Context.Diag2(Params2->getTemplateLoc(), 
                    diag::err_odr_different_num_template_parameters)
        << Params1->size() << Params2->size();
      Context.Diag1(Params1->getTemplateLoc(), 
                    diag::note_odr_template_parameter_list);
    }
    return false;
  }
  
  for (unsigned I = 0, N = Params1->size(); I != N; ++I) {
    if (Params1->getParam(I)->getKind() != Params2->getParam(I)->getKind()) {
      if (Context.Complain) {
        Context.Diag2(Params2->getParam(I)->getLocation(), 
                      diag::err_odr_different_template_parameter_kind);
        Context.Diag1(Params1->getParam(I)->getLocation(),
                      diag::note_odr_template_parameter_here);
      }
      return false;
    }
    
    if (!Context.IsStructurallyEquivalent(Params1->getParam(I),
                                          Params2->getParam(I))) {
      
      return false;
    }
  }
  
  return true;
}

static bool IsStructurallyEquivalent(StructuralEquivalenceContext &Context,
                                     TemplateTypeParmDecl *D1,
                                     TemplateTypeParmDecl *D2) {
  if (D1->isParameterPack() != D2->isParameterPack()) {
    if (Context.Complain) {
      Context.Diag2(D2->getLocation(), diag::err_odr_parameter_pack_non_pack)
        << D2->isParameterPack();
      Context.Diag1(D1->getLocation(), diag::note_odr_parameter_pack_non_pack)
        << D1->isParameterPack();
    }
    return false;
  }
  
  return true;
}

static bool IsStructurallyEquivalent(StructuralEquivalenceContext &Context,
                                     NonTypeTemplateParmDecl *D1,
                                     NonTypeTemplateParmDecl *D2) {
  if (D1->isParameterPack() != D2->isParameterPack()) {
    if (Context.Complain) {
      Context.Diag2(D2->getLocation(), diag::err_odr_parameter_pack_non_pack)
        << D2->isParameterPack();
      Context.Diag1(D1->getLocation(), diag::note_odr_parameter_pack_non_pack)
        << D1->isParameterPack();
    }
    return false;
  }
  
  // Check types.
  if (!Context.IsStructurallyEquivalent(D1->getType(), D2->getType())) {
    if (Context.Complain) {
      Context.Diag2(D2->getLocation(),
                    diag::err_odr_non_type_parameter_type_inconsistent)
        << D2->getType() << D1->getType();
      Context.Diag1(D1->getLocation(), diag::note_odr_value_here)
        << D1->getType();
    }
    return false;
  }
  
  return true;
}

static bool IsStructurallyEquivalent(StructuralEquivalenceContext &Context,
                                     TemplateTemplateParmDecl *D1,
                                     TemplateTemplateParmDecl *D2) {
  if (D1->isParameterPack() != D2->isParameterPack()) {
    if (Context.Complain) {
      Context.Diag2(D2->getLocation(), diag::err_odr_parameter_pack_non_pack)
        << D2->isParameterPack();
      Context.Diag1(D1->getLocation(), diag::note_odr_parameter_pack_non_pack)
        << D1->isParameterPack();
    }
    return false;
  }

  // Check template parameter lists.
  return IsStructurallyEquivalent(Context, D1->getTemplateParameters(),
                                  D2->getTemplateParameters());
}

static bool IsStructurallyEquivalent(StructuralEquivalenceContext &Context,
                                     ClassTemplateDecl *D1, 
                                     ClassTemplateDecl *D2) {
  // Check template parameters.
  if (!IsStructurallyEquivalent(Context,
                                D1->getTemplateParameters(),
                                D2->getTemplateParameters()))
    return false;
  
  // Check the templated declaration.
  return Context.IsStructurallyEquivalent(D1->getTemplatedDecl(), 
                                          D2->getTemplatedDecl());
}

/// \brief Determine structural equivalence of two declarations.
static bool IsStructurallyEquivalent(StructuralEquivalenceContext &Context,
                                     Decl *D1, Decl *D2) {
  // FIXME: Check for known structural equivalences via a callback of some sort.
  
  // Check whether we already know that these two declarations are not
  // structurally equivalent.
  if (Context.NonEquivalentDecls.count(std::make_pair(D1->getCanonicalDecl(),
                                                      D2->getCanonicalDecl())))
    return false;
  
  // Determine whether we've already produced a tentative equivalence for D1.
  Decl *&EquivToD1 = Context.TentativeEquivalences[D1->getCanonicalDecl()];
  if (EquivToD1)
    return EquivToD1 == D2->getCanonicalDecl();
  
  // Produce a tentative equivalence D1 <-> D2, which will be checked later.
  EquivToD1 = D2->getCanonicalDecl();
  Context.DeclsToCheck.push_back(D1->getCanonicalDecl());
  return true;
}

bool StructuralEquivalenceContext::IsStructurallyEquivalent(Decl *D1, 
                                                            Decl *D2) {
  if (!::IsStructurallyEquivalent(*this, D1, D2))
    return false;
  
  return !Finish();
}

bool StructuralEquivalenceContext::IsStructurallyEquivalent(QualType T1, 
                                                            QualType T2) {
  if (!::IsStructurallyEquivalent(*this, T1, T2))
    return false;
  
  return !Finish();
}

bool StructuralEquivalenceContext::Finish() {
  while (!DeclsToCheck.empty()) {
    // Check the next declaration.
    Decl *D1 = DeclsToCheck.front();
    DeclsToCheck.pop_front();
    
    Decl *D2 = TentativeEquivalences[D1];
    assert(D2 && "Unrecorded tentative equivalence?");
    
    bool Equivalent = true;
    
    // FIXME: Switch on all declaration kinds. For now, we're just going to
    // check the obvious ones.
    if (RecordDecl *Record1 = dyn_cast<RecordDecl>(D1)) {
      if (RecordDecl *Record2 = dyn_cast<RecordDecl>(D2)) {
        // Check for equivalent structure names.
        IdentifierInfo *Name1 = Record1->getIdentifier();
        if (!Name1 && Record1->getTypedefNameForAnonDecl())
          Name1 = Record1->getTypedefNameForAnonDecl()->getIdentifier();
        IdentifierInfo *Name2 = Record2->getIdentifier();
        if (!Name2 && Record2->getTypedefNameForAnonDecl())
          Name2 = Record2->getTypedefNameForAnonDecl()->getIdentifier();
        if (!::IsStructurallyEquivalent(Name1, Name2) ||
            !::IsStructurallyEquivalent(*this, Record1, Record2))
          Equivalent = false;
      } else {
        // Record/non-record mismatch.
        Equivalent = false;
      }
    } else if (EnumDecl *Enum1 = dyn_cast<EnumDecl>(D1)) {
      if (EnumDecl *Enum2 = dyn_cast<EnumDecl>(D2)) {
        // Check for equivalent enum names.
        IdentifierInfo *Name1 = Enum1->getIdentifier();
        if (!Name1 && Enum1->getTypedefNameForAnonDecl())
          Name1 = Enum1->getTypedefNameForAnonDecl()->getIdentifier();
        IdentifierInfo *Name2 = Enum2->getIdentifier();
        if (!Name2 && Enum2->getTypedefNameForAnonDecl())
          Name2 = Enum2->getTypedefNameForAnonDecl()->getIdentifier();
        if (!::IsStructurallyEquivalent(Name1, Name2) ||
            !::IsStructurallyEquivalent(*this, Enum1, Enum2))
          Equivalent = false;
      } else {
        // Enum/non-enum mismatch
        Equivalent = false;
      }
    } else if (TypedefNameDecl *Typedef1 = dyn_cast<TypedefNameDecl>(D1)) {
      if (TypedefNameDecl *Typedef2 = dyn_cast<TypedefNameDecl>(D2)) {
        if (!::IsStructurallyEquivalent(Typedef1->getIdentifier(),
                                        Typedef2->getIdentifier()) ||
            !::IsStructurallyEquivalent(*this,
                                        Typedef1->getUnderlyingType(),
                                        Typedef2->getUnderlyingType()))
          Equivalent = false;
      } else {
        // Typedef/non-typedef mismatch.
        Equivalent = false;
      }
    } else if (ClassTemplateDecl *ClassTemplate1 
                                           = dyn_cast<ClassTemplateDecl>(D1)) {
      if (ClassTemplateDecl *ClassTemplate2 = dyn_cast<ClassTemplateDecl>(D2)) {
        if (!::IsStructurallyEquivalent(ClassTemplate1->getIdentifier(),
                                        ClassTemplate2->getIdentifier()) ||
            !::IsStructurallyEquivalent(*this, ClassTemplate1, ClassTemplate2))
          Equivalent = false;
      } else {
        // Class template/non-class-template mismatch.
        Equivalent = false;
      }
    } else if (TemplateTypeParmDecl *TTP1= dyn_cast<TemplateTypeParmDecl>(D1)) {
      if (TemplateTypeParmDecl *TTP2 = dyn_cast<TemplateTypeParmDecl>(D2)) {
        if (!::IsStructurallyEquivalent(*this, TTP1, TTP2))
          Equivalent = false;
      } else {
        // Kind mismatch.
        Equivalent = false;
      }
    } else if (NonTypeTemplateParmDecl *NTTP1
                                     = dyn_cast<NonTypeTemplateParmDecl>(D1)) {
      if (NonTypeTemplateParmDecl *NTTP2
                                      = dyn_cast<NonTypeTemplateParmDecl>(D2)) {
        if (!::IsStructurallyEquivalent(*this, NTTP1, NTTP2))
          Equivalent = false;
      } else {
        // Kind mismatch.
        Equivalent = false;
      }
    } else if (TemplateTemplateParmDecl *TTP1
                                  = dyn_cast<TemplateTemplateParmDecl>(D1)) {
      if (TemplateTemplateParmDecl *TTP2
                                    = dyn_cast<TemplateTemplateParmDecl>(D2)) {
        if (!::IsStructurallyEquivalent(*this, TTP1, TTP2))
          Equivalent = false;
      } else {
        // Kind mismatch.
        Equivalent = false;
      }
    }
    
    if (!Equivalent) {
      // Note that these two declarations are not equivalent (and we already
      // know about it).
      NonEquivalentDecls.insert(std::make_pair(D1->getCanonicalDecl(),
                                               D2->getCanonicalDecl()));
      return true;
    }
    // FIXME: Check other declaration kinds!
  }
  
  return false;
}

>>>>>>> e0e0304f
//----------------------------------------------------------------------------
// Import Types
//----------------------------------------------------------------------------

using namespace clang;

QualType ASTNodeImporter::VisitType(const Type *T) {
  Importer.FromDiag(SourceLocation(), diag::err_unsupported_ast_node)
    << T->getTypeClassName();
  return QualType();
}

QualType ASTNodeImporter::VisitAtomicType(const AtomicType *T){
  QualType UnderlyingType = Importer.Import(T->getValueType());
  if(UnderlyingType.isNull())
    return QualType();

  return Importer.getToContext().getAtomicType(UnderlyingType);
}

QualType ASTNodeImporter::VisitBuiltinType(const BuiltinType *T) {
  switch (T->getKind()) {
#define IMAGE_TYPE(ImgType, Id, SingletonId, Access, Suffix) \
  case BuiltinType::Id: \
    return Importer.getToContext().SingletonId;
#include "clang/Basic/OpenCLImageTypes.def"
#define SHARED_SINGLETON_TYPE(Expansion)
#define BUILTIN_TYPE(Id, SingletonId) \
  case BuiltinType::Id: return Importer.getToContext().SingletonId;
#include "clang/AST/BuiltinTypes.def"

  // FIXME: for Char16, Char32, and NullPtr, make sure that the "to"
  // context supports C++.

  // FIXME: for ObjCId, ObjCClass, and ObjCSel, make sure that the "to"
  // context supports ObjC.

  case BuiltinType::Char_U:
    // The context we're importing from has an unsigned 'char'. If we're 
    // importing into a context with a signed 'char', translate to 
    // 'unsigned char' instead.
    if (Importer.getToContext().getLangOpts().CharIsSigned)
      return Importer.getToContext().UnsignedCharTy;
    
    return Importer.getToContext().CharTy;

  case BuiltinType::Char_S:
    // The context we're importing from has an unsigned 'char'. If we're 
    // importing into a context with a signed 'char', translate to 
    // 'unsigned char' instead.
    if (!Importer.getToContext().getLangOpts().CharIsSigned)
      return Importer.getToContext().SignedCharTy;
    
    return Importer.getToContext().CharTy;

  case BuiltinType::WChar_S:
  case BuiltinType::WChar_U:
    // FIXME: If not in C++, shall we translate to the C equivalent of
    // wchar_t?
    return Importer.getToContext().WCharTy;
  }

  llvm_unreachable("Invalid BuiltinType Kind!");
}

QualType ASTNodeImporter::VisitDecayedType(const DecayedType *T) {
  QualType OrigT = Importer.Import(T->getOriginalType());
  if (OrigT.isNull())
    return QualType();

  return Importer.getToContext().getDecayedType(OrigT);
}

QualType ASTNodeImporter::VisitComplexType(const ComplexType *T) {
  QualType ToElementType = Importer.Import(T->getElementType());
  if (ToElementType.isNull())
    return QualType();
  
  return Importer.getToContext().getComplexType(ToElementType);
}

QualType ASTNodeImporter::VisitPointerType(const PointerType *T) {
  QualType ToPointeeType = Importer.Import(T->getPointeeType());
  if (ToPointeeType.isNull())
    return QualType();
  
  return Importer.getToContext().getPointerType(ToPointeeType);
}

QualType ASTNodeImporter::VisitBlockPointerType(const BlockPointerType *T) {
  // FIXME: Check for blocks support in "to" context.
  QualType ToPointeeType = Importer.Import(T->getPointeeType());
  if (ToPointeeType.isNull())
    return QualType();
  
  return Importer.getToContext().getBlockPointerType(ToPointeeType);
}

QualType
ASTNodeImporter::VisitLValueReferenceType(const LValueReferenceType *T) {
  // FIXME: Check for C++ support in "to" context.
  QualType ToPointeeType = Importer.Import(T->getPointeeTypeAsWritten());
  if (ToPointeeType.isNull())
    return QualType();
  
  return Importer.getToContext().getLValueReferenceType(ToPointeeType);
}

QualType
ASTNodeImporter::VisitRValueReferenceType(const RValueReferenceType *T) {
  // FIXME: Check for C++0x support in "to" context.
  QualType ToPointeeType = Importer.Import(T->getPointeeTypeAsWritten());
  if (ToPointeeType.isNull())
    return QualType();
  
  return Importer.getToContext().getRValueReferenceType(ToPointeeType);  
}

QualType ASTNodeImporter::VisitMemberPointerType(const MemberPointerType *T) {
  // FIXME: Check for C++ support in "to" context.
  QualType ToPointeeType = Importer.Import(T->getPointeeType());
  if (ToPointeeType.isNull())
    return QualType();
  
  QualType ClassType = Importer.Import(QualType(T->getClass(), 0));
  return Importer.getToContext().getMemberPointerType(ToPointeeType, 
                                                      ClassType.getTypePtr());
}

QualType ASTNodeImporter::VisitConstantArrayType(const ConstantArrayType *T) {
  QualType ToElementType = Importer.Import(T->getElementType());
  if (ToElementType.isNull())
    return QualType();
  
  return Importer.getToContext().getConstantArrayType(ToElementType, 
                                                      T->getSize(),
                                                      T->getSizeModifier(),
                                               T->getIndexTypeCVRQualifiers(),
                                                      T->isChecked());
}

QualType
ASTNodeImporter::VisitIncompleteArrayType(const IncompleteArrayType *T) {
  QualType ToElementType = Importer.Import(T->getElementType());
  if (ToElementType.isNull())
    return QualType();
  
  return Importer.getToContext().getIncompleteArrayType(ToElementType, 
                                                        T->getSizeModifier(),
                                                T->getIndexTypeCVRQualifiers(),
                                                      T->isChecked());
}

QualType ASTNodeImporter::VisitVariableArrayType(const VariableArrayType *T) {
  QualType ToElementType = Importer.Import(T->getElementType());
  if (ToElementType.isNull())
    return QualType();

  Expr *Size = Importer.Import(T->getSizeExpr());
  if (!Size)
    return QualType();
  
  SourceRange Brackets = Importer.Import(T->getBracketsRange());
  return Importer.getToContext().getVariableArrayType(ToElementType, Size,
                                                      T->getSizeModifier(),
                                                T->getIndexTypeCVRQualifiers(),
                                                      Brackets);
}

QualType ASTNodeImporter::VisitVectorType(const VectorType *T) {
  QualType ToElementType = Importer.Import(T->getElementType());
  if (ToElementType.isNull())
    return QualType();
  
  return Importer.getToContext().getVectorType(ToElementType, 
                                               T->getNumElements(),
                                               T->getVectorKind());
}

QualType ASTNodeImporter::VisitExtVectorType(const ExtVectorType *T) {
  QualType ToElementType = Importer.Import(T->getElementType());
  if (ToElementType.isNull())
    return QualType();
  
  return Importer.getToContext().getExtVectorType(ToElementType, 
                                                  T->getNumElements());
}

QualType
ASTNodeImporter::VisitFunctionNoProtoType(const FunctionNoProtoType *T) {
  // FIXME: What happens if we're importing a function without a prototype 
  // into C++? Should we make it variadic?
  QualType ToResultType = Importer.Import(T->getReturnType());
  if (ToResultType.isNull())
    return QualType();

  return Importer.getToContext().getFunctionNoProtoType(ToResultType,
                                                        T->getExtInfo());
}

QualType ASTNodeImporter::VisitFunctionProtoType(const FunctionProtoType *T) {
  QualType ToResultType = Importer.Import(T->getReturnType());
  if (ToResultType.isNull())
    return QualType();
  
  // Import argument types
  SmallVector<QualType, 4> ArgTypes;
  for (const auto &A : T->param_types()) {
    QualType ArgType = Importer.Import(A);
    if (ArgType.isNull())
      return QualType();
    ArgTypes.push_back(ArgType);
  }
  
  // Import exception types
  SmallVector<QualType, 4> ExceptionTypes;
  for (const auto &E : T->exceptions()) {
    QualType ExceptionType = Importer.Import(E);
    if (ExceptionType.isNull())
      return QualType();
    ExceptionTypes.push_back(ExceptionType);
  }

  FunctionProtoType::ExtProtoInfo FromEPI = T->getExtProtoInfo();
  FunctionProtoType::ExtProtoInfo ToEPI;

  ToEPI.ExtInfo = FromEPI.ExtInfo;
  ToEPI.Variadic = FromEPI.Variadic;
  ToEPI.HasTrailingReturn = FromEPI.HasTrailingReturn;
  ToEPI.TypeQuals = FromEPI.TypeQuals;
  ToEPI.RefQualifier = FromEPI.RefQualifier;
  ToEPI.ExceptionSpec.Type = FromEPI.ExceptionSpec.Type;
  ToEPI.ExceptionSpec.Exceptions = ExceptionTypes;
  ToEPI.ExceptionSpec.NoexceptExpr =
      Importer.Import(FromEPI.ExceptionSpec.NoexceptExpr);
  ToEPI.ExceptionSpec.SourceDecl = cast_or_null<FunctionDecl>(
      Importer.Import(FromEPI.ExceptionSpec.SourceDecl));
  ToEPI.ExceptionSpec.SourceTemplate = cast_or_null<FunctionDecl>(
      Importer.Import(FromEPI.ExceptionSpec.SourceTemplate));

  return Importer.getToContext().getFunctionType(ToResultType, ArgTypes, ToEPI);
}

QualType ASTNodeImporter::VisitParenType(const ParenType *T) {
  QualType ToInnerType = Importer.Import(T->getInnerType());
  if (ToInnerType.isNull())
    return QualType();
    
  return Importer.getToContext().getParenType(ToInnerType);
}

QualType ASTNodeImporter::VisitTypedefType(const TypedefType *T) {
  TypedefNameDecl *ToDecl
             = dyn_cast_or_null<TypedefNameDecl>(Importer.Import(T->getDecl()));
  if (!ToDecl)
    return QualType();
  
  return Importer.getToContext().getTypeDeclType(ToDecl);
}

QualType ASTNodeImporter::VisitTypeOfExprType(const TypeOfExprType *T) {
  Expr *ToExpr = Importer.Import(T->getUnderlyingExpr());
  if (!ToExpr)
    return QualType();
  
  return Importer.getToContext().getTypeOfExprType(ToExpr);
}

QualType ASTNodeImporter::VisitTypeOfType(const TypeOfType *T) {
  QualType ToUnderlyingType = Importer.Import(T->getUnderlyingType());
  if (ToUnderlyingType.isNull())
    return QualType();
  
  return Importer.getToContext().getTypeOfType(ToUnderlyingType);
}

QualType ASTNodeImporter::VisitDecltypeType(const DecltypeType *T) {
  // FIXME: Make sure that the "to" context supports C++0x!
  Expr *ToExpr = Importer.Import(T->getUnderlyingExpr());
  if (!ToExpr)
    return QualType();
  
  QualType UnderlyingType = Importer.Import(T->getUnderlyingType());
  if (UnderlyingType.isNull())
    return QualType();

  return Importer.getToContext().getDecltypeType(ToExpr, UnderlyingType);
}

QualType ASTNodeImporter::VisitUnaryTransformType(const UnaryTransformType *T) {
  QualType ToBaseType = Importer.Import(T->getBaseType());
  QualType ToUnderlyingType = Importer.Import(T->getUnderlyingType());
  if (ToBaseType.isNull() || ToUnderlyingType.isNull())
    return QualType();

  return Importer.getToContext().getUnaryTransformType(ToBaseType,
                                                       ToUnderlyingType,
                                                       T->getUTTKind());
}

QualType ASTNodeImporter::VisitAutoType(const AutoType *T) {
  // FIXME: Make sure that the "to" context supports C++11!
  QualType FromDeduced = T->getDeducedType();
  QualType ToDeduced;
  if (!FromDeduced.isNull()) {
    ToDeduced = Importer.Import(FromDeduced);
    if (ToDeduced.isNull())
      return QualType();
  }
  
  return Importer.getToContext().getAutoType(ToDeduced, T->getKeyword(),
                                             /*IsDependent*/false);
}

QualType ASTNodeImporter::VisitInjectedClassNameType(
    const InjectedClassNameType *T) {
  CXXRecordDecl *D = cast_or_null<CXXRecordDecl>(Importer.Import(T->getDecl()));
  if (!D)
    return QualType();

  QualType InjType = Importer.Import(T->getInjectedSpecializationType());
  if (InjType.isNull())
    return QualType();

  // FIXME: ASTContext::getInjectedClassNameType is not suitable for AST reading
  // See comments in InjectedClassNameType definition for details
  // return Importer.getToContext().getInjectedClassNameType(D, InjType);
  enum {
    TypeAlignmentInBits = 4,
    TypeAlignment = 1 << TypeAlignmentInBits
  };

  return QualType(new (Importer.getToContext(), TypeAlignment)
                  InjectedClassNameType(D, InjType), 0);
}

QualType ASTNodeImporter::VisitRecordType(const RecordType *T) {
  RecordDecl *ToDecl
    = dyn_cast_or_null<RecordDecl>(Importer.Import(T->getDecl()));
  if (!ToDecl)
    return QualType();

  return Importer.getToContext().getTagDeclType(ToDecl);
}

QualType ASTNodeImporter::VisitEnumType(const EnumType *T) {
  EnumDecl *ToDecl
    = dyn_cast_or_null<EnumDecl>(Importer.Import(T->getDecl()));
  if (!ToDecl)
    return QualType();

  return Importer.getToContext().getTagDeclType(ToDecl);
}

QualType ASTNodeImporter::VisitAttributedType(const AttributedType *T) {
  QualType FromModifiedType = T->getModifiedType();
  QualType FromEquivalentType = T->getEquivalentType();
  QualType ToModifiedType;
  QualType ToEquivalentType;

  if (!FromModifiedType.isNull()) {
    ToModifiedType = Importer.Import(FromModifiedType);
    if (ToModifiedType.isNull())
      return QualType();
  }
  if (!FromEquivalentType.isNull()) {
    ToEquivalentType = Importer.Import(FromEquivalentType);
    if (ToEquivalentType.isNull())
      return QualType();
  }

  return Importer.getToContext().getAttributedType(T->getAttrKind(),
    ToModifiedType, ToEquivalentType);
}


QualType ASTNodeImporter::VisitTemplateTypeParmType(
    const TemplateTypeParmType *T) {
  TemplateTypeParmDecl *ParmDecl =
      cast_or_null<TemplateTypeParmDecl>(Importer.Import(T->getDecl()));
  if (!ParmDecl && T->getDecl())
    return QualType();

  return Importer.getToContext().getTemplateTypeParmType(
        T->getDepth(), T->getIndex(), T->isParameterPack(), ParmDecl);
}

QualType ASTNodeImporter::VisitSubstTemplateTypeParmType(
    const SubstTemplateTypeParmType *T) {
  const TemplateTypeParmType *Replaced =
      cast_or_null<TemplateTypeParmType>(Importer.Import(
        QualType(T->getReplacedParameter(), 0)).getTypePtr());
  if (!Replaced)
    return QualType();

  QualType Replacement = Importer.Import(T->getReplacementType());
  if (Replacement.isNull())
    return QualType();
  Replacement = Replacement.getCanonicalType();

  return Importer.getToContext().getSubstTemplateTypeParmType(
        Replaced, Replacement);
}

QualType ASTNodeImporter::VisitTemplateSpecializationType(
                                       const TemplateSpecializationType *T) {
  TemplateName ToTemplate = Importer.Import(T->getTemplateName());
  if (ToTemplate.isNull())
    return QualType();
  
  SmallVector<TemplateArgument, 2> ToTemplateArgs;
  if (ImportTemplateArguments(T->getArgs(), T->getNumArgs(), ToTemplateArgs))
    return QualType();
  
  QualType ToCanonType;
  if (!QualType(T, 0).isCanonical()) {
    QualType FromCanonType 
      = Importer.getFromContext().getCanonicalType(QualType(T, 0));
    ToCanonType =Importer.Import(FromCanonType);
    if (ToCanonType.isNull())
      return QualType();
  }
  return Importer.getToContext().getTemplateSpecializationType(ToTemplate, 
                                                               ToTemplateArgs,
                                                               ToCanonType);
}

QualType ASTNodeImporter::VisitElaboratedType(const ElaboratedType *T) {
  NestedNameSpecifier *ToQualifier = nullptr;
  // Note: the qualifier in an ElaboratedType is optional.
  if (T->getQualifier()) {
    ToQualifier = Importer.Import(T->getQualifier());
    if (!ToQualifier)
      return QualType();
  }

  QualType ToNamedType = Importer.Import(T->getNamedType());
  if (ToNamedType.isNull())
    return QualType();

  return Importer.getToContext().getElaboratedType(T->getKeyword(),
                                                   ToQualifier, ToNamedType);
}

QualType ASTNodeImporter::VisitObjCInterfaceType(const ObjCInterfaceType *T) {
  ObjCInterfaceDecl *Class
    = dyn_cast_or_null<ObjCInterfaceDecl>(Importer.Import(T->getDecl()));
  if (!Class)
    return QualType();

  return Importer.getToContext().getObjCInterfaceType(Class);
}

QualType ASTNodeImporter::VisitObjCObjectType(const ObjCObjectType *T) {
  QualType ToBaseType = Importer.Import(T->getBaseType());
  if (ToBaseType.isNull())
    return QualType();

  SmallVector<QualType, 4> TypeArgs;
  for (auto TypeArg : T->getTypeArgsAsWritten()) {
    QualType ImportedTypeArg = Importer.Import(TypeArg);
    if (ImportedTypeArg.isNull())
      return QualType();

    TypeArgs.push_back(ImportedTypeArg);
  }

  SmallVector<ObjCProtocolDecl *, 4> Protocols;
  for (auto *P : T->quals()) {
    ObjCProtocolDecl *Protocol
      = dyn_cast_or_null<ObjCProtocolDecl>(Importer.Import(P));
    if (!Protocol)
      return QualType();
    Protocols.push_back(Protocol);
  }

  return Importer.getToContext().getObjCObjectType(ToBaseType, TypeArgs,
                                                   Protocols,
                                                   T->isKindOfTypeAsWritten());
}

QualType
ASTNodeImporter::VisitObjCObjectPointerType(const ObjCObjectPointerType *T) {
  QualType ToPointeeType = Importer.Import(T->getPointeeType());
  if (ToPointeeType.isNull())
    return QualType();

  return Importer.getToContext().getObjCObjectPointerType(ToPointeeType);
}

//----------------------------------------------------------------------------
// Import Declarations
//----------------------------------------------------------------------------
bool ASTNodeImporter::ImportDeclParts(NamedDecl *D, DeclContext *&DC, 
                                      DeclContext *&LexicalDC, 
                                      DeclarationName &Name, 
                                      NamedDecl *&ToD,
                                      SourceLocation &Loc) {
  // Import the context of this declaration.
  DC = Importer.ImportContext(D->getDeclContext());
  if (!DC)
    return true;
  
  LexicalDC = DC;
  if (D->getDeclContext() != D->getLexicalDeclContext()) {
    LexicalDC = Importer.ImportContext(D->getLexicalDeclContext());
    if (!LexicalDC)
      return true;
  }
  
  // Import the name of this declaration.
  Name = Importer.Import(D->getDeclName());
  if (D->getDeclName() && !Name)
    return true;
  
  // Import the location of this declaration.
  Loc = Importer.Import(D->getLocation());
  ToD = cast_or_null<NamedDecl>(Importer.GetAlreadyImportedOrNull(D));
  return false;
}

void ASTNodeImporter::ImportDefinitionIfNeeded(Decl *FromD, Decl *ToD) {
  if (!FromD)
    return;
  
  if (!ToD) {
    ToD = Importer.Import(FromD);
    if (!ToD)
      return;
  }
  
  if (RecordDecl *FromRecord = dyn_cast<RecordDecl>(FromD)) {
    if (RecordDecl *ToRecord = cast_or_null<RecordDecl>(ToD)) {
      if (FromRecord->getDefinition() && FromRecord->isCompleteDefinition() && !ToRecord->getDefinition()) {
        ImportDefinition(FromRecord, ToRecord);
      }
    }
    return;
  }

  if (EnumDecl *FromEnum = dyn_cast<EnumDecl>(FromD)) {
    if (EnumDecl *ToEnum = cast_or_null<EnumDecl>(ToD)) {
      if (FromEnum->getDefinition() && !ToEnum->getDefinition()) {
        ImportDefinition(FromEnum, ToEnum);
      }
    }
    return;
  }
}

void
ASTNodeImporter::ImportDeclarationNameLoc(const DeclarationNameInfo &From,
                                          DeclarationNameInfo& To) {
  // NOTE: To.Name and To.Loc are already imported.
  // We only have to import To.LocInfo.
  switch (To.getName().getNameKind()) {
  case DeclarationName::Identifier:
  case DeclarationName::ObjCZeroArgSelector:
  case DeclarationName::ObjCOneArgSelector:
  case DeclarationName::ObjCMultiArgSelector:
  case DeclarationName::CXXUsingDirective:
  case DeclarationName::CXXDeductionGuideName:
    return;

  case DeclarationName::CXXOperatorName: {
    SourceRange Range = From.getCXXOperatorNameRange();
    To.setCXXOperatorNameRange(Importer.Import(Range));
    return;
  }
  case DeclarationName::CXXLiteralOperatorName: {
    SourceLocation Loc = From.getCXXLiteralOperatorNameLoc();
    To.setCXXLiteralOperatorNameLoc(Importer.Import(Loc));
    return;
  }
  case DeclarationName::CXXConstructorName:
  case DeclarationName::CXXDestructorName:
  case DeclarationName::CXXConversionFunctionName: {
    TypeSourceInfo *FromTInfo = From.getNamedTypeInfo();
    To.setNamedTypeInfo(Importer.Import(FromTInfo));
    return;
  }
  }
  llvm_unreachable("Unknown name kind.");
}

void ASTNodeImporter::ImportDeclContext(DeclContext *FromDC, bool ForceImport) {  
  if (Importer.isMinimalImport() && !ForceImport) {
    Importer.ImportContext(FromDC);
    return;
  }
  
  for (auto *From : FromDC->decls())
    Importer.Import(From);
}

bool ASTNodeImporter::ImportDefinition(RecordDecl *From, RecordDecl *To, 
                                       ImportDefinitionKind Kind) {
  if (To->getDefinition() || To->isBeingDefined()) {
    if (Kind == IDK_Everything)
      ImportDeclContext(From, /*ForceImport=*/true);
    
    return false;
  }
  
  To->startDefinition();
  
  // Add base classes.
  if (CXXRecordDecl *ToCXX = dyn_cast<CXXRecordDecl>(To)) {
    CXXRecordDecl *FromCXX = cast<CXXRecordDecl>(From);

    struct CXXRecordDecl::DefinitionData &ToData = ToCXX->data();
    struct CXXRecordDecl::DefinitionData &FromData = FromCXX->data();
    ToData.UserDeclaredConstructor = FromData.UserDeclaredConstructor;
    ToData.UserDeclaredSpecialMembers = FromData.UserDeclaredSpecialMembers;
    ToData.Aggregate = FromData.Aggregate;
    ToData.PlainOldData = FromData.PlainOldData;
    ToData.Empty = FromData.Empty;
    ToData.Polymorphic = FromData.Polymorphic;
    ToData.Abstract = FromData.Abstract;
    ToData.IsStandardLayout = FromData.IsStandardLayout;
    ToData.HasNoNonEmptyBases = FromData.HasNoNonEmptyBases;
    ToData.HasPrivateFields = FromData.HasPrivateFields;
    ToData.HasProtectedFields = FromData.HasProtectedFields;
    ToData.HasPublicFields = FromData.HasPublicFields;
    ToData.HasMutableFields = FromData.HasMutableFields;
    ToData.HasVariantMembers = FromData.HasVariantMembers;
    ToData.HasOnlyCMembers = FromData.HasOnlyCMembers;
    ToData.HasInClassInitializer = FromData.HasInClassInitializer;
    ToData.HasUninitializedReferenceMember
      = FromData.HasUninitializedReferenceMember;
    ToData.HasUninitializedFields = FromData.HasUninitializedFields;
    ToData.HasInheritedConstructor = FromData.HasInheritedConstructor;
    ToData.HasInheritedAssignment = FromData.HasInheritedAssignment;
    ToData.NeedOverloadResolutionForMoveConstructor
      = FromData.NeedOverloadResolutionForMoveConstructor;
    ToData.NeedOverloadResolutionForMoveAssignment
      = FromData.NeedOverloadResolutionForMoveAssignment;
    ToData.NeedOverloadResolutionForDestructor
      = FromData.NeedOverloadResolutionForDestructor;
    ToData.DefaultedMoveConstructorIsDeleted
      = FromData.DefaultedMoveConstructorIsDeleted;
    ToData.DefaultedMoveAssignmentIsDeleted
      = FromData.DefaultedMoveAssignmentIsDeleted;
    ToData.DefaultedDestructorIsDeleted = FromData.DefaultedDestructorIsDeleted;
    ToData.HasTrivialSpecialMembers = FromData.HasTrivialSpecialMembers;
    ToData.HasIrrelevantDestructor = FromData.HasIrrelevantDestructor;
    ToData.HasConstexprNonCopyMoveConstructor
      = FromData.HasConstexprNonCopyMoveConstructor;
    ToData.HasDefaultedDefaultConstructor
      = FromData.HasDefaultedDefaultConstructor;
    ToData.DefaultedDefaultConstructorIsConstexpr
      = FromData.DefaultedDefaultConstructorIsConstexpr;
    ToData.HasConstexprDefaultConstructor
      = FromData.HasConstexprDefaultConstructor;
    ToData.HasNonLiteralTypeFieldsOrBases
      = FromData.HasNonLiteralTypeFieldsOrBases;
    // ComputedVisibleConversions not imported.
    ToData.UserProvidedDefaultConstructor
      = FromData.UserProvidedDefaultConstructor;
    ToData.DeclaredSpecialMembers = FromData.DeclaredSpecialMembers;
    ToData.ImplicitCopyConstructorCanHaveConstParamForVBase
      = FromData.ImplicitCopyConstructorCanHaveConstParamForVBase;
    ToData.ImplicitCopyConstructorCanHaveConstParamForNonVBase
      = FromData.ImplicitCopyConstructorCanHaveConstParamForNonVBase;
    ToData.ImplicitCopyAssignmentHasConstParam
      = FromData.ImplicitCopyAssignmentHasConstParam;
    ToData.HasDeclaredCopyConstructorWithConstParam
      = FromData.HasDeclaredCopyConstructorWithConstParam;
    ToData.HasDeclaredCopyAssignmentWithConstParam
      = FromData.HasDeclaredCopyAssignmentWithConstParam;
    ToData.IsLambda = FromData.IsLambda;

    SmallVector<CXXBaseSpecifier *, 4> Bases;
    for (const auto &Base1 : FromCXX->bases()) {
      QualType T = Importer.Import(Base1.getType());
      if (T.isNull())
        return true;

      SourceLocation EllipsisLoc;
      if (Base1.isPackExpansion())
        EllipsisLoc = Importer.Import(Base1.getEllipsisLoc());

      // Ensure that we have a definition for the base.
      ImportDefinitionIfNeeded(Base1.getType()->getAsCXXRecordDecl());
        
      Bases.push_back(
                    new (Importer.getToContext()) 
                      CXXBaseSpecifier(Importer.Import(Base1.getSourceRange()),
                                       Base1.isVirtual(),
                                       Base1.isBaseOfClass(),
                                       Base1.getAccessSpecifierAsWritten(),
                                   Importer.Import(Base1.getTypeSourceInfo()),
                                       EllipsisLoc));
    }
    if (!Bases.empty())
      ToCXX->setBases(Bases.data(), Bases.size());
  }
  
  if (shouldForceImportDeclContext(Kind))
    ImportDeclContext(From, /*ForceImport=*/true);
  
  To->completeDefinition();
  return false;
}

bool ASTNodeImporter::ImportDefinition(VarDecl *From, VarDecl *To,
                                       ImportDefinitionKind Kind) {
  if (To->getAnyInitializer())
    return false;

  // FIXME: Can we really import any initializer? Alternatively, we could force
  // ourselves to import every declaration of a variable and then only use
  // getInit() here.
  To->setInit(Importer.Import(const_cast<Expr *>(From->getAnyInitializer())));

  // FIXME: Other bits to merge?

  return false;
}

bool ASTNodeImporter::ImportDefinition(EnumDecl *From, EnumDecl *To, 
                                       ImportDefinitionKind Kind) {
  if (To->getDefinition() || To->isBeingDefined()) {
    if (Kind == IDK_Everything)
      ImportDeclContext(From, /*ForceImport=*/true);
    return false;
  }
  
  To->startDefinition();

  QualType T = Importer.Import(Importer.getFromContext().getTypeDeclType(From));
  if (T.isNull())
    return true;
  
  QualType ToPromotionType = Importer.Import(From->getPromotionType());
  if (ToPromotionType.isNull())
    return true;

  if (shouldForceImportDeclContext(Kind))
    ImportDeclContext(From, /*ForceImport=*/true);
  
  // FIXME: we might need to merge the number of positive or negative bits
  // if the enumerator lists don't match.
  To->completeDefinition(T, ToPromotionType,
                         From->getNumPositiveBits(),
                         From->getNumNegativeBits());
  return false;
}

TemplateParameterList *ASTNodeImporter::ImportTemplateParameterList(
                                                TemplateParameterList *Params) {
  SmallVector<NamedDecl *, 4> ToParams(Params->size());
  if (ImportContainerChecked(*Params, ToParams))
    return nullptr;
  
  Expr *ToRequiresClause;
  if (Expr *const R = Params->getRequiresClause()) {
    ToRequiresClause = Importer.Import(R);
    if (!ToRequiresClause)
      return nullptr;
  } else {
    ToRequiresClause = nullptr;
  }

  return TemplateParameterList::Create(Importer.getToContext(),
                                       Importer.Import(Params->getTemplateLoc()),
                                       Importer.Import(Params->getLAngleLoc()),
                                       ToParams,
                                       Importer.Import(Params->getRAngleLoc()),
                                       ToRequiresClause);
}

TemplateArgument 
ASTNodeImporter::ImportTemplateArgument(const TemplateArgument &From) {
  switch (From.getKind()) {
  case TemplateArgument::Null:
    return TemplateArgument();
     
  case TemplateArgument::Type: {
    QualType ToType = Importer.Import(From.getAsType());
    if (ToType.isNull())
      return TemplateArgument();
    return TemplateArgument(ToType);
  }
      
  case TemplateArgument::Integral: {
    QualType ToType = Importer.Import(From.getIntegralType());
    if (ToType.isNull())
      return TemplateArgument();
    return TemplateArgument(From, ToType);
  }

  case TemplateArgument::Declaration: {
    ValueDecl *To = cast_or_null<ValueDecl>(Importer.Import(From.getAsDecl()));
    QualType ToType = Importer.Import(From.getParamTypeForDecl());
    if (!To || ToType.isNull())
      return TemplateArgument();
    return TemplateArgument(To, ToType);
  }

  case TemplateArgument::NullPtr: {
    QualType ToType = Importer.Import(From.getNullPtrType());
    if (ToType.isNull())
      return TemplateArgument();
    return TemplateArgument(ToType, /*isNullPtr*/true);
  }

  case TemplateArgument::Template: {
    TemplateName ToTemplate = Importer.Import(From.getAsTemplate());
    if (ToTemplate.isNull())
      return TemplateArgument();
    
    return TemplateArgument(ToTemplate);
  }

  case TemplateArgument::TemplateExpansion: {
    TemplateName ToTemplate 
      = Importer.Import(From.getAsTemplateOrTemplatePattern());
    if (ToTemplate.isNull())
      return TemplateArgument();
    
    return TemplateArgument(ToTemplate, From.getNumTemplateExpansions());
  }

  case TemplateArgument::Expression:
    if (Expr *ToExpr = Importer.Import(From.getAsExpr()))
      return TemplateArgument(ToExpr);
    return TemplateArgument();
      
  case TemplateArgument::Pack: {
    SmallVector<TemplateArgument, 2> ToPack;
    ToPack.reserve(From.pack_size());
    if (ImportTemplateArguments(From.pack_begin(), From.pack_size(), ToPack))
      return TemplateArgument();

    return TemplateArgument(
        llvm::makeArrayRef(ToPack).copy(Importer.getToContext()));
  }
  }
  
  llvm_unreachable("Invalid template argument kind");
}

TemplateArgumentLoc ASTNodeImporter::ImportTemplateArgumentLoc(
    const TemplateArgumentLoc &TALoc, bool &Error) {
  Error = false;
  TemplateArgument Arg = ImportTemplateArgument(TALoc.getArgument());
  TemplateArgumentLocInfo FromInfo = TALoc.getLocInfo();
  TemplateArgumentLocInfo ToInfo;
  if (Arg.getKind() == TemplateArgument::Expression) {
    Expr *E = Importer.Import(FromInfo.getAsExpr());
    ToInfo = TemplateArgumentLocInfo(E);
    if (!E)
      Error = true;
  } else if (Arg.getKind() == TemplateArgument::Type) {
    if (TypeSourceInfo *TSI = Importer.Import(FromInfo.getAsTypeSourceInfo()))
      ToInfo = TemplateArgumentLocInfo(TSI);
    else
      Error = true;
  } else {
    ToInfo = TemplateArgumentLocInfo(
          Importer.Import(FromInfo.getTemplateQualifierLoc()),
          Importer.Import(FromInfo.getTemplateNameLoc()),
          Importer.Import(FromInfo.getTemplateEllipsisLoc()));
  }
  return TemplateArgumentLoc(Arg, ToInfo);
}

bool ASTNodeImporter::ImportTemplateArguments(const TemplateArgument *FromArgs,
                                              unsigned NumFromArgs,
                              SmallVectorImpl<TemplateArgument> &ToArgs) {
  for (unsigned I = 0; I != NumFromArgs; ++I) {
    TemplateArgument To = ImportTemplateArgument(FromArgs[I]);
    if (To.isNull() && !FromArgs[I].isNull())
      return true;
    
    ToArgs.push_back(To);
  }
  
  return false;
}

bool ASTNodeImporter::IsStructuralMatch(RecordDecl *FromRecord, 
                                        RecordDecl *ToRecord, bool Complain) {
  // Eliminate a potential failure point where we attempt to re-import
  // something we're trying to import while completing ToRecord.
  Decl *ToOrigin = Importer.GetOriginalDecl(ToRecord);
  if (ToOrigin) {
    RecordDecl *ToOriginRecord = dyn_cast<RecordDecl>(ToOrigin);
    if (ToOriginRecord)
      ToRecord = ToOriginRecord;
  }

  StructuralEquivalenceContext Ctx(Importer.getFromContext(),
                                   ToRecord->getASTContext(),
                                   Importer.getNonEquivalentDecls(),
                                   false, Complain);
  return Ctx.IsStructurallyEquivalent(FromRecord, ToRecord);
}

bool ASTNodeImporter::IsStructuralMatch(VarDecl *FromVar, VarDecl *ToVar,
                                        bool Complain) {
  StructuralEquivalenceContext Ctx(
      Importer.getFromContext(), Importer.getToContext(),
      Importer.getNonEquivalentDecls(), false, Complain);
  return Ctx.IsStructurallyEquivalent(FromVar, ToVar);
}

bool ASTNodeImporter::IsStructuralMatch(EnumDecl *FromEnum, EnumDecl *ToEnum) {
  StructuralEquivalenceContext Ctx(Importer.getFromContext(),
                                   Importer.getToContext(),
                                   Importer.getNonEquivalentDecls());
  return Ctx.IsStructurallyEquivalent(FromEnum, ToEnum);
}

bool ASTNodeImporter::IsStructuralMatch(EnumConstantDecl *FromEC,
                                        EnumConstantDecl *ToEC)
{
  const llvm::APSInt &FromVal = FromEC->getInitVal();
  const llvm::APSInt &ToVal = ToEC->getInitVal();

  return FromVal.isSigned() == ToVal.isSigned() &&
         FromVal.getBitWidth() == ToVal.getBitWidth() &&
         FromVal == ToVal;
}

bool ASTNodeImporter::IsStructuralMatch(ClassTemplateDecl *From,
                                        ClassTemplateDecl *To) {
  StructuralEquivalenceContext Ctx(Importer.getFromContext(),
                                   Importer.getToContext(),
                                   Importer.getNonEquivalentDecls());
  return Ctx.IsStructurallyEquivalent(From, To);
}

bool ASTNodeImporter::IsStructuralMatch(VarTemplateDecl *From,
                                        VarTemplateDecl *To) {
  StructuralEquivalenceContext Ctx(Importer.getFromContext(),
                                   Importer.getToContext(),
                                   Importer.getNonEquivalentDecls());
  return Ctx.IsStructurallyEquivalent(From, To);
}

Decl *ASTNodeImporter::VisitDecl(Decl *D) {
  Importer.FromDiag(D->getLocation(), diag::err_unsupported_ast_node)
    << D->getDeclKindName();
  return nullptr;
}

Decl *ASTNodeImporter::VisitTranslationUnitDecl(TranslationUnitDecl *D) {
  TranslationUnitDecl *ToD = 
    Importer.getToContext().getTranslationUnitDecl();
    
  Importer.Imported(D, ToD);
    
  return ToD;
}

Decl *ASTNodeImporter::VisitAccessSpecDecl(AccessSpecDecl *D) {

  SourceLocation Loc = Importer.Import(D->getLocation());
  SourceLocation ColonLoc = Importer.Import(D->getColonLoc());

  // Import the context of this declaration.
  DeclContext *DC = Importer.ImportContext(D->getDeclContext());
  if (!DC)
    return nullptr;

  AccessSpecDecl *accessSpecDecl
    = AccessSpecDecl::Create(Importer.getToContext(), D->getAccess(),
                             DC, Loc, ColonLoc);

  if (!accessSpecDecl)
    return nullptr;

  // Lexical DeclContext and Semantic DeclContext
  // is always the same for the accessSpec.
  accessSpecDecl->setLexicalDeclContext(DC);
  DC->addDeclInternal(accessSpecDecl);

  return accessSpecDecl;
}

Decl *ASTNodeImporter::VisitStaticAssertDecl(StaticAssertDecl *D) {
  DeclContext *DC = Importer.ImportContext(D->getDeclContext());
  if (!DC)
    return nullptr;

  DeclContext *LexicalDC = DC;

  // Import the location of this declaration.
  SourceLocation Loc = Importer.Import(D->getLocation());

  Expr *AssertExpr = Importer.Import(D->getAssertExpr());
  if (!AssertExpr)
    return nullptr;

  StringLiteral *FromMsg = D->getMessage();
  StringLiteral *ToMsg = cast_or_null<StringLiteral>(Importer.Import(FromMsg));
  if (!ToMsg && FromMsg)
    return nullptr;

  StaticAssertDecl *ToD = StaticAssertDecl::Create(
        Importer.getToContext(), DC, Loc, AssertExpr, ToMsg,
        Importer.Import(D->getRParenLoc()), D->isFailed());

  ToD->setLexicalDeclContext(LexicalDC);
  LexicalDC->addDeclInternal(ToD);
  Importer.Imported(D, ToD);
  return ToD;
}

Decl *ASTNodeImporter::VisitNamespaceDecl(NamespaceDecl *D) {
  // Import the major distinguishing characteristics of this namespace.
  DeclContext *DC, *LexicalDC;
  DeclarationName Name;
  SourceLocation Loc;
  NamedDecl *ToD;
  if (ImportDeclParts(D, DC, LexicalDC, Name, ToD, Loc))
    return nullptr;
  if (ToD)
    return ToD;

  NamespaceDecl *MergeWithNamespace = nullptr;
  if (!Name) {
    // This is an anonymous namespace. Adopt an existing anonymous
    // namespace if we can.
    // FIXME: Not testable.
    if (TranslationUnitDecl *TU = dyn_cast<TranslationUnitDecl>(DC))
      MergeWithNamespace = TU->getAnonymousNamespace();
    else
      MergeWithNamespace = cast<NamespaceDecl>(DC)->getAnonymousNamespace();
  } else {
    SmallVector<NamedDecl *, 4> ConflictingDecls;
    SmallVector<NamedDecl *, 2> FoundDecls;
    DC->getRedeclContext()->localUncachedLookup(Name, FoundDecls);
    for (unsigned I = 0, N = FoundDecls.size(); I != N; ++I) {
      if (!FoundDecls[I]->isInIdentifierNamespace(Decl::IDNS_Namespace))
        continue;
      
      if (NamespaceDecl *FoundNS = dyn_cast<NamespaceDecl>(FoundDecls[I])) {
        MergeWithNamespace = FoundNS;
        ConflictingDecls.clear();
        break;
      }
      
      ConflictingDecls.push_back(FoundDecls[I]);
    }
    
    if (!ConflictingDecls.empty()) {
      Name = Importer.HandleNameConflict(Name, DC, Decl::IDNS_Namespace,
                                         ConflictingDecls.data(), 
                                         ConflictingDecls.size());
    }
  }
  
  // Create the "to" namespace, if needed.
  NamespaceDecl *ToNamespace = MergeWithNamespace;
  if (!ToNamespace) {
    ToNamespace = NamespaceDecl::Create(Importer.getToContext(), DC,
                                        D->isInline(),
                                        Importer.Import(D->getLocStart()),
                                        Loc, Name.getAsIdentifierInfo(),
                                        /*PrevDecl=*/nullptr);
    ToNamespace->setLexicalDeclContext(LexicalDC);
    LexicalDC->addDeclInternal(ToNamespace);
    
    // If this is an anonymous namespace, register it as the anonymous
    // namespace within its context.
    if (!Name) {
      if (TranslationUnitDecl *TU = dyn_cast<TranslationUnitDecl>(DC))
        TU->setAnonymousNamespace(ToNamespace);
      else
        cast<NamespaceDecl>(DC)->setAnonymousNamespace(ToNamespace);
    }
  }
  Importer.Imported(D, ToNamespace);
  
  ImportDeclContext(D);
  
  return ToNamespace;
}

Decl *ASTNodeImporter::VisitTypedefNameDecl(TypedefNameDecl *D, bool IsAlias) {
  // Import the major distinguishing characteristics of this typedef.
  DeclContext *DC, *LexicalDC;
  DeclarationName Name;
  SourceLocation Loc;
  NamedDecl *ToD;
  if (ImportDeclParts(D, DC, LexicalDC, Name, ToD, Loc))
    return nullptr;
  if (ToD)
    return ToD;

  // If this typedef is not in block scope, determine whether we've
  // seen a typedef with the same name (that we can merge with) or any
  // other entity by that name (which name lookup could conflict with).
  if (!DC->isFunctionOrMethod()) {
    SmallVector<NamedDecl *, 4> ConflictingDecls;
    unsigned IDNS = Decl::IDNS_Ordinary;
    SmallVector<NamedDecl *, 2> FoundDecls;
    DC->getRedeclContext()->localUncachedLookup(Name, FoundDecls);
    for (unsigned I = 0, N = FoundDecls.size(); I != N; ++I) {
      if (!FoundDecls[I]->isInIdentifierNamespace(IDNS))
        continue;
      if (TypedefNameDecl *FoundTypedef =
            dyn_cast<TypedefNameDecl>(FoundDecls[I])) {
        if (Importer.IsStructurallyEquivalent(D->getUnderlyingType(),
                                            FoundTypedef->getUnderlyingType()))
          return Importer.Imported(D, FoundTypedef);
      }

      ConflictingDecls.push_back(FoundDecls[I]);
    }

    if (!ConflictingDecls.empty()) {
      Name = Importer.HandleNameConflict(Name, DC, IDNS,
                                         ConflictingDecls.data(), 
                                         ConflictingDecls.size());
      if (!Name)
        return nullptr;
    }
  }

  // Import the underlying type of this typedef;
  QualType T = Importer.Import(D->getUnderlyingType());
  if (T.isNull())
    return nullptr;

  // Create the new typedef node.
  TypeSourceInfo *TInfo = Importer.Import(D->getTypeSourceInfo());
  SourceLocation StartL = Importer.Import(D->getLocStart());
  TypedefNameDecl *ToTypedef;
  if (IsAlias)
    ToTypedef = TypeAliasDecl::Create(Importer.getToContext(), DC,
                                      StartL, Loc,
                                      Name.getAsIdentifierInfo(),
                                      TInfo);
  else
    ToTypedef = TypedefDecl::Create(Importer.getToContext(), DC,
                                    StartL, Loc,
                                    Name.getAsIdentifierInfo(),
                                    TInfo);

  ToTypedef->setAccess(D->getAccess());
  ToTypedef->setLexicalDeclContext(LexicalDC);
  Importer.Imported(D, ToTypedef);
  LexicalDC->addDeclInternal(ToTypedef);

  return ToTypedef;
}

Decl *ASTNodeImporter::VisitTypedefDecl(TypedefDecl *D) {
  return VisitTypedefNameDecl(D, /*IsAlias=*/false);
}

Decl *ASTNodeImporter::VisitTypeAliasDecl(TypeAliasDecl *D) {
  return VisitTypedefNameDecl(D, /*IsAlias=*/true);
}

Decl *ASTNodeImporter::VisitLabelDecl(LabelDecl *D) {
  // Import the major distinguishing characteristics of this label.
  DeclContext *DC, *LexicalDC;
  DeclarationName Name;
  SourceLocation Loc;
  NamedDecl *ToD;
  if (ImportDeclParts(D, DC, LexicalDC, Name, ToD, Loc))
    return nullptr;
  if (ToD)
    return ToD;

  assert(LexicalDC->isFunctionOrMethod());

  LabelDecl *ToLabel = D->isGnuLocal()
      ? LabelDecl::Create(Importer.getToContext(),
                          DC, Importer.Import(D->getLocation()),
                          Name.getAsIdentifierInfo(),
                          Importer.Import(D->getLocStart()))
      : LabelDecl::Create(Importer.getToContext(),
                          DC, Importer.Import(D->getLocation()),
                          Name.getAsIdentifierInfo());
  Importer.Imported(D, ToLabel);

  LabelStmt *Label = cast_or_null<LabelStmt>(Importer.Import(D->getStmt()));
  if (!Label)
    return nullptr;

  ToLabel->setStmt(Label);
  ToLabel->setLexicalDeclContext(LexicalDC);
  LexicalDC->addDeclInternal(ToLabel);
  return ToLabel;
}

Decl *ASTNodeImporter::VisitEnumDecl(EnumDecl *D) {
  // Import the major distinguishing characteristics of this enum.
  DeclContext *DC, *LexicalDC;
  DeclarationName Name;
  SourceLocation Loc;
  NamedDecl *ToD;
  if (ImportDeclParts(D, DC, LexicalDC, Name, ToD, Loc))
    return nullptr;
  if (ToD)
    return ToD;

  // Figure out what enum name we're looking for.
  unsigned IDNS = Decl::IDNS_Tag;
  DeclarationName SearchName = Name;
  if (!SearchName && D->getTypedefNameForAnonDecl()) {
    SearchName = Importer.Import(D->getTypedefNameForAnonDecl()->getDeclName());
    IDNS = Decl::IDNS_Ordinary;
  } else if (Importer.getToContext().getLangOpts().CPlusPlus)
    IDNS |= Decl::IDNS_Ordinary;
  
  // We may already have an enum of the same name; try to find and match it.
  if (!DC->isFunctionOrMethod() && SearchName) {
    SmallVector<NamedDecl *, 4> ConflictingDecls;
    SmallVector<NamedDecl *, 2> FoundDecls;
    DC->getRedeclContext()->localUncachedLookup(SearchName, FoundDecls);
    for (unsigned I = 0, N = FoundDecls.size(); I != N; ++I) {
      if (!FoundDecls[I]->isInIdentifierNamespace(IDNS))
        continue;
      
      Decl *Found = FoundDecls[I];
      if (TypedefNameDecl *Typedef = dyn_cast<TypedefNameDecl>(Found)) {
        if (const TagType *Tag = Typedef->getUnderlyingType()->getAs<TagType>())
          Found = Tag->getDecl();
      }
      
      if (EnumDecl *FoundEnum = dyn_cast<EnumDecl>(Found)) {
        if (IsStructuralMatch(D, FoundEnum))
          return Importer.Imported(D, FoundEnum);
      }
      
      ConflictingDecls.push_back(FoundDecls[I]);
    }
    
    if (!ConflictingDecls.empty()) {
      Name = Importer.HandleNameConflict(Name, DC, IDNS,
                                         ConflictingDecls.data(), 
                                         ConflictingDecls.size());
    }
  }
  
  // Create the enum declaration.
  EnumDecl *D2 = EnumDecl::Create(Importer.getToContext(), DC,
                                  Importer.Import(D->getLocStart()),
                                  Loc, Name.getAsIdentifierInfo(), nullptr,
                                  D->isScoped(), D->isScopedUsingClassTag(),
                                  D->isFixed());
  // Import the qualifier, if any.
  D2->setQualifierInfo(Importer.Import(D->getQualifierLoc()));
  D2->setAccess(D->getAccess());
  D2->setLexicalDeclContext(LexicalDC);
  Importer.Imported(D, D2);
  LexicalDC->addDeclInternal(D2);

  // Import the integer type.
  QualType ToIntegerType = Importer.Import(D->getIntegerType());
  if (ToIntegerType.isNull())
    return nullptr;
  D2->setIntegerType(ToIntegerType);
  
  // Import the definition
  if (D->isCompleteDefinition() && ImportDefinition(D, D2))
    return nullptr;

  return D2;
}

Decl *ASTNodeImporter::VisitRecordDecl(RecordDecl *D) {
  // If this record has a definition in the translation unit we're coming from,
  // but this particular declaration is not that definition, import the
  // definition and map to that.
  TagDecl *Definition = D->getDefinition();
  if (Definition && Definition != D) {
    Decl *ImportedDef = Importer.Import(Definition);
    if (!ImportedDef)
      return nullptr;

    return Importer.Imported(D, ImportedDef);
  }
  
  // Import the major distinguishing characteristics of this record.
  DeclContext *DC, *LexicalDC;
  DeclarationName Name;
  SourceLocation Loc;
  NamedDecl *ToD;
  if (ImportDeclParts(D, DC, LexicalDC, Name, ToD, Loc))
    return nullptr;
  if (ToD)
    return ToD;

  // Figure out what structure name we're looking for.
  unsigned IDNS = Decl::IDNS_Tag;
  DeclarationName SearchName = Name;
  if (!SearchName && D->getTypedefNameForAnonDecl()) {
    SearchName = Importer.Import(D->getTypedefNameForAnonDecl()->getDeclName());
    IDNS = Decl::IDNS_Ordinary;
  } else if (Importer.getToContext().getLangOpts().CPlusPlus)
    IDNS |= Decl::IDNS_Ordinary;

  // We may already have a record of the same name; try to find and match it.
  RecordDecl *AdoptDecl = nullptr;
  if (!DC->isFunctionOrMethod()) {
    SmallVector<NamedDecl *, 4> ConflictingDecls;
    SmallVector<NamedDecl *, 2> FoundDecls;
    DC->getRedeclContext()->localUncachedLookup(SearchName, FoundDecls);
    for (unsigned I = 0, N = FoundDecls.size(); I != N; ++I) {
      if (!FoundDecls[I]->isInIdentifierNamespace(IDNS))
        continue;
      
      Decl *Found = FoundDecls[I];
      if (TypedefNameDecl *Typedef = dyn_cast<TypedefNameDecl>(Found)) {
        if (const TagType *Tag = Typedef->getUnderlyingType()->getAs<TagType>())
          Found = Tag->getDecl();
      }
      
      if (RecordDecl *FoundRecord = dyn_cast<RecordDecl>(Found)) {
        if (D->isAnonymousStructOrUnion() && 
            FoundRecord->isAnonymousStructOrUnion()) {
          // If both anonymous structs/unions are in a record context, make sure
          // they occur in the same location in the context records.
          if (Optional<unsigned> Index1 =
                  StructuralEquivalenceContext::findUntaggedStructOrUnionIndex(
                      D)) {
            if (Optional<unsigned> Index2 = StructuralEquivalenceContext::
                    findUntaggedStructOrUnionIndex(FoundRecord)) {
              if (*Index1 != *Index2)
                continue;
            }
          }
        }

        if (RecordDecl *FoundDef = FoundRecord->getDefinition()) {
          if ((SearchName && !D->isCompleteDefinition())
              || (D->isCompleteDefinition() &&
                  D->isAnonymousStructOrUnion()
                    == FoundDef->isAnonymousStructOrUnion() &&
                  IsStructuralMatch(D, FoundDef))) {
            // The record types structurally match, or the "from" translation
            // unit only had a forward declaration anyway; call it the same
            // function.
            // FIXME: For C++, we should also merge methods here.
            return Importer.Imported(D, FoundDef);
          }
        } else if (!D->isCompleteDefinition()) {
          // We have a forward declaration of this type, so adopt that forward
          // declaration rather than building a new one.
            
          // If one or both can be completed from external storage then try one
          // last time to complete and compare them before doing this.
            
          if (FoundRecord->hasExternalLexicalStorage() &&
              !FoundRecord->isCompleteDefinition())
            FoundRecord->getASTContext().getExternalSource()->CompleteType(FoundRecord);
          if (D->hasExternalLexicalStorage())
            D->getASTContext().getExternalSource()->CompleteType(D);
            
          if (FoundRecord->isCompleteDefinition() &&
              D->isCompleteDefinition() &&
              !IsStructuralMatch(D, FoundRecord))
            continue;
              
          AdoptDecl = FoundRecord;
          continue;
        } else if (!SearchName) {
          continue;
        }
      }
      
      ConflictingDecls.push_back(FoundDecls[I]);
    }
    
    if (!ConflictingDecls.empty() && SearchName) {
      Name = Importer.HandleNameConflict(Name, DC, IDNS,
                                         ConflictingDecls.data(), 
                                         ConflictingDecls.size());
    }
  }
  
  // Create the record declaration.
  RecordDecl *D2 = AdoptDecl;
  SourceLocation StartLoc = Importer.Import(D->getLocStart());
  if (!D2) {
    CXXRecordDecl *D2CXX = nullptr;
    if (CXXRecordDecl *DCXX = llvm::dyn_cast<CXXRecordDecl>(D)) {
      if (DCXX->isLambda()) {
        TypeSourceInfo *TInfo = Importer.Import(DCXX->getLambdaTypeInfo());
        D2CXX = CXXRecordDecl::CreateLambda(Importer.getToContext(),
                                            DC, TInfo, Loc,
                                            DCXX->isDependentLambda(),
                                            DCXX->isGenericLambda(),
                                            DCXX->getLambdaCaptureDefault());
        Decl *CDecl = Importer.Import(DCXX->getLambdaContextDecl());
        if (DCXX->getLambdaContextDecl() && !CDecl)
          return nullptr;
        D2CXX->setLambdaMangling(DCXX->getLambdaManglingNumber(), CDecl);
      } else if (DCXX->isInjectedClassName()) {                                                 
        // We have to be careful to do a similar dance to the one in                            
        // Sema::ActOnStartCXXMemberDeclarations                                                
        CXXRecordDecl *const PrevDecl = nullptr;                                                
        const bool DelayTypeCreation = true;                                                    
        D2CXX = CXXRecordDecl::Create(                                                          
            Importer.getToContext(), D->getTagKind(), DC, StartLoc, Loc,                        
            Name.getAsIdentifierInfo(), PrevDecl, DelayTypeCreation);                           
        Importer.getToContext().getTypeDeclType(                                                
            D2CXX, llvm::dyn_cast<CXXRecordDecl>(DC));                                          
      } else {
        D2CXX = CXXRecordDecl::Create(Importer.getToContext(),
                                      D->getTagKind(),
                                      DC, StartLoc, Loc,
                                      Name.getAsIdentifierInfo());
      }
      D2 = D2CXX;
      D2->setAccess(D->getAccess());
    } else {
      D2 = RecordDecl::Create(Importer.getToContext(), D->getTagKind(),
                              DC, StartLoc, Loc, Name.getAsIdentifierInfo());
    }
    
    D2->setQualifierInfo(Importer.Import(D->getQualifierLoc()));
    D2->setLexicalDeclContext(LexicalDC);
    LexicalDC->addDeclInternal(D2);
    if (D->isAnonymousStructOrUnion())
      D2->setAnonymousStructOrUnion(true);
  }
  
  Importer.Imported(D, D2);

  if (D->isCompleteDefinition() && ImportDefinition(D, D2, IDK_Default))
    return nullptr;

  return D2;
}

Decl *ASTNodeImporter::VisitEnumConstantDecl(EnumConstantDecl *D) {
  // Import the major distinguishing characteristics of this enumerator.
  DeclContext *DC, *LexicalDC;
  DeclarationName Name;
  SourceLocation Loc;
  NamedDecl *ToD;
  if (ImportDeclParts(D, DC, LexicalDC, Name, ToD, Loc))
    return nullptr;
  if (ToD)
    return ToD;

  QualType T = Importer.Import(D->getType());
  if (T.isNull())
    return nullptr;

  // Determine whether there are any other declarations with the same name and 
  // in the same context.
  if (!LexicalDC->isFunctionOrMethod()) {
    SmallVector<NamedDecl *, 4> ConflictingDecls;
    unsigned IDNS = Decl::IDNS_Ordinary;
    SmallVector<NamedDecl *, 2> FoundDecls;
    DC->getRedeclContext()->localUncachedLookup(Name, FoundDecls);
    for (unsigned I = 0, N = FoundDecls.size(); I != N; ++I) {
      if (!FoundDecls[I]->isInIdentifierNamespace(IDNS))
        continue;

      if (EnumConstantDecl *FoundEnumConstant
            = dyn_cast<EnumConstantDecl>(FoundDecls[I])) {
        if (IsStructuralMatch(D, FoundEnumConstant))
          return Importer.Imported(D, FoundEnumConstant);
      }

      ConflictingDecls.push_back(FoundDecls[I]);
    }
    
    if (!ConflictingDecls.empty()) {
      Name = Importer.HandleNameConflict(Name, DC, IDNS,
                                         ConflictingDecls.data(), 
                                         ConflictingDecls.size());
      if (!Name)
        return nullptr;
    }
  }
  
  Expr *Init = Importer.Import(D->getInitExpr());
  if (D->getInitExpr() && !Init)
    return nullptr;

  EnumConstantDecl *ToEnumerator
    = EnumConstantDecl::Create(Importer.getToContext(), cast<EnumDecl>(DC), Loc, 
                               Name.getAsIdentifierInfo(), T, 
                               Init, D->getInitVal());
  ToEnumerator->setAccess(D->getAccess());
  ToEnumerator->setLexicalDeclContext(LexicalDC);
  Importer.Imported(D, ToEnumerator);
  LexicalDC->addDeclInternal(ToEnumerator);
  return ToEnumerator;
}

Decl *ASTNodeImporter::VisitFunctionDecl(FunctionDecl *D) {
  // Import the major distinguishing characteristics of this function.
  DeclContext *DC, *LexicalDC;
  DeclarationName Name;
  SourceLocation Loc;
  NamedDecl *ToD;
  if (ImportDeclParts(D, DC, LexicalDC, Name, ToD, Loc))
    return nullptr;
  if (ToD)
    return ToD;

  // Try to find a function in our own ("to") context with the same name, same
  // type, and in the same context as the function we're importing.
  if (!LexicalDC->isFunctionOrMethod()) {
    SmallVector<NamedDecl *, 4> ConflictingDecls;
    unsigned IDNS = Decl::IDNS_Ordinary;
    SmallVector<NamedDecl *, 2> FoundDecls;
    DC->getRedeclContext()->localUncachedLookup(Name, FoundDecls);
    for (unsigned I = 0, N = FoundDecls.size(); I != N; ++I) {
      if (!FoundDecls[I]->isInIdentifierNamespace(IDNS))
        continue;

      if (FunctionDecl *FoundFunction = dyn_cast<FunctionDecl>(FoundDecls[I])) {
        if (FoundFunction->hasExternalFormalLinkage() &&
            D->hasExternalFormalLinkage()) {
          if (Importer.IsStructurallyEquivalent(D->getType(), 
                                                FoundFunction->getType())) {
            // FIXME: Actually try to merge the body and other attributes.
            return Importer.Imported(D, FoundFunction);
          }

          // FIXME: Check for overloading more carefully, e.g., by boosting
          // Sema::IsOverload out to the AST library.

          // Function overloading is okay in C++.
          if (Importer.getToContext().getLangOpts().CPlusPlus)
            continue;

          // Complain about inconsistent function types.
          Importer.ToDiag(Loc, diag::err_odr_function_type_inconsistent)
            << Name << D->getType() << FoundFunction->getType();
          Importer.ToDiag(FoundFunction->getLocation(), 
                          diag::note_odr_value_here)
            << FoundFunction->getType();
        }
      }

      ConflictingDecls.push_back(FoundDecls[I]);
    }

    if (!ConflictingDecls.empty()) {
      Name = Importer.HandleNameConflict(Name, DC, IDNS,
                                         ConflictingDecls.data(), 
                                         ConflictingDecls.size());
      if (!Name)
        return nullptr;
    }    
  }

  DeclarationNameInfo NameInfo(Name, Loc);
  // Import additional name location/type info.
  ImportDeclarationNameLoc(D->getNameInfo(), NameInfo);

  QualType FromTy = D->getType();
  bool usedDifferentExceptionSpec = false;

  if (const FunctionProtoType *
        FromFPT = D->getType()->getAs<FunctionProtoType>()) {
    FunctionProtoType::ExtProtoInfo FromEPI = FromFPT->getExtProtoInfo();
    // FunctionProtoType::ExtProtoInfo's ExceptionSpecDecl can point to the
    // FunctionDecl that we are importing the FunctionProtoType for.
    // To avoid an infinite recursion when importing, create the FunctionDecl
    // with a simplified function type and update it afterwards.
    if (FromEPI.ExceptionSpec.SourceDecl ||
        FromEPI.ExceptionSpec.SourceTemplate ||
        FromEPI.ExceptionSpec.NoexceptExpr) {
      FunctionProtoType::ExtProtoInfo DefaultEPI;
      FromTy = Importer.getFromContext().getFunctionType(
          FromFPT->getReturnType(), FromFPT->getParamTypes(), DefaultEPI);
      usedDifferentExceptionSpec = true;
    }
  }

  // Import the type.
  QualType T = Importer.Import(FromTy);
  if (T.isNull())
    return nullptr;

  // Import the function parameters.
  SmallVector<ParmVarDecl *, 8> Parameters;
  for (auto P : D->parameters()) {
    ParmVarDecl *ToP = cast_or_null<ParmVarDecl>(Importer.Import(P));
    if (!ToP)
      return nullptr;

    Parameters.push_back(ToP);
  }
  
  // Create the imported function.
  TypeSourceInfo *TInfo = Importer.Import(D->getTypeSourceInfo());
  FunctionDecl *ToFunction = nullptr;
  SourceLocation InnerLocStart = Importer.Import(D->getInnerLocStart());
  if (CXXConstructorDecl *FromConstructor = dyn_cast<CXXConstructorDecl>(D)) {
    ToFunction = CXXConstructorDecl::Create(Importer.getToContext(),
                                            cast<CXXRecordDecl>(DC),
                                            InnerLocStart,
                                            NameInfo, T, TInfo, 
                                            FromConstructor->isExplicit(),
                                            D->isInlineSpecified(), 
                                            D->isImplicit(),
                                            D->isConstexpr());
    if (unsigned NumInitializers = FromConstructor->getNumCtorInitializers()) {
      SmallVector<CXXCtorInitializer *, 4> CtorInitializers;
      for (CXXCtorInitializer *I : FromConstructor->inits()) {
        CXXCtorInitializer *ToI =
            cast_or_null<CXXCtorInitializer>(Importer.Import(I));
        if (!ToI && I)
          return nullptr;
        CtorInitializers.push_back(ToI);
      }
      CXXCtorInitializer **Memory =
          new (Importer.getToContext()) CXXCtorInitializer *[NumInitializers];
      std::copy(CtorInitializers.begin(), CtorInitializers.end(), Memory);
      CXXConstructorDecl *ToCtor = llvm::cast<CXXConstructorDecl>(ToFunction);
      ToCtor->setCtorInitializers(Memory);
      ToCtor->setNumCtorInitializers(NumInitializers);
    }
  } else if (isa<CXXDestructorDecl>(D)) {
    ToFunction = CXXDestructorDecl::Create(Importer.getToContext(),
                                           cast<CXXRecordDecl>(DC),
                                           InnerLocStart,
                                           NameInfo, T, TInfo,
                                           D->isInlineSpecified(),
                                           D->isImplicit());
  } else if (CXXConversionDecl *FromConversion
                                           = dyn_cast<CXXConversionDecl>(D)) {
    ToFunction = CXXConversionDecl::Create(Importer.getToContext(), 
                                           cast<CXXRecordDecl>(DC),
                                           InnerLocStart,
                                           NameInfo, T, TInfo,
                                           D->isInlineSpecified(),
                                           FromConversion->isExplicit(),
                                           D->isConstexpr(),
                                           Importer.Import(D->getLocEnd()));
  } else if (CXXMethodDecl *Method = dyn_cast<CXXMethodDecl>(D)) {
    ToFunction = CXXMethodDecl::Create(Importer.getToContext(), 
                                       cast<CXXRecordDecl>(DC),
                                       InnerLocStart,
                                       NameInfo, T, TInfo,
                                       Method->getStorageClass(),
                                       Method->isInlineSpecified(),
                                       D->isConstexpr(),
                                       Importer.Import(D->getLocEnd()));
  } else {
    ToFunction = FunctionDecl::Create(Importer.getToContext(), DC,
                                      InnerLocStart,
                                      NameInfo, T, TInfo, D->getStorageClass(),
                                      D->isInlineSpecified(),
                                      D->hasWrittenPrototype(),
                                      D->isConstexpr());
  }

  // Import the qualifier, if any.
  ToFunction->setQualifierInfo(Importer.Import(D->getQualifierLoc()));
  ToFunction->setAccess(D->getAccess());
  ToFunction->setLexicalDeclContext(LexicalDC);
  ToFunction->setVirtualAsWritten(D->isVirtualAsWritten());
  ToFunction->setTrivial(D->isTrivial());
  ToFunction->setPure(D->isPure());
  Importer.Imported(D, ToFunction);

  // Set the parameters.
  for (unsigned I = 0, N = Parameters.size(); I != N; ++I) {
    Parameters[I]->setOwningFunction(ToFunction);
    ToFunction->addDeclInternal(Parameters[I]);
  }
  ToFunction->setParams(Parameters);

  if (usedDifferentExceptionSpec) {
    // Update FunctionProtoType::ExtProtoInfo.
    QualType T = Importer.Import(D->getType());
    if (T.isNull())
      return nullptr;
    ToFunction->setType(T);
  }

  // Import the body, if any.
  if (Stmt *FromBody = D->getBody()) {
    if (Stmt *ToBody = Importer.Import(FromBody)) {
      ToFunction->setBody(ToBody);
    }
  }

  // FIXME: Other bits to merge?

  // Add this function to the lexical context.
  LexicalDC->addDeclInternal(ToFunction);

  return ToFunction;
}

Decl *ASTNodeImporter::VisitCXXMethodDecl(CXXMethodDecl *D) {
  return VisitFunctionDecl(D);
}

Decl *ASTNodeImporter::VisitCXXConstructorDecl(CXXConstructorDecl *D) {
  return VisitCXXMethodDecl(D);
}

Decl *ASTNodeImporter::VisitCXXDestructorDecl(CXXDestructorDecl *D) {
  return VisitCXXMethodDecl(D);
}

Decl *ASTNodeImporter::VisitCXXConversionDecl(CXXConversionDecl *D) {
  return VisitCXXMethodDecl(D);
}

static unsigned getFieldIndex(Decl *F) {
  RecordDecl *Owner = dyn_cast<RecordDecl>(F->getDeclContext());
  if (!Owner)
    return 0;

  unsigned Index = 1;
  for (const auto *D : Owner->noload_decls()) {
    if (D == F)
      return Index;

    if (isa<FieldDecl>(*D) || isa<IndirectFieldDecl>(*D))
      ++Index;
  }

  return Index;
}

Decl *ASTNodeImporter::VisitFieldDecl(FieldDecl *D) {
  // Import the major distinguishing characteristics of a variable.
  DeclContext *DC, *LexicalDC;
  DeclarationName Name;
  SourceLocation Loc;
  NamedDecl *ToD;
  if (ImportDeclParts(D, DC, LexicalDC, Name, ToD, Loc))
    return nullptr;
  if (ToD)
    return ToD;

  // Determine whether we've already imported this field. 
  SmallVector<NamedDecl *, 2> FoundDecls;
  DC->getRedeclContext()->localUncachedLookup(Name, FoundDecls);
  for (unsigned I = 0, N = FoundDecls.size(); I != N; ++I) {
    if (FieldDecl *FoundField = dyn_cast<FieldDecl>(FoundDecls[I])) {
      // For anonymous fields, match up by index.
      if (!Name && getFieldIndex(D) != getFieldIndex(FoundField))
        continue;

      if (Importer.IsStructurallyEquivalent(D->getType(),
                                            FoundField->getType())) {
        Importer.Imported(D, FoundField);
        return FoundField;
      }

      Importer.ToDiag(Loc, diag::err_odr_field_type_inconsistent)
        << Name << D->getType() << FoundField->getType();
      Importer.ToDiag(FoundField->getLocation(), diag::note_odr_value_here)
        << FoundField->getType();
      return nullptr;
    }
  }

  // Import the type.
  QualType T = Importer.Import(D->getType());
  if (T.isNull())
    return nullptr;

  TypeSourceInfo *TInfo = Importer.Import(D->getTypeSourceInfo());
  Expr *BitWidth = Importer.Import(D->getBitWidth());
  if (!BitWidth && D->getBitWidth())
    return nullptr;

  FieldDecl *ToField = FieldDecl::Create(Importer.getToContext(), DC,
                                         Importer.Import(D->getInnerLocStart()),
                                         Loc, Name.getAsIdentifierInfo(),
                                         T, TInfo, BitWidth, D->isMutable(),
                                         D->getInClassInitStyle());
  ToField->setAccess(D->getAccess());
  ToField->setLexicalDeclContext(LexicalDC);
  if (Expr *FromInitializer = D->getInClassInitializer()) {
    Expr *ToInitializer = Importer.Import(FromInitializer);
    if (ToInitializer)
      ToField->setInClassInitializer(ToInitializer);
    else
      return nullptr;
  }
  ToField->setImplicit(D->isImplicit());
  Importer.Imported(D, ToField);
  LexicalDC->addDeclInternal(ToField);
  return ToField;
}

Decl *ASTNodeImporter::VisitIndirectFieldDecl(IndirectFieldDecl *D) {
  // Import the major distinguishing characteristics of a variable.
  DeclContext *DC, *LexicalDC;
  DeclarationName Name;
  SourceLocation Loc;
  NamedDecl *ToD;
  if (ImportDeclParts(D, DC, LexicalDC, Name, ToD, Loc))
    return nullptr;
  if (ToD)
    return ToD;

  // Determine whether we've already imported this field. 
  SmallVector<NamedDecl *, 2> FoundDecls;
  DC->getRedeclContext()->localUncachedLookup(Name, FoundDecls);
  for (unsigned I = 0, N = FoundDecls.size(); I != N; ++I) {
    if (IndirectFieldDecl *FoundField 
                                = dyn_cast<IndirectFieldDecl>(FoundDecls[I])) {
      // For anonymous indirect fields, match up by index.
      if (!Name && getFieldIndex(D) != getFieldIndex(FoundField))
        continue;

      if (Importer.IsStructurallyEquivalent(D->getType(),
                                            FoundField->getType(),
                                            !Name.isEmpty())) {
        Importer.Imported(D, FoundField);
        return FoundField;
      }

      // If there are more anonymous fields to check, continue.
      if (!Name && I < N-1)
        continue;

      Importer.ToDiag(Loc, diag::err_odr_field_type_inconsistent)
        << Name << D->getType() << FoundField->getType();
      Importer.ToDiag(FoundField->getLocation(), diag::note_odr_value_here)
        << FoundField->getType();
      return nullptr;
    }
  }

  // Import the type.
  QualType T = Importer.Import(D->getType());
  if (T.isNull())
    return nullptr;

  NamedDecl **NamedChain =
    new (Importer.getToContext())NamedDecl*[D->getChainingSize()];

  unsigned i = 0;
  for (auto *PI : D->chain()) {
    Decl *D = Importer.Import(PI);
    if (!D)
      return nullptr;
    NamedChain[i++] = cast<NamedDecl>(D);
  }

  IndirectFieldDecl *ToIndirectField = IndirectFieldDecl::Create(
      Importer.getToContext(), DC, Loc, Name.getAsIdentifierInfo(), T,
      {NamedChain, D->getChainingSize()});

  for (const auto *Attr : D->attrs())
    ToIndirectField->addAttr(Attr->clone(Importer.getToContext()));

  ToIndirectField->setAccess(D->getAccess());
  ToIndirectField->setLexicalDeclContext(LexicalDC);
  Importer.Imported(D, ToIndirectField);
  LexicalDC->addDeclInternal(ToIndirectField);
  return ToIndirectField;
}

Decl *ASTNodeImporter::VisitFriendDecl(FriendDecl *D) {
  // Import the major distinguishing characteristics of a declaration.
  DeclContext *DC = Importer.ImportContext(D->getDeclContext());
  DeclContext *LexicalDC = D->getDeclContext() == D->getLexicalDeclContext()
      ? DC : Importer.ImportContext(D->getLexicalDeclContext());
  if (!DC || !LexicalDC)
    return nullptr;

  // Determine whether we've already imported this decl.
  // FriendDecl is not a NamedDecl so we cannot use localUncachedLookup.
  auto *RD = cast<CXXRecordDecl>(DC);
  FriendDecl *ImportedFriend = RD->getFirstFriend();
  StructuralEquivalenceContext Context(
      Importer.getFromContext(), Importer.getToContext(),
      Importer.getNonEquivalentDecls(), false, false);

  while (ImportedFriend) {
    if (D->getFriendDecl() && ImportedFriend->getFriendDecl()) {
      if (Context.IsStructurallyEquivalent(D->getFriendDecl(),
                                           ImportedFriend->getFriendDecl()))
        return Importer.Imported(D, ImportedFriend);

    } else if (D->getFriendType() && ImportedFriend->getFriendType()) {
      if (Importer.IsStructurallyEquivalent(
            D->getFriendType()->getType(),
            ImportedFriend->getFriendType()->getType(), true))
        return Importer.Imported(D, ImportedFriend);
    }
    ImportedFriend = ImportedFriend->getNextFriend();
  }

  // Not found. Create it.
  FriendDecl::FriendUnion ToFU;
  if (NamedDecl *FriendD = D->getFriendDecl())
    ToFU = cast_or_null<NamedDecl>(Importer.Import(FriendD));
  else
    ToFU = Importer.Import(D->getFriendType());
  if (!ToFU)
    return nullptr;

  SmallVector<TemplateParameterList *, 1> ToTPLists(D->NumTPLists);
  TemplateParameterList **FromTPLists =
      D->getTrailingObjects<TemplateParameterList *>();
  for (unsigned I = 0; I < D->NumTPLists; I++) {
    TemplateParameterList *List = ImportTemplateParameterList(FromTPLists[I]);
    if (!List)
      return nullptr;
    ToTPLists[I] = List;
  }

  FriendDecl *FrD = FriendDecl::Create(Importer.getToContext(), DC,
                                       Importer.Import(D->getLocation()),
                                       ToFU, Importer.Import(D->getFriendLoc()),
                                       ToTPLists);

  Importer.Imported(D, FrD);
  RD->pushFriendDecl(FrD);

  FrD->setAccess(D->getAccess());
  FrD->setLexicalDeclContext(LexicalDC);
  LexicalDC->addDeclInternal(FrD);
  return FrD;
}

Decl *ASTNodeImporter::VisitObjCIvarDecl(ObjCIvarDecl *D) {
  // Import the major distinguishing characteristics of an ivar.
  DeclContext *DC, *LexicalDC;
  DeclarationName Name;
  SourceLocation Loc;
  NamedDecl *ToD;
  if (ImportDeclParts(D, DC, LexicalDC, Name, ToD, Loc))
    return nullptr;
  if (ToD)
    return ToD;

  // Determine whether we've already imported this ivar
  SmallVector<NamedDecl *, 2> FoundDecls;
  DC->getRedeclContext()->localUncachedLookup(Name, FoundDecls);
  for (unsigned I = 0, N = FoundDecls.size(); I != N; ++I) {
    if (ObjCIvarDecl *FoundIvar = dyn_cast<ObjCIvarDecl>(FoundDecls[I])) {
      if (Importer.IsStructurallyEquivalent(D->getType(),
                                            FoundIvar->getType())) {
        Importer.Imported(D, FoundIvar);
        return FoundIvar;
      }

      Importer.ToDiag(Loc, diag::err_odr_ivar_type_inconsistent)
        << Name << D->getType() << FoundIvar->getType();
      Importer.ToDiag(FoundIvar->getLocation(), diag::note_odr_value_here)
        << FoundIvar->getType();
      return nullptr;
    }
  }

  // Import the type.
  QualType T = Importer.Import(D->getType());
  if (T.isNull())
    return nullptr;

  TypeSourceInfo *TInfo = Importer.Import(D->getTypeSourceInfo());
  Expr *BitWidth = Importer.Import(D->getBitWidth());
  if (!BitWidth && D->getBitWidth())
    return nullptr;

  ObjCIvarDecl *ToIvar = ObjCIvarDecl::Create(Importer.getToContext(),
                                              cast<ObjCContainerDecl>(DC),
                                       Importer.Import(D->getInnerLocStart()),
                                              Loc, Name.getAsIdentifierInfo(),
                                              T, TInfo, D->getAccessControl(),
                                              BitWidth, D->getSynthesize());
  ToIvar->setLexicalDeclContext(LexicalDC);
  Importer.Imported(D, ToIvar);
  LexicalDC->addDeclInternal(ToIvar);
  return ToIvar;
  
}

Decl *ASTNodeImporter::VisitVarDecl(VarDecl *D) {
  // Import the major distinguishing characteristics of a variable.
  DeclContext *DC, *LexicalDC;
  DeclarationName Name;
  SourceLocation Loc;
  NamedDecl *ToD;
  if (ImportDeclParts(D, DC, LexicalDC, Name, ToD, Loc))
    return nullptr;
  if (ToD)
    return ToD;

  // Try to find a variable in our own ("to") context with the same name and
  // in the same context as the variable we're importing.
  if (D->isFileVarDecl()) {
    VarDecl *MergeWithVar = nullptr;
    SmallVector<NamedDecl *, 4> ConflictingDecls;
    unsigned IDNS = Decl::IDNS_Ordinary;
    SmallVector<NamedDecl *, 2> FoundDecls;
    DC->getRedeclContext()->localUncachedLookup(Name, FoundDecls);
    for (unsigned I = 0, N = FoundDecls.size(); I != N; ++I) {
      if (!FoundDecls[I]->isInIdentifierNamespace(IDNS))
        continue;

      if (VarDecl *FoundVar = dyn_cast<VarDecl>(FoundDecls[I])) {
        // We have found a variable that we may need to merge with. Check it.
        if (FoundVar->hasExternalFormalLinkage() &&
            D->hasExternalFormalLinkage()) {
          if (Importer.IsStructurallyEquivalent(D->getType(),
                                                FoundVar->getType())) {
            MergeWithVar = FoundVar;
            break;
          }

          const ArrayType *FoundArray
            = Importer.getToContext().getAsArrayType(FoundVar->getType());
          const ArrayType *TArray
            = Importer.getToContext().getAsArrayType(D->getType());
          if (FoundArray && TArray) {
            if (isa<IncompleteArrayType>(FoundArray) &&
                isa<ConstantArrayType>(TArray)) {
              // Import the type.
              QualType T = Importer.Import(D->getType());
              if (T.isNull())
                return nullptr;

              FoundVar->setType(T);
              MergeWithVar = FoundVar;
              break;
            } else if (isa<IncompleteArrayType>(TArray) &&
                       isa<ConstantArrayType>(FoundArray)) {
              MergeWithVar = FoundVar;
              break;
            }
          }

          Importer.ToDiag(Loc, diag::err_odr_variable_type_inconsistent)
            << Name << D->getType() << FoundVar->getType();
          Importer.ToDiag(FoundVar->getLocation(), diag::note_odr_value_here)
            << FoundVar->getType();
        }
      }
      
      ConflictingDecls.push_back(FoundDecls[I]);
    }

    if (MergeWithVar) {
      // An equivalent variable with external linkage has been found. Link 
      // the two declarations, then merge them.
      Importer.Imported(D, MergeWithVar);
      
      if (VarDecl *DDef = D->getDefinition()) {
        if (VarDecl *ExistingDef = MergeWithVar->getDefinition()) {
          Importer.ToDiag(ExistingDef->getLocation(), 
                          diag::err_odr_variable_multiple_def)
            << Name;
          Importer.FromDiag(DDef->getLocation(), diag::note_odr_defined_here);
        } else {
          Expr *Init = Importer.Import(DDef->getInit());
          MergeWithVar->setInit(Init);
          if (DDef->isInitKnownICE()) {
            EvaluatedStmt *Eval = MergeWithVar->ensureEvaluatedStmt();
            Eval->CheckedICE = true;
            Eval->IsICE = DDef->isInitICE();
          }
        }
      }
      
      return MergeWithVar;
    }
    
    if (!ConflictingDecls.empty()) {
      Name = Importer.HandleNameConflict(Name, DC, IDNS,
                                         ConflictingDecls.data(), 
                                         ConflictingDecls.size());
      if (!Name)
        return nullptr;
    }
  }
    
  // Import the type.
  QualType T = Importer.Import(D->getType());
  if (T.isNull())
    return nullptr;

  // Create the imported variable.
  TypeSourceInfo *TInfo = Importer.Import(D->getTypeSourceInfo());
  VarDecl *ToVar = VarDecl::Create(Importer.getToContext(), DC,
                                   Importer.Import(D->getInnerLocStart()),
                                   Loc, Name.getAsIdentifierInfo(),
                                   T, TInfo,
                                   D->getStorageClass());
  ToVar->setQualifierInfo(Importer.Import(D->getQualifierLoc()));
  ToVar->setAccess(D->getAccess());
  ToVar->setLexicalDeclContext(LexicalDC);
  Importer.Imported(D, ToVar);
  LexicalDC->addDeclInternal(ToVar);

  if (!D->isFileVarDecl() &&
      D->isUsed())
    ToVar->setIsUsed();

  // Merge the initializer.
  if (ImportDefinition(D, ToVar))
    return nullptr;

  if (D->isConstexpr())
    ToVar->setConstexpr(true);

  return ToVar;
}

Decl *ASTNodeImporter::VisitImplicitParamDecl(ImplicitParamDecl *D) {
  // Parameters are created in the translation unit's context, then moved
  // into the function declaration's context afterward.
  DeclContext *DC = Importer.getToContext().getTranslationUnitDecl();
  
  // Import the name of this declaration.
  DeclarationName Name = Importer.Import(D->getDeclName());
  if (D->getDeclName() && !Name)
    return nullptr;

  // Import the location of this declaration.
  SourceLocation Loc = Importer.Import(D->getLocation());
  
  // Import the parameter's type.
  QualType T = Importer.Import(D->getType());
  if (T.isNull())
    return nullptr;

  // Create the imported parameter.
  ImplicitParamDecl *ToParm
    = ImplicitParamDecl::Create(Importer.getToContext(), DC,
                                Loc, Name.getAsIdentifierInfo(),
                                T);
  return Importer.Imported(D, ToParm);
}

Decl *ASTNodeImporter::VisitParmVarDecl(ParmVarDecl *D) {
  // Parameters are created in the translation unit's context, then moved
  // into the function declaration's context afterward.
  DeclContext *DC = Importer.getToContext().getTranslationUnitDecl();
  
  // Import the name of this declaration.
  DeclarationName Name = Importer.Import(D->getDeclName());
  if (D->getDeclName() && !Name)
    return nullptr;

  // Import the location of this declaration.
  SourceLocation Loc = Importer.Import(D->getLocation());
  
  // Import the parameter's type.
  QualType T = Importer.Import(D->getType());
  if (T.isNull())
    return nullptr;

  // Create the imported parameter.
  TypeSourceInfo *TInfo = Importer.Import(D->getTypeSourceInfo());
  ParmVarDecl *ToParm = ParmVarDecl::Create(Importer.getToContext(), DC,
                                     Importer.Import(D->getInnerLocStart()),
                                            Loc, Name.getAsIdentifierInfo(),
                                            T, TInfo, D->getStorageClass(),
                                            /*DefaultArg*/ nullptr);

  // Set the default argument.
  ToParm->setHasInheritedDefaultArg(D->hasInheritedDefaultArg());
  ToParm->setKNRPromoted(D->isKNRPromoted());

  Expr *ToDefArg = nullptr;
  Expr *FromDefArg = nullptr;
  if (D->hasUninstantiatedDefaultArg()) {
    FromDefArg = D->getUninstantiatedDefaultArg();
    ToDefArg = Importer.Import(FromDefArg);
    ToParm->setUninstantiatedDefaultArg(ToDefArg);
  } else if (D->hasUnparsedDefaultArg()) {
    ToParm->setUnparsedDefaultArg();
  } else if (D->hasDefaultArg()) {
    FromDefArg = D->getDefaultArg();
    ToDefArg = Importer.Import(FromDefArg);
    ToParm->setDefaultArg(ToDefArg);
  }
  if (FromDefArg && !ToDefArg)
    return nullptr;

  if (D->isUsed())
    ToParm->setIsUsed();

  return Importer.Imported(D, ToParm);
}

Decl *ASTNodeImporter::VisitObjCMethodDecl(ObjCMethodDecl *D) {
  // Import the major distinguishing characteristics of a method.
  DeclContext *DC, *LexicalDC;
  DeclarationName Name;
  SourceLocation Loc;
  NamedDecl *ToD;
  if (ImportDeclParts(D, DC, LexicalDC, Name, ToD, Loc))
    return nullptr;
  if (ToD)
    return ToD;

  SmallVector<NamedDecl *, 2> FoundDecls;
  DC->getRedeclContext()->localUncachedLookup(Name, FoundDecls);
  for (unsigned I = 0, N = FoundDecls.size(); I != N; ++I) {
    if (ObjCMethodDecl *FoundMethod = dyn_cast<ObjCMethodDecl>(FoundDecls[I])) {
      if (FoundMethod->isInstanceMethod() != D->isInstanceMethod())
        continue;

      // Check return types.
      if (!Importer.IsStructurallyEquivalent(D->getReturnType(),
                                             FoundMethod->getReturnType())) {
        Importer.ToDiag(Loc, diag::err_odr_objc_method_result_type_inconsistent)
            << D->isInstanceMethod() << Name << D->getReturnType()
            << FoundMethod->getReturnType();
        Importer.ToDiag(FoundMethod->getLocation(), 
                        diag::note_odr_objc_method_here)
          << D->isInstanceMethod() << Name;
        return nullptr;
      }

      // Check the number of parameters.
      if (D->param_size() != FoundMethod->param_size()) {
        Importer.ToDiag(Loc, diag::err_odr_objc_method_num_params_inconsistent)
          << D->isInstanceMethod() << Name
          << D->param_size() << FoundMethod->param_size();
        Importer.ToDiag(FoundMethod->getLocation(), 
                        diag::note_odr_objc_method_here)
          << D->isInstanceMethod() << Name;
        return nullptr;
      }

      // Check parameter types.
      for (ObjCMethodDecl::param_iterator P = D->param_begin(),
             PEnd = D->param_end(), FoundP = FoundMethod->param_begin();
           P != PEnd; ++P, ++FoundP) {
        if (!Importer.IsStructurallyEquivalent((*P)->getType(),
                                               (*FoundP)->getType())) {
          Importer.FromDiag((*P)->getLocation(),
                            diag::err_odr_objc_method_param_type_inconsistent)
            << D->isInstanceMethod() << Name
            << (*P)->getType() << (*FoundP)->getType();
          Importer.ToDiag((*FoundP)->getLocation(), diag::note_odr_value_here)
            << (*FoundP)->getType();
          return nullptr;
        }
      }

      // Check variadic/non-variadic.
      // Check the number of parameters.
      if (D->isVariadic() != FoundMethod->isVariadic()) {
        Importer.ToDiag(Loc, diag::err_odr_objc_method_variadic_inconsistent)
          << D->isInstanceMethod() << Name;
        Importer.ToDiag(FoundMethod->getLocation(), 
                        diag::note_odr_objc_method_here)
          << D->isInstanceMethod() << Name;
        return nullptr;
      }

      // FIXME: Any other bits we need to merge?
      return Importer.Imported(D, FoundMethod);
    }
  }

  // Import the result type.
  QualType ResultTy = Importer.Import(D->getReturnType());
  if (ResultTy.isNull())
    return nullptr;

  TypeSourceInfo *ReturnTInfo = Importer.Import(D->getReturnTypeSourceInfo());

  ObjCMethodDecl *ToMethod = ObjCMethodDecl::Create(
      Importer.getToContext(), Loc, Importer.Import(D->getLocEnd()),
      Name.getObjCSelector(), ResultTy, ReturnTInfo, DC, D->isInstanceMethod(),
      D->isVariadic(), D->isPropertyAccessor(), D->isImplicit(), D->isDefined(),
      D->getImplementationControl(), D->hasRelatedResultType());

  // FIXME: When we decide to merge method definitions, we'll need to
  // deal with implicit parameters.

  // Import the parameters
  SmallVector<ParmVarDecl *, 5> ToParams;
  for (auto *FromP : D->parameters()) {
    ParmVarDecl *ToP = cast_or_null<ParmVarDecl>(Importer.Import(FromP));
    if (!ToP)
      return nullptr;

    ToParams.push_back(ToP);
  }
  
  // Set the parameters.
  for (unsigned I = 0, N = ToParams.size(); I != N; ++I) {
    ToParams[I]->setOwningFunction(ToMethod);
    ToMethod->addDeclInternal(ToParams[I]);
  }
  SmallVector<SourceLocation, 12> SelLocs;
  D->getSelectorLocs(SelLocs);
  ToMethod->setMethodParams(Importer.getToContext(), ToParams, SelLocs); 

  ToMethod->setLexicalDeclContext(LexicalDC);
  Importer.Imported(D, ToMethod);
  LexicalDC->addDeclInternal(ToMethod);
  return ToMethod;
}

Decl *ASTNodeImporter::VisitObjCTypeParamDecl(ObjCTypeParamDecl *D) {
  // Import the major distinguishing characteristics of a category.
  DeclContext *DC, *LexicalDC;
  DeclarationName Name;
  SourceLocation Loc;
  NamedDecl *ToD;
  if (ImportDeclParts(D, DC, LexicalDC, Name, ToD, Loc))
    return nullptr;
  if (ToD)
    return ToD;

  TypeSourceInfo *BoundInfo = Importer.Import(D->getTypeSourceInfo());
  if (!BoundInfo)
    return nullptr;

  ObjCTypeParamDecl *Result = ObjCTypeParamDecl::Create(
                                Importer.getToContext(), DC,
                                D->getVariance(),
                                Importer.Import(D->getVarianceLoc()),
                                D->getIndex(),
                                Importer.Import(D->getLocation()),
                                Name.getAsIdentifierInfo(),
                                Importer.Import(D->getColonLoc()),
                                BoundInfo);
  Importer.Imported(D, Result);
  Result->setLexicalDeclContext(LexicalDC);
  return Result;
}

Decl *ASTNodeImporter::VisitObjCCategoryDecl(ObjCCategoryDecl *D) {
  // Import the major distinguishing characteristics of a category.
  DeclContext *DC, *LexicalDC;
  DeclarationName Name;
  SourceLocation Loc;
  NamedDecl *ToD;
  if (ImportDeclParts(D, DC, LexicalDC, Name, ToD, Loc))
    return nullptr;
  if (ToD)
    return ToD;

  ObjCInterfaceDecl *ToInterface
    = cast_or_null<ObjCInterfaceDecl>(Importer.Import(D->getClassInterface()));
  if (!ToInterface)
    return nullptr;

  // Determine if we've already encountered this category.
  ObjCCategoryDecl *MergeWithCategory
    = ToInterface->FindCategoryDeclaration(Name.getAsIdentifierInfo());
  ObjCCategoryDecl *ToCategory = MergeWithCategory;
  if (!ToCategory) {
    ToCategory = ObjCCategoryDecl::Create(Importer.getToContext(), DC,
                                          Importer.Import(D->getAtStartLoc()),
                                          Loc, 
                                       Importer.Import(D->getCategoryNameLoc()), 
                                          Name.getAsIdentifierInfo(),
                                          ToInterface,
                                          /*TypeParamList=*/nullptr,
                                       Importer.Import(D->getIvarLBraceLoc()),
                                       Importer.Import(D->getIvarRBraceLoc()));
    ToCategory->setLexicalDeclContext(LexicalDC);
    LexicalDC->addDeclInternal(ToCategory);
    Importer.Imported(D, ToCategory);
    // Import the type parameter list after calling Imported, to avoid
    // loops when bringing in their DeclContext.
    ToCategory->setTypeParamList(ImportObjCTypeParamList(
                                   D->getTypeParamList()));
    
    // Import protocols
    SmallVector<ObjCProtocolDecl *, 4> Protocols;
    SmallVector<SourceLocation, 4> ProtocolLocs;
    ObjCCategoryDecl::protocol_loc_iterator FromProtoLoc
      = D->protocol_loc_begin();
    for (ObjCCategoryDecl::protocol_iterator FromProto = D->protocol_begin(),
                                          FromProtoEnd = D->protocol_end();
         FromProto != FromProtoEnd;
         ++FromProto, ++FromProtoLoc) {
      ObjCProtocolDecl *ToProto
        = cast_or_null<ObjCProtocolDecl>(Importer.Import(*FromProto));
      if (!ToProto)
        return nullptr;
      Protocols.push_back(ToProto);
      ProtocolLocs.push_back(Importer.Import(*FromProtoLoc));
    }
    
    // FIXME: If we're merging, make sure that the protocol list is the same.
    ToCategory->setProtocolList(Protocols.data(), Protocols.size(),
                                ProtocolLocs.data(), Importer.getToContext());
    
  } else {
    Importer.Imported(D, ToCategory);
  }
  
  // Import all of the members of this category.
  ImportDeclContext(D);
 
  // If we have an implementation, import it as well.
  if (D->getImplementation()) {
    ObjCCategoryImplDecl *Impl
      = cast_or_null<ObjCCategoryImplDecl>(
                                       Importer.Import(D->getImplementation()));
    if (!Impl)
      return nullptr;

    ToCategory->setImplementation(Impl);
  }
  
  return ToCategory;
}

bool ASTNodeImporter::ImportDefinition(ObjCProtocolDecl *From, 
                                       ObjCProtocolDecl *To,
                                       ImportDefinitionKind Kind) {
  if (To->getDefinition()) {
    if (shouldForceImportDeclContext(Kind))
      ImportDeclContext(From);
    return false;
  }

  // Start the protocol definition
  To->startDefinition();
  
  // Import protocols
  SmallVector<ObjCProtocolDecl *, 4> Protocols;
  SmallVector<SourceLocation, 4> ProtocolLocs;
  ObjCProtocolDecl::protocol_loc_iterator 
  FromProtoLoc = From->protocol_loc_begin();
  for (ObjCProtocolDecl::protocol_iterator FromProto = From->protocol_begin(),
                                        FromProtoEnd = From->protocol_end();
       FromProto != FromProtoEnd;
       ++FromProto, ++FromProtoLoc) {
    ObjCProtocolDecl *ToProto
      = cast_or_null<ObjCProtocolDecl>(Importer.Import(*FromProto));
    if (!ToProto)
      return true;
    Protocols.push_back(ToProto);
    ProtocolLocs.push_back(Importer.Import(*FromProtoLoc));
  }
  
  // FIXME: If we're merging, make sure that the protocol list is the same.
  To->setProtocolList(Protocols.data(), Protocols.size(),
                      ProtocolLocs.data(), Importer.getToContext());

  if (shouldForceImportDeclContext(Kind)) {
    // Import all of the members of this protocol.
    ImportDeclContext(From, /*ForceImport=*/true);
  }
  return false;
}

Decl *ASTNodeImporter::VisitObjCProtocolDecl(ObjCProtocolDecl *D) {
  // If this protocol has a definition in the translation unit we're coming 
  // from, but this particular declaration is not that definition, import the
  // definition and map to that.
  ObjCProtocolDecl *Definition = D->getDefinition();
  if (Definition && Definition != D) {
    Decl *ImportedDef = Importer.Import(Definition);
    if (!ImportedDef)
      return nullptr;

    return Importer.Imported(D, ImportedDef);
  }

  // Import the major distinguishing characteristics of a protocol.
  DeclContext *DC, *LexicalDC;
  DeclarationName Name;
  SourceLocation Loc;
  NamedDecl *ToD;
  if (ImportDeclParts(D, DC, LexicalDC, Name, ToD, Loc))
    return nullptr;
  if (ToD)
    return ToD;

  ObjCProtocolDecl *MergeWithProtocol = nullptr;
  SmallVector<NamedDecl *, 2> FoundDecls;
  DC->getRedeclContext()->localUncachedLookup(Name, FoundDecls);
  for (unsigned I = 0, N = FoundDecls.size(); I != N; ++I) {
    if (!FoundDecls[I]->isInIdentifierNamespace(Decl::IDNS_ObjCProtocol))
      continue;
    
    if ((MergeWithProtocol = dyn_cast<ObjCProtocolDecl>(FoundDecls[I])))
      break;
  }
  
  ObjCProtocolDecl *ToProto = MergeWithProtocol;
  if (!ToProto) {
    ToProto = ObjCProtocolDecl::Create(Importer.getToContext(), DC,
                                       Name.getAsIdentifierInfo(), Loc,
                                       Importer.Import(D->getAtStartLoc()),
                                       /*PrevDecl=*/nullptr);
    ToProto->setLexicalDeclContext(LexicalDC);
    LexicalDC->addDeclInternal(ToProto);
  }
    
  Importer.Imported(D, ToProto);

  if (D->isThisDeclarationADefinition() && ImportDefinition(D, ToProto))
    return nullptr;

  return ToProto;
}

Decl *ASTNodeImporter::VisitLinkageSpecDecl(LinkageSpecDecl *D) {
  DeclContext *DC = Importer.ImportContext(D->getDeclContext());
  DeclContext *LexicalDC = Importer.ImportContext(D->getLexicalDeclContext());

  SourceLocation ExternLoc = Importer.Import(D->getExternLoc());
  SourceLocation LangLoc = Importer.Import(D->getLocation());

  bool HasBraces = D->hasBraces();
 
  LinkageSpecDecl *ToLinkageSpec =
    LinkageSpecDecl::Create(Importer.getToContext(),
                            DC,
                            ExternLoc,
                            LangLoc,
                            D->getLanguage(),
                            HasBraces);

  if (HasBraces) {
    SourceLocation RBraceLoc = Importer.Import(D->getRBraceLoc());
    ToLinkageSpec->setRBraceLoc(RBraceLoc);
  }

  ToLinkageSpec->setLexicalDeclContext(LexicalDC);
  LexicalDC->addDeclInternal(ToLinkageSpec);

  Importer.Imported(D, ToLinkageSpec);

  return ToLinkageSpec;
}

bool ASTNodeImporter::ImportDefinition(ObjCInterfaceDecl *From, 
                                       ObjCInterfaceDecl *To,
                                       ImportDefinitionKind Kind) {
  if (To->getDefinition()) {
    // Check consistency of superclass.
    ObjCInterfaceDecl *FromSuper = From->getSuperClass();
    if (FromSuper) {
      FromSuper = cast_or_null<ObjCInterfaceDecl>(Importer.Import(FromSuper));
      if (!FromSuper)
        return true;
    }
    
    ObjCInterfaceDecl *ToSuper = To->getSuperClass();    
    if ((bool)FromSuper != (bool)ToSuper ||
        (FromSuper && !declaresSameEntity(FromSuper, ToSuper))) {
      Importer.ToDiag(To->getLocation(), 
                      diag::err_odr_objc_superclass_inconsistent)
        << To->getDeclName();
      if (ToSuper)
        Importer.ToDiag(To->getSuperClassLoc(), diag::note_odr_objc_superclass)
          << To->getSuperClass()->getDeclName();
      else
        Importer.ToDiag(To->getLocation(), 
                        diag::note_odr_objc_missing_superclass);
      if (From->getSuperClass())
        Importer.FromDiag(From->getSuperClassLoc(), 
                          diag::note_odr_objc_superclass)
        << From->getSuperClass()->getDeclName();
      else
        Importer.FromDiag(From->getLocation(), 
                          diag::note_odr_objc_missing_superclass);        
    }
    
    if (shouldForceImportDeclContext(Kind))
      ImportDeclContext(From);
    return false;
  }
  
  // Start the definition.
  To->startDefinition();
  
  // If this class has a superclass, import it.
  if (From->getSuperClass()) {
    TypeSourceInfo *SuperTInfo = Importer.Import(From->getSuperClassTInfo());
    if (!SuperTInfo)
      return true;

    To->setSuperClass(SuperTInfo);
  }
  
  // Import protocols
  SmallVector<ObjCProtocolDecl *, 4> Protocols;
  SmallVector<SourceLocation, 4> ProtocolLocs;
  ObjCInterfaceDecl::protocol_loc_iterator 
  FromProtoLoc = From->protocol_loc_begin();
  
  for (ObjCInterfaceDecl::protocol_iterator FromProto = From->protocol_begin(),
                                         FromProtoEnd = From->protocol_end();
       FromProto != FromProtoEnd;
       ++FromProto, ++FromProtoLoc) {
    ObjCProtocolDecl *ToProto
      = cast_or_null<ObjCProtocolDecl>(Importer.Import(*FromProto));
    if (!ToProto)
      return true;
    Protocols.push_back(ToProto);
    ProtocolLocs.push_back(Importer.Import(*FromProtoLoc));
  }
  
  // FIXME: If we're merging, make sure that the protocol list is the same.
  To->setProtocolList(Protocols.data(), Protocols.size(),
                      ProtocolLocs.data(), Importer.getToContext());
  
  // Import categories. When the categories themselves are imported, they'll
  // hook themselves into this interface.
  for (auto *Cat : From->known_categories())
    Importer.Import(Cat);
  
  // If we have an @implementation, import it as well.
  if (From->getImplementation()) {
    ObjCImplementationDecl *Impl = cast_or_null<ObjCImplementationDecl>(
                                     Importer.Import(From->getImplementation()));
    if (!Impl)
      return true;
    
    To->setImplementation(Impl);
  }

  if (shouldForceImportDeclContext(Kind)) {
    // Import all of the members of this class.
    ImportDeclContext(From, /*ForceImport=*/true);
  }
  return false;
}

ObjCTypeParamList *
ASTNodeImporter::ImportObjCTypeParamList(ObjCTypeParamList *list) {
  if (!list)
    return nullptr;

  SmallVector<ObjCTypeParamDecl *, 4> toTypeParams;
  for (auto fromTypeParam : *list) {
    auto toTypeParam = cast_or_null<ObjCTypeParamDecl>(
                         Importer.Import(fromTypeParam));
    if (!toTypeParam)
      return nullptr;

    toTypeParams.push_back(toTypeParam);
  }

  return ObjCTypeParamList::create(Importer.getToContext(),
                                   Importer.Import(list->getLAngleLoc()),
                                   toTypeParams,
                                   Importer.Import(list->getRAngleLoc()));
}

Decl *ASTNodeImporter::VisitObjCInterfaceDecl(ObjCInterfaceDecl *D) {
  // If this class has a definition in the translation unit we're coming from,
  // but this particular declaration is not that definition, import the
  // definition and map to that.
  ObjCInterfaceDecl *Definition = D->getDefinition();
  if (Definition && Definition != D) {
    Decl *ImportedDef = Importer.Import(Definition);
    if (!ImportedDef)
      return nullptr;

    return Importer.Imported(D, ImportedDef);
  }

  // Import the major distinguishing characteristics of an @interface.
  DeclContext *DC, *LexicalDC;
  DeclarationName Name;
  SourceLocation Loc;
  NamedDecl *ToD;
  if (ImportDeclParts(D, DC, LexicalDC, Name, ToD, Loc))
    return nullptr;
  if (ToD)
    return ToD;

  // Look for an existing interface with the same name.
  ObjCInterfaceDecl *MergeWithIface = nullptr;
  SmallVector<NamedDecl *, 2> FoundDecls;
  DC->getRedeclContext()->localUncachedLookup(Name, FoundDecls);
  for (unsigned I = 0, N = FoundDecls.size(); I != N; ++I) {
    if (!FoundDecls[I]->isInIdentifierNamespace(Decl::IDNS_Ordinary))
      continue;
    
    if ((MergeWithIface = dyn_cast<ObjCInterfaceDecl>(FoundDecls[I])))
      break;
  }
  
  // Create an interface declaration, if one does not already exist.
  ObjCInterfaceDecl *ToIface = MergeWithIface;
  if (!ToIface) {
    ToIface = ObjCInterfaceDecl::Create(Importer.getToContext(), DC,
                                        Importer.Import(D->getAtStartLoc()),
                                        Name.getAsIdentifierInfo(),
                                        /*TypeParamList=*/nullptr,
                                        /*PrevDecl=*/nullptr, Loc,
                                        D->isImplicitInterfaceDecl());
    ToIface->setLexicalDeclContext(LexicalDC);
    LexicalDC->addDeclInternal(ToIface);
  }
  Importer.Imported(D, ToIface);
  // Import the type parameter list after calling Imported, to avoid
  // loops when bringing in their DeclContext.
  ToIface->setTypeParamList(ImportObjCTypeParamList(
                              D->getTypeParamListAsWritten()));
  
  if (D->isThisDeclarationADefinition() && ImportDefinition(D, ToIface))
    return nullptr;

  return ToIface;
}

Decl *ASTNodeImporter::VisitObjCCategoryImplDecl(ObjCCategoryImplDecl *D) {
  ObjCCategoryDecl *Category = cast_or_null<ObjCCategoryDecl>(
                                        Importer.Import(D->getCategoryDecl()));
  if (!Category)
    return nullptr;

  ObjCCategoryImplDecl *ToImpl = Category->getImplementation();
  if (!ToImpl) {
    DeclContext *DC = Importer.ImportContext(D->getDeclContext());
    if (!DC)
      return nullptr;

    SourceLocation CategoryNameLoc = Importer.Import(D->getCategoryNameLoc());
    ToImpl = ObjCCategoryImplDecl::Create(Importer.getToContext(), DC,
                                          Importer.Import(D->getIdentifier()),
                                          Category->getClassInterface(),
                                          Importer.Import(D->getLocation()),
                                          Importer.Import(D->getAtStartLoc()),
                                          CategoryNameLoc);
    
    DeclContext *LexicalDC = DC;
    if (D->getDeclContext() != D->getLexicalDeclContext()) {
      LexicalDC = Importer.ImportContext(D->getLexicalDeclContext());
      if (!LexicalDC)
        return nullptr;

      ToImpl->setLexicalDeclContext(LexicalDC);
    }
    
    LexicalDC->addDeclInternal(ToImpl);
    Category->setImplementation(ToImpl);
  }
  
  Importer.Imported(D, ToImpl);
  ImportDeclContext(D);
  return ToImpl;
}

Decl *ASTNodeImporter::VisitObjCImplementationDecl(ObjCImplementationDecl *D) {
  // Find the corresponding interface.
  ObjCInterfaceDecl *Iface = cast_or_null<ObjCInterfaceDecl>(
                                       Importer.Import(D->getClassInterface()));
  if (!Iface)
    return nullptr;

  // Import the superclass, if any.
  ObjCInterfaceDecl *Super = nullptr;
  if (D->getSuperClass()) {
    Super = cast_or_null<ObjCInterfaceDecl>(
                                          Importer.Import(D->getSuperClass()));
    if (!Super)
      return nullptr;
  }

  ObjCImplementationDecl *Impl = Iface->getImplementation();
  if (!Impl) {
    // We haven't imported an implementation yet. Create a new @implementation
    // now.
    Impl = ObjCImplementationDecl::Create(Importer.getToContext(),
                                  Importer.ImportContext(D->getDeclContext()),
                                          Iface, Super,
                                          Importer.Import(D->getLocation()),
                                          Importer.Import(D->getAtStartLoc()),
                                          Importer.Import(D->getSuperClassLoc()),
                                          Importer.Import(D->getIvarLBraceLoc()),
                                          Importer.Import(D->getIvarRBraceLoc()));
    
    if (D->getDeclContext() != D->getLexicalDeclContext()) {
      DeclContext *LexicalDC
        = Importer.ImportContext(D->getLexicalDeclContext());
      if (!LexicalDC)
        return nullptr;
      Impl->setLexicalDeclContext(LexicalDC);
    }
    
    // Associate the implementation with the class it implements.
    Iface->setImplementation(Impl);
    Importer.Imported(D, Iface->getImplementation());
  } else {
    Importer.Imported(D, Iface->getImplementation());

    // Verify that the existing @implementation has the same superclass.
    if ((Super && !Impl->getSuperClass()) ||
        (!Super && Impl->getSuperClass()) ||
        (Super && Impl->getSuperClass() &&
         !declaresSameEntity(Super->getCanonicalDecl(),
                             Impl->getSuperClass()))) {
      Importer.ToDiag(Impl->getLocation(),
                      diag::err_odr_objc_superclass_inconsistent)
        << Iface->getDeclName();
      // FIXME: It would be nice to have the location of the superclass
      // below.
      if (Impl->getSuperClass())
        Importer.ToDiag(Impl->getLocation(),
                        diag::note_odr_objc_superclass)
        << Impl->getSuperClass()->getDeclName();
      else
        Importer.ToDiag(Impl->getLocation(),
                        diag::note_odr_objc_missing_superclass);
      if (D->getSuperClass())
        Importer.FromDiag(D->getLocation(),
                          diag::note_odr_objc_superclass)
        << D->getSuperClass()->getDeclName();
      else
        Importer.FromDiag(D->getLocation(),
                          diag::note_odr_objc_missing_superclass);
      return nullptr;
    }
  }
    
  // Import all of the members of this @implementation.
  ImportDeclContext(D);

  return Impl;
}

Decl *ASTNodeImporter::VisitObjCPropertyDecl(ObjCPropertyDecl *D) {
  // Import the major distinguishing characteristics of an @property.
  DeclContext *DC, *LexicalDC;
  DeclarationName Name;
  SourceLocation Loc;
  NamedDecl *ToD;
  if (ImportDeclParts(D, DC, LexicalDC, Name, ToD, Loc))
    return nullptr;
  if (ToD)
    return ToD;

  // Check whether we have already imported this property.
  SmallVector<NamedDecl *, 2> FoundDecls;
  DC->getRedeclContext()->localUncachedLookup(Name, FoundDecls);
  for (unsigned I = 0, N = FoundDecls.size(); I != N; ++I) {
    if (ObjCPropertyDecl *FoundProp
                                = dyn_cast<ObjCPropertyDecl>(FoundDecls[I])) {
      // Check property types.
      if (!Importer.IsStructurallyEquivalent(D->getType(),
                                             FoundProp->getType())) {
        Importer.ToDiag(Loc, diag::err_odr_objc_property_type_inconsistent)
          << Name << D->getType() << FoundProp->getType();
        Importer.ToDiag(FoundProp->getLocation(), diag::note_odr_value_here)
          << FoundProp->getType();
        return nullptr;
      }

      // FIXME: Check property attributes, getters, setters, etc.?

      // Consider these properties to be equivalent.
      Importer.Imported(D, FoundProp);
      return FoundProp;
    }
  }

  // Import the type.
  TypeSourceInfo *TSI = Importer.Import(D->getTypeSourceInfo());
  if (!TSI)
    return nullptr;

  // Create the new property.
  ObjCPropertyDecl *ToProperty
    = ObjCPropertyDecl::Create(Importer.getToContext(), DC, Loc,
                               Name.getAsIdentifierInfo(), 
                               Importer.Import(D->getAtLoc()),
                               Importer.Import(D->getLParenLoc()),
                               Importer.Import(D->getType()),
                               TSI,
                               D->getPropertyImplementation());
  Importer.Imported(D, ToProperty);
  ToProperty->setLexicalDeclContext(LexicalDC);
  LexicalDC->addDeclInternal(ToProperty);

  ToProperty->setPropertyAttributes(D->getPropertyAttributes());
  ToProperty->setPropertyAttributesAsWritten(
                                      D->getPropertyAttributesAsWritten());
  ToProperty->setGetterName(Importer.Import(D->getGetterName()),
                            Importer.Import(D->getGetterNameLoc()));
  ToProperty->setSetterName(Importer.Import(D->getSetterName()),
                            Importer.Import(D->getSetterNameLoc()));
  ToProperty->setGetterMethodDecl(
     cast_or_null<ObjCMethodDecl>(Importer.Import(D->getGetterMethodDecl())));
  ToProperty->setSetterMethodDecl(
     cast_or_null<ObjCMethodDecl>(Importer.Import(D->getSetterMethodDecl())));
  ToProperty->setPropertyIvarDecl(
       cast_or_null<ObjCIvarDecl>(Importer.Import(D->getPropertyIvarDecl())));
  return ToProperty;
}

Decl *ASTNodeImporter::VisitObjCPropertyImplDecl(ObjCPropertyImplDecl *D) {
  ObjCPropertyDecl *Property = cast_or_null<ObjCPropertyDecl>(
                                        Importer.Import(D->getPropertyDecl()));
  if (!Property)
    return nullptr;

  DeclContext *DC = Importer.ImportContext(D->getDeclContext());
  if (!DC)
    return nullptr;

  // Import the lexical declaration context.
  DeclContext *LexicalDC = DC;
  if (D->getDeclContext() != D->getLexicalDeclContext()) {
    LexicalDC = Importer.ImportContext(D->getLexicalDeclContext());
    if (!LexicalDC)
      return nullptr;
  }

  ObjCImplDecl *InImpl = dyn_cast<ObjCImplDecl>(LexicalDC);
  if (!InImpl)
    return nullptr;

  // Import the ivar (for an @synthesize).
  ObjCIvarDecl *Ivar = nullptr;
  if (D->getPropertyIvarDecl()) {
    Ivar = cast_or_null<ObjCIvarDecl>(
                                    Importer.Import(D->getPropertyIvarDecl()));
    if (!Ivar)
      return nullptr;
  }

  ObjCPropertyImplDecl *ToImpl
    = InImpl->FindPropertyImplDecl(Property->getIdentifier(),
                                   Property->getQueryKind());
  if (!ToImpl) {    
    ToImpl = ObjCPropertyImplDecl::Create(Importer.getToContext(), DC,
                                          Importer.Import(D->getLocStart()),
                                          Importer.Import(D->getLocation()),
                                          Property,
                                          D->getPropertyImplementation(),
                                          Ivar, 
                                  Importer.Import(D->getPropertyIvarDeclLoc()));
    ToImpl->setLexicalDeclContext(LexicalDC);
    Importer.Imported(D, ToImpl);
    LexicalDC->addDeclInternal(ToImpl);
  } else {
    // Check that we have the same kind of property implementation (@synthesize
    // vs. @dynamic).
    if (D->getPropertyImplementation() != ToImpl->getPropertyImplementation()) {
      Importer.ToDiag(ToImpl->getLocation(), 
                      diag::err_odr_objc_property_impl_kind_inconsistent)
        << Property->getDeclName() 
        << (ToImpl->getPropertyImplementation() 
                                              == ObjCPropertyImplDecl::Dynamic);
      Importer.FromDiag(D->getLocation(),
                        diag::note_odr_objc_property_impl_kind)
        << D->getPropertyDecl()->getDeclName()
        << (D->getPropertyImplementation() == ObjCPropertyImplDecl::Dynamic);
      return nullptr;
    }
    
    // For @synthesize, check that we have the same 
    if (D->getPropertyImplementation() == ObjCPropertyImplDecl::Synthesize &&
        Ivar != ToImpl->getPropertyIvarDecl()) {
      Importer.ToDiag(ToImpl->getPropertyIvarDeclLoc(), 
                      diag::err_odr_objc_synthesize_ivar_inconsistent)
        << Property->getDeclName()
        << ToImpl->getPropertyIvarDecl()->getDeclName()
        << Ivar->getDeclName();
      Importer.FromDiag(D->getPropertyIvarDeclLoc(), 
                        diag::note_odr_objc_synthesize_ivar_here)
        << D->getPropertyIvarDecl()->getDeclName();
      return nullptr;
    }
    
    // Merge the existing implementation with the new implementation.
    Importer.Imported(D, ToImpl);
  }
  
  return ToImpl;
}

Decl *ASTNodeImporter::VisitTemplateTypeParmDecl(TemplateTypeParmDecl *D) {
  // For template arguments, we adopt the translation unit as our declaration
  // context. This context will be fixed when the actual template declaration
  // is created.
  
  // FIXME: Import default argument.
  return TemplateTypeParmDecl::Create(Importer.getToContext(),
                              Importer.getToContext().getTranslationUnitDecl(),
                                      Importer.Import(D->getLocStart()),
                                      Importer.Import(D->getLocation()),
                                      D->getDepth(),
                                      D->getIndex(), 
                                      Importer.Import(D->getIdentifier()),
                                      D->wasDeclaredWithTypename(),
                                      D->isParameterPack());
}

Decl *
ASTNodeImporter::VisitNonTypeTemplateParmDecl(NonTypeTemplateParmDecl *D) {
  // Import the name of this declaration.
  DeclarationName Name = Importer.Import(D->getDeclName());
  if (D->getDeclName() && !Name)
    return nullptr;

  // Import the location of this declaration.
  SourceLocation Loc = Importer.Import(D->getLocation());

  // Import the type of this declaration.
  QualType T = Importer.Import(D->getType());
  if (T.isNull())
    return nullptr;

  // Import type-source information.
  TypeSourceInfo *TInfo = Importer.Import(D->getTypeSourceInfo());
  if (D->getTypeSourceInfo() && !TInfo)
    return nullptr;

  // FIXME: Import default argument.
  
  return NonTypeTemplateParmDecl::Create(Importer.getToContext(),
                               Importer.getToContext().getTranslationUnitDecl(),
                                         Importer.Import(D->getInnerLocStart()),
                                         Loc, D->getDepth(), D->getPosition(),
                                         Name.getAsIdentifierInfo(),
                                         T, D->isParameterPack(), TInfo);
}

Decl *
ASTNodeImporter::VisitTemplateTemplateParmDecl(TemplateTemplateParmDecl *D) {
  // Import the name of this declaration.
  DeclarationName Name = Importer.Import(D->getDeclName());
  if (D->getDeclName() && !Name)
    return nullptr;

  // Import the location of this declaration.
  SourceLocation Loc = Importer.Import(D->getLocation());
  
  // Import template parameters.
  TemplateParameterList *TemplateParams
    = ImportTemplateParameterList(D->getTemplateParameters());
  if (!TemplateParams)
    return nullptr;

  // FIXME: Import default argument.
  
  return TemplateTemplateParmDecl::Create(Importer.getToContext(), 
                              Importer.getToContext().getTranslationUnitDecl(), 
                                          Loc, D->getDepth(), D->getPosition(),
                                          D->isParameterPack(),
                                          Name.getAsIdentifierInfo(), 
                                          TemplateParams);
}

Decl *ASTNodeImporter::VisitClassTemplateDecl(ClassTemplateDecl *D) {
  // If this record has a definition in the translation unit we're coming from,
  // but this particular declaration is not that definition, import the
  // definition and map to that.
  CXXRecordDecl *Definition 
    = cast_or_null<CXXRecordDecl>(D->getTemplatedDecl()->getDefinition());
  if (Definition && Definition != D->getTemplatedDecl()) {
    Decl *ImportedDef
      = Importer.Import(Definition->getDescribedClassTemplate());
    if (!ImportedDef)
      return nullptr;

    return Importer.Imported(D, ImportedDef);
  }
  
  // Import the major distinguishing characteristics of this class template.
  DeclContext *DC, *LexicalDC;
  DeclarationName Name;
  SourceLocation Loc;
  NamedDecl *ToD;
  if (ImportDeclParts(D, DC, LexicalDC, Name, ToD, Loc))
    return nullptr;
  if (ToD)
    return ToD;

  // We may already have a template of the same name; try to find and match it.
  if (!DC->isFunctionOrMethod()) {
    SmallVector<NamedDecl *, 4> ConflictingDecls;
    SmallVector<NamedDecl *, 2> FoundDecls;
    DC->getRedeclContext()->localUncachedLookup(Name, FoundDecls);
    for (unsigned I = 0, N = FoundDecls.size(); I != N; ++I) {
      if (!FoundDecls[I]->isInIdentifierNamespace(Decl::IDNS_Ordinary))
        continue;
      
      Decl *Found = FoundDecls[I];
      if (ClassTemplateDecl *FoundTemplate 
                                        = dyn_cast<ClassTemplateDecl>(Found)) {
        if (IsStructuralMatch(D, FoundTemplate)) {
          // The class templates structurally match; call it the same template.
          // FIXME: We may be filling in a forward declaration here. Handle
          // this case!
          Importer.Imported(D->getTemplatedDecl(), 
                            FoundTemplate->getTemplatedDecl());
          return Importer.Imported(D, FoundTemplate);
        }         
      }
      
      ConflictingDecls.push_back(FoundDecls[I]);
    }
    
    if (!ConflictingDecls.empty()) {
      Name = Importer.HandleNameConflict(Name, DC, Decl::IDNS_Ordinary,
                                         ConflictingDecls.data(), 
                                         ConflictingDecls.size());
    }
    
    if (!Name)
      return nullptr;
  }

  CXXRecordDecl *DTemplated = D->getTemplatedDecl();
  
  // Create the declaration that is being templated.
  // Create the declaration that is being templated.
  CXXRecordDecl *D2Templated = cast_or_null<CXXRecordDecl>(
        Importer.Import(DTemplated));
  if (!D2Templated)
    return nullptr;

  // Resolve possible cyclic import.
  if (Decl *AlreadyImported = Importer.GetAlreadyImportedOrNull(D))
    return AlreadyImported;

  // Create the class template declaration itself.
  TemplateParameterList *TemplateParams
    = ImportTemplateParameterList(D->getTemplateParameters());
  if (!TemplateParams)
    return nullptr;

  ClassTemplateDecl *D2 = ClassTemplateDecl::Create(Importer.getToContext(), DC, 
                                                    Loc, Name, TemplateParams, 
                                                    D2Templated);
  D2Templated->setDescribedClassTemplate(D2);    
  
  D2->setAccess(D->getAccess());
  D2->setLexicalDeclContext(LexicalDC);
  LexicalDC->addDeclInternal(D2);
  
  // Note the relationship between the class templates.
  Importer.Imported(D, D2);
  Importer.Imported(DTemplated, D2Templated);

  if (DTemplated->isCompleteDefinition() &&
      !D2Templated->isCompleteDefinition()) {
    // FIXME: Import definition!
  }
  
  return D2;
}

Decl *ASTNodeImporter::VisitClassTemplateSpecializationDecl(
                                          ClassTemplateSpecializationDecl *D) {
  // If this record has a definition in the translation unit we're coming from,
  // but this particular declaration is not that definition, import the
  // definition and map to that.
  TagDecl *Definition = D->getDefinition();
  if (Definition && Definition != D) {
    Decl *ImportedDef = Importer.Import(Definition);
    if (!ImportedDef)
      return nullptr;

    return Importer.Imported(D, ImportedDef);
  }

  ClassTemplateDecl *ClassTemplate
    = cast_or_null<ClassTemplateDecl>(Importer.Import(
                                                 D->getSpecializedTemplate()));
  if (!ClassTemplate)
    return nullptr;

  // Import the context of this declaration.
  DeclContext *DC = ClassTemplate->getDeclContext();
  if (!DC)
    return nullptr;

  DeclContext *LexicalDC = DC;
  if (D->getDeclContext() != D->getLexicalDeclContext()) {
    LexicalDC = Importer.ImportContext(D->getLexicalDeclContext());
    if (!LexicalDC)
      return nullptr;
  }
  
  // Import the location of this declaration.
  SourceLocation StartLoc = Importer.Import(D->getLocStart());
  SourceLocation IdLoc = Importer.Import(D->getLocation());

  // Import template arguments.
  SmallVector<TemplateArgument, 2> TemplateArgs;
  if (ImportTemplateArguments(D->getTemplateArgs().data(), 
                              D->getTemplateArgs().size(),
                              TemplateArgs))
    return nullptr;

  // Try to find an existing specialization with these template arguments.
  void *InsertPos = nullptr;
  ClassTemplateSpecializationDecl *D2
    = ClassTemplate->findSpecialization(TemplateArgs, InsertPos);
  if (D2) {
    // We already have a class template specialization with these template
    // arguments.
    
    // FIXME: Check for specialization vs. instantiation errors.
    
    if (RecordDecl *FoundDef = D2->getDefinition()) {
      if (!D->isCompleteDefinition() || IsStructuralMatch(D, FoundDef)) {
        // The record types structurally match, or the "from" translation
        // unit only had a forward declaration anyway; call it the same
        // function.
        return Importer.Imported(D, FoundDef);
      }
    }
  } else {
    // Create a new specialization.
    if (ClassTemplatePartialSpecializationDecl *PartialSpec =
        dyn_cast<ClassTemplatePartialSpecializationDecl>(D)) {

      // Import TemplateArgumentListInfo
      TemplateArgumentListInfo ToTAInfo;
      auto &ASTTemplateArgs = *PartialSpec->getTemplateArgsAsWritten();
      for (unsigned I = 0, E = ASTTemplateArgs.NumTemplateArgs; I < E; ++I) {
        bool Error = false;
        auto ToLoc = ImportTemplateArgumentLoc(ASTTemplateArgs[I], Error);
        if (Error)
          return nullptr;
        ToTAInfo.addArgument(ToLoc);
      }

      QualType CanonInjType = Importer.Import(
            PartialSpec->getInjectedSpecializationType());
      if (CanonInjType.isNull())
        return nullptr;
      CanonInjType = CanonInjType.getCanonicalType();

      TemplateParameterList *ToTPList = ImportTemplateParameterList(
            PartialSpec->getTemplateParameters());
      if (!ToTPList && PartialSpec->getTemplateParameters())
        return nullptr;

      D2 = ClassTemplatePartialSpecializationDecl::Create(
            Importer.getToContext(), D->getTagKind(), DC, StartLoc, IdLoc,
            ToTPList, ClassTemplate,
            llvm::makeArrayRef(TemplateArgs.data(), TemplateArgs.size()),
            ToTAInfo, CanonInjType, nullptr);

    } else {
      D2 = ClassTemplateSpecializationDecl::Create(Importer.getToContext(),
                                                   D->getTagKind(), DC,
                                                   StartLoc, IdLoc,
                                                   ClassTemplate,
                                                   TemplateArgs,
                                                   /*PrevDecl=*/nullptr);
    }

    D2->setSpecializationKind(D->getSpecializationKind());

    // Add this specialization to the class template.
    ClassTemplate->AddSpecialization(D2, InsertPos);
    
    // Import the qualifier, if any.
    D2->setQualifierInfo(Importer.Import(D->getQualifierLoc()));

    Importer.Imported(D, D2);

    if (auto *TSI = D->getTypeAsWritten()) {
      TypeSourceInfo *TInfo = Importer.Import(TSI);
      if (!TInfo)
        return nullptr;
      D2->setTypeAsWritten(TInfo);
      D2->setTemplateKeywordLoc(Importer.Import(D->getTemplateKeywordLoc()));
      D2->setExternLoc(Importer.Import(D->getExternLoc()));
    }

    SourceLocation POI = Importer.Import(D->getPointOfInstantiation());
    if (POI.isValid())
      D2->setPointOfInstantiation(POI);
    else if (D->getPointOfInstantiation().isValid())
      return nullptr;

    D2->setTemplateSpecializationKind(D->getTemplateSpecializationKind());

    // Add the specialization to this context.
    D2->setLexicalDeclContext(LexicalDC);
    LexicalDC->addDeclInternal(D2);
  }
  Importer.Imported(D, D2);
  if (D->isCompleteDefinition() && ImportDefinition(D, D2))
    return nullptr;

  return D2;
}

Decl *ASTNodeImporter::VisitVarTemplateDecl(VarTemplateDecl *D) {
  // If this variable has a definition in the translation unit we're coming
  // from,
  // but this particular declaration is not that definition, import the
  // definition and map to that.
  VarDecl *Definition =
      cast_or_null<VarDecl>(D->getTemplatedDecl()->getDefinition());
  if (Definition && Definition != D->getTemplatedDecl()) {
    Decl *ImportedDef = Importer.Import(Definition->getDescribedVarTemplate());
    if (!ImportedDef)
      return nullptr;

    return Importer.Imported(D, ImportedDef);
  }

  // Import the major distinguishing characteristics of this variable template.
  DeclContext *DC, *LexicalDC;
  DeclarationName Name;
  SourceLocation Loc;
  NamedDecl *ToD;
  if (ImportDeclParts(D, DC, LexicalDC, Name, ToD, Loc))
    return nullptr;
  if (ToD)
    return ToD;

  // We may already have a template of the same name; try to find and match it.
  assert(!DC->isFunctionOrMethod() &&
         "Variable templates cannot be declared at function scope");
  SmallVector<NamedDecl *, 4> ConflictingDecls;
  SmallVector<NamedDecl *, 2> FoundDecls;
  DC->getRedeclContext()->localUncachedLookup(Name, FoundDecls);
  for (unsigned I = 0, N = FoundDecls.size(); I != N; ++I) {
    if (!FoundDecls[I]->isInIdentifierNamespace(Decl::IDNS_Ordinary))
      continue;

    Decl *Found = FoundDecls[I];
    if (VarTemplateDecl *FoundTemplate = dyn_cast<VarTemplateDecl>(Found)) {
      if (IsStructuralMatch(D, FoundTemplate)) {
        // The variable templates structurally match; call it the same template.
        Importer.Imported(D->getTemplatedDecl(),
                          FoundTemplate->getTemplatedDecl());
        return Importer.Imported(D, FoundTemplate);
      }
    }

    ConflictingDecls.push_back(FoundDecls[I]);
  }

  if (!ConflictingDecls.empty()) {
    Name = Importer.HandleNameConflict(Name, DC, Decl::IDNS_Ordinary,
                                       ConflictingDecls.data(),
                                       ConflictingDecls.size());
  }

  if (!Name)
    return nullptr;

  VarDecl *DTemplated = D->getTemplatedDecl();

  // Import the type.
  QualType T = Importer.Import(DTemplated->getType());
  if (T.isNull())
    return nullptr;

  // Create the declaration that is being templated.
  SourceLocation StartLoc = Importer.Import(DTemplated->getLocStart());
  SourceLocation IdLoc = Importer.Import(DTemplated->getLocation());
  TypeSourceInfo *TInfo = Importer.Import(DTemplated->getTypeSourceInfo());
  VarDecl *D2Templated = VarDecl::Create(Importer.getToContext(), DC, StartLoc,
                                         IdLoc, Name.getAsIdentifierInfo(), T,
                                         TInfo, DTemplated->getStorageClass());
  D2Templated->setAccess(DTemplated->getAccess());
  D2Templated->setQualifierInfo(Importer.Import(DTemplated->getQualifierLoc()));
  D2Templated->setLexicalDeclContext(LexicalDC);

  // Importer.Imported(DTemplated, D2Templated);
  // LexicalDC->addDeclInternal(D2Templated);

  // Merge the initializer.
  if (ImportDefinition(DTemplated, D2Templated))
    return nullptr;

  // Create the variable template declaration itself.
  TemplateParameterList *TemplateParams =
      ImportTemplateParameterList(D->getTemplateParameters());
  if (!TemplateParams)
    return nullptr;

  VarTemplateDecl *D2 = VarTemplateDecl::Create(
      Importer.getToContext(), DC, Loc, Name, TemplateParams, D2Templated);
  D2Templated->setDescribedVarTemplate(D2);

  D2->setAccess(D->getAccess());
  D2->setLexicalDeclContext(LexicalDC);
  LexicalDC->addDeclInternal(D2);

  // Note the relationship between the variable templates.
  Importer.Imported(D, D2);
  Importer.Imported(DTemplated, D2Templated);

  if (DTemplated->isThisDeclarationADefinition() &&
      !D2Templated->isThisDeclarationADefinition()) {
    // FIXME: Import definition!
  }

  return D2;
}

Decl *ASTNodeImporter::VisitVarTemplateSpecializationDecl(
    VarTemplateSpecializationDecl *D) {
  // If this record has a definition in the translation unit we're coming from,
  // but this particular declaration is not that definition, import the
  // definition and map to that.
  VarDecl *Definition = D->getDefinition();
  if (Definition && Definition != D) {
    Decl *ImportedDef = Importer.Import(Definition);
    if (!ImportedDef)
      return nullptr;

    return Importer.Imported(D, ImportedDef);
  }

  VarTemplateDecl *VarTemplate = cast_or_null<VarTemplateDecl>(
      Importer.Import(D->getSpecializedTemplate()));
  if (!VarTemplate)
    return nullptr;

  // Import the context of this declaration.
  DeclContext *DC = VarTemplate->getDeclContext();
  if (!DC)
    return nullptr;

  DeclContext *LexicalDC = DC;
  if (D->getDeclContext() != D->getLexicalDeclContext()) {
    LexicalDC = Importer.ImportContext(D->getLexicalDeclContext());
    if (!LexicalDC)
      return nullptr;
  }

  // Import the location of this declaration.
  SourceLocation StartLoc = Importer.Import(D->getLocStart());
  SourceLocation IdLoc = Importer.Import(D->getLocation());

  // Import template arguments.
  SmallVector<TemplateArgument, 2> TemplateArgs;
  if (ImportTemplateArguments(D->getTemplateArgs().data(),
                              D->getTemplateArgs().size(), TemplateArgs))
    return nullptr;

  // Try to find an existing specialization with these template arguments.
  void *InsertPos = nullptr;
  VarTemplateSpecializationDecl *D2 = VarTemplate->findSpecialization(
      TemplateArgs, InsertPos);
  if (D2) {
    // We already have a variable template specialization with these template
    // arguments.

    // FIXME: Check for specialization vs. instantiation errors.

    if (VarDecl *FoundDef = D2->getDefinition()) {
      if (!D->isThisDeclarationADefinition() ||
          IsStructuralMatch(D, FoundDef)) {
        // The record types structurally match, or the "from" translation
        // unit only had a forward declaration anyway; call it the same
        // variable.
        return Importer.Imported(D, FoundDef);
      }
    }
  } else {

    // Import the type.
    QualType T = Importer.Import(D->getType());
    if (T.isNull())
      return nullptr;
    TypeSourceInfo *TInfo = Importer.Import(D->getTypeSourceInfo());

    // Create a new specialization.
    D2 = VarTemplateSpecializationDecl::Create(
        Importer.getToContext(), DC, StartLoc, IdLoc, VarTemplate, T, TInfo,
        D->getStorageClass(), TemplateArgs);
    D2->setSpecializationKind(D->getSpecializationKind());
    D2->setTemplateArgsInfo(D->getTemplateArgsInfo());

    // Add this specialization to the class template.
    VarTemplate->AddSpecialization(D2, InsertPos);

    // Import the qualifier, if any.
    D2->setQualifierInfo(Importer.Import(D->getQualifierLoc()));

    // Add the specialization to this context.
    D2->setLexicalDeclContext(LexicalDC);
    LexicalDC->addDeclInternal(D2);
  }
  Importer.Imported(D, D2);

  if (D->isThisDeclarationADefinition() && ImportDefinition(D, D2))
    return nullptr;

  return D2;
}

//----------------------------------------------------------------------------
// Import Statements
//----------------------------------------------------------------------------

DeclGroupRef ASTNodeImporter::ImportDeclGroup(DeclGroupRef DG) {
  if (DG.isNull())
    return DeclGroupRef::Create(Importer.getToContext(), nullptr, 0);
  size_t NumDecls = DG.end() - DG.begin();
  SmallVector<Decl *, 1> ToDecls(NumDecls);
  auto &_Importer = this->Importer;
  std::transform(DG.begin(), DG.end(), ToDecls.begin(),
    [&_Importer](Decl *D) -> Decl * {
      return _Importer.Import(D);
    });
  return DeclGroupRef::Create(Importer.getToContext(),
                              ToDecls.begin(),
                              NumDecls);
}

 Stmt *ASTNodeImporter::VisitStmt(Stmt *S) {
   Importer.FromDiag(S->getLocStart(), diag::err_unsupported_ast_node)
     << S->getStmtClassName();
   return nullptr;
 }


Stmt *ASTNodeImporter::VisitGCCAsmStmt(GCCAsmStmt *S) {
  SmallVector<IdentifierInfo *, 4> Names;
  for (unsigned I = 0, E = S->getNumOutputs(); I != E; I++) {
    IdentifierInfo *ToII = Importer.Import(S->getOutputIdentifier(I));
    // ToII is nullptr when no symbolic name is given for output operand
    // see ParseStmtAsm::ParseAsmOperandsOpt
    if (!ToII && S->getOutputIdentifier(I))
      return nullptr;
    Names.push_back(ToII);
  }
  for (unsigned I = 0, E = S->getNumInputs(); I != E; I++) {
    IdentifierInfo *ToII = Importer.Import(S->getInputIdentifier(I));
    // ToII is nullptr when no symbolic name is given for input operand
    // see ParseStmtAsm::ParseAsmOperandsOpt
    if (!ToII && S->getInputIdentifier(I))
      return nullptr;
    Names.push_back(ToII);
  }

  SmallVector<StringLiteral *, 4> Clobbers;
  for (unsigned I = 0, E = S->getNumClobbers(); I != E; I++) {
    StringLiteral *Clobber = cast_or_null<StringLiteral>(
          Importer.Import(S->getClobberStringLiteral(I)));
    if (!Clobber)
      return nullptr;
    Clobbers.push_back(Clobber);
  }

  SmallVector<StringLiteral *, 4> Constraints;
  for (unsigned I = 0, E = S->getNumOutputs(); I != E; I++) {
    StringLiteral *Output = cast_or_null<StringLiteral>(
          Importer.Import(S->getOutputConstraintLiteral(I)));
    if (!Output)
      return nullptr;
    Constraints.push_back(Output);
  }

  for (unsigned I = 0, E = S->getNumInputs(); I != E; I++) {
    StringLiteral *Input = cast_or_null<StringLiteral>(
          Importer.Import(S->getInputConstraintLiteral(I)));
    if (!Input)
      return nullptr;
    Constraints.push_back(Input);
  }

  SmallVector<Expr *, 4> Exprs(S->getNumOutputs() + S->getNumInputs());
  if (ImportContainerChecked(S->outputs(), Exprs))
    return nullptr;

  if (ImportArrayChecked(S->inputs(), Exprs.begin() + S->getNumOutputs()))
    return nullptr;

  StringLiteral *AsmStr = cast_or_null<StringLiteral>(
        Importer.Import(S->getAsmString()));
  if (!AsmStr)
    return nullptr;

  return new (Importer.getToContext()) GCCAsmStmt(
        Importer.getToContext(),
        Importer.Import(S->getAsmLoc()),
        S->isSimple(),
        S->isVolatile(),
        S->getNumOutputs(),
        S->getNumInputs(),
        Names.data(),
        Constraints.data(),
        Exprs.data(),
        AsmStr,
        S->getNumClobbers(),
        Clobbers.data(),
        Importer.Import(S->getRParenLoc()));
}

Stmt *ASTNodeImporter::VisitDeclStmt(DeclStmt *S) {
  DeclGroupRef ToDG = ImportDeclGroup(S->getDeclGroup());
  for (Decl *ToD : ToDG) {
    if (!ToD)
      return nullptr;
  }
  SourceLocation ToStartLoc = Importer.Import(S->getStartLoc());
  SourceLocation ToEndLoc = Importer.Import(S->getEndLoc());
  return new (Importer.getToContext()) DeclStmt(ToDG, ToStartLoc, ToEndLoc);
}

Stmt *ASTNodeImporter::VisitNullStmt(NullStmt *S) {
  SourceLocation ToSemiLoc = Importer.Import(S->getSemiLoc());
  return new (Importer.getToContext()) NullStmt(ToSemiLoc,
                                                S->hasLeadingEmptyMacro());
}

Stmt *ASTNodeImporter::VisitCompoundStmt(CompoundStmt *S) {
  llvm::SmallVector<Stmt *, 8> ToStmts(S->size());

  if (ImportContainerChecked(S->body(), ToStmts))
    return nullptr;

  SourceLocation ToLBraceLoc = Importer.Import(S->getLBracLoc());
  SourceLocation ToRBraceLoc = Importer.Import(S->getRBracLoc());
  return new (Importer.getToContext()) CompoundStmt(Importer.getToContext(),
                                                    ToStmts,
                                                    ToLBraceLoc, ToRBraceLoc);
}

Stmt *ASTNodeImporter::VisitCaseStmt(CaseStmt *S) {
  Expr *ToLHS = Importer.Import(S->getLHS());
  if (!ToLHS)
    return nullptr;
  Expr *ToRHS = Importer.Import(S->getRHS());
  if (!ToRHS && S->getRHS())
    return nullptr;
  SourceLocation ToCaseLoc = Importer.Import(S->getCaseLoc());
  SourceLocation ToEllipsisLoc = Importer.Import(S->getEllipsisLoc());
  SourceLocation ToColonLoc = Importer.Import(S->getColonLoc());
  return new (Importer.getToContext()) CaseStmt(ToLHS, ToRHS,
                                                ToCaseLoc, ToEllipsisLoc,
                                                ToColonLoc);
}

Stmt *ASTNodeImporter::VisitDefaultStmt(DefaultStmt *S) {
  SourceLocation ToDefaultLoc = Importer.Import(S->getDefaultLoc());
  SourceLocation ToColonLoc = Importer.Import(S->getColonLoc());
  Stmt *ToSubStmt = Importer.Import(S->getSubStmt());
  if (!ToSubStmt && S->getSubStmt())
    return nullptr;
  return new (Importer.getToContext()) DefaultStmt(ToDefaultLoc, ToColonLoc,
                                                   ToSubStmt);
}

Stmt *ASTNodeImporter::VisitLabelStmt(LabelStmt *S) {
  SourceLocation ToIdentLoc = Importer.Import(S->getIdentLoc());
  LabelDecl *ToLabelDecl =
    cast_or_null<LabelDecl>(Importer.Import(S->getDecl()));
  if (!ToLabelDecl && S->getDecl())
    return nullptr;
  Stmt *ToSubStmt = Importer.Import(S->getSubStmt());
  if (!ToSubStmt && S->getSubStmt())
    return nullptr;
  return new (Importer.getToContext()) LabelStmt(ToIdentLoc, ToLabelDecl,
                                                 ToSubStmt);
}

Stmt *ASTNodeImporter::VisitAttributedStmt(AttributedStmt *S) {
  SourceLocation ToAttrLoc = Importer.Import(S->getAttrLoc());
  ArrayRef<const Attr*> FromAttrs(S->getAttrs());
  SmallVector<const Attr *, 1> ToAttrs(FromAttrs.size());
  ASTContext &_ToContext = Importer.getToContext();
  std::transform(FromAttrs.begin(), FromAttrs.end(), ToAttrs.begin(),
    [&_ToContext](const Attr *A) -> const Attr * {
      return A->clone(_ToContext);
    });
  for (const Attr *ToA : ToAttrs) {
    if (!ToA)
      return nullptr;
  }
  Stmt *ToSubStmt = Importer.Import(S->getSubStmt());
  if (!ToSubStmt && S->getSubStmt())
    return nullptr;
  return AttributedStmt::Create(Importer.getToContext(), ToAttrLoc,
                                ToAttrs, ToSubStmt);
}

Stmt *ASTNodeImporter::VisitIfStmt(IfStmt *S) {
  SourceLocation ToIfLoc = Importer.Import(S->getIfLoc());
  Stmt *ToInit = Importer.Import(S->getInit());
  if (!ToInit && S->getInit())
    return nullptr;
  VarDecl *ToConditionVariable = nullptr;
  if (VarDecl *FromConditionVariable = S->getConditionVariable()) {
    ToConditionVariable =
      dyn_cast_or_null<VarDecl>(Importer.Import(FromConditionVariable));
    if (!ToConditionVariable)
      return nullptr;
  }
  Expr *ToCondition = Importer.Import(S->getCond());
  if (!ToCondition && S->getCond())
    return nullptr;
  Stmt *ToThenStmt = Importer.Import(S->getThen());
  if (!ToThenStmt && S->getThen())
    return nullptr;
  SourceLocation ToElseLoc = Importer.Import(S->getElseLoc());
  Stmt *ToElseStmt = Importer.Import(S->getElse());
  if (!ToElseStmt && S->getElse())
    return nullptr;
  return new (Importer.getToContext()) IfStmt(Importer.getToContext(),
                                              ToIfLoc, S->isConstexpr(),
                                              ToInit,
                                              ToConditionVariable,
                                              ToCondition, ToThenStmt,
                                              ToElseLoc, ToElseStmt);
}

Stmt *ASTNodeImporter::VisitSwitchStmt(SwitchStmt *S) {
  Stmt *ToInit = Importer.Import(S->getInit());
  if (!ToInit && S->getInit())
    return nullptr;
  VarDecl *ToConditionVariable = nullptr;
  if (VarDecl *FromConditionVariable = S->getConditionVariable()) {
    ToConditionVariable =
      dyn_cast_or_null<VarDecl>(Importer.Import(FromConditionVariable));
    if (!ToConditionVariable)
      return nullptr;
  }
  Expr *ToCondition = Importer.Import(S->getCond());
  if (!ToCondition && S->getCond())
    return nullptr;
  SwitchStmt *ToStmt = new (Importer.getToContext()) SwitchStmt(
                         Importer.getToContext(), ToInit,
                         ToConditionVariable, ToCondition);
  Stmt *ToBody = Importer.Import(S->getBody());
  if (!ToBody && S->getBody())
    return nullptr;
  ToStmt->setBody(ToBody);
  ToStmt->setSwitchLoc(Importer.Import(S->getSwitchLoc()));
  // Now we have to re-chain the cases.
  SwitchCase *LastChainedSwitchCase = nullptr;
  for (SwitchCase *SC = S->getSwitchCaseList(); SC != nullptr;
       SC = SC->getNextSwitchCase()) {
    SwitchCase *ToSC = dyn_cast_or_null<SwitchCase>(Importer.Import(SC));
    if (!ToSC)
      return nullptr;
    if (LastChainedSwitchCase)
      LastChainedSwitchCase->setNextSwitchCase(ToSC);
    else
      ToStmt->setSwitchCaseList(ToSC);
    LastChainedSwitchCase = ToSC;
  }
  return ToStmt;
}

Stmt *ASTNodeImporter::VisitWhileStmt(WhileStmt *S) {
  VarDecl *ToConditionVariable = nullptr;
  if (VarDecl *FromConditionVariable = S->getConditionVariable()) {
    ToConditionVariable =
      dyn_cast_or_null<VarDecl>(Importer.Import(FromConditionVariable));
    if (!ToConditionVariable)
      return nullptr;
  }
  Expr *ToCondition = Importer.Import(S->getCond());
  if (!ToCondition && S->getCond())
    return nullptr;
  Stmt *ToBody = Importer.Import(S->getBody());
  if (!ToBody && S->getBody())
    return nullptr;
  SourceLocation ToWhileLoc = Importer.Import(S->getWhileLoc());
  return new (Importer.getToContext()) WhileStmt(Importer.getToContext(),
                                                 ToConditionVariable,
                                                 ToCondition, ToBody,
                                                 ToWhileLoc);
}

Stmt *ASTNodeImporter::VisitDoStmt(DoStmt *S) {
  Stmt *ToBody = Importer.Import(S->getBody());
  if (!ToBody && S->getBody())
    return nullptr;
  Expr *ToCondition = Importer.Import(S->getCond());
  if (!ToCondition && S->getCond())
    return nullptr;
  SourceLocation ToDoLoc = Importer.Import(S->getDoLoc());
  SourceLocation ToWhileLoc = Importer.Import(S->getWhileLoc());
  SourceLocation ToRParenLoc = Importer.Import(S->getRParenLoc());
  return new (Importer.getToContext()) DoStmt(ToBody, ToCondition,
                                              ToDoLoc, ToWhileLoc,
                                              ToRParenLoc);
}

Stmt *ASTNodeImporter::VisitForStmt(ForStmt *S) {
  Stmt *ToInit = Importer.Import(S->getInit());
  if (!ToInit && S->getInit())
    return nullptr;
  Expr *ToCondition = Importer.Import(S->getCond());
  if (!ToCondition && S->getCond())
    return nullptr;
  VarDecl *ToConditionVariable = nullptr;
  if (VarDecl *FromConditionVariable = S->getConditionVariable()) {
    ToConditionVariable =
      dyn_cast_or_null<VarDecl>(Importer.Import(FromConditionVariable));
    if (!ToConditionVariable)
      return nullptr;
  }
  Expr *ToInc = Importer.Import(S->getInc());
  if (!ToInc && S->getInc())
    return nullptr;
  Stmt *ToBody = Importer.Import(S->getBody());
  if (!ToBody && S->getBody())
    return nullptr;
  SourceLocation ToForLoc = Importer.Import(S->getForLoc());
  SourceLocation ToLParenLoc = Importer.Import(S->getLParenLoc());
  SourceLocation ToRParenLoc = Importer.Import(S->getRParenLoc());
  return new (Importer.getToContext()) ForStmt(Importer.getToContext(),
                                               ToInit, ToCondition,
                                               ToConditionVariable,
                                               ToInc, ToBody,
                                               ToForLoc, ToLParenLoc,
                                               ToRParenLoc);
}

Stmt *ASTNodeImporter::VisitGotoStmt(GotoStmt *S) {
  LabelDecl *ToLabel = nullptr;
  if (LabelDecl *FromLabel = S->getLabel()) {
    ToLabel = dyn_cast_or_null<LabelDecl>(Importer.Import(FromLabel));
    if (!ToLabel)
      return nullptr;
  }
  SourceLocation ToGotoLoc = Importer.Import(S->getGotoLoc());
  SourceLocation ToLabelLoc = Importer.Import(S->getLabelLoc());
  return new (Importer.getToContext()) GotoStmt(ToLabel,
                                                ToGotoLoc, ToLabelLoc);
}

Stmt *ASTNodeImporter::VisitIndirectGotoStmt(IndirectGotoStmt *S) {
  SourceLocation ToGotoLoc = Importer.Import(S->getGotoLoc());
  SourceLocation ToStarLoc = Importer.Import(S->getStarLoc());
  Expr *ToTarget = Importer.Import(S->getTarget());
  if (!ToTarget && S->getTarget())
    return nullptr;
  return new (Importer.getToContext()) IndirectGotoStmt(ToGotoLoc, ToStarLoc,
                                                        ToTarget);
}

Stmt *ASTNodeImporter::VisitContinueStmt(ContinueStmt *S) {
  SourceLocation ToContinueLoc = Importer.Import(S->getContinueLoc());
  return new (Importer.getToContext()) ContinueStmt(ToContinueLoc);
}

Stmt *ASTNodeImporter::VisitBreakStmt(BreakStmt *S) {
  SourceLocation ToBreakLoc = Importer.Import(S->getBreakLoc());
  return new (Importer.getToContext()) BreakStmt(ToBreakLoc);
}

Stmt *ASTNodeImporter::VisitReturnStmt(ReturnStmt *S) {
  SourceLocation ToRetLoc = Importer.Import(S->getReturnLoc());
  Expr *ToRetExpr = Importer.Import(S->getRetValue());
  if (!ToRetExpr && S->getRetValue())
    return nullptr;
  VarDecl *NRVOCandidate = const_cast<VarDecl*>(S->getNRVOCandidate());
  VarDecl *ToNRVOCandidate = cast_or_null<VarDecl>(Importer.Import(NRVOCandidate));
  if (!ToNRVOCandidate && NRVOCandidate)
    return nullptr;
  return new (Importer.getToContext()) ReturnStmt(ToRetLoc, ToRetExpr,
                                                  ToNRVOCandidate);
}

Stmt *ASTNodeImporter::VisitCXXCatchStmt(CXXCatchStmt *S) {
  SourceLocation ToCatchLoc = Importer.Import(S->getCatchLoc());
  VarDecl *ToExceptionDecl = nullptr;
  if (VarDecl *FromExceptionDecl = S->getExceptionDecl()) {
    ToExceptionDecl =
      dyn_cast_or_null<VarDecl>(Importer.Import(FromExceptionDecl));
    if (!ToExceptionDecl)
      return nullptr;
  }
  Stmt *ToHandlerBlock = Importer.Import(S->getHandlerBlock());
  if (!ToHandlerBlock && S->getHandlerBlock())
    return nullptr;
  return new (Importer.getToContext()) CXXCatchStmt(ToCatchLoc,
                                                    ToExceptionDecl,
                                                    ToHandlerBlock);
}

Stmt *ASTNodeImporter::VisitCXXTryStmt(CXXTryStmt *S) {
  SourceLocation ToTryLoc = Importer.Import(S->getTryLoc());
  Stmt *ToTryBlock = Importer.Import(S->getTryBlock());
  if (!ToTryBlock && S->getTryBlock())
    return nullptr;
  SmallVector<Stmt *, 1> ToHandlers(S->getNumHandlers());
  for (unsigned HI = 0, HE = S->getNumHandlers(); HI != HE; ++HI) {
    CXXCatchStmt *FromHandler = S->getHandler(HI);
    if (Stmt *ToHandler = Importer.Import(FromHandler))
      ToHandlers[HI] = ToHandler;
    else
      return nullptr;
  }
  return CXXTryStmt::Create(Importer.getToContext(), ToTryLoc, ToTryBlock,
                            ToHandlers);
}

Stmt *ASTNodeImporter::VisitCXXForRangeStmt(CXXForRangeStmt *S) {
  DeclStmt *ToRange =
    dyn_cast_or_null<DeclStmt>(Importer.Import(S->getRangeStmt()));
  if (!ToRange && S->getRangeStmt())
    return nullptr;
  DeclStmt *ToBegin =
    dyn_cast_or_null<DeclStmt>(Importer.Import(S->getBeginStmt()));
  if (!ToBegin && S->getBeginStmt())
    return nullptr;
  DeclStmt *ToEnd =
    dyn_cast_or_null<DeclStmt>(Importer.Import(S->getEndStmt()));
  if (!ToEnd && S->getEndStmt())
    return nullptr;
  Expr *ToCond = Importer.Import(S->getCond());
  if (!ToCond && S->getCond())
    return nullptr;
  Expr *ToInc = Importer.Import(S->getInc());
  if (!ToInc && S->getInc())
    return nullptr;
  DeclStmt *ToLoopVar =
    dyn_cast_or_null<DeclStmt>(Importer.Import(S->getLoopVarStmt()));
  if (!ToLoopVar && S->getLoopVarStmt())
    return nullptr;
  Stmt *ToBody = Importer.Import(S->getBody());
  if (!ToBody && S->getBody())
    return nullptr;
  SourceLocation ToForLoc = Importer.Import(S->getForLoc());
  SourceLocation ToCoawaitLoc = Importer.Import(S->getCoawaitLoc());
  SourceLocation ToColonLoc = Importer.Import(S->getColonLoc());
  SourceLocation ToRParenLoc = Importer.Import(S->getRParenLoc());
  return new (Importer.getToContext()) CXXForRangeStmt(ToRange, ToBegin, ToEnd,
                                                       ToCond, ToInc,
                                                       ToLoopVar, ToBody,
                                                       ToForLoc, ToCoawaitLoc,
                                                       ToColonLoc, ToRParenLoc);
}

Stmt *ASTNodeImporter::VisitObjCForCollectionStmt(ObjCForCollectionStmt *S) {
  Stmt *ToElem = Importer.Import(S->getElement());
  if (!ToElem && S->getElement())
    return nullptr;
  Expr *ToCollect = Importer.Import(S->getCollection());
  if (!ToCollect && S->getCollection())
    return nullptr;
  Stmt *ToBody = Importer.Import(S->getBody());
  if (!ToBody && S->getBody())
    return nullptr;
  SourceLocation ToForLoc = Importer.Import(S->getForLoc());
  SourceLocation ToRParenLoc = Importer.Import(S->getRParenLoc());
  return new (Importer.getToContext()) ObjCForCollectionStmt(ToElem,
                                                             ToCollect,
                                                             ToBody, ToForLoc,
                                                             ToRParenLoc);
}

Stmt *ASTNodeImporter::VisitObjCAtCatchStmt(ObjCAtCatchStmt *S) {
  SourceLocation ToAtCatchLoc = Importer.Import(S->getAtCatchLoc());
  SourceLocation ToRParenLoc = Importer.Import(S->getRParenLoc());
  VarDecl *ToExceptionDecl = nullptr;
  if (VarDecl *FromExceptionDecl = S->getCatchParamDecl()) {
    ToExceptionDecl =
      dyn_cast_or_null<VarDecl>(Importer.Import(FromExceptionDecl));
    if (!ToExceptionDecl)
      return nullptr;
  }
  Stmt *ToBody = Importer.Import(S->getCatchBody());
  if (!ToBody && S->getCatchBody())
    return nullptr;
  return new (Importer.getToContext()) ObjCAtCatchStmt(ToAtCatchLoc,
                                                       ToRParenLoc,
                                                       ToExceptionDecl,
                                                       ToBody);
}

Stmt *ASTNodeImporter::VisitObjCAtFinallyStmt(ObjCAtFinallyStmt *S) {
  SourceLocation ToAtFinallyLoc = Importer.Import(S->getAtFinallyLoc());
  Stmt *ToAtFinallyStmt = Importer.Import(S->getFinallyBody());
  if (!ToAtFinallyStmt && S->getFinallyBody())
    return nullptr;
  return new (Importer.getToContext()) ObjCAtFinallyStmt(ToAtFinallyLoc,
                                                         ToAtFinallyStmt);
}

Stmt *ASTNodeImporter::VisitObjCAtTryStmt(ObjCAtTryStmt *S) {
  SourceLocation ToAtTryLoc = Importer.Import(S->getAtTryLoc());
  Stmt *ToAtTryStmt = Importer.Import(S->getTryBody());
  if (!ToAtTryStmt && S->getTryBody())
    return nullptr;
  SmallVector<Stmt *, 1> ToCatchStmts(S->getNumCatchStmts());
  for (unsigned CI = 0, CE = S->getNumCatchStmts(); CI != CE; ++CI) {
    ObjCAtCatchStmt *FromCatchStmt = S->getCatchStmt(CI);
    if (Stmt *ToCatchStmt = Importer.Import(FromCatchStmt))
      ToCatchStmts[CI] = ToCatchStmt;
    else
      return nullptr;
  }
  Stmt *ToAtFinallyStmt = Importer.Import(S->getFinallyStmt());
  if (!ToAtFinallyStmt && S->getFinallyStmt())
    return nullptr;
  return ObjCAtTryStmt::Create(Importer.getToContext(),
                               ToAtTryLoc, ToAtTryStmt,
                               ToCatchStmts.begin(), ToCatchStmts.size(),
                               ToAtFinallyStmt);
}

Stmt *ASTNodeImporter::VisitObjCAtSynchronizedStmt
  (ObjCAtSynchronizedStmt *S) {
  SourceLocation ToAtSynchronizedLoc =
    Importer.Import(S->getAtSynchronizedLoc());
  Expr *ToSynchExpr = Importer.Import(S->getSynchExpr());
  if (!ToSynchExpr && S->getSynchExpr())
    return nullptr;
  Stmt *ToSynchBody = Importer.Import(S->getSynchBody());
  if (!ToSynchBody && S->getSynchBody())
    return nullptr;
  return new (Importer.getToContext()) ObjCAtSynchronizedStmt(
    ToAtSynchronizedLoc, ToSynchExpr, ToSynchBody);
}

Stmt *ASTNodeImporter::VisitObjCAtThrowStmt(ObjCAtThrowStmt *S) {
  SourceLocation ToAtThrowLoc = Importer.Import(S->getThrowLoc());
  Expr *ToThrow = Importer.Import(S->getThrowExpr());
  if (!ToThrow && S->getThrowExpr())
    return nullptr;
  return new (Importer.getToContext()) ObjCAtThrowStmt(ToAtThrowLoc, ToThrow);
}

Stmt *ASTNodeImporter::VisitObjCAutoreleasePoolStmt
  (ObjCAutoreleasePoolStmt *S) {
  SourceLocation ToAtLoc = Importer.Import(S->getAtLoc());
  Stmt *ToSubStmt = Importer.Import(S->getSubStmt());
  if (!ToSubStmt && S->getSubStmt())
    return nullptr;
  return new (Importer.getToContext()) ObjCAutoreleasePoolStmt(ToAtLoc,
                                                               ToSubStmt);
}

//----------------------------------------------------------------------------
// Import Expressions
//----------------------------------------------------------------------------
Expr *ASTNodeImporter::VisitExpr(Expr *E) {
  Importer.FromDiag(E->getLocStart(), diag::err_unsupported_ast_node)
    << E->getStmtClassName();
  return nullptr;
}

Expr *ASTNodeImporter::VisitVAArgExpr(VAArgExpr *E) {
  QualType T = Importer.Import(E->getType());
  if (T.isNull())
    return nullptr;

  Expr *SubExpr = Importer.Import(E->getSubExpr());
  if (!SubExpr && E->getSubExpr())
    return nullptr;

  TypeSourceInfo *TInfo = Importer.Import(E->getWrittenTypeInfo());
  if (!TInfo)
    return nullptr;

  return new (Importer.getToContext()) VAArgExpr(
        Importer.Import(E->getBuiltinLoc()), SubExpr, TInfo,
        Importer.Import(E->getRParenLoc()), T, E->isMicrosoftABI());
}


Expr *ASTNodeImporter::VisitGNUNullExpr(GNUNullExpr *E) {
  QualType T = Importer.Import(E->getType());
  if (T.isNull())
    return nullptr;

  return new (Importer.getToContext()) GNUNullExpr(
        T, Importer.Import(E->getLocStart()));
}

Expr *ASTNodeImporter::VisitPredefinedExpr(PredefinedExpr *E) {
  QualType T = Importer.Import(E->getType());
  if (T.isNull())
    return nullptr;

  StringLiteral *SL = cast_or_null<StringLiteral>(
        Importer.Import(E->getFunctionName()));
  if (!SL && E->getFunctionName())
    return nullptr;

  return new (Importer.getToContext()) PredefinedExpr(
        Importer.Import(E->getLocStart()), T, E->getIdentType(), SL);
}

Expr *ASTNodeImporter::VisitDeclRefExpr(DeclRefExpr *E) {
  ValueDecl *ToD = cast_or_null<ValueDecl>(Importer.Import(E->getDecl()));
  if (!ToD)
    return nullptr;

  NamedDecl *FoundD = nullptr;
  if (E->getDecl() != E->getFoundDecl()) {
    FoundD = cast_or_null<NamedDecl>(Importer.Import(E->getFoundDecl()));
    if (!FoundD)
      return nullptr;
  }
  
  QualType T = Importer.Import(E->getType());
  if (T.isNull())
    return nullptr;


  TemplateArgumentListInfo ToTAInfo;
  TemplateArgumentListInfo *ResInfo = nullptr;
  if (E->hasExplicitTemplateArgs()) {
    for (const auto &FromLoc : E->template_arguments()) {
      bool Error = false;
      TemplateArgumentLoc ToTALoc = ImportTemplateArgumentLoc(FromLoc, Error);
      if (Error)
        return nullptr;
      ToTAInfo.addArgument(ToTALoc);
    }
    ResInfo = &ToTAInfo;
  }

  DeclRefExpr *DRE = DeclRefExpr::Create(Importer.getToContext(), 
                                         Importer.Import(E->getQualifierLoc()),
                                   Importer.Import(E->getTemplateKeywordLoc()),
                                         ToD,
                                        E->refersToEnclosingVariableOrCapture(),
                                         Importer.Import(E->getLocation()),
                                         T, E->getValueKind(),
                                         FoundD, ResInfo);
  if (E->hadMultipleCandidates())
    DRE->setHadMultipleCandidates(true);
  return DRE;
}

Expr *ASTNodeImporter::VisitImplicitValueInitExpr(ImplicitValueInitExpr *E) {
  QualType T = Importer.Import(E->getType());
  if (T.isNull())
    return nullptr;

  return new (Importer.getToContext()) ImplicitValueInitExpr(T);
}

ASTNodeImporter::Designator
ASTNodeImporter::ImportDesignator(const Designator &D) {
  if (D.isFieldDesignator()) {
    IdentifierInfo *ToFieldName = Importer.Import(D.getFieldName());
    // Caller checks for import error
    return Designator(ToFieldName, Importer.Import(D.getDotLoc()),
                      Importer.Import(D.getFieldLoc()));
  }
  if (D.isArrayDesignator())
    return Designator(D.getFirstExprIndex(),
                      Importer.Import(D.getLBracketLoc()),
                      Importer.Import(D.getRBracketLoc()));

  assert(D.isArrayRangeDesignator());
  return Designator(D.getFirstExprIndex(),
                    Importer.Import(D.getLBracketLoc()),
                    Importer.Import(D.getEllipsisLoc()),
                    Importer.Import(D.getRBracketLoc()));
}


Expr *ASTNodeImporter::VisitDesignatedInitExpr(DesignatedInitExpr *DIE) {
  Expr *Init = cast_or_null<Expr>(Importer.Import(DIE->getInit()));
  if (!Init)
    return nullptr;

  SmallVector<Expr *, 4> IndexExprs(DIE->getNumSubExprs() - 1);
  // List elements from the second, the first is Init itself
  for (unsigned I = 1, E = DIE->getNumSubExprs(); I < E; I++) {
    if (Expr *Arg = cast_or_null<Expr>(Importer.Import(DIE->getSubExpr(I))))
      IndexExprs[I - 1] = Arg;
    else
      return nullptr;
  }

  SmallVector<Designator, 4> Designators(DIE->size());
  llvm::transform(DIE->designators(), Designators.begin(),
                  [this](const Designator &D) -> Designator {
                    return ImportDesignator(D);
                  });

  for (const Designator &D : DIE->designators())
    if (D.isFieldDesignator() && !D.getFieldName())
      return nullptr;

  return DesignatedInitExpr::Create(
        Importer.getToContext(), Designators,
        IndexExprs, Importer.Import(DIE->getEqualOrColonLoc()),
        DIE->usesGNUSyntax(), Init);
}

Expr *ASTNodeImporter::VisitCXXNullPtrLiteralExpr(CXXNullPtrLiteralExpr *E) {
  QualType T = Importer.Import(E->getType());
  if (T.isNull())
    return nullptr;

  return new (Importer.getToContext())
      CXXNullPtrLiteralExpr(T, Importer.Import(E->getLocation()));
}

Expr *ASTNodeImporter::VisitIntegerLiteral(IntegerLiteral *E) {
  QualType T = Importer.Import(E->getType());
  if (T.isNull())
    return nullptr;

  return IntegerLiteral::Create(Importer.getToContext(), 
                                E->getValue(), T,
                                Importer.Import(E->getLocation()));
}

Expr *ASTNodeImporter::VisitFloatingLiteral(FloatingLiteral *E) {
  QualType T = Importer.Import(E->getType());
  if (T.isNull())
    return nullptr;

  return FloatingLiteral::Create(Importer.getToContext(),
                                E->getValue(), E->isExact(), T,
                                Importer.Import(E->getLocation()));
}

Expr *ASTNodeImporter::VisitCharacterLiteral(CharacterLiteral *E) {
  QualType T = Importer.Import(E->getType());
  if (T.isNull())
    return nullptr;

  return new (Importer.getToContext()) CharacterLiteral(E->getValue(),
                                                        E->getKind(), T,
                                          Importer.Import(E->getLocation()));
}

Expr *ASTNodeImporter::VisitStringLiteral(StringLiteral *E) {
  QualType T = Importer.Import(E->getType());
  if (T.isNull())
    return nullptr;

  SmallVector<SourceLocation, 4> Locations(E->getNumConcatenated());
  ImportArray(E->tokloc_begin(), E->tokloc_end(), Locations.begin());

  return StringLiteral::Create(Importer.getToContext(), E->getBytes(),
                               E->getKind(), E->isPascal(), T,
                               Locations.data(), Locations.size());
}

Expr *ASTNodeImporter::VisitCompoundLiteralExpr(CompoundLiteralExpr *E) {
  QualType T = Importer.Import(E->getType());
  if (T.isNull())
    return nullptr;

  TypeSourceInfo *TInfo = Importer.Import(E->getTypeSourceInfo());
  if (!TInfo)
    return nullptr;

  Expr *Init = Importer.Import(E->getInitializer());
  if (!Init)
    return nullptr;

  return new (Importer.getToContext()) CompoundLiteralExpr(
        Importer.Import(E->getLParenLoc()), TInfo, T, E->getValueKind(),
        Init, E->isFileScope());
}

Expr *ASTNodeImporter::VisitAtomicExpr(AtomicExpr *E) {
  QualType T = Importer.Import(E->getType());
  if (T.isNull())
    return nullptr;

  SmallVector<Expr *, 6> Exprs(E->getNumSubExprs());
  if (ImportArrayChecked(
        E->getSubExprs(), E->getSubExprs() + E->getNumSubExprs(),
        Exprs.begin()))
    return nullptr;

  return new (Importer.getToContext()) AtomicExpr(
        Importer.Import(E->getBuiltinLoc()), Exprs, T, E->getOp(),
        Importer.Import(E->getRParenLoc()));
}

Expr *ASTNodeImporter::VisitAddrLabelExpr(AddrLabelExpr *E) {
  QualType T = Importer.Import(E->getType());
  if (T.isNull())
    return nullptr;

  LabelDecl *ToLabel = cast_or_null<LabelDecl>(Importer.Import(E->getLabel()));
  if (!ToLabel)
    return nullptr;

  return new (Importer.getToContext()) AddrLabelExpr(
        Importer.Import(E->getAmpAmpLoc()), Importer.Import(E->getLabelLoc()),
        ToLabel, T);
}

Expr *ASTNodeImporter::VisitParenExpr(ParenExpr *E) {
  Expr *SubExpr = Importer.Import(E->getSubExpr());
  if (!SubExpr)
    return nullptr;

  return new (Importer.getToContext()) 
                                  ParenExpr(Importer.Import(E->getLParen()),
                                            Importer.Import(E->getRParen()),
                                            SubExpr);
}

Expr *ASTNodeImporter::VisitParenListExpr(ParenListExpr *E) {
  SmallVector<Expr *, 4> Exprs(E->getNumExprs());
  if (ImportContainerChecked(E->exprs(), Exprs))
    return nullptr;

  return new (Importer.getToContext()) ParenListExpr(
        Importer.getToContext(), Importer.Import(E->getLParenLoc()),
        Exprs, Importer.Import(E->getLParenLoc()));
}

Expr *ASTNodeImporter::VisitStmtExpr(StmtExpr *E) {
  QualType T = Importer.Import(E->getType());
  if (T.isNull())
    return nullptr;

  CompoundStmt *ToSubStmt = cast_or_null<CompoundStmt>(
        Importer.Import(E->getSubStmt()));
  if (!ToSubStmt && E->getSubStmt())
    return nullptr;

  return new (Importer.getToContext()) StmtExpr(ToSubStmt, T,
        Importer.Import(E->getLParenLoc()), Importer.Import(E->getRParenLoc()));
}

Expr *ASTNodeImporter::VisitUnaryOperator(UnaryOperator *E) {
  QualType T = Importer.Import(E->getType());
  if (T.isNull())
    return nullptr;

  Expr *SubExpr = Importer.Import(E->getSubExpr());
  if (!SubExpr)
    return nullptr;

  return new (Importer.getToContext()) UnaryOperator(SubExpr, E->getOpcode(),
                                                     T, E->getValueKind(),
                                                     E->getObjectKind(),
                                         Importer.Import(E->getOperatorLoc()));                                        
}

Expr *ASTNodeImporter::VisitUnaryExprOrTypeTraitExpr(
                                            UnaryExprOrTypeTraitExpr *E) {
  QualType ResultType = Importer.Import(E->getType());
  
  if (E->isArgumentType()) {
    TypeSourceInfo *TInfo = Importer.Import(E->getArgumentTypeInfo());
    if (!TInfo)
      return nullptr;

    return new (Importer.getToContext()) UnaryExprOrTypeTraitExpr(E->getKind(),
                                           TInfo, ResultType,
                                           Importer.Import(E->getOperatorLoc()),
                                           Importer.Import(E->getRParenLoc()));
  }
  
  Expr *SubExpr = Importer.Import(E->getArgumentExpr());
  if (!SubExpr)
    return nullptr;

  return new (Importer.getToContext()) UnaryExprOrTypeTraitExpr(E->getKind(),
                                          SubExpr, ResultType,
                                          Importer.Import(E->getOperatorLoc()),
                                          Importer.Import(E->getRParenLoc()));
}

Expr *ASTNodeImporter::VisitBinaryOperator(BinaryOperator *E) {
  QualType T = Importer.Import(E->getType());
  if (T.isNull())
    return nullptr;

  Expr *LHS = Importer.Import(E->getLHS());
  if (!LHS)
    return nullptr;

  Expr *RHS = Importer.Import(E->getRHS());
  if (!RHS)
    return nullptr;

  return new (Importer.getToContext()) BinaryOperator(LHS, RHS, E->getOpcode(),
                                                      T, E->getValueKind(),
                                                      E->getObjectKind(),
                                           Importer.Import(E->getOperatorLoc()),
                                                      E->getFPFeatures());
}

Expr *ASTNodeImporter::VisitConditionalOperator(ConditionalOperator *E) {
  QualType T = Importer.Import(E->getType());
  if (T.isNull())
    return nullptr;

  Expr *ToLHS = Importer.Import(E->getLHS());
  if (!ToLHS)
    return nullptr;

  Expr *ToRHS = Importer.Import(E->getRHS());
  if (!ToRHS)
    return nullptr;

  Expr *ToCond = Importer.Import(E->getCond());
  if (!ToCond)
    return nullptr;

  return new (Importer.getToContext()) ConditionalOperator(
        ToCond, Importer.Import(E->getQuestionLoc()),
        ToLHS, Importer.Import(E->getColonLoc()),
        ToRHS, T, E->getValueKind(), E->getObjectKind());
}

Expr *ASTNodeImporter::VisitBinaryConditionalOperator(
    BinaryConditionalOperator *E) {
  QualType T = Importer.Import(E->getType());
  if (T.isNull())
    return nullptr;

  Expr *Common = Importer.Import(E->getCommon());
  if (!Common)
    return nullptr;

  Expr *Cond = Importer.Import(E->getCond());
  if (!Cond)
    return nullptr;

  OpaqueValueExpr *OpaqueValue = cast_or_null<OpaqueValueExpr>(
        Importer.Import(E->getOpaqueValue()));
  if (!OpaqueValue)
    return nullptr;

  Expr *TrueExpr = Importer.Import(E->getTrueExpr());
  if (!TrueExpr)
    return nullptr;

  Expr *FalseExpr = Importer.Import(E->getFalseExpr());
  if (!FalseExpr)
    return nullptr;

  return new (Importer.getToContext()) BinaryConditionalOperator(
        Common, OpaqueValue, Cond, TrueExpr, FalseExpr,
        Importer.Import(E->getQuestionLoc()), Importer.Import(E->getColonLoc()),
        T, E->getValueKind(), E->getObjectKind());
}

Expr *ASTNodeImporter::VisitArrayTypeTraitExpr(ArrayTypeTraitExpr *E) {
  QualType T = Importer.Import(E->getType());
  if (T.isNull())
    return nullptr;

  TypeSourceInfo *ToQueried = Importer.Import(E->getQueriedTypeSourceInfo());
  if (!ToQueried)
    return nullptr;

  Expr *Dim = Importer.Import(E->getDimensionExpression());
  if (!Dim && E->getDimensionExpression())
    return nullptr;

  return new (Importer.getToContext()) ArrayTypeTraitExpr(
        Importer.Import(E->getLocStart()), E->getTrait(), ToQueried,
        E->getValue(), Dim, Importer.Import(E->getLocEnd()), T);
}

Expr *ASTNodeImporter::VisitExpressionTraitExpr(ExpressionTraitExpr *E) {
  QualType T = Importer.Import(E->getType());
  if (T.isNull())
    return nullptr;

  Expr *ToQueried = Importer.Import(E->getQueriedExpression());
  if (!ToQueried)
    return nullptr;

  return new (Importer.getToContext()) ExpressionTraitExpr(
        Importer.Import(E->getLocStart()), E->getTrait(), ToQueried,
        E->getValue(), Importer.Import(E->getLocEnd()), T);
}

Expr *ASTNodeImporter::VisitOpaqueValueExpr(OpaqueValueExpr *E) {
  QualType T = Importer.Import(E->getType());
  if (T.isNull())
    return nullptr;

  Expr *SourceExpr = Importer.Import(E->getSourceExpr());
  if (!SourceExpr && E->getSourceExpr())
    return nullptr;

  return new (Importer.getToContext()) OpaqueValueExpr(
        Importer.Import(E->getLocation()), T, E->getValueKind(),
        E->getObjectKind(), SourceExpr);
}

Expr *ASTNodeImporter::VisitArraySubscriptExpr(ArraySubscriptExpr *E) {
  QualType T = Importer.Import(E->getType());
  if (T.isNull())
    return nullptr;

  Expr *ToLHS = Importer.Import(E->getLHS());
  if (!ToLHS)
    return nullptr;

  Expr *ToRHS = Importer.Import(E->getRHS());
  if (!ToRHS)
    return nullptr;

  return new (Importer.getToContext()) ArraySubscriptExpr(
        ToLHS, ToRHS, T, E->getValueKind(), E->getObjectKind(),
        Importer.Import(E->getRBracketLoc()));
}

Expr *ASTNodeImporter::VisitCompoundAssignOperator(CompoundAssignOperator *E) {
  QualType T = Importer.Import(E->getType());
  if (T.isNull())
    return nullptr;

  QualType CompLHSType = Importer.Import(E->getComputationLHSType());
  if (CompLHSType.isNull())
    return nullptr;

  QualType CompResultType = Importer.Import(E->getComputationResultType());
  if (CompResultType.isNull())
    return nullptr;

  Expr *LHS = Importer.Import(E->getLHS());
  if (!LHS)
    return nullptr;

  Expr *RHS = Importer.Import(E->getRHS());
  if (!RHS)
    return nullptr;

  return new (Importer.getToContext()) 
                        CompoundAssignOperator(LHS, RHS, E->getOpcode(),
                                               T, E->getValueKind(),
                                               E->getObjectKind(),
                                               CompLHSType, CompResultType,
                                           Importer.Import(E->getOperatorLoc()),
                                               E->getFPFeatures());
}

bool ASTNodeImporter::ImportCastPath(CastExpr *CE, CXXCastPath &Path) {
  for (auto I = CE->path_begin(), E = CE->path_end(); I != E; ++I) {
    if (CXXBaseSpecifier *Spec = Importer.Import(*I))
      Path.push_back(Spec);
    else
      return true;
  }
  return false;
}

Expr *ASTNodeImporter::VisitImplicitCastExpr(ImplicitCastExpr *E) {
  QualType T = Importer.Import(E->getType());
  if (T.isNull())
    return nullptr;

  Expr *SubExpr = Importer.Import(E->getSubExpr());
  if (!SubExpr)
    return nullptr;

  CXXCastPath BasePath;
  if (ImportCastPath(E, BasePath))
    return nullptr;

  return ImplicitCastExpr::Create(Importer.getToContext(), T, E->getCastKind(),
                                  SubExpr, &BasePath, E->getValueKind());
}

Expr *ASTNodeImporter::VisitExplicitCastExpr(ExplicitCastExpr *E) {
  QualType T = Importer.Import(E->getType());
  if (T.isNull())
    return nullptr;

  Expr *SubExpr = Importer.Import(E->getSubExpr());
  if (!SubExpr)
    return nullptr;

  TypeSourceInfo *TInfo = Importer.Import(E->getTypeInfoAsWritten());
  if (!TInfo && E->getTypeInfoAsWritten())
    return nullptr;

  CXXCastPath BasePath;
  if (ImportCastPath(E, BasePath))
    return nullptr;

  switch (E->getStmtClass()) {
  case Stmt::CStyleCastExprClass: {
    CStyleCastExpr *CCE = cast<CStyleCastExpr>(E);
    return CStyleCastExpr::Create(Importer.getToContext(), T,
                                  E->getValueKind(), E->getCastKind(),
                                  SubExpr, &BasePath, TInfo,
                                  Importer.Import(CCE->getLParenLoc()),
                                  Importer.Import(CCE->getRParenLoc()));
  }

  case Stmt::CXXFunctionalCastExprClass: {
    CXXFunctionalCastExpr *FCE = cast<CXXFunctionalCastExpr>(E);
    return CXXFunctionalCastExpr::Create(Importer.getToContext(), T,
                                         E->getValueKind(), TInfo,
                                         E->getCastKind(), SubExpr, &BasePath,
                                         Importer.Import(FCE->getLParenLoc()),
                                         Importer.Import(FCE->getRParenLoc()));
  }

  case Stmt::ObjCBridgedCastExprClass: {
      ObjCBridgedCastExpr *OCE = cast<ObjCBridgedCastExpr>(E);
      return new (Importer.getToContext()) ObjCBridgedCastExpr(
            Importer.Import(OCE->getLParenLoc()), OCE->getBridgeKind(),
            E->getCastKind(), Importer.Import(OCE->getBridgeKeywordLoc()),
            TInfo, SubExpr);
  }
  default:
    break; // just fall through
  }

  CXXNamedCastExpr *Named = cast<CXXNamedCastExpr>(E);
  SourceLocation ExprLoc = Importer.Import(Named->getOperatorLoc()),
      RParenLoc = Importer.Import(Named->getRParenLoc());
  SourceRange Brackets = Importer.Import(Named->getAngleBrackets());

  switch (E->getStmtClass()) {
  case Stmt::CXXStaticCastExprClass:
    return CXXStaticCastExpr::Create(Importer.getToContext(), T,
                                     E->getValueKind(), E->getCastKind(),
                                     SubExpr, &BasePath, TInfo,
                                     ExprLoc, RParenLoc, Brackets);

  case Stmt::CXXDynamicCastExprClass:
    return CXXDynamicCastExpr::Create(Importer.getToContext(), T,
                                      E->getValueKind(), E->getCastKind(),
                                      SubExpr, &BasePath, TInfo,
                                      ExprLoc, RParenLoc, Brackets);

  case Stmt::CXXReinterpretCastExprClass:
    return CXXReinterpretCastExpr::Create(Importer.getToContext(), T,
                                          E->getValueKind(), E->getCastKind(),
                                          SubExpr, &BasePath, TInfo,
                                          ExprLoc, RParenLoc, Brackets);

  case Stmt::CXXConstCastExprClass:
    return CXXConstCastExpr::Create(Importer.getToContext(), T,
                                    E->getValueKind(), SubExpr, TInfo, ExprLoc,
                                    RParenLoc, Brackets);
  default:
    llvm_unreachable("Cast expression of unsupported type!");
    return nullptr;
  }
}

Expr *ASTNodeImporter::VisitOffsetOfExpr(OffsetOfExpr *OE) {
  QualType T = Importer.Import(OE->getType());
  if (T.isNull())
    return nullptr;

  SmallVector<OffsetOfNode, 4> Nodes;
  for (int I = 0, E = OE->getNumComponents(); I < E; ++I) {
    const OffsetOfNode &Node = OE->getComponent(I);

    switch (Node.getKind()) {
    case OffsetOfNode::Array:
      Nodes.push_back(OffsetOfNode(Importer.Import(Node.getLocStart()),
                                   Node.getArrayExprIndex(),
                                   Importer.Import(Node.getLocEnd())));
      break;

    case OffsetOfNode::Base: {
      CXXBaseSpecifier *BS = Importer.Import(Node.getBase());
      if (!BS && Node.getBase())
        return nullptr;
      Nodes.push_back(OffsetOfNode(BS));
      break;
    }
    case OffsetOfNode::Field: {
      FieldDecl *FD = cast_or_null<FieldDecl>(Importer.Import(Node.getField()));
      if (!FD)
        return nullptr;
      Nodes.push_back(OffsetOfNode(Importer.Import(Node.getLocStart()), FD,
                                   Importer.Import(Node.getLocEnd())));
      break;
    }
    case OffsetOfNode::Identifier: {
      IdentifierInfo *ToII = Importer.Import(Node.getFieldName());
      if (!ToII)
        return nullptr;
      Nodes.push_back(OffsetOfNode(Importer.Import(Node.getLocStart()), ToII,
                                   Importer.Import(Node.getLocEnd())));
      break;
    }
    }
  }

  SmallVector<Expr *, 4> Exprs(OE->getNumExpressions());
  for (int I = 0, E = OE->getNumExpressions(); I < E; ++I) {
    Expr *ToIndexExpr = Importer.Import(OE->getIndexExpr(I));
    if (!ToIndexExpr)
      return nullptr;
    Exprs[I] = ToIndexExpr;
  }

  TypeSourceInfo *TInfo = Importer.Import(OE->getTypeSourceInfo());
  if (!TInfo && OE->getTypeSourceInfo())
    return nullptr;

  return OffsetOfExpr::Create(Importer.getToContext(), T,
                              Importer.Import(OE->getOperatorLoc()),
                              TInfo, Nodes, Exprs,
                              Importer.Import(OE->getRParenLoc()));
}

Expr *ASTNodeImporter::VisitCXXNoexceptExpr(CXXNoexceptExpr *E) {
  QualType T = Importer.Import(E->getType());
  if (T.isNull())
    return nullptr;

  Expr *Operand = Importer.Import(E->getOperand());
  if (!Operand)
    return nullptr;

  CanThrowResult CanThrow;
  if (E->isValueDependent())
    CanThrow = CT_Dependent;
  else
    CanThrow = E->getValue() ? CT_Can : CT_Cannot;

  return new (Importer.getToContext()) CXXNoexceptExpr(
        T, Operand, CanThrow,
        Importer.Import(E->getLocStart()), Importer.Import(E->getLocEnd()));
}

Expr *ASTNodeImporter::VisitCXXThrowExpr(CXXThrowExpr *E) {
  QualType T = Importer.Import(E->getType());
  if (T.isNull())
    return nullptr;

  Expr *SubExpr = Importer.Import(E->getSubExpr());
  if (!SubExpr && E->getSubExpr())
    return nullptr;

  return new (Importer.getToContext()) CXXThrowExpr(
        SubExpr, T, Importer.Import(E->getThrowLoc()),
        E->isThrownVariableInScope());
}

Expr *ASTNodeImporter::VisitCXXDefaultArgExpr(CXXDefaultArgExpr *E) {
  ParmVarDecl *Param = cast_or_null<ParmVarDecl>(
        Importer.Import(E->getParam()));
  if (!Param)
    return nullptr;

  return CXXDefaultArgExpr::Create(
        Importer.getToContext(), Importer.Import(E->getUsedLocation()), Param);
}

Expr *ASTNodeImporter::VisitCXXScalarValueInitExpr(CXXScalarValueInitExpr *E) {
  QualType T = Importer.Import(E->getType());
  if (T.isNull())
    return nullptr;

  TypeSourceInfo *TypeInfo = Importer.Import(E->getTypeSourceInfo());
  if (!TypeInfo)
    return nullptr;

  return new (Importer.getToContext()) CXXScalarValueInitExpr(
        T, TypeInfo, Importer.Import(E->getRParenLoc()));
}

Expr *ASTNodeImporter::VisitCXXBindTemporaryExpr(CXXBindTemporaryExpr *E) {
  Expr *SubExpr = Importer.Import(E->getSubExpr());
  if (!SubExpr)
    return nullptr;

  auto *Dtor = cast_or_null<CXXDestructorDecl>(
        Importer.Import(const_cast<CXXDestructorDecl *>(
                          E->getTemporary()->getDestructor())));
  if (!Dtor)
    return nullptr;

  ASTContext &ToCtx = Importer.getToContext();
  CXXTemporary *Temp = CXXTemporary::Create(ToCtx, Dtor);
  return CXXBindTemporaryExpr::Create(ToCtx, Temp, SubExpr);
}

Expr *ASTNodeImporter::VisitCXXTemporaryObjectExpr(CXXTemporaryObjectExpr *CE) {
  QualType T = Importer.Import(CE->getType());
  if (T.isNull())
    return nullptr;

  SmallVector<Expr *, 8> Args(CE->getNumArgs());
  if (ImportContainerChecked(CE->arguments(), Args))
    return nullptr;

  auto *Ctor = cast_or_null<CXXConstructorDecl>(
        Importer.Import(CE->getConstructor()));
  if (!Ctor)
    return nullptr;

  return CXXTemporaryObjectExpr::Create(
        Importer.getToContext(), T,
        Importer.Import(CE->getLocStart()),
        Ctor,
        CE->isElidable(),
        Args,
        CE->hadMultipleCandidates(),
        CE->isListInitialization(),
        CE->isStdInitListInitialization(),
        CE->requiresZeroInitialization(),
        CE->getConstructionKind(),
        Importer.Import(CE->getParenOrBraceRange()));
}

Expr *
ASTNodeImporter::VisitMaterializeTemporaryExpr(MaterializeTemporaryExpr *E) {
  QualType T = Importer.Import(E->getType());
  if (T.isNull())
    return nullptr;

  Expr *TempE = Importer.Import(E->GetTemporaryExpr());
  if (!TempE)
    return nullptr;

  ValueDecl *ExtendedBy = cast_or_null<ValueDecl>(
        Importer.Import(const_cast<ValueDecl *>(E->getExtendingDecl())));
  if (!ExtendedBy && E->getExtendingDecl())
    return nullptr;

  auto *ToMTE =  new (Importer.getToContext()) MaterializeTemporaryExpr(
        T, TempE, E->isBoundToLvalueReference());

  // FIXME: Should ManglingNumber get numbers associated with 'to' context?
  ToMTE->setExtendingDecl(ExtendedBy, E->getManglingNumber());
  return ToMTE;
}

Expr *ASTNodeImporter::VisitCXXNewExpr(CXXNewExpr *CE) {
  QualType T = Importer.Import(CE->getType());
  if (T.isNull())
    return nullptr;

  SmallVector<Expr *, 4> PlacementArgs(CE->getNumPlacementArgs());
  if (ImportContainerChecked(CE->placement_arguments(), PlacementArgs))
    return nullptr;

  FunctionDecl *OperatorNewDecl = cast_or_null<FunctionDecl>(
        Importer.Import(CE->getOperatorNew()));
  if (!OperatorNewDecl && CE->getOperatorNew())
    return nullptr;

  FunctionDecl *OperatorDeleteDecl = cast_or_null<FunctionDecl>(
        Importer.Import(CE->getOperatorDelete()));
  if (!OperatorDeleteDecl && CE->getOperatorDelete())
    return nullptr;

  Expr *ToInit = Importer.Import(CE->getInitializer());
  if (!ToInit && CE->getInitializer())
    return nullptr;

  TypeSourceInfo *TInfo = Importer.Import(CE->getAllocatedTypeSourceInfo());
  if (!TInfo)
    return nullptr;

  Expr *ToArrSize = Importer.Import(CE->getArraySize());
  if (!ToArrSize && CE->getArraySize())
    return nullptr;

  return new (Importer.getToContext()) CXXNewExpr(
        Importer.getToContext(),
        CE->isGlobalNew(),
        OperatorNewDecl, OperatorDeleteDecl,
        CE->passAlignment(),
        CE->doesUsualArrayDeleteWantSize(),
        PlacementArgs,
        Importer.Import(CE->getTypeIdParens()),
        ToArrSize, CE->getInitializationStyle(), ToInit, T, TInfo,
        Importer.Import(CE->getSourceRange()),
        Importer.Import(CE->getDirectInitRange()));
}

Expr *ASTNodeImporter::VisitCXXDeleteExpr(CXXDeleteExpr *E) {
  QualType T = Importer.Import(E->getType());
  if (T.isNull())
    return nullptr;

  FunctionDecl *OperatorDeleteDecl = cast_or_null<FunctionDecl>(
        Importer.Import(E->getOperatorDelete()));
  if (!OperatorDeleteDecl && E->getOperatorDelete())
    return nullptr;

  Expr *ToArg = Importer.Import(E->getArgument());
  if (!ToArg && E->getArgument())
    return nullptr;

  return new (Importer.getToContext()) CXXDeleteExpr(
        T, E->isGlobalDelete(),
        E->isArrayForm(),
        E->isArrayFormAsWritten(),
        E->doesUsualArrayDeleteWantSize(),
        OperatorDeleteDecl,
        ToArg,
        Importer.Import(E->getLocStart()));
}

Expr *ASTNodeImporter::VisitCXXConstructExpr(CXXConstructExpr *E) {
  QualType T = Importer.Import(E->getType());
  if (T.isNull())
    return nullptr;

  CXXConstructorDecl *ToCCD =
    dyn_cast_or_null<CXXConstructorDecl>(Importer.Import(E->getConstructor()));
  if (!ToCCD)
    return nullptr;

  SmallVector<Expr *, 6> ToArgs(E->getNumArgs());
  if (ImportContainerChecked(E->arguments(), ToArgs))
    return nullptr;

  return CXXConstructExpr::Create(Importer.getToContext(), T,
                                  Importer.Import(E->getLocation()),
                                  ToCCD, E->isElidable(),
                                  ToArgs, E->hadMultipleCandidates(),
                                  E->isListInitialization(),
                                  E->isStdInitListInitialization(),
                                  E->requiresZeroInitialization(),
                                  E->getConstructionKind(),
                                  Importer.Import(E->getParenOrBraceRange()));
}

Expr *ASTNodeImporter::VisitExprWithCleanups(ExprWithCleanups *EWC) {
  Expr *SubExpr = Importer.Import(EWC->getSubExpr());
  if (!SubExpr && EWC->getSubExpr())
    return nullptr;

  SmallVector<ExprWithCleanups::CleanupObject, 8> Objs(EWC->getNumObjects());
  for (unsigned I = 0, E = EWC->getNumObjects(); I < E; I++)
    if (ExprWithCleanups::CleanupObject Obj =
        cast_or_null<BlockDecl>(Importer.Import(EWC->getObject(I))))
      Objs[I] = Obj;
    else
      return nullptr;

  return ExprWithCleanups::Create(Importer.getToContext(),
                                  SubExpr, EWC->cleanupsHaveSideEffects(),
                                  Objs);
}

Expr *ASTNodeImporter::VisitCXXMemberCallExpr(CXXMemberCallExpr *E) {
  QualType T = Importer.Import(E->getType());
  if (T.isNull())
    return nullptr;
  
  Expr *ToFn = Importer.Import(E->getCallee());
  if (!ToFn)
    return nullptr;
  
  SmallVector<Expr *, 4> ToArgs(E->getNumArgs());
  if (ImportContainerChecked(E->arguments(), ToArgs))
    return nullptr;

  return new (Importer.getToContext()) CXXMemberCallExpr(
        Importer.getToContext(), ToFn, ToArgs, T, E->getValueKind(),
        Importer.Import(E->getRParenLoc()));
}

Expr *ASTNodeImporter::VisitCXXThisExpr(CXXThisExpr *E) {
  QualType T = Importer.Import(E->getType());
  if (T.isNull())
    return nullptr;
  
  return new (Importer.getToContext())
  CXXThisExpr(Importer.Import(E->getLocation()), T, E->isImplicit());
}

Expr *ASTNodeImporter::VisitCXXBoolLiteralExpr(CXXBoolLiteralExpr *E) {
  QualType T = Importer.Import(E->getType());
  if (T.isNull())
    return nullptr;
  
  return new (Importer.getToContext())
  CXXBoolLiteralExpr(E->getValue(), T, Importer.Import(E->getLocation()));
}


Expr *ASTNodeImporter::VisitMemberExpr(MemberExpr *E) {
  QualType T = Importer.Import(E->getType());
  if (T.isNull())
    return nullptr;

  Expr *ToBase = Importer.Import(E->getBase());
  if (!ToBase && E->getBase())
    return nullptr;

  ValueDecl *ToMember = dyn_cast<ValueDecl>(Importer.Import(E->getMemberDecl()));
  if (!ToMember && E->getMemberDecl())
    return nullptr;

  DeclAccessPair ToFoundDecl = DeclAccessPair::make(
    dyn_cast<NamedDecl>(Importer.Import(E->getFoundDecl().getDecl())),
    E->getFoundDecl().getAccess());

  DeclarationNameInfo ToMemberNameInfo(
    Importer.Import(E->getMemberNameInfo().getName()),
    Importer.Import(E->getMemberNameInfo().getLoc()));

  if (E->hasExplicitTemplateArgs()) {
    return nullptr; // FIXME: handle template arguments
  }

  return MemberExpr::Create(Importer.getToContext(), ToBase,
                            E->isArrow(),
                            Importer.Import(E->getOperatorLoc()),
                            Importer.Import(E->getQualifierLoc()),
                            Importer.Import(E->getTemplateKeywordLoc()),
                            ToMember, ToFoundDecl, ToMemberNameInfo,
                            nullptr, T, E->getValueKind(),
                            E->getObjectKind());
}

Expr *ASTNodeImporter::VisitCallExpr(CallExpr *E) {
  QualType T = Importer.Import(E->getType());
  if (T.isNull())
    return nullptr;

  Expr *ToCallee = Importer.Import(E->getCallee());
  if (!ToCallee && E->getCallee())
    return nullptr;

  unsigned NumArgs = E->getNumArgs();

  llvm::SmallVector<Expr *, 2> ToArgs(NumArgs);

  for (unsigned ai = 0, ae = NumArgs; ai != ae; ++ai) {
    Expr *FromArg = E->getArg(ai);
    Expr *ToArg = Importer.Import(FromArg);
    if (!ToArg)
      return nullptr;
    ToArgs[ai] = ToArg;
  }

  Expr **ToArgs_Copied = new (Importer.getToContext()) 
    Expr*[NumArgs];

  for (unsigned ai = 0, ae = NumArgs; ai != ae; ++ai)
    ToArgs_Copied[ai] = ToArgs[ai];

  return new (Importer.getToContext())
    CallExpr(Importer.getToContext(), ToCallee, 
             llvm::makeArrayRef(ToArgs_Copied, NumArgs), T, E->getValueKind(),
             Importer.Import(E->getRParenLoc()));
}

Expr *ASTNodeImporter::VisitInitListExpr(InitListExpr *ILE) {
  QualType T = Importer.Import(ILE->getType());
  if (T.isNull())
    return nullptr;

  llvm::SmallVector<Expr *, 4> Exprs(ILE->getNumInits());
  if (ImportContainerChecked(ILE->inits(), Exprs))
    return nullptr;

  ASTContext &ToCtx = Importer.getToContext();
  InitListExpr *To = new (ToCtx) InitListExpr(
        ToCtx, Importer.Import(ILE->getLBraceLoc()),
        Exprs, Importer.Import(ILE->getLBraceLoc()));
  To->setType(T);

  if (ILE->hasArrayFiller()) {
    Expr *Filler = Importer.Import(ILE->getArrayFiller());
    if (!Filler)
      return nullptr;
    To->setArrayFiller(Filler);
  }

  if (FieldDecl *FromFD = ILE->getInitializedFieldInUnion()) {
    FieldDecl *ToFD = cast_or_null<FieldDecl>(Importer.Import(FromFD));
    if (!ToFD)
      return nullptr;
    To->setInitializedFieldInUnion(ToFD);
  }

  if (InitListExpr *SyntForm = ILE->getSyntacticForm()) {
    InitListExpr *ToSyntForm = cast_or_null<InitListExpr>(
          Importer.Import(SyntForm));
    if (!ToSyntForm)
      return nullptr;
    To->setSyntacticForm(ToSyntForm);
  }

  To->sawArrayRangeDesignator(ILE->hadArrayRangeDesignator());
  To->setValueDependent(ILE->isValueDependent());
  To->setInstantiationDependent(ILE->isInstantiationDependent());

  return To;
}

Expr *ASTNodeImporter::VisitArrayInitLoopExpr(ArrayInitLoopExpr *E) {
  QualType ToType = Importer.Import(E->getType());
  if (ToType.isNull())
    return nullptr;

  Expr *ToCommon = Importer.Import(E->getCommonExpr());
  if (!ToCommon && E->getCommonExpr())
    return nullptr;

  Expr *ToSubExpr = Importer.Import(E->getSubExpr());
  if (!ToSubExpr && E->getSubExpr())
    return nullptr;

  return new (Importer.getToContext())
      ArrayInitLoopExpr(ToType, ToCommon, ToSubExpr);
}

Expr *ASTNodeImporter::VisitArrayInitIndexExpr(ArrayInitIndexExpr *E) {
  QualType ToType = Importer.Import(E->getType());
  if (ToType.isNull())
    return nullptr;
  return new (Importer.getToContext()) ArrayInitIndexExpr(ToType);
}

Expr *ASTNodeImporter::VisitCXXDefaultInitExpr(CXXDefaultInitExpr *DIE) {
  FieldDecl *ToField = llvm::dyn_cast_or_null<FieldDecl>(
      Importer.Import(DIE->getField()));
  if (!ToField && DIE->getField())
    return nullptr;

  return CXXDefaultInitExpr::Create(
      Importer.getToContext(), Importer.Import(DIE->getLocStart()), ToField);
}

Expr *ASTNodeImporter::VisitCXXNamedCastExpr(CXXNamedCastExpr *E) {
  QualType ToType = Importer.Import(E->getType());
  if (ToType.isNull() && !E->getType().isNull())
    return nullptr;
  ExprValueKind VK = E->getValueKind();
  CastKind CK = E->getCastKind();
  Expr *ToOp = Importer.Import(E->getSubExpr());
  if (!ToOp && E->getSubExpr())
    return nullptr;
  CXXCastPath BasePath;
  if (ImportCastPath(E, BasePath))
    return nullptr;
  TypeSourceInfo *ToWritten = Importer.Import(E->getTypeInfoAsWritten());
  SourceLocation ToOperatorLoc = Importer.Import(E->getOperatorLoc());
  SourceLocation ToRParenLoc = Importer.Import(E->getRParenLoc());
  SourceRange ToAngleBrackets = Importer.Import(E->getAngleBrackets());
  
  if (isa<CXXStaticCastExpr>(E)) {
    return CXXStaticCastExpr::Create(
        Importer.getToContext(), ToType, VK, CK, ToOp, &BasePath, 
        ToWritten, ToOperatorLoc, ToRParenLoc, ToAngleBrackets);
  } else if (isa<CXXDynamicCastExpr>(E)) {
    return CXXDynamicCastExpr::Create(
        Importer.getToContext(), ToType, VK, CK, ToOp, &BasePath, 
        ToWritten, ToOperatorLoc, ToRParenLoc, ToAngleBrackets);
  } else if (isa<CXXReinterpretCastExpr>(E)) {
    return CXXReinterpretCastExpr::Create(
        Importer.getToContext(), ToType, VK, CK, ToOp, &BasePath, 
        ToWritten, ToOperatorLoc, ToRParenLoc, ToAngleBrackets);
  } else {
    return nullptr;
  }
}


Expr *ASTNodeImporter::VisitSubstNonTypeTemplateParmExpr(
    SubstNonTypeTemplateParmExpr *E) {
  QualType T = Importer.Import(E->getType());
  if (T.isNull())
    return nullptr;

  NonTypeTemplateParmDecl *Param = cast_or_null<NonTypeTemplateParmDecl>(
        Importer.Import(E->getParameter()));
  if (!Param)
    return nullptr;

  Expr *Replacement = Importer.Import(E->getReplacement());
  if (!Replacement)
    return nullptr;

  return new (Importer.getToContext()) SubstNonTypeTemplateParmExpr(
        T, E->getValueKind(), Importer.Import(E->getExprLoc()), Param,
        Replacement);
}

ASTImporter::ASTImporter(ASTContext &ToContext, FileManager &ToFileManager,
                         ASTContext &FromContext, FileManager &FromFileManager,
                         bool MinimalImport)
  : ToContext(ToContext), FromContext(FromContext),
    ToFileManager(ToFileManager), FromFileManager(FromFileManager),
    Minimal(MinimalImport), LastDiagFromFrom(false)
{
  ImportedDecls[FromContext.getTranslationUnitDecl()]
    = ToContext.getTranslationUnitDecl();
}

ASTImporter::~ASTImporter() { }

QualType ASTImporter::Import(QualType FromT) {
  if (FromT.isNull())
    return QualType();

  const Type *fromTy = FromT.getTypePtr();
  
  // Check whether we've already imported this type.  
  llvm::DenseMap<const Type *, const Type *>::iterator Pos
    = ImportedTypes.find(fromTy);
  if (Pos != ImportedTypes.end())
    return ToContext.getQualifiedType(Pos->second, FromT.getLocalQualifiers());
  
  // Import the type
  ASTNodeImporter Importer(*this);
  QualType ToT = Importer.Visit(fromTy);
  if (ToT.isNull())
    return ToT;
  
  // Record the imported type.
  ImportedTypes[fromTy] = ToT.getTypePtr();
  
  return ToContext.getQualifiedType(ToT, FromT.getLocalQualifiers());
}

TypeSourceInfo *ASTImporter::Import(TypeSourceInfo *FromTSI) {
  if (!FromTSI)
    return FromTSI;

  // FIXME: For now we just create a "trivial" type source info based
  // on the type and a single location. Implement a real version of this.
  QualType T = Import(FromTSI->getType());
  if (T.isNull())
    return nullptr;

  return ToContext.getTrivialTypeSourceInfo(T, 
           Import(FromTSI->getTypeLoc().getLocStart()));
}

Decl *ASTImporter::GetAlreadyImportedOrNull(Decl *FromD) {
  llvm::DenseMap<Decl *, Decl *>::iterator Pos = ImportedDecls.find(FromD);
  if (Pos != ImportedDecls.end()) {
    Decl *ToD = Pos->second;
    ASTNodeImporter(*this).ImportDefinitionIfNeeded(FromD, ToD);
    return ToD;
  } else {
    return nullptr;
  }
}

Decl *ASTImporter::Import(Decl *FromD) {
  if (!FromD)
    return nullptr;

  ASTNodeImporter Importer(*this);

  // Check whether we've already imported this declaration.  
  llvm::DenseMap<Decl *, Decl *>::iterator Pos = ImportedDecls.find(FromD);
  if (Pos != ImportedDecls.end()) {
    Decl *ToD = Pos->second;
    Importer.ImportDefinitionIfNeeded(FromD, ToD);
    return ToD;
  }
  
  // Import the type
  Decl *ToD = Importer.Visit(FromD);
  if (!ToD)
    return nullptr;

  // Record the imported declaration.
  ImportedDecls[FromD] = ToD;
  
  if (TagDecl *FromTag = dyn_cast<TagDecl>(FromD)) {
    // Keep track of anonymous tags that have an associated typedef.
    if (FromTag->getTypedefNameForAnonDecl())
      AnonTagsWithPendingTypedefs.push_back(FromTag);
  } else if (TypedefNameDecl *FromTypedef = dyn_cast<TypedefNameDecl>(FromD)) {
    // When we've finished transforming a typedef, see whether it was the
    // typedef for an anonymous tag.
    for (SmallVectorImpl<TagDecl *>::iterator
               FromTag = AnonTagsWithPendingTypedefs.begin(), 
            FromTagEnd = AnonTagsWithPendingTypedefs.end();
         FromTag != FromTagEnd; ++FromTag) {
      if ((*FromTag)->getTypedefNameForAnonDecl() == FromTypedef) {
        if (TagDecl *ToTag = cast_or_null<TagDecl>(Import(*FromTag))) {
          // We found the typedef for an anonymous tag; link them.
          ToTag->setTypedefNameForAnonDecl(cast<TypedefNameDecl>(ToD));
          AnonTagsWithPendingTypedefs.erase(FromTag);
          break;
        }
      }
    }
  }
  
  return ToD;
}

DeclContext *ASTImporter::ImportContext(DeclContext *FromDC) {
  if (!FromDC)
    return FromDC;

  DeclContext *ToDC = cast_or_null<DeclContext>(Import(cast<Decl>(FromDC)));
  if (!ToDC)
    return nullptr;

  // When we're using a record/enum/Objective-C class/protocol as a context, we 
  // need it to have a definition.
  if (RecordDecl *ToRecord = dyn_cast<RecordDecl>(ToDC)) {
    RecordDecl *FromRecord = cast<RecordDecl>(FromDC);
    if (ToRecord->isCompleteDefinition()) {
      // Do nothing.
    } else if (FromRecord->isCompleteDefinition()) {
      ASTNodeImporter(*this).ImportDefinition(FromRecord, ToRecord,
                                              ASTNodeImporter::IDK_Basic);
    } else {
      CompleteDecl(ToRecord);
    }
  } else if (EnumDecl *ToEnum = dyn_cast<EnumDecl>(ToDC)) {
    EnumDecl *FromEnum = cast<EnumDecl>(FromDC);
    if (ToEnum->isCompleteDefinition()) {
      // Do nothing.
    } else if (FromEnum->isCompleteDefinition()) {
      ASTNodeImporter(*this).ImportDefinition(FromEnum, ToEnum,
                                              ASTNodeImporter::IDK_Basic);
    } else {
      CompleteDecl(ToEnum);
    }    
  } else if (ObjCInterfaceDecl *ToClass = dyn_cast<ObjCInterfaceDecl>(ToDC)) {
    ObjCInterfaceDecl *FromClass = cast<ObjCInterfaceDecl>(FromDC);
    if (ToClass->getDefinition()) {
      // Do nothing.
    } else if (ObjCInterfaceDecl *FromDef = FromClass->getDefinition()) {
      ASTNodeImporter(*this).ImportDefinition(FromDef, ToClass,
                                              ASTNodeImporter::IDK_Basic);
    } else {
      CompleteDecl(ToClass);
    }
  } else if (ObjCProtocolDecl *ToProto = dyn_cast<ObjCProtocolDecl>(ToDC)) {
    ObjCProtocolDecl *FromProto = cast<ObjCProtocolDecl>(FromDC);
    if (ToProto->getDefinition()) {
      // Do nothing.
    } else if (ObjCProtocolDecl *FromDef = FromProto->getDefinition()) {
      ASTNodeImporter(*this).ImportDefinition(FromDef, ToProto,
                                              ASTNodeImporter::IDK_Basic);
    } else {
      CompleteDecl(ToProto);
    }    
  }
  
  return ToDC;
}

Expr *ASTImporter::Import(Expr *FromE) {
  if (!FromE)
    return nullptr;

  return cast_or_null<Expr>(Import(cast<Stmt>(FromE)));
}

Stmt *ASTImporter::Import(Stmt *FromS) {
  if (!FromS)
    return nullptr;

  // Check whether we've already imported this declaration.  
  llvm::DenseMap<Stmt *, Stmt *>::iterator Pos = ImportedStmts.find(FromS);
  if (Pos != ImportedStmts.end())
    return Pos->second;
  
  // Import the type
  ASTNodeImporter Importer(*this);
  Stmt *ToS = Importer.Visit(FromS);
  if (!ToS)
    return nullptr;

  // Record the imported declaration.
  ImportedStmts[FromS] = ToS;
  return ToS;
}

NestedNameSpecifier *ASTImporter::Import(NestedNameSpecifier *FromNNS) {
  if (!FromNNS)
    return nullptr;

  NestedNameSpecifier *prefix = Import(FromNNS->getPrefix());

  switch (FromNNS->getKind()) {
  case NestedNameSpecifier::Identifier:
    if (IdentifierInfo *II = Import(FromNNS->getAsIdentifier())) {
      return NestedNameSpecifier::Create(ToContext, prefix, II);
    }
    return nullptr;

  case NestedNameSpecifier::Namespace:
    if (NamespaceDecl *NS = 
          cast_or_null<NamespaceDecl>(Import(FromNNS->getAsNamespace()))) {
      return NestedNameSpecifier::Create(ToContext, prefix, NS);
    }
    return nullptr;

  case NestedNameSpecifier::NamespaceAlias:
    if (NamespaceAliasDecl *NSAD = 
          cast_or_null<NamespaceAliasDecl>(Import(FromNNS->getAsNamespaceAlias()))) {
      return NestedNameSpecifier::Create(ToContext, prefix, NSAD);
    }
    return nullptr;

  case NestedNameSpecifier::Global:
    return NestedNameSpecifier::GlobalSpecifier(ToContext);

  case NestedNameSpecifier::Super:
    if (CXXRecordDecl *RD =
            cast_or_null<CXXRecordDecl>(Import(FromNNS->getAsRecordDecl()))) {
      return NestedNameSpecifier::SuperSpecifier(ToContext, RD);
    }
    return nullptr;

  case NestedNameSpecifier::TypeSpec:
  case NestedNameSpecifier::TypeSpecWithTemplate: {
      QualType T = Import(QualType(FromNNS->getAsType(), 0u));
      if (!T.isNull()) {
        bool bTemplate = FromNNS->getKind() == 
                         NestedNameSpecifier::TypeSpecWithTemplate;
        return NestedNameSpecifier::Create(ToContext, prefix, 
                                           bTemplate, T.getTypePtr());
      }
    }
      return nullptr;
  }

  llvm_unreachable("Invalid nested name specifier kind");
}

NestedNameSpecifierLoc ASTImporter::Import(NestedNameSpecifierLoc FromNNS) {
  // Copied from NestedNameSpecifier mostly.
  SmallVector<NestedNameSpecifierLoc , 8> NestedNames;
  NestedNameSpecifierLoc NNS = FromNNS;

  // Push each of the nested-name-specifiers's onto a stack for
  // serialization in reverse order.
  while (NNS) {
    NestedNames.push_back(NNS);
    NNS = NNS.getPrefix();
  }

  NestedNameSpecifierLocBuilder Builder;

  while (!NestedNames.empty()) {
    NNS = NestedNames.pop_back_val();
    NestedNameSpecifier *Spec = Import(NNS.getNestedNameSpecifier());
    if (!Spec)
      return NestedNameSpecifierLoc();

    NestedNameSpecifier::SpecifierKind Kind = Spec->getKind();
    switch (Kind) {
    case NestedNameSpecifier::Identifier:
      Builder.Extend(getToContext(),
                     Spec->getAsIdentifier(),
                     Import(NNS.getLocalBeginLoc()),
                     Import(NNS.getLocalEndLoc()));
      break;

    case NestedNameSpecifier::Namespace:
      Builder.Extend(getToContext(),
                     Spec->getAsNamespace(),
                     Import(NNS.getLocalBeginLoc()),
                     Import(NNS.getLocalEndLoc()));
      break;

    case NestedNameSpecifier::NamespaceAlias:
      Builder.Extend(getToContext(),
                     Spec->getAsNamespaceAlias(),
                     Import(NNS.getLocalBeginLoc()),
                     Import(NNS.getLocalEndLoc()));
      break;

    case NestedNameSpecifier::TypeSpec:
    case NestedNameSpecifier::TypeSpecWithTemplate: {
      TypeSourceInfo *TSI = getToContext().getTrivialTypeSourceInfo(
            QualType(Spec->getAsType(), 0));
      Builder.Extend(getToContext(),
                     Import(NNS.getLocalBeginLoc()),
                     TSI->getTypeLoc(),
                     Import(NNS.getLocalEndLoc()));
      break;
    }

    case NestedNameSpecifier::Global:
      Builder.MakeGlobal(getToContext(), Import(NNS.getLocalBeginLoc()));
      break;

    case NestedNameSpecifier::Super: {
      SourceRange ToRange = Import(NNS.getSourceRange());
      Builder.MakeSuper(getToContext(),
                        Spec->getAsRecordDecl(),
                        ToRange.getBegin(),
                        ToRange.getEnd());
    }
  }
  }

  return Builder.getWithLocInContext(getToContext());
}

TemplateName ASTImporter::Import(TemplateName From) {
  switch (From.getKind()) {
  case TemplateName::Template:
    if (TemplateDecl *ToTemplate
                = cast_or_null<TemplateDecl>(Import(From.getAsTemplateDecl())))
      return TemplateName(ToTemplate);
      
    return TemplateName();
      
  case TemplateName::OverloadedTemplate: {
    OverloadedTemplateStorage *FromStorage = From.getAsOverloadedTemplate();
    UnresolvedSet<2> ToTemplates;
    for (OverloadedTemplateStorage::iterator I = FromStorage->begin(),
                                             E = FromStorage->end();
         I != E; ++I) {
      if (NamedDecl *To = cast_or_null<NamedDecl>(Import(*I))) 
        ToTemplates.addDecl(To);
      else
        return TemplateName();
    }
    return ToContext.getOverloadedTemplateName(ToTemplates.begin(), 
                                               ToTemplates.end());
  }
      
  case TemplateName::QualifiedTemplate: {
    QualifiedTemplateName *QTN = From.getAsQualifiedTemplateName();
    NestedNameSpecifier *Qualifier = Import(QTN->getQualifier());
    if (!Qualifier)
      return TemplateName();
    
    if (TemplateDecl *ToTemplate
        = cast_or_null<TemplateDecl>(Import(From.getAsTemplateDecl())))
      return ToContext.getQualifiedTemplateName(Qualifier, 
                                                QTN->hasTemplateKeyword(), 
                                                ToTemplate);
    
    return TemplateName();
  }
  
  case TemplateName::DependentTemplate: {
    DependentTemplateName *DTN = From.getAsDependentTemplateName();
    NestedNameSpecifier *Qualifier = Import(DTN->getQualifier());
    if (!Qualifier)
      return TemplateName();
    
    if (DTN->isIdentifier()) {
      return ToContext.getDependentTemplateName(Qualifier, 
                                                Import(DTN->getIdentifier()));
    }
    
    return ToContext.getDependentTemplateName(Qualifier, DTN->getOperator());
  }

  case TemplateName::SubstTemplateTemplateParm: {
    SubstTemplateTemplateParmStorage *subst
      = From.getAsSubstTemplateTemplateParm();
    TemplateTemplateParmDecl *param
      = cast_or_null<TemplateTemplateParmDecl>(Import(subst->getParameter()));
    if (!param)
      return TemplateName();

    TemplateName replacement = Import(subst->getReplacement());
    if (replacement.isNull()) return TemplateName();
    
    return ToContext.getSubstTemplateTemplateParm(param, replacement);
  }
      
  case TemplateName::SubstTemplateTemplateParmPack: {
    SubstTemplateTemplateParmPackStorage *SubstPack
      = From.getAsSubstTemplateTemplateParmPack();
    TemplateTemplateParmDecl *Param
      = cast_or_null<TemplateTemplateParmDecl>(
                                        Import(SubstPack->getParameterPack()));
    if (!Param)
      return TemplateName();
    
    ASTNodeImporter Importer(*this);
    TemplateArgument ArgPack 
      = Importer.ImportTemplateArgument(SubstPack->getArgumentPack());
    if (ArgPack.isNull())
      return TemplateName();
    
    return ToContext.getSubstTemplateTemplateParmPack(Param, ArgPack);
  }
  }
  
  llvm_unreachable("Invalid template name kind");
}

SourceLocation ASTImporter::Import(SourceLocation FromLoc) {
  if (FromLoc.isInvalid())
    return SourceLocation();

  SourceManager &FromSM = FromContext.getSourceManager();
  
  // For now, map everything down to its file location, so that we
  // don't have to import macro expansions.
  // FIXME: Import macro expansions!
  FromLoc = FromSM.getFileLoc(FromLoc);
  std::pair<FileID, unsigned> Decomposed = FromSM.getDecomposedLoc(FromLoc);
  SourceManager &ToSM = ToContext.getSourceManager();
  FileID ToFileID = Import(Decomposed.first);
  if (ToFileID.isInvalid())
    return SourceLocation();
  SourceLocation ret = ToSM.getLocForStartOfFile(ToFileID)
                           .getLocWithOffset(Decomposed.second);
  return ret;
}

SourceRange ASTImporter::Import(SourceRange FromRange) {
  return SourceRange(Import(FromRange.getBegin()), Import(FromRange.getEnd()));
}

FileID ASTImporter::Import(FileID FromID) {
  llvm::DenseMap<FileID, FileID>::iterator Pos
    = ImportedFileIDs.find(FromID);
  if (Pos != ImportedFileIDs.end())
    return Pos->second;
  
  SourceManager &FromSM = FromContext.getSourceManager();
  SourceManager &ToSM = ToContext.getSourceManager();
  const SrcMgr::SLocEntry &FromSLoc = FromSM.getSLocEntry(FromID);
  assert(FromSLoc.isFile() && "Cannot handle macro expansions yet");
  
  // Include location of this file.
  SourceLocation ToIncludeLoc = Import(FromSLoc.getFile().getIncludeLoc());
  
  // Map the FileID for to the "to" source manager.
  FileID ToID;
  const SrcMgr::ContentCache *Cache = FromSLoc.getFile().getContentCache();
  if (Cache->OrigEntry && Cache->OrigEntry->getDir()) {
    // FIXME: We probably want to use getVirtualFile(), so we don't hit the
    // disk again
    // FIXME: We definitely want to re-use the existing MemoryBuffer, rather
    // than mmap the files several times.
    const FileEntry *Entry = ToFileManager.getFile(Cache->OrigEntry->getName());
    if (!Entry)
      return FileID();
    ToID = ToSM.createFileID(Entry, ToIncludeLoc, 
                             FromSLoc.getFile().getFileCharacteristic());
  } else {
    // FIXME: We want to re-use the existing MemoryBuffer!
    const llvm::MemoryBuffer *
        FromBuf = Cache->getBuffer(FromContext.getDiagnostics(), FromSM);
    std::unique_ptr<llvm::MemoryBuffer> ToBuf
      = llvm::MemoryBuffer::getMemBufferCopy(FromBuf->getBuffer(),
                                             FromBuf->getBufferIdentifier());
    ToID = ToSM.createFileID(std::move(ToBuf),
                             FromSLoc.getFile().getFileCharacteristic());
  }
  
  
  ImportedFileIDs[FromID] = ToID;
  return ToID;
}

CXXCtorInitializer *ASTImporter::Import(CXXCtorInitializer *From) {
  Expr *ToExpr = Import(From->getInit());
  if (!ToExpr && From->getInit())
    return nullptr;

  if (From->isBaseInitializer()) {
    TypeSourceInfo *ToTInfo = Import(From->getTypeSourceInfo());
    if (!ToTInfo && From->getTypeSourceInfo())
      return nullptr;

    return new (ToContext) CXXCtorInitializer(
        ToContext, ToTInfo, From->isBaseVirtual(), Import(From->getLParenLoc()),
        ToExpr, Import(From->getRParenLoc()),
        From->isPackExpansion() ? Import(From->getEllipsisLoc())
                                : SourceLocation());
  } else if (From->isMemberInitializer()) {
    FieldDecl *ToField =
        llvm::cast_or_null<FieldDecl>(Import(From->getMember()));
    if (!ToField && From->getMember())
      return nullptr;

    return new (ToContext) CXXCtorInitializer(
        ToContext, ToField, Import(From->getMemberLocation()),
        Import(From->getLParenLoc()), ToExpr, Import(From->getRParenLoc()));
  } else if (From->isIndirectMemberInitializer()) {
    IndirectFieldDecl *ToIField = llvm::cast_or_null<IndirectFieldDecl>(
        Import(From->getIndirectMember()));
    if (!ToIField && From->getIndirectMember())
      return nullptr;

    return new (ToContext) CXXCtorInitializer(
        ToContext, ToIField, Import(From->getMemberLocation()),
        Import(From->getLParenLoc()), ToExpr, Import(From->getRParenLoc()));
  } else if (From->isDelegatingInitializer()) {
    TypeSourceInfo *ToTInfo = Import(From->getTypeSourceInfo());
    if (!ToTInfo && From->getTypeSourceInfo())
      return nullptr;

    return new (ToContext)
        CXXCtorInitializer(ToContext, ToTInfo, Import(From->getLParenLoc()),
                           ToExpr, Import(From->getRParenLoc()));
  } else {
    return nullptr;
  }
}


CXXBaseSpecifier *ASTImporter::Import(const CXXBaseSpecifier *BaseSpec) {
  auto Pos = ImportedCXXBaseSpecifiers.find(BaseSpec);
  if (Pos != ImportedCXXBaseSpecifiers.end())
    return Pos->second;

  CXXBaseSpecifier *Imported = new (ToContext) CXXBaseSpecifier(
        Import(BaseSpec->getSourceRange()),
        BaseSpec->isVirtual(), BaseSpec->isBaseOfClass(),
        BaseSpec->getAccessSpecifierAsWritten(),
        Import(BaseSpec->getTypeSourceInfo()),
        Import(BaseSpec->getEllipsisLoc()));
  ImportedCXXBaseSpecifiers[BaseSpec] = Imported;
  return Imported;
}

void ASTImporter::ImportDefinition(Decl *From) {
  Decl *To = Import(From);
  if (!To)
    return;
  
  if (DeclContext *FromDC = cast<DeclContext>(From)) {
    ASTNodeImporter Importer(*this);
      
    if (RecordDecl *ToRecord = dyn_cast<RecordDecl>(To)) {
      if (!ToRecord->getDefinition()) {
        Importer.ImportDefinition(cast<RecordDecl>(FromDC), ToRecord, 
                                  ASTNodeImporter::IDK_Everything);
        return;
      }      
    }

    if (EnumDecl *ToEnum = dyn_cast<EnumDecl>(To)) {
      if (!ToEnum->getDefinition()) {
        Importer.ImportDefinition(cast<EnumDecl>(FromDC), ToEnum, 
                                  ASTNodeImporter::IDK_Everything);
        return;
      }      
    }
    
    if (ObjCInterfaceDecl *ToIFace = dyn_cast<ObjCInterfaceDecl>(To)) {
      if (!ToIFace->getDefinition()) {
        Importer.ImportDefinition(cast<ObjCInterfaceDecl>(FromDC), ToIFace,
                                  ASTNodeImporter::IDK_Everything);
        return;
      }
    }

    if (ObjCProtocolDecl *ToProto = dyn_cast<ObjCProtocolDecl>(To)) {
      if (!ToProto->getDefinition()) {
        Importer.ImportDefinition(cast<ObjCProtocolDecl>(FromDC), ToProto,
                                  ASTNodeImporter::IDK_Everything);
        return;
      }
    }
    
    Importer.ImportDeclContext(FromDC, true);
  }
}

DeclarationName ASTImporter::Import(DeclarationName FromName) {
  if (!FromName)
    return DeclarationName();

  switch (FromName.getNameKind()) {
  case DeclarationName::Identifier:
    return Import(FromName.getAsIdentifierInfo());

  case DeclarationName::ObjCZeroArgSelector:
  case DeclarationName::ObjCOneArgSelector:
  case DeclarationName::ObjCMultiArgSelector:
    return Import(FromName.getObjCSelector());

  case DeclarationName::CXXConstructorName: {
    QualType T = Import(FromName.getCXXNameType());
    if (T.isNull())
      return DeclarationName();

    return ToContext.DeclarationNames.getCXXConstructorName(
                                               ToContext.getCanonicalType(T));
  }

  case DeclarationName::CXXDestructorName: {
    QualType T = Import(FromName.getCXXNameType());
    if (T.isNull())
      return DeclarationName();

    return ToContext.DeclarationNames.getCXXDestructorName(
                                               ToContext.getCanonicalType(T));
  }

  case DeclarationName::CXXDeductionGuideName: {
    TemplateDecl *Template = cast_or_null<TemplateDecl>(
        Import(FromName.getCXXDeductionGuideTemplate()));
    if (!Template)
      return DeclarationName();
    return ToContext.DeclarationNames.getCXXDeductionGuideName(Template);
  }

  case DeclarationName::CXXConversionFunctionName: {
    QualType T = Import(FromName.getCXXNameType());
    if (T.isNull())
      return DeclarationName();

    return ToContext.DeclarationNames.getCXXConversionFunctionName(
                                               ToContext.getCanonicalType(T));
  }

  case DeclarationName::CXXOperatorName:
    return ToContext.DeclarationNames.getCXXOperatorName(
                                          FromName.getCXXOverloadedOperator());

  case DeclarationName::CXXLiteralOperatorName:
    return ToContext.DeclarationNames.getCXXLiteralOperatorName(
                                   Import(FromName.getCXXLiteralIdentifier()));

  case DeclarationName::CXXUsingDirective:
    // FIXME: STATICS!
    return DeclarationName::getUsingDirectiveName();
  }

  llvm_unreachable("Invalid DeclarationName Kind!");
}

IdentifierInfo *ASTImporter::Import(const IdentifierInfo *FromId) {
  if (!FromId)
    return nullptr;

  IdentifierInfo *ToId = &ToContext.Idents.get(FromId->getName());

  if (!ToId->getBuiltinID() && FromId->getBuiltinID())
    ToId->setBuiltinID(FromId->getBuiltinID());

  return ToId;
}

Selector ASTImporter::Import(Selector FromSel) {
  if (FromSel.isNull())
    return Selector();

  SmallVector<IdentifierInfo *, 4> Idents;
  Idents.push_back(Import(FromSel.getIdentifierInfoForSlot(0)));
  for (unsigned I = 1, N = FromSel.getNumArgs(); I < N; ++I)
    Idents.push_back(Import(FromSel.getIdentifierInfoForSlot(I)));
  return ToContext.Selectors.getSelector(FromSel.getNumArgs(), Idents.data());
}

DeclarationName ASTImporter::HandleNameConflict(DeclarationName Name,
                                                DeclContext *DC,
                                                unsigned IDNS,
                                                NamedDecl **Decls,
                                                unsigned NumDecls) {
  return Name;
}

DiagnosticBuilder ASTImporter::ToDiag(SourceLocation Loc, unsigned DiagID) {
  if (LastDiagFromFrom)
    ToContext.getDiagnostics().notePriorDiagnosticFrom(
      FromContext.getDiagnostics());
  LastDiagFromFrom = false;
  return ToContext.getDiagnostics().Report(Loc, DiagID);
}

DiagnosticBuilder ASTImporter::FromDiag(SourceLocation Loc, unsigned DiagID) {
  if (!LastDiagFromFrom)
    FromContext.getDiagnostics().notePriorDiagnosticFrom(
      ToContext.getDiagnostics());
  LastDiagFromFrom = true;
  return FromContext.getDiagnostics().Report(Loc, DiagID);
}

void ASTImporter::CompleteDecl (Decl *D) {
  if (ObjCInterfaceDecl *ID = dyn_cast<ObjCInterfaceDecl>(D)) {
    if (!ID->getDefinition())
      ID->startDefinition();
  }
  else if (ObjCProtocolDecl *PD = dyn_cast<ObjCProtocolDecl>(D)) {
    if (!PD->getDefinition())
      PD->startDefinition();
  }
  else if (TagDecl *TD = dyn_cast<TagDecl>(D)) {
    if (!TD->getDefinition() && !TD->isBeingDefined()) {
      TD->startDefinition();
      TD->setCompleteDefinition(true);
    }
  }
  else {
    assert (0 && "CompleteDecl called on a Decl that can't be completed");
  }
}

Decl *ASTImporter::Imported(Decl *From, Decl *To) {
  if (From->hasAttrs()) {
    for (Attr *FromAttr : From->getAttrs())
      To->addAttr(FromAttr->clone(To->getASTContext()));
  }
  if (From->isUsed()) {
    To->setIsUsed();
  }
  if (From->isImplicit()) {
    To->setImplicit();
  }
  ImportedDecls[From] = To;
  return To;
}

bool ASTImporter::IsStructurallyEquivalent(QualType From, QualType To,
                                           bool Complain) {
  llvm::DenseMap<const Type *, const Type *>::iterator Pos
   = ImportedTypes.find(From.getTypePtr());
  if (Pos != ImportedTypes.end() && ToContext.hasSameType(Import(From), To))
    return true;

  StructuralEquivalenceContext Ctx(FromContext, ToContext, NonEquivalentDecls,
                                   false, Complain);
  return Ctx.IsStructurallyEquivalent(From, To);
}<|MERGE_RESOLUTION|>--- conflicted
+++ resolved
@@ -322,1194 +322,6 @@
   };
 }
 
-<<<<<<< HEAD
-=======
-static bool IsStructurallyEquivalent(StructuralEquivalenceContext &Context,
-                                     QualType T1, QualType T2);
-static bool IsStructurallyEquivalent(StructuralEquivalenceContext &Context,
-                                     Decl *D1, Decl *D2);
-
-/// \brief Determine structural equivalence of two expressions.
-static bool IsStructurallyEquivalent(StructuralEquivalenceContext &Context,
-                                     Expr *E1, Expr *E2) {
-  if (!E1 || !E2)
-    return E1 == E2;
-  
-  // FIXME: Actually perform a structural comparison!
-  return true;
-}
-
-/// \brief Determine whether two identifiers are equivalent.
-static bool IsStructurallyEquivalent(const IdentifierInfo *Name1,
-                                     const IdentifierInfo *Name2) {
-  if (!Name1 || !Name2)
-    return Name1 == Name2;
-  
-  return Name1->getName() == Name2->getName();
-}
-
-/// \brief Determine whether two nested-name-specifiers are equivalent.
-static bool IsStructurallyEquivalent(StructuralEquivalenceContext &Context,
-                                     NestedNameSpecifier *NNS1,
-                                     NestedNameSpecifier *NNS2) {
-  // FIXME: Implement!
-  return true;
-}
-
-/// \brief Determine whether two template arguments are equivalent.
-static bool IsStructurallyEquivalent(StructuralEquivalenceContext &Context,
-                                     const TemplateArgument &Arg1,
-                                     const TemplateArgument &Arg2) {
-  if (Arg1.getKind() != Arg2.getKind())
-    return false;
-
-  switch (Arg1.getKind()) {
-  case TemplateArgument::Null:
-    return true;
-      
-  case TemplateArgument::Type:
-    return Context.IsStructurallyEquivalent(Arg1.getAsType(), Arg2.getAsType());
-
-  case TemplateArgument::Integral:
-    if (!Context.IsStructurallyEquivalent(Arg1.getIntegralType(), 
-                                          Arg2.getIntegralType()))
-      return false;
-    
-    return llvm::APSInt::isSameValue(Arg1.getAsIntegral(), Arg2.getAsIntegral());
-      
-  case TemplateArgument::Declaration:
-    return Context.IsStructurallyEquivalent(Arg1.getAsDecl(), Arg2.getAsDecl());
-
-  case TemplateArgument::NullPtr:
-    return true; // FIXME: Is this correct?
-
-  case TemplateArgument::Template:
-    return IsStructurallyEquivalent(Context, 
-                                    Arg1.getAsTemplate(), 
-                                    Arg2.getAsTemplate());
-
-  case TemplateArgument::TemplateExpansion:
-    return IsStructurallyEquivalent(Context, 
-                                    Arg1.getAsTemplateOrTemplatePattern(), 
-                                    Arg2.getAsTemplateOrTemplatePattern());
-
-  case TemplateArgument::Expression:
-    return IsStructurallyEquivalent(Context, 
-                                    Arg1.getAsExpr(), Arg2.getAsExpr());
-      
-  case TemplateArgument::Pack:
-    if (Arg1.pack_size() != Arg2.pack_size())
-      return false;
-      
-    for (unsigned I = 0, N = Arg1.pack_size(); I != N; ++I)
-      if (!IsStructurallyEquivalent(Context, 
-                                    Arg1.pack_begin()[I],
-                                    Arg2.pack_begin()[I]))
-        return false;
-      
-    return true;
-  }
-  
-  llvm_unreachable("Invalid template argument kind");
-}
-
-/// \brief Determine structural equivalence for the common part of array 
-/// types.
-static bool IsArrayStructurallyEquivalent(StructuralEquivalenceContext &Context,
-                                          const ArrayType *Array1, 
-                                          const ArrayType *Array2) {
-  if (!IsStructurallyEquivalent(Context, 
-                                Array1->getElementType(), 
-                                Array2->getElementType()))
-    return false;
-  if (Array1->getSizeModifier() != Array2->getSizeModifier())
-    return false;
-  if (Array1->getIndexTypeQualifiers() != Array2->getIndexTypeQualifiers())
-    return false;
-  if (Array1->isChecked() != Array2->isChecked())
-    return false;
-
-  return true;
-}
-
-/// \brief Determine structural equivalence of two types.
-static bool IsStructurallyEquivalent(StructuralEquivalenceContext &Context,
-                                     QualType T1, QualType T2) {
-  if (T1.isNull() || T2.isNull())
-    return T1.isNull() && T2.isNull();
-  
-  if (!Context.StrictTypeSpelling) {
-    // We aren't being strict about token-to-token equivalence of types,
-    // so map down to the canonical type.
-    T1 = Context.C1.getCanonicalType(T1);
-    T2 = Context.C2.getCanonicalType(T2);
-  }
-  
-  if (T1.getQualifiers() != T2.getQualifiers())
-    return false;
-  
-  Type::TypeClass TC = T1->getTypeClass();
-  
-  if (T1->getTypeClass() != T2->getTypeClass()) {
-    // Compare function types with prototypes vs. without prototypes as if
-    // both did not have prototypes.
-    if (T1->getTypeClass() == Type::FunctionProto &&
-        T2->getTypeClass() == Type::FunctionNoProto)
-      TC = Type::FunctionNoProto;
-    else if (T1->getTypeClass() == Type::FunctionNoProto &&
-             T2->getTypeClass() == Type::FunctionProto)
-      TC = Type::FunctionNoProto;
-    else
-      return false;
-  }
-  
-  switch (TC) {
-  case Type::Builtin:
-    // FIXME: Deal with Char_S/Char_U. 
-    if (cast<BuiltinType>(T1)->getKind() != cast<BuiltinType>(T2)->getKind())
-      return false;
-    break;
-  
-  case Type::Complex:
-    if (!IsStructurallyEquivalent(Context,
-                                  cast<ComplexType>(T1)->getElementType(),
-                                  cast<ComplexType>(T2)->getElementType()))
-      return false;
-    break;
-  
-  case Type::Adjusted:
-  case Type::Decayed:
-    if (!IsStructurallyEquivalent(Context,
-                                  cast<AdjustedType>(T1)->getOriginalType(),
-                                  cast<AdjustedType>(T2)->getOriginalType()))
-      return false;
-    break;
-
-  case Type::Pointer:
-    if (!IsStructurallyEquivalent(Context,
-                                  cast<PointerType>(T1)->getPointeeType(),
-                                  cast<PointerType>(T2)->getPointeeType()))
-      return false;
-    break;
-
-  case Type::BlockPointer:
-    if (!IsStructurallyEquivalent(Context,
-                                  cast<BlockPointerType>(T1)->getPointeeType(),
-                                  cast<BlockPointerType>(T2)->getPointeeType()))
-      return false;
-    break;
-
-  case Type::LValueReference:
-  case Type::RValueReference: {
-    const ReferenceType *Ref1 = cast<ReferenceType>(T1);
-    const ReferenceType *Ref2 = cast<ReferenceType>(T2);
-    if (Ref1->isSpelledAsLValue() != Ref2->isSpelledAsLValue())
-      return false;
-    if (Ref1->isInnerRef() != Ref2->isInnerRef())
-      return false;
-    if (!IsStructurallyEquivalent(Context,
-                                  Ref1->getPointeeTypeAsWritten(),
-                                  Ref2->getPointeeTypeAsWritten()))
-      return false;
-    break;
-  }
-      
-  case Type::MemberPointer: {
-    const MemberPointerType *MemPtr1 = cast<MemberPointerType>(T1);
-    const MemberPointerType *MemPtr2 = cast<MemberPointerType>(T2);
-    if (!IsStructurallyEquivalent(Context,
-                                  MemPtr1->getPointeeType(),
-                                  MemPtr2->getPointeeType()))
-      return false;
-    if (!IsStructurallyEquivalent(Context,
-                                  QualType(MemPtr1->getClass(), 0),
-                                  QualType(MemPtr2->getClass(), 0)))
-      return false;
-    break;
-  }
-      
-  case Type::ConstantArray: {
-    const ConstantArrayType *Array1 = cast<ConstantArrayType>(T1);
-    const ConstantArrayType *Array2 = cast<ConstantArrayType>(T2);
-    if (!llvm::APInt::isSameValue(Array1->getSize(), Array2->getSize()))
-      return false;
-    
-    if (!IsArrayStructurallyEquivalent(Context, Array1, Array2))
-      return false;
-    break;
-  }
-
-  case Type::IncompleteArray:
-    if (!IsArrayStructurallyEquivalent(Context, 
-                                       cast<ArrayType>(T1), 
-                                       cast<ArrayType>(T2)))
-      return false;
-    break;
-      
-  case Type::VariableArray: {
-    const VariableArrayType *Array1 = cast<VariableArrayType>(T1);
-    const VariableArrayType *Array2 = cast<VariableArrayType>(T2);
-    if (!IsStructurallyEquivalent(Context, 
-                                  Array1->getSizeExpr(), Array2->getSizeExpr()))
-      return false;
-    
-    if (!IsArrayStructurallyEquivalent(Context, Array1, Array2))
-      return false;
-    
-    break;
-  }
-  
-  case Type::DependentSizedArray: {
-    const DependentSizedArrayType *Array1 = cast<DependentSizedArrayType>(T1);
-    const DependentSizedArrayType *Array2 = cast<DependentSizedArrayType>(T2);
-    if (!IsStructurallyEquivalent(Context, 
-                                  Array1->getSizeExpr(), Array2->getSizeExpr()))
-      return false;
-    
-    if (!IsArrayStructurallyEquivalent(Context, Array1, Array2))
-      return false;
-    
-    break;
-  }
-      
-  case Type::DependentSizedExtVector: {
-    const DependentSizedExtVectorType *Vec1
-      = cast<DependentSizedExtVectorType>(T1);
-    const DependentSizedExtVectorType *Vec2
-      = cast<DependentSizedExtVectorType>(T2);
-    if (!IsStructurallyEquivalent(Context, 
-                                  Vec1->getSizeExpr(), Vec2->getSizeExpr()))
-      return false;
-    if (!IsStructurallyEquivalent(Context, 
-                                  Vec1->getElementType(), 
-                                  Vec2->getElementType()))
-      return false;
-    break;
-  }
-   
-  case Type::Vector: 
-  case Type::ExtVector: {
-    const VectorType *Vec1 = cast<VectorType>(T1);
-    const VectorType *Vec2 = cast<VectorType>(T2);
-    if (!IsStructurallyEquivalent(Context, 
-                                  Vec1->getElementType(),
-                                  Vec2->getElementType()))
-      return false;
-    if (Vec1->getNumElements() != Vec2->getNumElements())
-      return false;
-    if (Vec1->getVectorKind() != Vec2->getVectorKind())
-      return false;
-    break;
-  }
-
-  case Type::FunctionProto: {
-    const FunctionProtoType *Proto1 = cast<FunctionProtoType>(T1);
-    const FunctionProtoType *Proto2 = cast<FunctionProtoType>(T2);
-    if (Proto1->getNumParams() != Proto2->getNumParams())
-      return false;
-    for (unsigned I = 0, N = Proto1->getNumParams(); I != N; ++I) {
-      if (!IsStructurallyEquivalent(Context, Proto1->getParamType(I),
-                                    Proto2->getParamType(I)))
-        return false;
-    }
-    if (Proto1->isVariadic() != Proto2->isVariadic())
-      return false;
-    if (Proto1->getExceptionSpecType() != Proto2->getExceptionSpecType())
-      return false;
-    if (Proto1->getExceptionSpecType() == EST_Dynamic) {
-      if (Proto1->getNumExceptions() != Proto2->getNumExceptions())
-        return false;
-      for (unsigned I = 0, N = Proto1->getNumExceptions(); I != N; ++I) {
-        if (!IsStructurallyEquivalent(Context,
-                                      Proto1->getExceptionType(I),
-                                      Proto2->getExceptionType(I)))
-          return false;
-      }
-    } else if (Proto1->getExceptionSpecType() == EST_ComputedNoexcept) {
-      if (!IsStructurallyEquivalent(Context,
-                                    Proto1->getNoexceptExpr(),
-                                    Proto2->getNoexceptExpr()))
-        return false;
-    }
-    if (Proto1->getTypeQuals() != Proto2->getTypeQuals())
-      return false;
-    
-    // Fall through to check the bits common with FunctionNoProtoType.
-  }
-      
-  case Type::FunctionNoProto: {
-    const FunctionType *Function1 = cast<FunctionType>(T1);
-    const FunctionType *Function2 = cast<FunctionType>(T2);
-    if (!IsStructurallyEquivalent(Context, Function1->getReturnType(),
-                                  Function2->getReturnType()))
-      return false;
-    if (Function1->getExtInfo() != Function2->getExtInfo())
-      return false;
-    break;
-  }
-   
-  case Type::UnresolvedUsing:
-    if (!IsStructurallyEquivalent(Context,
-                                  cast<UnresolvedUsingType>(T1)->getDecl(),
-                                  cast<UnresolvedUsingType>(T2)->getDecl()))
-      return false;
-      
-    break;
-
-  case Type::Attributed:
-    if (!IsStructurallyEquivalent(Context,
-                                  cast<AttributedType>(T1)->getModifiedType(),
-                                  cast<AttributedType>(T2)->getModifiedType()))
-      return false;
-    if (!IsStructurallyEquivalent(Context,
-                                cast<AttributedType>(T1)->getEquivalentType(),
-                                cast<AttributedType>(T2)->getEquivalentType()))
-      return false;
-    break;
-      
-  case Type::Paren:
-    if (!IsStructurallyEquivalent(Context,
-                                  cast<ParenType>(T1)->getInnerType(),
-                                  cast<ParenType>(T2)->getInnerType()))
-      return false;
-    break;
-
-  case Type::Typedef:
-    if (!IsStructurallyEquivalent(Context,
-                                  cast<TypedefType>(T1)->getDecl(),
-                                  cast<TypedefType>(T2)->getDecl()))
-      return false;
-    break;
-      
-  case Type::TypeOfExpr:
-    if (!IsStructurallyEquivalent(Context,
-                                cast<TypeOfExprType>(T1)->getUnderlyingExpr(),
-                                cast<TypeOfExprType>(T2)->getUnderlyingExpr()))
-      return false;
-    break;
-      
-  case Type::TypeOf:
-    if (!IsStructurallyEquivalent(Context,
-                                  cast<TypeOfType>(T1)->getUnderlyingType(),
-                                  cast<TypeOfType>(T2)->getUnderlyingType()))
-      return false;
-    break;
-
-  case Type::UnaryTransform:
-    if (!IsStructurallyEquivalent(Context,
-                             cast<UnaryTransformType>(T1)->getUnderlyingType(),
-                             cast<UnaryTransformType>(T1)->getUnderlyingType()))
-      return false;
-    break;
-
-  case Type::Decltype:
-    if (!IsStructurallyEquivalent(Context,
-                                  cast<DecltypeType>(T1)->getUnderlyingExpr(),
-                                  cast<DecltypeType>(T2)->getUnderlyingExpr()))
-      return false;
-    break;
-
-  case Type::Auto:
-    if (!IsStructurallyEquivalent(Context,
-                                  cast<AutoType>(T1)->getDeducedType(),
-                                  cast<AutoType>(T2)->getDeducedType()))
-      return false;
-    break;
-
-  case Type::Record:
-  case Type::Enum:
-    if (!IsStructurallyEquivalent(Context,
-                                  cast<TagType>(T1)->getDecl(),
-                                  cast<TagType>(T2)->getDecl()))
-      return false;
-    break;
-
-  case Type::TemplateTypeParm: {
-    const TemplateTypeParmType *Parm1 = cast<TemplateTypeParmType>(T1);
-    const TemplateTypeParmType *Parm2 = cast<TemplateTypeParmType>(T2);
-    if (Parm1->getDepth() != Parm2->getDepth())
-      return false;
-    if (Parm1->getIndex() != Parm2->getIndex())
-      return false;
-    if (Parm1->isParameterPack() != Parm2->isParameterPack())
-      return false;
-    
-    // Names of template type parameters are never significant.
-    break;
-  }
-      
-  case Type::SubstTemplateTypeParm: {
-    const SubstTemplateTypeParmType *Subst1
-      = cast<SubstTemplateTypeParmType>(T1);
-    const SubstTemplateTypeParmType *Subst2
-      = cast<SubstTemplateTypeParmType>(T2);
-    if (!IsStructurallyEquivalent(Context,
-                                  QualType(Subst1->getReplacedParameter(), 0),
-                                  QualType(Subst2->getReplacedParameter(), 0)))
-      return false;
-    if (!IsStructurallyEquivalent(Context, 
-                                  Subst1->getReplacementType(),
-                                  Subst2->getReplacementType()))
-      return false;
-    break;
-  }
-
-  case Type::SubstTemplateTypeParmPack: {
-    const SubstTemplateTypeParmPackType *Subst1
-      = cast<SubstTemplateTypeParmPackType>(T1);
-    const SubstTemplateTypeParmPackType *Subst2
-      = cast<SubstTemplateTypeParmPackType>(T2);
-    if (!IsStructurallyEquivalent(Context,
-                                  QualType(Subst1->getReplacedParameter(), 0),
-                                  QualType(Subst2->getReplacedParameter(), 0)))
-      return false;
-    if (!IsStructurallyEquivalent(Context, 
-                                  Subst1->getArgumentPack(),
-                                  Subst2->getArgumentPack()))
-      return false;
-    break;
-  }
-  case Type::TemplateSpecialization: {
-    const TemplateSpecializationType *Spec1
-      = cast<TemplateSpecializationType>(T1);
-    const TemplateSpecializationType *Spec2
-      = cast<TemplateSpecializationType>(T2);
-    if (!IsStructurallyEquivalent(Context,
-                                  Spec1->getTemplateName(),
-                                  Spec2->getTemplateName()))
-      return false;
-    if (Spec1->getNumArgs() != Spec2->getNumArgs())
-      return false;
-    for (unsigned I = 0, N = Spec1->getNumArgs(); I != N; ++I) {
-      if (!IsStructurallyEquivalent(Context, 
-                                    Spec1->getArg(I), Spec2->getArg(I)))
-        return false;
-    }
-    break;
-  }
-      
-  case Type::Elaborated: {
-    const ElaboratedType *Elab1 = cast<ElaboratedType>(T1);
-    const ElaboratedType *Elab2 = cast<ElaboratedType>(T2);
-    // CHECKME: what if a keyword is ETK_None or ETK_typename ?
-    if (Elab1->getKeyword() != Elab2->getKeyword())
-      return false;
-    if (!IsStructurallyEquivalent(Context, 
-                                  Elab1->getQualifier(), 
-                                  Elab2->getQualifier()))
-      return false;
-    if (!IsStructurallyEquivalent(Context,
-                                  Elab1->getNamedType(),
-                                  Elab2->getNamedType()))
-      return false;
-    break;
-  }
-
-  case Type::InjectedClassName: {
-    const InjectedClassNameType *Inj1 = cast<InjectedClassNameType>(T1);
-    const InjectedClassNameType *Inj2 = cast<InjectedClassNameType>(T2);
-    if (!IsStructurallyEquivalent(Context,
-                                  Inj1->getInjectedSpecializationType(),
-                                  Inj2->getInjectedSpecializationType()))
-      return false;
-    break;
-  }
-
-  case Type::DependentName: {
-    const DependentNameType *Typename1 = cast<DependentNameType>(T1);
-    const DependentNameType *Typename2 = cast<DependentNameType>(T2);
-    if (!IsStructurallyEquivalent(Context, 
-                                  Typename1->getQualifier(),
-                                  Typename2->getQualifier()))
-      return false;
-    if (!IsStructurallyEquivalent(Typename1->getIdentifier(),
-                                  Typename2->getIdentifier()))
-      return false;
-    
-    break;
-  }
-  
-  case Type::DependentTemplateSpecialization: {
-    const DependentTemplateSpecializationType *Spec1 =
-      cast<DependentTemplateSpecializationType>(T1);
-    const DependentTemplateSpecializationType *Spec2 =
-      cast<DependentTemplateSpecializationType>(T2);
-    if (!IsStructurallyEquivalent(Context, 
-                                  Spec1->getQualifier(),
-                                  Spec2->getQualifier()))
-      return false;
-    if (!IsStructurallyEquivalent(Spec1->getIdentifier(),
-                                  Spec2->getIdentifier()))
-      return false;
-    if (Spec1->getNumArgs() != Spec2->getNumArgs())
-      return false;
-    for (unsigned I = 0, N = Spec1->getNumArgs(); I != N; ++I) {
-      if (!IsStructurallyEquivalent(Context,
-                                    Spec1->getArg(I), Spec2->getArg(I)))
-        return false;
-    }
-    break;
-  }
-
-  case Type::PackExpansion:
-    if (!IsStructurallyEquivalent(Context,
-                                  cast<PackExpansionType>(T1)->getPattern(),
-                                  cast<PackExpansionType>(T2)->getPattern()))
-      return false;
-    break;
-
-  case Type::ObjCInterface: {
-    const ObjCInterfaceType *Iface1 = cast<ObjCInterfaceType>(T1);
-    const ObjCInterfaceType *Iface2 = cast<ObjCInterfaceType>(T2);
-    if (!IsStructurallyEquivalent(Context, 
-                                  Iface1->getDecl(), Iface2->getDecl()))
-      return false;
-    break;
-  }
-
-  case Type::ObjCObject: {
-    const ObjCObjectType *Obj1 = cast<ObjCObjectType>(T1);
-    const ObjCObjectType *Obj2 = cast<ObjCObjectType>(T2);
-    if (!IsStructurallyEquivalent(Context,
-                                  Obj1->getBaseType(),
-                                  Obj2->getBaseType()))
-      return false;
-    if (Obj1->getNumProtocols() != Obj2->getNumProtocols())
-      return false;
-    for (unsigned I = 0, N = Obj1->getNumProtocols(); I != N; ++I) {
-      if (!IsStructurallyEquivalent(Context,
-                                    Obj1->getProtocol(I),
-                                    Obj2->getProtocol(I)))
-        return false;
-    }
-    break;
-  }
-
-  case Type::ObjCObjectPointer: {
-    const ObjCObjectPointerType *Ptr1 = cast<ObjCObjectPointerType>(T1);
-    const ObjCObjectPointerType *Ptr2 = cast<ObjCObjectPointerType>(T2);
-    if (!IsStructurallyEquivalent(Context, 
-                                  Ptr1->getPointeeType(),
-                                  Ptr2->getPointeeType()))
-      return false;
-    break;
-  }
-
-  case Type::Atomic: {
-    if (!IsStructurallyEquivalent(Context,
-                                  cast<AtomicType>(T1)->getValueType(),
-                                  cast<AtomicType>(T2)->getValueType()))
-      return false;
-    break;
-  }
-
-  case Type::Pipe: {
-    if (!IsStructurallyEquivalent(Context,
-                                  cast<PipeType>(T1)->getElementType(),
-                                  cast<PipeType>(T2)->getElementType()))
-      return false;
-    break;
-  }
-
-  } // end switch
-
-  return true;
-}
-
-/// \brief Determine structural equivalence of two fields.
-static bool IsStructurallyEquivalent(StructuralEquivalenceContext &Context,
-                                     FieldDecl *Field1, FieldDecl *Field2) {
-  RecordDecl *Owner2 = cast<RecordDecl>(Field2->getDeclContext());
-
-  // For anonymous structs/unions, match up the anonymous struct/union type
-  // declarations directly, so that we don't go off searching for anonymous
-  // types
-  if (Field1->isAnonymousStructOrUnion() &&
-      Field2->isAnonymousStructOrUnion()) {
-    RecordDecl *D1 = Field1->getType()->castAs<RecordType>()->getDecl();
-    RecordDecl *D2 = Field2->getType()->castAs<RecordType>()->getDecl();
-    return IsStructurallyEquivalent(Context, D1, D2);
-  }
-    
-  // Check for equivalent field names.
-  IdentifierInfo *Name1 = Field1->getIdentifier();
-  IdentifierInfo *Name2 = Field2->getIdentifier();
-  if (!::IsStructurallyEquivalent(Name1, Name2))
-    return false;
-
-  if (!IsStructurallyEquivalent(Context,
-                                Field1->getType(), Field2->getType())) {
-    if (Context.Complain) {
-      Context.Diag2(Owner2->getLocation(), diag::warn_odr_tag_type_inconsistent)
-        << Context.C2.getTypeDeclType(Owner2);
-      Context.Diag2(Field2->getLocation(), diag::note_odr_field)
-        << Field2->getDeclName() << Field2->getType();
-      Context.Diag1(Field1->getLocation(), diag::note_odr_field)
-        << Field1->getDeclName() << Field1->getType();
-    }
-    return false;
-  }
-  
-  if (Field1->isBitField() != Field2->isBitField()) {
-    if (Context.Complain) {
-      Context.Diag2(Owner2->getLocation(), diag::warn_odr_tag_type_inconsistent)
-        << Context.C2.getTypeDeclType(Owner2);
-      if (Field1->isBitField()) {
-        Context.Diag1(Field1->getLocation(), diag::note_odr_bit_field)
-        << Field1->getDeclName() << Field1->getType()
-        << Field1->getBitWidthValue(Context.C1);
-        Context.Diag2(Field2->getLocation(), diag::note_odr_not_bit_field)
-        << Field2->getDeclName();
-      } else {
-        Context.Diag2(Field2->getLocation(), diag::note_odr_bit_field)
-        << Field2->getDeclName() << Field2->getType()
-        << Field2->getBitWidthValue(Context.C2);
-        Context.Diag1(Field1->getLocation(), diag::note_odr_not_bit_field)
-        << Field1->getDeclName();
-      }
-    }
-    return false;
-  }
-  
-  if (Field1->isBitField()) {
-    // Make sure that the bit-fields are the same length.
-    unsigned Bits1 = Field1->getBitWidthValue(Context.C1);
-    unsigned Bits2 = Field2->getBitWidthValue(Context.C2);
-    
-    if (Bits1 != Bits2) {
-      if (Context.Complain) {
-        Context.Diag2(Owner2->getLocation(), diag::warn_odr_tag_type_inconsistent)
-          << Context.C2.getTypeDeclType(Owner2);
-        Context.Diag2(Field2->getLocation(), diag::note_odr_bit_field)
-          << Field2->getDeclName() << Field2->getType() << Bits2;
-        Context.Diag1(Field1->getLocation(), diag::note_odr_bit_field)
-          << Field1->getDeclName() << Field1->getType() << Bits1;
-      }
-      return false;
-    }
-  }
-
-  return true;
-}
-
-/// \brief Find the index of the given anonymous struct/union within its
-/// context.
-///
-/// \returns Returns the index of this anonymous struct/union in its context,
-/// including the next assigned index (if none of them match). Returns an
-/// empty option if the context is not a record, i.e.. if the anonymous
-/// struct/union is at namespace or block scope.
-static Optional<unsigned> findUntaggedStructOrUnionIndex(RecordDecl *Anon) {
-  ASTContext &Context = Anon->getASTContext();
-  QualType AnonTy = Context.getRecordType(Anon);
-
-  RecordDecl *Owner = dyn_cast<RecordDecl>(Anon->getDeclContext());
-  if (!Owner)
-    return None;
-
-  unsigned Index = 0;
-  for (const auto *D : Owner->noload_decls()) {
-    const auto *F = dyn_cast<FieldDecl>(D);
-    if (!F)
-      continue;
-
-    if (F->isAnonymousStructOrUnion()) {
-      if (Context.hasSameType(F->getType(), AnonTy))
-        break;
-      ++Index;
-      continue;
-    }
-
-    // If the field looks like this:
-    // struct { ... } A;
-    QualType FieldType = F->getType();
-    if (const auto *RecType = dyn_cast<RecordType>(FieldType)) {
-      const RecordDecl *RecDecl = RecType->getDecl();
-      if (RecDecl->getDeclContext() == Owner &&
-          !RecDecl->getIdentifier()) {
-        if (Context.hasSameType(FieldType, AnonTy))
-          break;
-        ++Index;
-        continue;
-      }
-    }
-  }
-
-  return Index;
-}
-
-/// \brief Determine structural equivalence of two records.
-static bool IsStructurallyEquivalent(StructuralEquivalenceContext &Context,
-                                     RecordDecl *D1, RecordDecl *D2) {
-  if (D1->isUnion() != D2->isUnion()) {
-    if (Context.Complain) {
-      Context.Diag2(D2->getLocation(), diag::warn_odr_tag_type_inconsistent)
-        << Context.C2.getTypeDeclType(D2);
-      Context.Diag1(D1->getLocation(), diag::note_odr_tag_kind_here)
-        << D1->getDeclName() << (unsigned)D1->getTagKind();
-    }
-    return false;
-  }
-
-  if (D1->isAnonymousStructOrUnion() && D2->isAnonymousStructOrUnion()) {
-    // If both anonymous structs/unions are in a record context, make sure
-    // they occur in the same location in the context records.
-    if (Optional<unsigned> Index1 = findUntaggedStructOrUnionIndex(D1)) {
-      if (Optional<unsigned> Index2 = findUntaggedStructOrUnionIndex(D2)) {
-        if (*Index1 != *Index2)
-          return false;
-      }
-    }
-  }
-
-  // If both declarations are class template specializations, we know
-  // the ODR applies, so check the template and template arguments.
-  ClassTemplateSpecializationDecl *Spec1
-    = dyn_cast<ClassTemplateSpecializationDecl>(D1);
-  ClassTemplateSpecializationDecl *Spec2
-    = dyn_cast<ClassTemplateSpecializationDecl>(D2);
-  if (Spec1 && Spec2) {
-    // Check that the specialized templates are the same.
-    if (!IsStructurallyEquivalent(Context, Spec1->getSpecializedTemplate(),
-                                  Spec2->getSpecializedTemplate()))
-      return false;
-    
-    // Check that the template arguments are the same.
-    if (Spec1->getTemplateArgs().size() != Spec2->getTemplateArgs().size())
-      return false;
-    
-    for (unsigned I = 0, N = Spec1->getTemplateArgs().size(); I != N; ++I)
-      if (!IsStructurallyEquivalent(Context, 
-                                    Spec1->getTemplateArgs().get(I),
-                                    Spec2->getTemplateArgs().get(I)))
-        return false;
-  }  
-  // If one is a class template specialization and the other is not, these
-  // structures are different.
-  else if (Spec1 || Spec2)
-    return false;
-
-  // Compare the definitions of these two records. If either or both are
-  // incomplete, we assume that they are equivalent.
-  D1 = D1->getDefinition();
-  D2 = D2->getDefinition();
-  if (!D1 || !D2)
-    return true;
-  
-  if (CXXRecordDecl *D1CXX = dyn_cast<CXXRecordDecl>(D1)) {
-    if (CXXRecordDecl *D2CXX = dyn_cast<CXXRecordDecl>(D2)) {
-      if (D1CXX->getNumBases() != D2CXX->getNumBases()) {
-        if (Context.Complain) {
-          Context.Diag2(D2->getLocation(), diag::warn_odr_tag_type_inconsistent)
-            << Context.C2.getTypeDeclType(D2);
-          Context.Diag2(D2->getLocation(), diag::note_odr_number_of_bases)
-            << D2CXX->getNumBases();
-          Context.Diag1(D1->getLocation(), diag::note_odr_number_of_bases)
-            << D1CXX->getNumBases();
-        }
-        return false;
-      }
-      
-      // Check the base classes. 
-      for (CXXRecordDecl::base_class_iterator Base1 = D1CXX->bases_begin(), 
-                                           BaseEnd1 = D1CXX->bases_end(),
-                                                Base2 = D2CXX->bases_begin();
-           Base1 != BaseEnd1;
-           ++Base1, ++Base2) {        
-        if (!IsStructurallyEquivalent(Context, 
-                                      Base1->getType(), Base2->getType())) {
-          if (Context.Complain) {
-            Context.Diag2(D2->getLocation(), diag::warn_odr_tag_type_inconsistent)
-              << Context.C2.getTypeDeclType(D2);
-            Context.Diag2(Base2->getLocStart(), diag::note_odr_base)
-              << Base2->getType()
-              << Base2->getSourceRange();
-            Context.Diag1(Base1->getLocStart(), diag::note_odr_base)
-              << Base1->getType()
-              << Base1->getSourceRange();
-          }
-          return false;
-        }
-        
-        // Check virtual vs. non-virtual inheritance mismatch.
-        if (Base1->isVirtual() != Base2->isVirtual()) {
-          if (Context.Complain) {
-            Context.Diag2(D2->getLocation(), diag::warn_odr_tag_type_inconsistent)
-              << Context.C2.getTypeDeclType(D2);
-            Context.Diag2(Base2->getLocStart(),
-                          diag::note_odr_virtual_base)
-              << Base2->isVirtual() << Base2->getSourceRange();
-            Context.Diag1(Base1->getLocStart(), diag::note_odr_base)
-              << Base1->isVirtual()
-              << Base1->getSourceRange();
-          }
-          return false;
-        }
-      }
-    } else if (D1CXX->getNumBases() > 0) {
-      if (Context.Complain) {
-        Context.Diag2(D2->getLocation(), diag::warn_odr_tag_type_inconsistent)
-          << Context.C2.getTypeDeclType(D2);
-        const CXXBaseSpecifier *Base1 = D1CXX->bases_begin();
-        Context.Diag1(Base1->getLocStart(), diag::note_odr_base)
-          << Base1->getType()
-          << Base1->getSourceRange();
-        Context.Diag2(D2->getLocation(), diag::note_odr_missing_base);
-      }
-      return false;
-    }
-  }
-  
-  // Check the fields for consistency.
-  RecordDecl::field_iterator Field2 = D2->field_begin(),
-                             Field2End = D2->field_end();
-  for (RecordDecl::field_iterator Field1 = D1->field_begin(),
-                                  Field1End = D1->field_end();
-       Field1 != Field1End;
-       ++Field1, ++Field2) {
-    if (Field2 == Field2End) {
-      if (Context.Complain) {
-        Context.Diag2(D2->getLocation(), diag::warn_odr_tag_type_inconsistent)
-          << Context.C2.getTypeDeclType(D2);
-        Context.Diag1(Field1->getLocation(), diag::note_odr_field)
-          << Field1->getDeclName() << Field1->getType();
-        Context.Diag2(D2->getLocation(), diag::note_odr_missing_field);
-      }
-      return false;
-    }
-    
-    if (!IsStructurallyEquivalent(Context, *Field1, *Field2))
-      return false;    
-  }
-  
-  if (Field2 != Field2End) {
-    if (Context.Complain) {
-      Context.Diag2(D2->getLocation(), diag::warn_odr_tag_type_inconsistent)
-        << Context.C2.getTypeDeclType(D2);
-      Context.Diag2(Field2->getLocation(), diag::note_odr_field)
-        << Field2->getDeclName() << Field2->getType();
-      Context.Diag1(D1->getLocation(), diag::note_odr_missing_field);
-    }
-    return false;
-  }
-  
-  return true;
-}
-     
-/// \brief Determine structural equivalence of two enums.
-static bool IsStructurallyEquivalent(StructuralEquivalenceContext &Context,
-                                     EnumDecl *D1, EnumDecl *D2) {
-  EnumDecl::enumerator_iterator EC2 = D2->enumerator_begin(),
-                             EC2End = D2->enumerator_end();
-  for (EnumDecl::enumerator_iterator EC1 = D1->enumerator_begin(),
-                                  EC1End = D1->enumerator_end();
-       EC1 != EC1End; ++EC1, ++EC2) {
-    if (EC2 == EC2End) {
-      if (Context.Complain) {
-        Context.Diag2(D2->getLocation(), diag::warn_odr_tag_type_inconsistent)
-          << Context.C2.getTypeDeclType(D2);
-        Context.Diag1(EC1->getLocation(), diag::note_odr_enumerator)
-          << EC1->getDeclName() 
-          << EC1->getInitVal().toString(10);
-        Context.Diag2(D2->getLocation(), diag::note_odr_missing_enumerator);
-      }
-      return false;
-    }
-    
-    llvm::APSInt Val1 = EC1->getInitVal();
-    llvm::APSInt Val2 = EC2->getInitVal();
-    if (!llvm::APSInt::isSameValue(Val1, Val2) || 
-        !IsStructurallyEquivalent(EC1->getIdentifier(), EC2->getIdentifier())) {
-      if (Context.Complain) {
-        Context.Diag2(D2->getLocation(), diag::warn_odr_tag_type_inconsistent)
-          << Context.C2.getTypeDeclType(D2);
-        Context.Diag2(EC2->getLocation(), diag::note_odr_enumerator)
-          << EC2->getDeclName() 
-          << EC2->getInitVal().toString(10);
-        Context.Diag1(EC1->getLocation(), diag::note_odr_enumerator)
-          << EC1->getDeclName() 
-          << EC1->getInitVal().toString(10);
-      }
-      return false;
-    }
-  }
-  
-  if (EC2 != EC2End) {
-    if (Context.Complain) {
-      Context.Diag2(D2->getLocation(), diag::warn_odr_tag_type_inconsistent)
-        << Context.C2.getTypeDeclType(D2);
-      Context.Diag2(EC2->getLocation(), diag::note_odr_enumerator)
-        << EC2->getDeclName() 
-        << EC2->getInitVal().toString(10);
-      Context.Diag1(D1->getLocation(), diag::note_odr_missing_enumerator);
-    }
-    return false;
-  }
-  
-  return true;
-}
-
-static bool IsStructurallyEquivalent(StructuralEquivalenceContext &Context,
-                                     TemplateParameterList *Params1,
-                                     TemplateParameterList *Params2) {
-  if (Params1->size() != Params2->size()) {
-    if (Context.Complain) {
-      Context.Diag2(Params2->getTemplateLoc(), 
-                    diag::err_odr_different_num_template_parameters)
-        << Params1->size() << Params2->size();
-      Context.Diag1(Params1->getTemplateLoc(), 
-                    diag::note_odr_template_parameter_list);
-    }
-    return false;
-  }
-  
-  for (unsigned I = 0, N = Params1->size(); I != N; ++I) {
-    if (Params1->getParam(I)->getKind() != Params2->getParam(I)->getKind()) {
-      if (Context.Complain) {
-        Context.Diag2(Params2->getParam(I)->getLocation(), 
-                      diag::err_odr_different_template_parameter_kind);
-        Context.Diag1(Params1->getParam(I)->getLocation(),
-                      diag::note_odr_template_parameter_here);
-      }
-      return false;
-    }
-    
-    if (!Context.IsStructurallyEquivalent(Params1->getParam(I),
-                                          Params2->getParam(I))) {
-      
-      return false;
-    }
-  }
-  
-  return true;
-}
-
-static bool IsStructurallyEquivalent(StructuralEquivalenceContext &Context,
-                                     TemplateTypeParmDecl *D1,
-                                     TemplateTypeParmDecl *D2) {
-  if (D1->isParameterPack() != D2->isParameterPack()) {
-    if (Context.Complain) {
-      Context.Diag2(D2->getLocation(), diag::err_odr_parameter_pack_non_pack)
-        << D2->isParameterPack();
-      Context.Diag1(D1->getLocation(), diag::note_odr_parameter_pack_non_pack)
-        << D1->isParameterPack();
-    }
-    return false;
-  }
-  
-  return true;
-}
-
-static bool IsStructurallyEquivalent(StructuralEquivalenceContext &Context,
-                                     NonTypeTemplateParmDecl *D1,
-                                     NonTypeTemplateParmDecl *D2) {
-  if (D1->isParameterPack() != D2->isParameterPack()) {
-    if (Context.Complain) {
-      Context.Diag2(D2->getLocation(), diag::err_odr_parameter_pack_non_pack)
-        << D2->isParameterPack();
-      Context.Diag1(D1->getLocation(), diag::note_odr_parameter_pack_non_pack)
-        << D1->isParameterPack();
-    }
-    return false;
-  }
-  
-  // Check types.
-  if (!Context.IsStructurallyEquivalent(D1->getType(), D2->getType())) {
-    if (Context.Complain) {
-      Context.Diag2(D2->getLocation(),
-                    diag::err_odr_non_type_parameter_type_inconsistent)
-        << D2->getType() << D1->getType();
-      Context.Diag1(D1->getLocation(), diag::note_odr_value_here)
-        << D1->getType();
-    }
-    return false;
-  }
-  
-  return true;
-}
-
-static bool IsStructurallyEquivalent(StructuralEquivalenceContext &Context,
-                                     TemplateTemplateParmDecl *D1,
-                                     TemplateTemplateParmDecl *D2) {
-  if (D1->isParameterPack() != D2->isParameterPack()) {
-    if (Context.Complain) {
-      Context.Diag2(D2->getLocation(), diag::err_odr_parameter_pack_non_pack)
-        << D2->isParameterPack();
-      Context.Diag1(D1->getLocation(), diag::note_odr_parameter_pack_non_pack)
-        << D1->isParameterPack();
-    }
-    return false;
-  }
-
-  // Check template parameter lists.
-  return IsStructurallyEquivalent(Context, D1->getTemplateParameters(),
-                                  D2->getTemplateParameters());
-}
-
-static bool IsStructurallyEquivalent(StructuralEquivalenceContext &Context,
-                                     ClassTemplateDecl *D1, 
-                                     ClassTemplateDecl *D2) {
-  // Check template parameters.
-  if (!IsStructurallyEquivalent(Context,
-                                D1->getTemplateParameters(),
-                                D2->getTemplateParameters()))
-    return false;
-  
-  // Check the templated declaration.
-  return Context.IsStructurallyEquivalent(D1->getTemplatedDecl(), 
-                                          D2->getTemplatedDecl());
-}
-
-/// \brief Determine structural equivalence of two declarations.
-static bool IsStructurallyEquivalent(StructuralEquivalenceContext &Context,
-                                     Decl *D1, Decl *D2) {
-  // FIXME: Check for known structural equivalences via a callback of some sort.
-  
-  // Check whether we already know that these two declarations are not
-  // structurally equivalent.
-  if (Context.NonEquivalentDecls.count(std::make_pair(D1->getCanonicalDecl(),
-                                                      D2->getCanonicalDecl())))
-    return false;
-  
-  // Determine whether we've already produced a tentative equivalence for D1.
-  Decl *&EquivToD1 = Context.TentativeEquivalences[D1->getCanonicalDecl()];
-  if (EquivToD1)
-    return EquivToD1 == D2->getCanonicalDecl();
-  
-  // Produce a tentative equivalence D1 <-> D2, which will be checked later.
-  EquivToD1 = D2->getCanonicalDecl();
-  Context.DeclsToCheck.push_back(D1->getCanonicalDecl());
-  return true;
-}
-
-bool StructuralEquivalenceContext::IsStructurallyEquivalent(Decl *D1, 
-                                                            Decl *D2) {
-  if (!::IsStructurallyEquivalent(*this, D1, D2))
-    return false;
-  
-  return !Finish();
-}
-
-bool StructuralEquivalenceContext::IsStructurallyEquivalent(QualType T1, 
-                                                            QualType T2) {
-  if (!::IsStructurallyEquivalent(*this, T1, T2))
-    return false;
-  
-  return !Finish();
-}
-
-bool StructuralEquivalenceContext::Finish() {
-  while (!DeclsToCheck.empty()) {
-    // Check the next declaration.
-    Decl *D1 = DeclsToCheck.front();
-    DeclsToCheck.pop_front();
-    
-    Decl *D2 = TentativeEquivalences[D1];
-    assert(D2 && "Unrecorded tentative equivalence?");
-    
-    bool Equivalent = true;
-    
-    // FIXME: Switch on all declaration kinds. For now, we're just going to
-    // check the obvious ones.
-    if (RecordDecl *Record1 = dyn_cast<RecordDecl>(D1)) {
-      if (RecordDecl *Record2 = dyn_cast<RecordDecl>(D2)) {
-        // Check for equivalent structure names.
-        IdentifierInfo *Name1 = Record1->getIdentifier();
-        if (!Name1 && Record1->getTypedefNameForAnonDecl())
-          Name1 = Record1->getTypedefNameForAnonDecl()->getIdentifier();
-        IdentifierInfo *Name2 = Record2->getIdentifier();
-        if (!Name2 && Record2->getTypedefNameForAnonDecl())
-          Name2 = Record2->getTypedefNameForAnonDecl()->getIdentifier();
-        if (!::IsStructurallyEquivalent(Name1, Name2) ||
-            !::IsStructurallyEquivalent(*this, Record1, Record2))
-          Equivalent = false;
-      } else {
-        // Record/non-record mismatch.
-        Equivalent = false;
-      }
-    } else if (EnumDecl *Enum1 = dyn_cast<EnumDecl>(D1)) {
-      if (EnumDecl *Enum2 = dyn_cast<EnumDecl>(D2)) {
-        // Check for equivalent enum names.
-        IdentifierInfo *Name1 = Enum1->getIdentifier();
-        if (!Name1 && Enum1->getTypedefNameForAnonDecl())
-          Name1 = Enum1->getTypedefNameForAnonDecl()->getIdentifier();
-        IdentifierInfo *Name2 = Enum2->getIdentifier();
-        if (!Name2 && Enum2->getTypedefNameForAnonDecl())
-          Name2 = Enum2->getTypedefNameForAnonDecl()->getIdentifier();
-        if (!::IsStructurallyEquivalent(Name1, Name2) ||
-            !::IsStructurallyEquivalent(*this, Enum1, Enum2))
-          Equivalent = false;
-      } else {
-        // Enum/non-enum mismatch
-        Equivalent = false;
-      }
-    } else if (TypedefNameDecl *Typedef1 = dyn_cast<TypedefNameDecl>(D1)) {
-      if (TypedefNameDecl *Typedef2 = dyn_cast<TypedefNameDecl>(D2)) {
-        if (!::IsStructurallyEquivalent(Typedef1->getIdentifier(),
-                                        Typedef2->getIdentifier()) ||
-            !::IsStructurallyEquivalent(*this,
-                                        Typedef1->getUnderlyingType(),
-                                        Typedef2->getUnderlyingType()))
-          Equivalent = false;
-      } else {
-        // Typedef/non-typedef mismatch.
-        Equivalent = false;
-      }
-    } else if (ClassTemplateDecl *ClassTemplate1 
-                                           = dyn_cast<ClassTemplateDecl>(D1)) {
-      if (ClassTemplateDecl *ClassTemplate2 = dyn_cast<ClassTemplateDecl>(D2)) {
-        if (!::IsStructurallyEquivalent(ClassTemplate1->getIdentifier(),
-                                        ClassTemplate2->getIdentifier()) ||
-            !::IsStructurallyEquivalent(*this, ClassTemplate1, ClassTemplate2))
-          Equivalent = false;
-      } else {
-        // Class template/non-class-template mismatch.
-        Equivalent = false;
-      }
-    } else if (TemplateTypeParmDecl *TTP1= dyn_cast<TemplateTypeParmDecl>(D1)) {
-      if (TemplateTypeParmDecl *TTP2 = dyn_cast<TemplateTypeParmDecl>(D2)) {
-        if (!::IsStructurallyEquivalent(*this, TTP1, TTP2))
-          Equivalent = false;
-      } else {
-        // Kind mismatch.
-        Equivalent = false;
-      }
-    } else if (NonTypeTemplateParmDecl *NTTP1
-                                     = dyn_cast<NonTypeTemplateParmDecl>(D1)) {
-      if (NonTypeTemplateParmDecl *NTTP2
-                                      = dyn_cast<NonTypeTemplateParmDecl>(D2)) {
-        if (!::IsStructurallyEquivalent(*this, NTTP1, NTTP2))
-          Equivalent = false;
-      } else {
-        // Kind mismatch.
-        Equivalent = false;
-      }
-    } else if (TemplateTemplateParmDecl *TTP1
-                                  = dyn_cast<TemplateTemplateParmDecl>(D1)) {
-      if (TemplateTemplateParmDecl *TTP2
-                                    = dyn_cast<TemplateTemplateParmDecl>(D2)) {
-        if (!::IsStructurallyEquivalent(*this, TTP1, TTP2))
-          Equivalent = false;
-      } else {
-        // Kind mismatch.
-        Equivalent = false;
-      }
-    }
-    
-    if (!Equivalent) {
-      // Note that these two declarations are not equivalent (and we already
-      // know about it).
-      NonEquivalentDecls.insert(std::make_pair(D1->getCanonicalDecl(),
-                                               D2->getCanonicalDecl()));
-      return true;
-    }
-    // FIXME: Check other declaration kinds!
-  }
-  
-  return false;
-}
-
->>>>>>> e0e0304f
 //----------------------------------------------------------------------------
 // Import Types
 //----------------------------------------------------------------------------
