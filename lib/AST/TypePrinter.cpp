--- conflicted
+++ resolved
@@ -128,16 +128,12 @@
     void print##CLASS##Before(const CLASS##Type *T, raw_ostream &OS); \
     void print##CLASS##After(const CLASS##Type *T, raw_ostream &OS);
 #include "clang/AST/TypeNodes.def"
-<<<<<<< HEAD
 
   private:
     void printBefore(const Type *ty, Qualifiers qs, raw_ostream &OS);
     void printAfter(const Type *ty, Qualifiers qs, raw_ostream &OS);
-=======
-  private:
     void printArrayAfter(const ArrayType *ty, Qualifiers qs, raw_ostream &OS,
                          bool isInnerDimension);
->>>>>>> 96940ffe
   };
 
 } // namespace
@@ -536,15 +532,12 @@
   printBefore(T->getElementType(), OS);
 }
 
-<<<<<<< HEAD
+
 void TypePrinter::printConstantArrayAfter(const ConstantArrayType *T,
                                           raw_ostream &OS) {
-  OS << '[';
-  if (T->getIndexTypeQualifiers().hasQualifiers()) {
-    AppendTypeQualList(OS, T->getIndexTypeCVRQualifiers(),
-                       Policy.Restrict);
-    OS << ' ';
-=======
+  printArrayAfter(T, Qualifiers(), OS, false);
+}
+
 // For multi-dimensional checked arrays, print the checked keyword once before
 // the outermost dimension.
 //
@@ -559,7 +552,6 @@
   else if (checkedOuterDimension && !T->isChecked()) {
     // This case is never supposed to happen, but print an accurate type name if it does.
     OS << "_Unchecked";
->>>>>>> 96940ffe
   }
   switch (T->getTypeClass()) {
     case Type::IncompleteArray:
@@ -595,11 +587,6 @@
     printArrayAfter(arrayElemType, split.Quals, OS, T->isChecked());
   }
   else printAfter(split.Ty, split.Quals, OS);
-}
-
-void TypePrinter::printConstantArrayAfter(const ConstantArrayType *T,
-                                          raw_ostream &OS) {
-  printArrayAfter(T, Qualifiers(), OS, false);
 }
 
 void TypePrinter::printIncompleteArrayBefore(const IncompleteArrayType *T,
@@ -916,18 +903,11 @@
 
   printFunctionAfter(Info, OS);
 
-<<<<<<< HEAD
+  const BoundsAnnotations ReturnAnnots = T->getReturnAnnots();
+  print(ReturnAnnots, OS);
+
   if (!T->getTypeQuals().empty())
     OS << " " << T->getTypeQuals().getAsString();
-=======
-  const BoundsAnnotations ReturnAnnots = T->getReturnAnnots();
-  print(ReturnAnnots, OS);
-
-  if (unsigned quals = T->getTypeQuals()) {
-    OS << ' ';
-    AppendTypeQualList(OS, quals, Policy.Restrict);
-  }
->>>>>>> 96940ffe
 
   switch (T->getRefQualifier()) {
   case RQ_None:
@@ -1023,13 +1003,9 @@
     OS << " __attribute__((regparm ("
        << Info.getRegParm() << ")))";
   if (Info.getNoCallerSavedRegs())
-<<<<<<< HEAD
     OS << " __attribute__((no_caller_saved_registers))";
   if (Info.getNoCfCheck())
     OS << " __attribute__((nocf_check))";
-=======
-  OS << " __attribute__((no_caller_saved_registers))";
->>>>>>> 96940ffe
 }
 
 void TypePrinter::printFunctionNoProtoBefore(const FunctionNoProtoType *T,
@@ -1074,9 +1050,6 @@
 void TypePrinter::printUnresolvedUsingAfter(const UnresolvedUsingType *T,
                                             raw_ostream &OS) {}
 
-<<<<<<< HEAD
-void TypePrinter::printTypedefBefore(const TypedefType *T, raw_ostream &OS) {
-=======
 void TypePrinter::printTypeVariableBefore(const TypeVariableType *T,
                                              raw_ostream &OS) {
   OS << "(" << T->GetDepth() << ", " << T->GetIndex() << ")";
@@ -1087,8 +1060,7 @@
 
 void TypePrinter::printTypeVariableAfter(const TypeVariableType *T, raw_ostream &OS) { }
 
-void TypePrinter::printTypedefBefore(const TypedefType *T, raw_ostream &OS) { 
->>>>>>> 96940ffe
+void TypePrinter::printTypedefBefore(const TypedefType *T, raw_ostream &OS) {
   printTypeSpec(T->getDecl(), OS);
 }
 
