//===--- ASTWriter.cpp - AST File Writer ------------------------*- C++ -*-===//
//
//                     The LLVM Compiler Infrastructure
//
// This file is distributed under the University of Illinois Open Source
// License. See LICENSE.TXT for details.
//
//===----------------------------------------------------------------------===//
//
//  This file defines the ASTWriter class, which writes AST files.
//
//===----------------------------------------------------------------------===//

#include "clang/Serialization/ASTWriter.h"
#include "ASTCommon.h"
#include "ASTReaderInternals.h"
#include "MultiOnDiskHashTable.h"
#include "clang/AST/ASTContext.h"
#include "clang/AST/ASTUnresolvedSet.h"
#include "clang/AST/Decl.h"
#include "clang/AST/DeclContextInternals.h"
#include "clang/AST/DeclCXX.h"
#include "clang/AST/DeclFriend.h"
#include "clang/AST/DeclTemplate.h"
#include "clang/AST/Expr.h"
#include "clang/AST/ExprCXX.h"
#include "clang/AST/LambdaCapture.h"
#include "clang/AST/NestedNameSpecifier.h"
#include "clang/AST/RawCommentList.h"
#include "clang/AST/TemplateName.h"
#include "clang/AST/Type.h"
#include "clang/AST/TypeLocVisitor.h"
#include "clang/Basic/DiagnosticOptions.h"
#include "clang/Basic/FileManager.h"
#include "clang/Basic/FileSystemOptions.h"
#include "clang/Basic/LangOptions.h"
#include "clang/Basic/LLVM.h"
#include "clang/Basic/Module.h"
#include "clang/Basic/ObjCRuntime.h"
#include "clang/Basic/SourceManager.h"
#include "clang/Basic/SourceManagerInternals.h"
#include "clang/Basic/TargetInfo.h"
#include "clang/Basic/TargetOptions.h"
#include "clang/Basic/Version.h"
#include "clang/Basic/VersionTuple.h"
#include "clang/Lex/HeaderSearch.h"
#include "clang/Lex/HeaderSearchOptions.h"
#include "clang/Lex/MacroInfo.h"
#include "clang/Lex/ModuleMap.h"
#include "clang/Lex/PreprocessingRecord.h"
#include "clang/Lex/Preprocessor.h"
#include "clang/Lex/PreprocessorOptions.h"
#include "clang/Lex/Token.h"
#include "clang/Sema/IdentifierResolver.h"
#include "clang/Sema/ObjCMethodList.h"
#include "clang/Sema/Sema.h"
#include "clang/Sema/Weak.h"
#include "clang/Serialization/ASTReader.h"
#include "clang/Serialization/Module.h"
#include "clang/Serialization/ModuleFileExtension.h"
#include "clang/Serialization/SerializationDiagnostic.h"
#include "llvm/ADT/APFloat.h"
#include "llvm/ADT/APInt.h"
#include "llvm/ADT/Hashing.h"
#include "llvm/ADT/IntrusiveRefCntPtr.h"
#include "llvm/ADT/Optional.h"
#include "llvm/ADT/SmallSet.h"
#include "llvm/ADT/SmallString.h"
#include "llvm/ADT/STLExtras.h"
#include "llvm/ADT/StringExtras.h"
#include "llvm/Bitcode/BitCodes.h"
#include "llvm/Bitcode/BitstreamWriter.h"
#include "llvm/Support/Casting.h"
#include "llvm/Support/Compression.h"
#include "llvm/Support/EndianStream.h"
#include "llvm/Support/ErrorHandling.h"
#include "llvm/Support/MemoryBuffer.h"
#include "llvm/Support/OnDiskHashTable.h"
#include "llvm/Support/Path.h"
#include "llvm/Support/Process.h"
#include "llvm/Support/raw_ostream.h"
#include <algorithm>
#include <cassert>
#include <cstdint>
#include <cstdlib>
#include <cstring>
#include <deque>
#include <limits>
#include <new>
#include <tuple>
#include <utility>

using namespace clang;
using namespace clang::serialization;

template <typename T, typename Allocator>
static StringRef bytes(const std::vector<T, Allocator> &v) {
  if (v.empty()) return StringRef();
  return StringRef(reinterpret_cast<const char*>(&v[0]),
                         sizeof(T) * v.size());
}

template <typename T>
static StringRef bytes(const SmallVectorImpl<T> &v) {
  return StringRef(reinterpret_cast<const char*>(v.data()),
                         sizeof(T) * v.size());
}

//===----------------------------------------------------------------------===//
// Type serialization
//===----------------------------------------------------------------------===//

namespace clang {

  class ASTTypeWriter {
    ASTWriter &Writer;
    ASTRecordWriter Record;

    /// \brief Type code that corresponds to the record generated.
    TypeCode Code;
    /// \brief Abbreviation to use for the record, if any.
    unsigned AbbrevToUse;

  public:
    ASTTypeWriter(ASTWriter &Writer, ASTWriter::RecordDataImpl &Record)
      : Writer(Writer), Record(Writer, Record), Code((TypeCode)0), AbbrevToUse(0) { }

    uint64_t Emit() {
      return Record.Emit(Code, AbbrevToUse);
    }

    void Visit(QualType T) {
      if (T.hasLocalNonFastQualifiers()) {
        Qualifiers Qs = T.getLocalQualifiers();
        Record.AddTypeRef(T.getLocalUnqualifiedType());
        Record.push_back(Qs.getAsOpaqueValue());
        Code = TYPE_EXT_QUAL;
        AbbrevToUse = Writer.TypeExtQualAbbrev;
      } else {
        switch (T->getTypeClass()) {
          // For all of the concrete, non-dependent types, call the
          // appropriate visitor function.
#define TYPE(Class, Base) \
        case Type::Class: Visit##Class##Type(cast<Class##Type>(T)); break;
#define ABSTRACT_TYPE(Class, Base)
#include "clang/AST/TypeNodes.def"
        }
      }
    }

    void VisitArrayType(const ArrayType *T);
    void VisitFunctionType(const FunctionType *T);
    void VisitTagType(const TagType *T);

#define TYPE(Class, Base) void Visit##Class##Type(const Class##Type *T);
#define ABSTRACT_TYPE(Class, Base)
#include "clang/AST/TypeNodes.def"
  };

} // end namespace clang

void ASTTypeWriter::VisitBuiltinType(const BuiltinType *T) {
  llvm_unreachable("Built-in types are never serialized");
}

void ASTTypeWriter::VisitComplexType(const ComplexType *T) {
  Record.AddTypeRef(T->getElementType());
  Code = TYPE_COMPLEX;
}

void ASTTypeWriter::VisitPointerType(const PointerType *T) {
  Record.AddTypeRef(T->getPointeeType());
  Record.push_back((unsigned)T->getKind());
  Code = TYPE_POINTER;
}

void ASTTypeWriter::VisitDecayedType(const DecayedType *T) {
  Record.AddTypeRef(T->getOriginalType());
  Code = TYPE_DECAYED;
}

void ASTTypeWriter::VisitAdjustedType(const AdjustedType *T) {
  Record.AddTypeRef(T->getOriginalType());
  Record.AddTypeRef(T->getAdjustedType());
  Code = TYPE_ADJUSTED;
}

void ASTTypeWriter::VisitBlockPointerType(const BlockPointerType *T) {
  Record.AddTypeRef(T->getPointeeType());
  Code = TYPE_BLOCK_POINTER;
}

void ASTTypeWriter::VisitLValueReferenceType(const LValueReferenceType *T) {
  Record.AddTypeRef(T->getPointeeTypeAsWritten());
  Record.push_back(T->isSpelledAsLValue());
  Code = TYPE_LVALUE_REFERENCE;
}

void ASTTypeWriter::VisitRValueReferenceType(const RValueReferenceType *T) {
  Record.AddTypeRef(T->getPointeeTypeAsWritten());
  Code = TYPE_RVALUE_REFERENCE;
}

void ASTTypeWriter::VisitMemberPointerType(const MemberPointerType *T) {
  Record.AddTypeRef(T->getPointeeType());
  Record.AddTypeRef(QualType(T->getClass(), 0));
  Code = TYPE_MEMBER_POINTER;
}

void ASTTypeWriter::VisitArrayType(const ArrayType *T) {
  Record.AddTypeRef(T->getElementType());
  Record.push_back(T->getSizeModifier()); // FIXME: stable values
  Record.push_back(T->getIndexTypeCVRQualifiers()); // FIXME: stable values
  Record.push_back(T->isChecked());
}

void ASTTypeWriter::VisitConstantArrayType(const ConstantArrayType *T) {
  VisitArrayType(T);
  Record.AddAPInt(T->getSize());
  Code = TYPE_CONSTANT_ARRAY;
}

void ASTTypeWriter::VisitIncompleteArrayType(const IncompleteArrayType *T) {
  VisitArrayType(T);
  Code = TYPE_INCOMPLETE_ARRAY;
}

void ASTTypeWriter::VisitVariableArrayType(const VariableArrayType *T) {
  VisitArrayType(T);
  Record.AddSourceLocation(T->getLBracketLoc());
  Record.AddSourceLocation(T->getRBracketLoc());
  Record.AddStmt(T->getSizeExpr());
  Code = TYPE_VARIABLE_ARRAY;
}

void ASTTypeWriter::VisitVectorType(const VectorType *T) {
  Record.AddTypeRef(T->getElementType());
  Record.push_back(T->getNumElements());
  Record.push_back(T->getVectorKind());
  Code = TYPE_VECTOR;
}

void ASTTypeWriter::VisitExtVectorType(const ExtVectorType *T) {
  VisitVectorType(T);
  Code = TYPE_EXT_VECTOR;
}

void ASTTypeWriter::VisitFunctionType(const FunctionType *T) {
  Record.AddTypeRef(T->getReturnType());
  FunctionType::ExtInfo C = T->getExtInfo();
  Record.push_back(C.getNoReturn());
  Record.push_back(C.getHasRegParm());
  Record.push_back(C.getRegParm());
  // FIXME: need to stabilize encoding of calling convention...
  Record.push_back(C.getCC());
  Record.push_back(C.getProducesResult());

  if (C.getHasRegParm() || C.getRegParm() || C.getProducesResult())
    AbbrevToUse = 0;
}

void ASTTypeWriter::VisitFunctionNoProtoType(const FunctionNoProtoType *T) {
  VisitFunctionType(T);
  Code = TYPE_FUNCTION_NO_PROTO;
}

static void addExceptionSpec(const FunctionProtoType *T,
                             ASTRecordWriter &Record) {
  Record.push_back(T->getExceptionSpecType());
  if (T->getExceptionSpecType() == EST_Dynamic) {
    Record.push_back(T->getNumExceptions());
    for (unsigned I = 0, N = T->getNumExceptions(); I != N; ++I)
      Record.AddTypeRef(T->getExceptionType(I));
  } else if (T->getExceptionSpecType() == EST_ComputedNoexcept) {
    Record.AddStmt(T->getNoexceptExpr());
  } else if (T->getExceptionSpecType() == EST_Uninstantiated) {
    Record.AddDeclRef(T->getExceptionSpecDecl());
    Record.AddDeclRef(T->getExceptionSpecTemplate());
  } else if (T->getExceptionSpecType() == EST_Unevaluated) {
    Record.AddDeclRef(T->getExceptionSpecDecl());
  }
}

void ASTTypeWriter::VisitFunctionProtoType(const FunctionProtoType *T) {
  VisitFunctionType(T);

  Record.push_back(T->isVariadic());
  Record.push_back(T->hasTrailingReturn());
  Record.push_back(T->hasParamBounds());
  Record.push_back(T->getTypeQuals());
  Record.push_back(static_cast<unsigned>(T->getRefQualifier()));
  addExceptionSpec(T, Record);
  Record.AddStmt(const_cast<BoundsExpr *>(T->getReturnBounds()));

  Record.push_back(T->getNumParams());
  for (unsigned I = 0, N = T->getNumParams(); I != N; ++I)
    Record.AddTypeRef(T->getParamType(I));

  if (T->hasParamBounds())
    for (unsigned I = 0, N = T->getNumParams(); I != N; ++I)
      Record.AddStmt(const_cast<BoundsExpr *>(T->getParamBounds(I)));

  if (T->hasExtParameterInfos()) {
    for (unsigned I = 0, N = T->getNumParams(); I != N; ++I)
      Record.push_back(T->getExtParameterInfo(I).getOpaqueValue());
  }

<<<<<<< HEAD
  if (T->isVariadic() || T->hasTrailingReturn() || T->hasParamBounds() ||
      T->hasReturnBounds() || T->getTypeQuals() ||T->getRefQualifier() ||
=======
  // AbbrevToUse indicates whether to compress a record in a domain-specifc
  // way.  ASTWriter::WriteTypeAbbrevs omits these fields in the template
  // for the compressed record for function prototypes, so disable the
  // compression when these fields are present.  Note that, confusingly,
  // compression of function prototypes does not appear to ever be enabled.
  if (T->isVariadic() || T->hasTrailingReturn() || T->hasParamBounds() ||
      T->hasReturnBounds() || T->getTypeQuals() || T->getRefQualifier() ||
>>>>>>> c11077e4
      T->getExceptionSpecType() != EST_None || T->hasExtParameterInfos())
    AbbrevToUse = 0;

  Code = TYPE_FUNCTION_PROTO;
}

void ASTTypeWriter::VisitUnresolvedUsingType(const UnresolvedUsingType *T) {
  Record.AddDeclRef(T->getDecl());
  Code = TYPE_UNRESOLVED_USING;
}

void ASTTypeWriter::VisitTypedefType(const TypedefType *T) {
  Record.AddDeclRef(T->getDecl());
  assert(!T->isCanonicalUnqualified() && "Invalid typedef ?");
  Record.AddTypeRef(T->getCanonicalTypeInternal());
  Code = TYPE_TYPEDEF;
}

void ASTTypeWriter::VisitTypeOfExprType(const TypeOfExprType *T) {
  Record.AddStmt(T->getUnderlyingExpr());
  Code = TYPE_TYPEOF_EXPR;
}

void ASTTypeWriter::VisitTypeOfType(const TypeOfType *T) {
  Record.AddTypeRef(T->getUnderlyingType());
  Code = TYPE_TYPEOF;
}

void ASTTypeWriter::VisitDecltypeType(const DecltypeType *T) {
  Record.AddTypeRef(T->getUnderlyingType());
  Record.AddStmt(T->getUnderlyingExpr());
  Code = TYPE_DECLTYPE;
}

void ASTTypeWriter::VisitUnaryTransformType(const UnaryTransformType *T) {
  Record.AddTypeRef(T->getBaseType());
  Record.AddTypeRef(T->getUnderlyingType());
  Record.push_back(T->getUTTKind());
  Code = TYPE_UNARY_TRANSFORM;
}

void ASTTypeWriter::VisitAutoType(const AutoType *T) {
  Record.AddTypeRef(T->getDeducedType());
  Record.push_back((unsigned)T->getKeyword());
  if (T->getDeducedType().isNull())
    Record.push_back(T->isDependentType());
  Code = TYPE_AUTO;
}

void ASTTypeWriter::VisitTagType(const TagType *T) {
  Record.push_back(T->isDependentType());
  Record.AddDeclRef(T->getDecl()->getCanonicalDecl());
  assert(!T->isBeingDefined() &&
         "Cannot serialize in the middle of a type definition");
}

void ASTTypeWriter::VisitRecordType(const RecordType *T) {
  VisitTagType(T);
  Code = TYPE_RECORD;
}

void ASTTypeWriter::VisitEnumType(const EnumType *T) {
  VisitTagType(T);
  Code = TYPE_ENUM;
}

void ASTTypeWriter::VisitAttributedType(const AttributedType *T) {
  Record.AddTypeRef(T->getModifiedType());
  Record.AddTypeRef(T->getEquivalentType());
  Record.push_back(T->getAttrKind());
  Code = TYPE_ATTRIBUTED;
}

void
ASTTypeWriter::VisitSubstTemplateTypeParmType(
                                        const SubstTemplateTypeParmType *T) {
  Record.AddTypeRef(QualType(T->getReplacedParameter(), 0));
  Record.AddTypeRef(T->getReplacementType());
  Code = TYPE_SUBST_TEMPLATE_TYPE_PARM;
}

void
ASTTypeWriter::VisitSubstTemplateTypeParmPackType(
                                      const SubstTemplateTypeParmPackType *T) {
  Record.AddTypeRef(QualType(T->getReplacedParameter(), 0));
  Record.AddTemplateArgument(T->getArgumentPack());
  Code = TYPE_SUBST_TEMPLATE_TYPE_PARM_PACK;
}

void
ASTTypeWriter::VisitTemplateSpecializationType(
                                       const TemplateSpecializationType *T) {
  Record.push_back(T->isDependentType());
  Record.AddTemplateName(T->getTemplateName());
  Record.push_back(T->getNumArgs());
  for (const auto &ArgI : *T)
    Record.AddTemplateArgument(ArgI);
  Record.AddTypeRef(T->isTypeAlias() ? T->getAliasedType()
                                     : T->isCanonicalUnqualified()
                                           ? QualType()
                                           : T->getCanonicalTypeInternal());
  Code = TYPE_TEMPLATE_SPECIALIZATION;
}

void
ASTTypeWriter::VisitDependentSizedArrayType(const DependentSizedArrayType *T) {
  VisitArrayType(T);
  Record.AddStmt(T->getSizeExpr());
  Record.AddSourceRange(T->getBracketsRange());
  Code = TYPE_DEPENDENT_SIZED_ARRAY;
}

void
ASTTypeWriter::VisitDependentSizedExtVectorType(
                                        const DependentSizedExtVectorType *T) {
  // FIXME: Serialize this type (C++ only)
  llvm_unreachable("Cannot serialize dependent sized extended vector types");
}

void
ASTTypeWriter::VisitTemplateTypeParmType(const TemplateTypeParmType *T) {
  Record.push_back(T->getDepth());
  Record.push_back(T->getIndex());
  Record.push_back(T->isParameterPack());
  Record.AddDeclRef(T->getDecl());
  Code = TYPE_TEMPLATE_TYPE_PARM;
}

void
ASTTypeWriter::VisitDependentNameType(const DependentNameType *T) {
  Record.push_back(T->getKeyword());
  Record.AddNestedNameSpecifier(T->getQualifier());
  Record.AddIdentifierRef(T->getIdentifier());
  Record.AddTypeRef(
      T->isCanonicalUnqualified() ? QualType() : T->getCanonicalTypeInternal());
  Code = TYPE_DEPENDENT_NAME;
}

void
ASTTypeWriter::VisitDependentTemplateSpecializationType(
                                const DependentTemplateSpecializationType *T) {
  Record.push_back(T->getKeyword());
  Record.AddNestedNameSpecifier(T->getQualifier());
  Record.AddIdentifierRef(T->getIdentifier());
  Record.push_back(T->getNumArgs());
  for (const auto &I : *T)
    Record.AddTemplateArgument(I);
  Code = TYPE_DEPENDENT_TEMPLATE_SPECIALIZATION;
}

void ASTTypeWriter::VisitPackExpansionType(const PackExpansionType *T) {
  Record.AddTypeRef(T->getPattern());
  if (Optional<unsigned> NumExpansions = T->getNumExpansions())
    Record.push_back(*NumExpansions + 1);
  else
    Record.push_back(0);
  Code = TYPE_PACK_EXPANSION;
}

void ASTTypeWriter::VisitParenType(const ParenType *T) {
  Record.AddTypeRef(T->getInnerType());
  Code = TYPE_PAREN;
}

void ASTTypeWriter::VisitElaboratedType(const ElaboratedType *T) {
  Record.push_back(T->getKeyword());
  Record.AddNestedNameSpecifier(T->getQualifier());
  Record.AddTypeRef(T->getNamedType());
  Code = TYPE_ELABORATED;
}

void ASTTypeWriter::VisitInjectedClassNameType(const InjectedClassNameType *T) {
  Record.AddDeclRef(T->getDecl()->getCanonicalDecl());
  Record.AddTypeRef(T->getInjectedSpecializationType());
  Code = TYPE_INJECTED_CLASS_NAME;
}

void ASTTypeWriter::VisitObjCInterfaceType(const ObjCInterfaceType *T) {
  Record.AddDeclRef(T->getDecl()->getCanonicalDecl());
  Code = TYPE_OBJC_INTERFACE;
}

void ASTTypeWriter::VisitObjCObjectType(const ObjCObjectType *T) {
  Record.AddTypeRef(T->getBaseType());
  Record.push_back(T->getTypeArgsAsWritten().size());
  for (auto TypeArg : T->getTypeArgsAsWritten())
    Record.AddTypeRef(TypeArg);
  Record.push_back(T->getNumProtocols());
  for (const auto *I : T->quals())
    Record.AddDeclRef(I);
  Record.push_back(T->isKindOfTypeAsWritten());
  Code = TYPE_OBJC_OBJECT;
}

void
ASTTypeWriter::VisitObjCObjectPointerType(const ObjCObjectPointerType *T) {
  Record.AddTypeRef(T->getPointeeType());
  Code = TYPE_OBJC_OBJECT_POINTER;
}

void
ASTTypeWriter::VisitAtomicType(const AtomicType *T) {
  Record.AddTypeRef(T->getValueType());
  Code = TYPE_ATOMIC;
}

void
ASTTypeWriter::VisitPipeType(const PipeType *T) {
  Record.AddTypeRef(T->getElementType());
  Code = TYPE_PIPE;
}

namespace {

class TypeLocWriter : public TypeLocVisitor<TypeLocWriter> {
  ASTRecordWriter &Record;

public:
  TypeLocWriter(ASTRecordWriter &Record)
    : Record(Record) { }

#define ABSTRACT_TYPELOC(CLASS, PARENT)
#define TYPELOC(CLASS, PARENT) \
    void Visit##CLASS##TypeLoc(CLASS##TypeLoc TyLoc);
#include "clang/AST/TypeLocNodes.def"

  void VisitArrayTypeLoc(ArrayTypeLoc TyLoc);
  void VisitFunctionTypeLoc(FunctionTypeLoc TyLoc);
};

} // end anonymous namespace

void TypeLocWriter::VisitQualifiedTypeLoc(QualifiedTypeLoc TL) {
  // nothing to do
}

void TypeLocWriter::VisitBuiltinTypeLoc(BuiltinTypeLoc TL) {
  Record.AddSourceLocation(TL.getBuiltinLoc());
  if (TL.needsExtraLocalData()) {
    Record.push_back(TL.getWrittenTypeSpec());
    Record.push_back(TL.getWrittenSignSpec());
    Record.push_back(TL.getWrittenWidthSpec());
    Record.push_back(TL.hasModeAttr());
  }
}

void TypeLocWriter::VisitComplexTypeLoc(ComplexTypeLoc TL) {
  Record.AddSourceLocation(TL.getNameLoc());
}

void TypeLocWriter::VisitPointerTypeLoc(PointerTypeLoc TL) {
  Record.AddSourceLocation(TL.getKWLoc());
  Record.AddSourceLocation(TL.getLeftSymLoc());
  Record.AddSourceLocation(TL.getRightSymLoc());
}

void TypeLocWriter::VisitDecayedTypeLoc(DecayedTypeLoc TL) {
  // nothing to do
}

void TypeLocWriter::VisitAdjustedTypeLoc(AdjustedTypeLoc TL) {
  // nothing to do
}

void TypeLocWriter::VisitBlockPointerTypeLoc(BlockPointerTypeLoc TL) {
  Record.AddSourceLocation(TL.getCaretLoc());
}

void TypeLocWriter::VisitLValueReferenceTypeLoc(LValueReferenceTypeLoc TL) {
  Record.AddSourceLocation(TL.getAmpLoc());
}

void TypeLocWriter::VisitRValueReferenceTypeLoc(RValueReferenceTypeLoc TL) {
  Record.AddSourceLocation(TL.getAmpAmpLoc());
}

void TypeLocWriter::VisitMemberPointerTypeLoc(MemberPointerTypeLoc TL) {
  Record.AddSourceLocation(TL.getStarLoc());
  Record.AddTypeSourceInfo(TL.getClassTInfo());
}

void TypeLocWriter::VisitArrayTypeLoc(ArrayTypeLoc TL) {
  Record.AddSourceLocation(TL.getLBracketLoc());
  Record.AddSourceLocation(TL.getRBracketLoc());
  Record.push_back(TL.getSizeExpr() ? 1 : 0);
  if (TL.getSizeExpr())
    Record.AddStmt(TL.getSizeExpr());
}

void TypeLocWriter::VisitConstantArrayTypeLoc(ConstantArrayTypeLoc TL) {
  VisitArrayTypeLoc(TL);
}

void TypeLocWriter::VisitIncompleteArrayTypeLoc(IncompleteArrayTypeLoc TL) {
  VisitArrayTypeLoc(TL);
}

void TypeLocWriter::VisitVariableArrayTypeLoc(VariableArrayTypeLoc TL) {
  VisitArrayTypeLoc(TL);
}

void TypeLocWriter::VisitDependentSizedArrayTypeLoc(
                                            DependentSizedArrayTypeLoc TL) {
  VisitArrayTypeLoc(TL);
}

void TypeLocWriter::VisitDependentSizedExtVectorTypeLoc(
                                        DependentSizedExtVectorTypeLoc TL) {
  Record.AddSourceLocation(TL.getNameLoc());
}

void TypeLocWriter::VisitVectorTypeLoc(VectorTypeLoc TL) {
  Record.AddSourceLocation(TL.getNameLoc());
}

void TypeLocWriter::VisitExtVectorTypeLoc(ExtVectorTypeLoc TL) {
  Record.AddSourceLocation(TL.getNameLoc());
}

void TypeLocWriter::VisitFunctionTypeLoc(FunctionTypeLoc TL) {
  Record.AddSourceLocation(TL.getLocalRangeBegin());
  Record.AddSourceLocation(TL.getLParenLoc());
  Record.AddSourceLocation(TL.getRParenLoc());
  Record.AddSourceLocation(TL.getLocalRangeEnd());
  for (unsigned i = 0, e = TL.getNumParams(); i != e; ++i)
    Record.AddDeclRef(TL.getParam(i));
}
void TypeLocWriter::VisitFunctionProtoTypeLoc(FunctionProtoTypeLoc TL) {
  VisitFunctionTypeLoc(TL);
}
void TypeLocWriter::VisitFunctionNoProtoTypeLoc(FunctionNoProtoTypeLoc TL) {
  VisitFunctionTypeLoc(TL);
}
void TypeLocWriter::VisitUnresolvedUsingTypeLoc(UnresolvedUsingTypeLoc TL) {
  Record.AddSourceLocation(TL.getNameLoc());
}
void TypeLocWriter::VisitTypedefTypeLoc(TypedefTypeLoc TL) {
  Record.AddSourceLocation(TL.getNameLoc());
}
void TypeLocWriter::VisitTypeOfExprTypeLoc(TypeOfExprTypeLoc TL) {
  Record.AddSourceLocation(TL.getTypeofLoc());
  Record.AddSourceLocation(TL.getLParenLoc());
  Record.AddSourceLocation(TL.getRParenLoc());
}

void TypeLocWriter::VisitTypeOfTypeLoc(TypeOfTypeLoc TL) {
  Record.AddSourceLocation(TL.getTypeofLoc());
  Record.AddSourceLocation(TL.getLParenLoc());
  Record.AddSourceLocation(TL.getRParenLoc());
  Record.AddTypeSourceInfo(TL.getUnderlyingTInfo());
}

void TypeLocWriter::VisitDecltypeTypeLoc(DecltypeTypeLoc TL) {
  Record.AddSourceLocation(TL.getNameLoc());
}

void TypeLocWriter::VisitUnaryTransformTypeLoc(UnaryTransformTypeLoc TL) {
  Record.AddSourceLocation(TL.getKWLoc());
  Record.AddSourceLocation(TL.getLParenLoc());
  Record.AddSourceLocation(TL.getRParenLoc());
  Record.AddTypeSourceInfo(TL.getUnderlyingTInfo());
}

void TypeLocWriter::VisitAutoTypeLoc(AutoTypeLoc TL) {
  Record.AddSourceLocation(TL.getNameLoc());
}

void TypeLocWriter::VisitRecordTypeLoc(RecordTypeLoc TL) {
  Record.AddSourceLocation(TL.getNameLoc());
}

void TypeLocWriter::VisitEnumTypeLoc(EnumTypeLoc TL) {
  Record.AddSourceLocation(TL.getNameLoc());
}

void TypeLocWriter::VisitAttributedTypeLoc(AttributedTypeLoc TL) {
  Record.AddSourceLocation(TL.getAttrNameLoc());
  if (TL.hasAttrOperand()) {
    SourceRange range = TL.getAttrOperandParensRange();
    Record.AddSourceLocation(range.getBegin());
    Record.AddSourceLocation(range.getEnd());
  }
  if (TL.hasAttrExprOperand()) {
    Expr *operand = TL.getAttrExprOperand();
    Record.push_back(operand ? 1 : 0);
    if (operand) Record.AddStmt(operand);
  } else if (TL.hasAttrEnumOperand()) {
    Record.AddSourceLocation(TL.getAttrEnumOperandLoc());
  }
}

void TypeLocWriter::VisitTemplateTypeParmTypeLoc(TemplateTypeParmTypeLoc TL) {
  Record.AddSourceLocation(TL.getNameLoc());
}

void TypeLocWriter::VisitSubstTemplateTypeParmTypeLoc(
                                            SubstTemplateTypeParmTypeLoc TL) {
  Record.AddSourceLocation(TL.getNameLoc());
}

void TypeLocWriter::VisitSubstTemplateTypeParmPackTypeLoc(
                                          SubstTemplateTypeParmPackTypeLoc TL) {
  Record.AddSourceLocation(TL.getNameLoc());
}

void TypeLocWriter::VisitTemplateSpecializationTypeLoc(
                                           TemplateSpecializationTypeLoc TL) {
  Record.AddSourceLocation(TL.getTemplateKeywordLoc());
  Record.AddSourceLocation(TL.getTemplateNameLoc());
  Record.AddSourceLocation(TL.getLAngleLoc());
  Record.AddSourceLocation(TL.getRAngleLoc());
  for (unsigned i = 0, e = TL.getNumArgs(); i != e; ++i)
    Record.AddTemplateArgumentLocInfo(TL.getArgLoc(i).getArgument().getKind(),
                                      TL.getArgLoc(i).getLocInfo());
}

void TypeLocWriter::VisitParenTypeLoc(ParenTypeLoc TL) {
  Record.AddSourceLocation(TL.getLParenLoc());
  Record.AddSourceLocation(TL.getRParenLoc());
}

void TypeLocWriter::VisitElaboratedTypeLoc(ElaboratedTypeLoc TL) {
  Record.AddSourceLocation(TL.getElaboratedKeywordLoc());
  Record.AddNestedNameSpecifierLoc(TL.getQualifierLoc());
}

void TypeLocWriter::VisitInjectedClassNameTypeLoc(InjectedClassNameTypeLoc TL) {
  Record.AddSourceLocation(TL.getNameLoc());
}

void TypeLocWriter::VisitDependentNameTypeLoc(DependentNameTypeLoc TL) {
  Record.AddSourceLocation(TL.getElaboratedKeywordLoc());
  Record.AddNestedNameSpecifierLoc(TL.getQualifierLoc());
  Record.AddSourceLocation(TL.getNameLoc());
}

void TypeLocWriter::VisitDependentTemplateSpecializationTypeLoc(
       DependentTemplateSpecializationTypeLoc TL) {
  Record.AddSourceLocation(TL.getElaboratedKeywordLoc());
  Record.AddNestedNameSpecifierLoc(TL.getQualifierLoc());
  Record.AddSourceLocation(TL.getTemplateKeywordLoc());
  Record.AddSourceLocation(TL.getTemplateNameLoc());
  Record.AddSourceLocation(TL.getLAngleLoc());
  Record.AddSourceLocation(TL.getRAngleLoc());
  for (unsigned I = 0, E = TL.getNumArgs(); I != E; ++I)
    Record.AddTemplateArgumentLocInfo(TL.getArgLoc(I).getArgument().getKind(),
                                      TL.getArgLoc(I).getLocInfo());
}

void TypeLocWriter::VisitPackExpansionTypeLoc(PackExpansionTypeLoc TL) {
  Record.AddSourceLocation(TL.getEllipsisLoc());
}

void TypeLocWriter::VisitObjCInterfaceTypeLoc(ObjCInterfaceTypeLoc TL) {
  Record.AddSourceLocation(TL.getNameLoc());
}

void TypeLocWriter::VisitObjCObjectTypeLoc(ObjCObjectTypeLoc TL) {
  Record.push_back(TL.hasBaseTypeAsWritten());
  Record.AddSourceLocation(TL.getTypeArgsLAngleLoc());
  Record.AddSourceLocation(TL.getTypeArgsRAngleLoc());
  for (unsigned i = 0, e = TL.getNumTypeArgs(); i != e; ++i)
    Record.AddTypeSourceInfo(TL.getTypeArgTInfo(i));
  Record.AddSourceLocation(TL.getProtocolLAngleLoc());
  Record.AddSourceLocation(TL.getProtocolRAngleLoc());
  for (unsigned i = 0, e = TL.getNumProtocols(); i != e; ++i)
    Record.AddSourceLocation(TL.getProtocolLoc(i));
}

void TypeLocWriter::VisitObjCObjectPointerTypeLoc(ObjCObjectPointerTypeLoc TL) {
  Record.AddSourceLocation(TL.getStarLoc());
}

void TypeLocWriter::VisitAtomicTypeLoc(AtomicTypeLoc TL) {
  Record.AddSourceLocation(TL.getKWLoc());
  Record.AddSourceLocation(TL.getLParenLoc());
  Record.AddSourceLocation(TL.getRParenLoc());
}

void TypeLocWriter::VisitPipeTypeLoc(PipeTypeLoc TL) {
  Record.AddSourceLocation(TL.getKWLoc());
}

void ASTWriter::WriteTypeAbbrevs() {
  using namespace llvm;

  BitCodeAbbrev *Abv;

  // Abbreviation for TYPE_EXT_QUAL
  Abv = new BitCodeAbbrev();
  Abv->Add(BitCodeAbbrevOp(serialization::TYPE_EXT_QUAL));
  Abv->Add(BitCodeAbbrevOp(BitCodeAbbrevOp::VBR, 6));   // Type
  Abv->Add(BitCodeAbbrevOp(BitCodeAbbrevOp::VBR, 3));   // Quals
  TypeExtQualAbbrev = Stream.EmitAbbrev(Abv);

  // Abbreviation for TYPE_FUNCTION_PROTO
  Abv = new BitCodeAbbrev();
  Abv->Add(BitCodeAbbrevOp(serialization::TYPE_FUNCTION_PROTO));
  // FunctionType
  Abv->Add(BitCodeAbbrevOp(BitCodeAbbrevOp::VBR, 6));   // ReturnType
  Abv->Add(BitCodeAbbrevOp(BitCodeAbbrevOp::Fixed, 1)); // NoReturn
  Abv->Add(BitCodeAbbrevOp(0));                         // HasRegParm
  Abv->Add(BitCodeAbbrevOp(0));                         // RegParm
  Abv->Add(BitCodeAbbrevOp(BitCodeAbbrevOp::Fixed, 4)); // CC
  Abv->Add(BitCodeAbbrevOp(0));                         // ProducesResult
  // FunctionProtoType
  Abv->Add(BitCodeAbbrevOp(0));                         // IsVariadic
  Abv->Add(BitCodeAbbrevOp(0));                         // HasTrailingReturn
  Abv->Add(BitCodeAbbrevOp(0));                         // TypeQuals
  Abv->Add(BitCodeAbbrevOp(0));                         // RefQualifier
  Abv->Add(BitCodeAbbrevOp(EST_None));                  // ExceptionSpec
  Abv->Add(BitCodeAbbrevOp(BitCodeAbbrevOp::VBR, 6));   // NumParams
  Abv->Add(BitCodeAbbrevOp(BitCodeAbbrevOp::Array));
  Abv->Add(BitCodeAbbrevOp(BitCodeAbbrevOp::VBR, 6));   // Params
  TypeFunctionProtoAbbrev = Stream.EmitAbbrev(Abv);
}

//===----------------------------------------------------------------------===//
// ASTWriter Implementation
//===----------------------------------------------------------------------===//

static void EmitBlockID(unsigned ID, const char *Name,
                        llvm::BitstreamWriter &Stream,
                        ASTWriter::RecordDataImpl &Record) {
  Record.clear();
  Record.push_back(ID);
  Stream.EmitRecord(llvm::bitc::BLOCKINFO_CODE_SETBID, Record);

  // Emit the block name if present.
  if (!Name || Name[0] == 0)
    return;
  Record.clear();
  while (*Name)
    Record.push_back(*Name++);
  Stream.EmitRecord(llvm::bitc::BLOCKINFO_CODE_BLOCKNAME, Record);
}

static void EmitRecordID(unsigned ID, const char *Name,
                         llvm::BitstreamWriter &Stream,
                         ASTWriter::RecordDataImpl &Record) {
  Record.clear();
  Record.push_back(ID);
  while (*Name)
    Record.push_back(*Name++);
  Stream.EmitRecord(llvm::bitc::BLOCKINFO_CODE_SETRECORDNAME, Record);
}

static void AddStmtsExprs(llvm::BitstreamWriter &Stream,
                          ASTWriter::RecordDataImpl &Record) {
#define RECORD(X) EmitRecordID(X, #X, Stream, Record)
  RECORD(STMT_STOP);
  RECORD(STMT_NULL_PTR);
  RECORD(STMT_REF_PTR);
  RECORD(STMT_NULL);
  RECORD(STMT_COMPOUND);
  RECORD(STMT_CASE);
  RECORD(STMT_DEFAULT);
  RECORD(STMT_LABEL);
  RECORD(STMT_ATTRIBUTED);
  RECORD(STMT_IF);
  RECORD(STMT_SWITCH);
  RECORD(STMT_WHILE);
  RECORD(STMT_DO);
  RECORD(STMT_FOR);
  RECORD(STMT_GOTO);
  RECORD(STMT_INDIRECT_GOTO);
  RECORD(STMT_CONTINUE);
  RECORD(STMT_BREAK);
  RECORD(STMT_RETURN);
  RECORD(STMT_DECL);
  RECORD(STMT_GCCASM);
  RECORD(STMT_MSASM);
  RECORD(EXPR_PREDEFINED);
  RECORD(EXPR_DECL_REF);
  RECORD(EXPR_INTEGER_LITERAL);
  RECORD(EXPR_FLOATING_LITERAL);
  RECORD(EXPR_IMAGINARY_LITERAL);
  RECORD(EXPR_STRING_LITERAL);
  RECORD(EXPR_CHARACTER_LITERAL);
  RECORD(EXPR_PAREN);
  RECORD(EXPR_PAREN_LIST);
  RECORD(EXPR_UNARY_OPERATOR);
  RECORD(EXPR_SIZEOF_ALIGN_OF);
  RECORD(EXPR_ARRAY_SUBSCRIPT);
  RECORD(EXPR_CALL);
  RECORD(EXPR_MEMBER);
  RECORD(EXPR_BINARY_OPERATOR);
  RECORD(EXPR_COMPOUND_ASSIGN_OPERATOR);
  RECORD(EXPR_CONDITIONAL_OPERATOR);
  RECORD(EXPR_IMPLICIT_CAST);
  RECORD(EXPR_CSTYLE_CAST);
  RECORD(EXPR_COMPOUND_LITERAL);
  RECORD(EXPR_EXT_VECTOR_ELEMENT);
  RECORD(EXPR_INIT_LIST);
  RECORD(EXPR_DESIGNATED_INIT);
  RECORD(EXPR_DESIGNATED_INIT_UPDATE);
  RECORD(EXPR_IMPLICIT_VALUE_INIT);
  RECORD(EXPR_NO_INIT);
  RECORD(EXPR_VA_ARG);
  RECORD(EXPR_ADDR_LABEL);
  RECORD(EXPR_STMT);
  RECORD(EXPR_CHOOSE);
  RECORD(EXPR_GNU_NULL);
  RECORD(EXPR_SHUFFLE_VECTOR);
  RECORD(EXPR_BLOCK);
  RECORD(EXPR_GENERIC_SELECTION);
  RECORD(EXPR_OBJC_STRING_LITERAL);
  RECORD(EXPR_OBJC_BOXED_EXPRESSION);
  RECORD(EXPR_OBJC_ARRAY_LITERAL);
  RECORD(EXPR_OBJC_DICTIONARY_LITERAL);
  RECORD(EXPR_OBJC_ENCODE);
  RECORD(EXPR_OBJC_SELECTOR_EXPR);
  RECORD(EXPR_OBJC_PROTOCOL_EXPR);
  RECORD(EXPR_OBJC_IVAR_REF_EXPR);
  RECORD(EXPR_OBJC_PROPERTY_REF_EXPR);
  RECORD(EXPR_OBJC_KVC_REF_EXPR);
  RECORD(EXPR_OBJC_MESSAGE_EXPR);
  RECORD(STMT_OBJC_FOR_COLLECTION);
  RECORD(STMT_OBJC_CATCH);
  RECORD(STMT_OBJC_FINALLY);
  RECORD(STMT_OBJC_AT_TRY);
  RECORD(STMT_OBJC_AT_SYNCHRONIZED);
  RECORD(STMT_OBJC_AT_THROW);
  RECORD(EXPR_OBJC_BOOL_LITERAL);
  RECORD(STMT_CXX_CATCH);
  RECORD(STMT_CXX_TRY);
  RECORD(STMT_CXX_FOR_RANGE);
  RECORD(EXPR_CXX_OPERATOR_CALL);
  RECORD(EXPR_CXX_MEMBER_CALL);
  RECORD(EXPR_CXX_CONSTRUCT);
  RECORD(EXPR_CXX_TEMPORARY_OBJECT);
  RECORD(EXPR_CXX_STATIC_CAST);
  RECORD(EXPR_CXX_DYNAMIC_CAST);
  RECORD(EXPR_CXX_REINTERPRET_CAST);
  RECORD(EXPR_CXX_CONST_CAST);
  RECORD(EXPR_CXX_FUNCTIONAL_CAST);
  RECORD(EXPR_USER_DEFINED_LITERAL);
  RECORD(EXPR_CXX_STD_INITIALIZER_LIST);
  RECORD(EXPR_CXX_BOOL_LITERAL);
  RECORD(EXPR_CXX_NULL_PTR_LITERAL);
  RECORD(EXPR_CXX_TYPEID_EXPR);
  RECORD(EXPR_CXX_TYPEID_TYPE);
  RECORD(EXPR_CXX_THIS);
  RECORD(EXPR_CXX_THROW);
  RECORD(EXPR_CXX_DEFAULT_ARG);
  RECORD(EXPR_CXX_DEFAULT_INIT);
  RECORD(EXPR_CXX_BIND_TEMPORARY);
  RECORD(EXPR_CXX_SCALAR_VALUE_INIT);
  RECORD(EXPR_CXX_NEW);
  RECORD(EXPR_CXX_DELETE);
  RECORD(EXPR_CXX_PSEUDO_DESTRUCTOR);
  RECORD(EXPR_EXPR_WITH_CLEANUPS);
  RECORD(EXPR_CXX_DEPENDENT_SCOPE_MEMBER);
  RECORD(EXPR_CXX_DEPENDENT_SCOPE_DECL_REF);
  RECORD(EXPR_CXX_UNRESOLVED_CONSTRUCT);
  RECORD(EXPR_CXX_UNRESOLVED_MEMBER);
  RECORD(EXPR_CXX_UNRESOLVED_LOOKUP);
  RECORD(EXPR_CXX_EXPRESSION_TRAIT);
  RECORD(EXPR_CXX_NOEXCEPT);
  RECORD(EXPR_OPAQUE_VALUE);
  RECORD(EXPR_BINARY_CONDITIONAL_OPERATOR);
  RECORD(EXPR_TYPE_TRAIT);
  RECORD(EXPR_ARRAY_TYPE_TRAIT);
  RECORD(EXPR_PACK_EXPANSION);
  RECORD(EXPR_SIZEOF_PACK);
  RECORD(EXPR_SUBST_NON_TYPE_TEMPLATE_PARM);
  RECORD(EXPR_SUBST_NON_TYPE_TEMPLATE_PARM_PACK);
  RECORD(EXPR_FUNCTION_PARM_PACK);
  RECORD(EXPR_MATERIALIZE_TEMPORARY);
  RECORD(EXPR_CUDA_KERNEL_CALL);
  RECORD(EXPR_CXX_UUIDOF_EXPR);
  RECORD(EXPR_CXX_UUIDOF_TYPE);
  RECORD(EXPR_LAMBDA);
#undef RECORD
}

void ASTWriter::WriteBlockInfoBlock() {
  RecordData Record;
  Stream.EnterSubblock(llvm::bitc::BLOCKINFO_BLOCK_ID, 3);

#define BLOCK(X) EmitBlockID(X ## _ID, #X, Stream, Record)
#define RECORD(X) EmitRecordID(X, #X, Stream, Record)

  // Control Block.
  BLOCK(CONTROL_BLOCK);
  RECORD(METADATA);
  RECORD(SIGNATURE);
  RECORD(MODULE_NAME);
  RECORD(MODULE_DIRECTORY);
  RECORD(MODULE_MAP_FILE);
  RECORD(IMPORTS);
  RECORD(ORIGINAL_FILE);
  RECORD(ORIGINAL_PCH_DIR);
  RECORD(ORIGINAL_FILE_ID);
  RECORD(INPUT_FILE_OFFSETS);

  BLOCK(OPTIONS_BLOCK);
  RECORD(LANGUAGE_OPTIONS);
  RECORD(TARGET_OPTIONS);
  RECORD(DIAGNOSTIC_OPTIONS);
  RECORD(FILE_SYSTEM_OPTIONS);
  RECORD(HEADER_SEARCH_OPTIONS);
  RECORD(PREPROCESSOR_OPTIONS);

  BLOCK(INPUT_FILES_BLOCK);
  RECORD(INPUT_FILE);

  // AST Top-Level Block.
  BLOCK(AST_BLOCK);
  RECORD(TYPE_OFFSET);
  RECORD(DECL_OFFSET);
  RECORD(IDENTIFIER_OFFSET);
  RECORD(IDENTIFIER_TABLE);
  RECORD(EAGERLY_DESERIALIZED_DECLS);
  RECORD(SPECIAL_TYPES);
  RECORD(STATISTICS);
  RECORD(TENTATIVE_DEFINITIONS);
  RECORD(SELECTOR_OFFSETS);
  RECORD(METHOD_POOL);
  RECORD(PP_COUNTER_VALUE);
  RECORD(SOURCE_LOCATION_OFFSETS);
  RECORD(SOURCE_LOCATION_PRELOADS);
  RECORD(EXT_VECTOR_DECLS);
  RECORD(UNUSED_FILESCOPED_DECLS);
  RECORD(PPD_ENTITIES_OFFSETS);
  RECORD(VTABLE_USES);
  RECORD(REFERENCED_SELECTOR_POOL);
  RECORD(TU_UPDATE_LEXICAL);
  RECORD(SEMA_DECL_REFS);
  RECORD(WEAK_UNDECLARED_IDENTIFIERS);
  RECORD(PENDING_IMPLICIT_INSTANTIATIONS);
  RECORD(UPDATE_VISIBLE);
  RECORD(DECL_UPDATE_OFFSETS);
  RECORD(DECL_UPDATES);
  RECORD(DIAG_PRAGMA_MAPPINGS);
  RECORD(CUDA_SPECIAL_DECL_REFS);
  RECORD(HEADER_SEARCH_TABLE);
  RECORD(FP_PRAGMA_OPTIONS);
  RECORD(OPENCL_EXTENSIONS);
  RECORD(DELEGATING_CTORS);
  RECORD(KNOWN_NAMESPACES);
  RECORD(MODULE_OFFSET_MAP);
  RECORD(SOURCE_MANAGER_LINE_TABLE);
  RECORD(OBJC_CATEGORIES_MAP);
  RECORD(FILE_SORTED_DECLS);
  RECORD(IMPORTED_MODULES);
  RECORD(OBJC_CATEGORIES);
  RECORD(MACRO_OFFSET);
  RECORD(INTERESTING_IDENTIFIERS);
  RECORD(UNDEFINED_BUT_USED);
  RECORD(LATE_PARSED_TEMPLATE);
  RECORD(OPTIMIZE_PRAGMA_OPTIONS);
  RECORD(MSSTRUCT_PRAGMA_OPTIONS);
  RECORD(POINTERS_TO_MEMBERS_PRAGMA_OPTIONS);
  RECORD(UNUSED_LOCAL_TYPEDEF_NAME_CANDIDATES);
  RECORD(DELETE_EXPRS_TO_ANALYZE);

  // SourceManager Block.
  BLOCK(SOURCE_MANAGER_BLOCK);
  RECORD(SM_SLOC_FILE_ENTRY);
  RECORD(SM_SLOC_BUFFER_ENTRY);
  RECORD(SM_SLOC_BUFFER_BLOB);
  RECORD(SM_SLOC_BUFFER_BLOB_COMPRESSED);
  RECORD(SM_SLOC_EXPANSION_ENTRY);

  // Preprocessor Block.
  BLOCK(PREPROCESSOR_BLOCK);
  RECORD(PP_MACRO_DIRECTIVE_HISTORY);
  RECORD(PP_MACRO_FUNCTION_LIKE);
  RECORD(PP_MACRO_OBJECT_LIKE);
  RECORD(PP_MODULE_MACRO);
  RECORD(PP_TOKEN);

  // Submodule Block.
  BLOCK(SUBMODULE_BLOCK);
  RECORD(SUBMODULE_METADATA);
  RECORD(SUBMODULE_DEFINITION);
  RECORD(SUBMODULE_UMBRELLA_HEADER);
  RECORD(SUBMODULE_HEADER);
  RECORD(SUBMODULE_TOPHEADER);
  RECORD(SUBMODULE_UMBRELLA_DIR);
  RECORD(SUBMODULE_IMPORTS);
  RECORD(SUBMODULE_EXPORTS);
  RECORD(SUBMODULE_REQUIRES);
  RECORD(SUBMODULE_EXCLUDED_HEADER);
  RECORD(SUBMODULE_LINK_LIBRARY);
  RECORD(SUBMODULE_CONFIG_MACRO);
  RECORD(SUBMODULE_CONFLICT);
  RECORD(SUBMODULE_PRIVATE_HEADER);
  RECORD(SUBMODULE_TEXTUAL_HEADER);
  RECORD(SUBMODULE_PRIVATE_TEXTUAL_HEADER);
  RECORD(SUBMODULE_INITIALIZERS);

  // Comments Block.
  BLOCK(COMMENTS_BLOCK);
  RECORD(COMMENTS_RAW_COMMENT);

  // Decls and Types block.
  BLOCK(DECLTYPES_BLOCK);
  RECORD(TYPE_EXT_QUAL);
  RECORD(TYPE_COMPLEX);
  RECORD(TYPE_POINTER);
  RECORD(TYPE_BLOCK_POINTER);
  RECORD(TYPE_LVALUE_REFERENCE);
  RECORD(TYPE_RVALUE_REFERENCE);
  RECORD(TYPE_MEMBER_POINTER);
  RECORD(TYPE_CONSTANT_ARRAY);
  RECORD(TYPE_INCOMPLETE_ARRAY);
  RECORD(TYPE_VARIABLE_ARRAY);
  RECORD(TYPE_VECTOR);
  RECORD(TYPE_EXT_VECTOR);
  RECORD(TYPE_FUNCTION_NO_PROTO);
  RECORD(TYPE_FUNCTION_PROTO);
  RECORD(TYPE_TYPEDEF);
  RECORD(TYPE_TYPEOF_EXPR);
  RECORD(TYPE_TYPEOF);
  RECORD(TYPE_RECORD);
  RECORD(TYPE_ENUM);
  RECORD(TYPE_OBJC_INTERFACE);
  RECORD(TYPE_OBJC_OBJECT_POINTER);
  RECORD(TYPE_DECLTYPE);
  RECORD(TYPE_ELABORATED);
  RECORD(TYPE_SUBST_TEMPLATE_TYPE_PARM);
  RECORD(TYPE_UNRESOLVED_USING);
  RECORD(TYPE_INJECTED_CLASS_NAME);
  RECORD(TYPE_OBJC_OBJECT);
  RECORD(TYPE_TEMPLATE_TYPE_PARM);
  RECORD(TYPE_TEMPLATE_SPECIALIZATION);
  RECORD(TYPE_DEPENDENT_NAME);
  RECORD(TYPE_DEPENDENT_TEMPLATE_SPECIALIZATION);
  RECORD(TYPE_DEPENDENT_SIZED_ARRAY);
  RECORD(TYPE_PAREN);
  RECORD(TYPE_PACK_EXPANSION);
  RECORD(TYPE_ATTRIBUTED);
  RECORD(TYPE_SUBST_TEMPLATE_TYPE_PARM_PACK);
  RECORD(TYPE_AUTO);
  RECORD(TYPE_UNARY_TRANSFORM);
  RECORD(TYPE_ATOMIC);
  RECORD(TYPE_DECAYED);
  RECORD(TYPE_ADJUSTED);
  RECORD(LOCAL_REDECLARATIONS);
  RECORD(DECL_TYPEDEF);
  RECORD(DECL_TYPEALIAS);
  RECORD(DECL_ENUM);
  RECORD(DECL_RECORD);
  RECORD(DECL_ENUM_CONSTANT);
  RECORD(DECL_FUNCTION);
  RECORD(DECL_OBJC_METHOD);
  RECORD(DECL_OBJC_INTERFACE);
  RECORD(DECL_OBJC_PROTOCOL);
  RECORD(DECL_OBJC_IVAR);
  RECORD(DECL_OBJC_AT_DEFS_FIELD);
  RECORD(DECL_OBJC_CATEGORY);
  RECORD(DECL_OBJC_CATEGORY_IMPL);
  RECORD(DECL_OBJC_IMPLEMENTATION);
  RECORD(DECL_OBJC_COMPATIBLE_ALIAS);
  RECORD(DECL_OBJC_PROPERTY);
  RECORD(DECL_OBJC_PROPERTY_IMPL);
  RECORD(DECL_FIELD);
  RECORD(DECL_MS_PROPERTY);
  RECORD(DECL_VAR);
  RECORD(DECL_IMPLICIT_PARAM);
  RECORD(DECL_PARM_VAR);
  RECORD(DECL_FILE_SCOPE_ASM);
  RECORD(DECL_BLOCK);
  RECORD(DECL_CONTEXT_LEXICAL);
  RECORD(DECL_CONTEXT_VISIBLE);
  RECORD(DECL_NAMESPACE);
  RECORD(DECL_NAMESPACE_ALIAS);
  RECORD(DECL_USING);
  RECORD(DECL_USING_SHADOW);
  RECORD(DECL_USING_DIRECTIVE);
  RECORD(DECL_UNRESOLVED_USING_VALUE);
  RECORD(DECL_UNRESOLVED_USING_TYPENAME);
  RECORD(DECL_LINKAGE_SPEC);
  RECORD(DECL_CXX_RECORD);
  RECORD(DECL_CXX_METHOD);
  RECORD(DECL_CXX_CONSTRUCTOR);
  RECORD(DECL_CXX_INHERITED_CONSTRUCTOR);
  RECORD(DECL_CXX_DESTRUCTOR);
  RECORD(DECL_CXX_CONVERSION);
  RECORD(DECL_ACCESS_SPEC);
  RECORD(DECL_FRIEND);
  RECORD(DECL_FRIEND_TEMPLATE);
  RECORD(DECL_CLASS_TEMPLATE);
  RECORD(DECL_CLASS_TEMPLATE_SPECIALIZATION);
  RECORD(DECL_CLASS_TEMPLATE_PARTIAL_SPECIALIZATION);
  RECORD(DECL_VAR_TEMPLATE);
  RECORD(DECL_VAR_TEMPLATE_SPECIALIZATION);
  RECORD(DECL_VAR_TEMPLATE_PARTIAL_SPECIALIZATION);
  RECORD(DECL_FUNCTION_TEMPLATE);
  RECORD(DECL_TEMPLATE_TYPE_PARM);
  RECORD(DECL_NON_TYPE_TEMPLATE_PARM);
  RECORD(DECL_TEMPLATE_TEMPLATE_PARM);
  RECORD(DECL_TYPE_ALIAS_TEMPLATE);
  RECORD(DECL_STATIC_ASSERT);
  RECORD(DECL_CXX_BASE_SPECIFIERS);
  RECORD(DECL_CXX_CTOR_INITIALIZERS);
  RECORD(DECL_INDIRECTFIELD);
  RECORD(DECL_EXPANDED_NON_TYPE_TEMPLATE_PARM_PACK);
  RECORD(DECL_EXPANDED_TEMPLATE_TEMPLATE_PARM_PACK);
  RECORD(DECL_CLASS_SCOPE_FUNCTION_SPECIALIZATION);
  RECORD(DECL_IMPORT);
  RECORD(DECL_OMP_THREADPRIVATE);
  RECORD(DECL_EMPTY);
  RECORD(DECL_OBJC_TYPE_PARAM);
  RECORD(DECL_OMP_CAPTUREDEXPR);
  RECORD(DECL_PRAGMA_COMMENT);
  RECORD(DECL_PRAGMA_DETECT_MISMATCH);
  RECORD(DECL_OMP_DECLARE_REDUCTION);
  
  // Statements and Exprs can occur in the Decls and Types block.
  AddStmtsExprs(Stream, Record);

  BLOCK(PREPROCESSOR_DETAIL_BLOCK);
  RECORD(PPD_MACRO_EXPANSION);
  RECORD(PPD_MACRO_DEFINITION);
  RECORD(PPD_INCLUSION_DIRECTIVE);

  // Decls and Types block.
  BLOCK(EXTENSION_BLOCK);
  RECORD(EXTENSION_METADATA);

#undef RECORD
#undef BLOCK
  Stream.ExitBlock();
}

/// \brief Prepares a path for being written to an AST file by converting it
/// to an absolute path and removing nested './'s.
///
/// \return \c true if the path was changed.
static bool cleanPathForOutput(FileManager &FileMgr,
                               SmallVectorImpl<char> &Path) {
  bool Changed = FileMgr.makeAbsolutePath(Path);
  return Changed | llvm::sys::path::remove_dots(Path);
}

/// \brief Adjusts the given filename to only write out the portion of the
/// filename that is not part of the system root directory.
///
/// \param Filename the file name to adjust.
///
/// \param BaseDir When non-NULL, the PCH file is a relocatable AST file and
/// the returned filename will be adjusted by this root directory.
///
/// \returns either the original filename (if it needs no adjustment) or the
/// adjusted filename (which points into the @p Filename parameter).
static const char *
adjustFilenameForRelocatableAST(const char *Filename, StringRef BaseDir) {
  assert(Filename && "No file name to adjust?");

  if (BaseDir.empty())
    return Filename;

  // Verify that the filename and the system root have the same prefix.
  unsigned Pos = 0;
  for (; Filename[Pos] && Pos < BaseDir.size(); ++Pos)
    if (Filename[Pos] != BaseDir[Pos])
      return Filename; // Prefixes don't match.

  // We hit the end of the filename before we hit the end of the system root.
  if (!Filename[Pos])
    return Filename;

  // If there's not a path separator at the end of the base directory nor
  // immediately after it, then this isn't within the base directory.
  if (!llvm::sys::path::is_separator(Filename[Pos])) {
    if (!llvm::sys::path::is_separator(BaseDir.back()))
      return Filename;
  } else {
    // If the file name has a '/' at the current position, skip over the '/'.
    // We distinguish relative paths from absolute paths by the
    // absence of '/' at the beginning of relative paths.
    //
    // FIXME: This is wrong. We distinguish them by asking if the path is
    // absolute, which isn't the same thing. And there might be multiple '/'s
    // in a row. Use a better mechanism to indicate whether we have emitted an
    // absolute or relative path.
    ++Pos;
  }

  return Filename + Pos;
}

static ASTFileSignature getSignature() {
  while (true) {
    if (ASTFileSignature S = llvm::sys::Process::GetRandomNumber())
      return S;
    // Rely on GetRandomNumber to eventually return non-zero...
  }
}

/// \brief Write the control block.
uint64_t ASTWriter::WriteControlBlock(Preprocessor &PP,
                                      ASTContext &Context,
                                      StringRef isysroot,
                                      const std::string &OutputFile) {
  ASTFileSignature Signature = 0;

  using namespace llvm;
  Stream.EnterSubblock(CONTROL_BLOCK_ID, 5);
  RecordData Record;
  
  // Metadata
  auto *MetadataAbbrev = new BitCodeAbbrev();
  MetadataAbbrev->Add(BitCodeAbbrevOp(METADATA));
  MetadataAbbrev->Add(BitCodeAbbrevOp(BitCodeAbbrevOp::Fixed, 16)); // Major
  MetadataAbbrev->Add(BitCodeAbbrevOp(BitCodeAbbrevOp::Fixed, 16)); // Minor
  MetadataAbbrev->Add(BitCodeAbbrevOp(BitCodeAbbrevOp::Fixed, 16)); // Clang maj.
  MetadataAbbrev->Add(BitCodeAbbrevOp(BitCodeAbbrevOp::Fixed, 16)); // Clang min.
  MetadataAbbrev->Add(BitCodeAbbrevOp(BitCodeAbbrevOp::Fixed, 1)); // Relocatable
  MetadataAbbrev->Add(BitCodeAbbrevOp(BitCodeAbbrevOp::Fixed, 1)); // Timestamps
  MetadataAbbrev->Add(BitCodeAbbrevOp(BitCodeAbbrevOp::Fixed, 1)); // Errors
  MetadataAbbrev->Add(BitCodeAbbrevOp(BitCodeAbbrevOp::Blob)); // SVN branch/tag
  unsigned MetadataAbbrevCode = Stream.EmitAbbrev(MetadataAbbrev);
  assert((!WritingModule || isysroot.empty()) &&
         "writing module as a relocatable PCH?");
  {
    RecordData::value_type Record[] = {METADATA, VERSION_MAJOR, VERSION_MINOR,
                                       CLANG_VERSION_MAJOR, CLANG_VERSION_MINOR,
                                       !isysroot.empty(), IncludeTimestamps,
                                       ASTHasCompilerErrors};
    Stream.EmitRecordWithBlob(MetadataAbbrevCode, Record,
                              getClangFullRepositoryVersion());
  }
  if (WritingModule) {
    // For implicit modules we output a signature that we can use to ensure
    // duplicate module builds don't collide in the cache as their output order
    // is non-deterministic.
    // FIXME: Remove this when output is deterministic.
    if (Context.getLangOpts().ImplicitModules) {
      Signature = getSignature();
      RecordData::value_type Record[] = {Signature};
      Stream.EmitRecord(SIGNATURE, Record);
    }

    // Module name
    auto *Abbrev = new BitCodeAbbrev();
    Abbrev->Add(BitCodeAbbrevOp(MODULE_NAME));
    Abbrev->Add(BitCodeAbbrevOp(BitCodeAbbrevOp::Blob)); // Name
    unsigned AbbrevCode = Stream.EmitAbbrev(Abbrev);
    RecordData::value_type Record[] = {MODULE_NAME};
    Stream.EmitRecordWithBlob(AbbrevCode, Record, WritingModule->Name);
  }

  if (WritingModule && WritingModule->Directory) {
    SmallString<128> BaseDir(WritingModule->Directory->getName());
    cleanPathForOutput(Context.getSourceManager().getFileManager(), BaseDir);

    // If the home of the module is the current working directory, then we
    // want to pick up the cwd of the build process loading the module, not
    // our cwd, when we load this module.
    if (!PP.getHeaderSearchInfo()
             .getHeaderSearchOpts()
             .ModuleMapFileHomeIsCwd ||
        WritingModule->Directory->getName() != StringRef(".")) {
      // Module directory.
      auto *Abbrev = new BitCodeAbbrev();
      Abbrev->Add(BitCodeAbbrevOp(MODULE_DIRECTORY));
      Abbrev->Add(BitCodeAbbrevOp(BitCodeAbbrevOp::Blob)); // Directory
      unsigned AbbrevCode = Stream.EmitAbbrev(Abbrev);

      RecordData::value_type Record[] = {MODULE_DIRECTORY};
      Stream.EmitRecordWithBlob(AbbrevCode, Record, BaseDir);
    }

    // Write out all other paths relative to the base directory if possible.
    BaseDirectory.assign(BaseDir.begin(), BaseDir.end());
  } else if (!isysroot.empty()) {
    // Write out paths relative to the sysroot if possible.
    BaseDirectory = isysroot;
  }

  // Module map file
  if (WritingModule) {
    Record.clear();

    auto &Map = PP.getHeaderSearchInfo().getModuleMap();

    // Primary module map file.
    AddPath(Map.getModuleMapFileForUniquing(WritingModule)->getName(), Record);

    // Additional module map files.
    if (auto *AdditionalModMaps =
            Map.getAdditionalModuleMapFiles(WritingModule)) {
      Record.push_back(AdditionalModMaps->size());
      for (const FileEntry *F : *AdditionalModMaps)
        AddPath(F->getName(), Record);
    } else {
      Record.push_back(0);
    }

    Stream.EmitRecord(MODULE_MAP_FILE, Record);
  }

  // Imports
  if (Chain) {
    serialization::ModuleManager &Mgr = Chain->getModuleManager();
    Record.clear();

    for (auto *M : Mgr) {
      // Skip modules that weren't directly imported.
      if (!M->isDirectlyImported())
        continue;

      Record.push_back((unsigned)M->Kind); // FIXME: Stable encoding
      AddSourceLocation(M->ImportLoc, Record);
      Record.push_back(M->File->getSize());
      Record.push_back(getTimestampForOutput(M->File));
      Record.push_back(M->Signature);
      AddPath(M->FileName, Record);
    }
    Stream.EmitRecord(IMPORTS, Record);
  }

  // Write the options block.
  Stream.EnterSubblock(OPTIONS_BLOCK_ID, 4);

  // Language options.
  Record.clear();
  const LangOptions &LangOpts = Context.getLangOpts();
#define LANGOPT(Name, Bits, Default, Description) \
  Record.push_back(LangOpts.Name);
#define ENUM_LANGOPT(Name, Type, Bits, Default, Description) \
  Record.push_back(static_cast<unsigned>(LangOpts.get##Name()));
#include "clang/Basic/LangOptions.def"
#define SANITIZER(NAME, ID)                                                    \
  Record.push_back(LangOpts.Sanitize.has(SanitizerKind::ID));
#include "clang/Basic/Sanitizers.def"

  Record.push_back(LangOpts.ModuleFeatures.size());
  for (StringRef Feature : LangOpts.ModuleFeatures)
    AddString(Feature, Record);

  Record.push_back((unsigned) LangOpts.ObjCRuntime.getKind());
  AddVersionTuple(LangOpts.ObjCRuntime.getVersion(), Record);

  AddString(LangOpts.CurrentModule, Record);

  // Comment options.
  Record.push_back(LangOpts.CommentOpts.BlockCommandNames.size());
  for (const auto &I : LangOpts.CommentOpts.BlockCommandNames) {
    AddString(I, Record);
  }
  Record.push_back(LangOpts.CommentOpts.ParseAllComments);

  // OpenMP offloading options.
  Record.push_back(LangOpts.OMPTargetTriples.size());
  for (auto &T : LangOpts.OMPTargetTriples)
    AddString(T.getTriple(), Record);

  AddString(LangOpts.OMPHostIRFile, Record);

  Stream.EmitRecord(LANGUAGE_OPTIONS, Record);

  // Target options.
  Record.clear();
  const TargetInfo &Target = Context.getTargetInfo();
  const TargetOptions &TargetOpts = Target.getTargetOpts();
  AddString(TargetOpts.Triple, Record);
  AddString(TargetOpts.CPU, Record);
  AddString(TargetOpts.ABI, Record);
  Record.push_back(TargetOpts.FeaturesAsWritten.size());
  for (unsigned I = 0, N = TargetOpts.FeaturesAsWritten.size(); I != N; ++I) {
    AddString(TargetOpts.FeaturesAsWritten[I], Record);
  }
  Record.push_back(TargetOpts.Features.size());
  for (unsigned I = 0, N = TargetOpts.Features.size(); I != N; ++I) {
    AddString(TargetOpts.Features[I], Record);
  }
  Stream.EmitRecord(TARGET_OPTIONS, Record);

  // Diagnostic options.
  Record.clear();
  const DiagnosticOptions &DiagOpts
    = Context.getDiagnostics().getDiagnosticOptions();
#define DIAGOPT(Name, Bits, Default) Record.push_back(DiagOpts.Name);
#define ENUM_DIAGOPT(Name, Type, Bits, Default) \
  Record.push_back(static_cast<unsigned>(DiagOpts.get##Name()));
#include "clang/Basic/DiagnosticOptions.def"
  Record.push_back(DiagOpts.Warnings.size());
  for (unsigned I = 0, N = DiagOpts.Warnings.size(); I != N; ++I)
    AddString(DiagOpts.Warnings[I], Record);
  Record.push_back(DiagOpts.Remarks.size());
  for (unsigned I = 0, N = DiagOpts.Remarks.size(); I != N; ++I)
    AddString(DiagOpts.Remarks[I], Record);
  // Note: we don't serialize the log or serialization file names, because they
  // are generally transient files and will almost always be overridden.
  Stream.EmitRecord(DIAGNOSTIC_OPTIONS, Record);

  // File system options.
  Record.clear();
  const FileSystemOptions &FSOpts =
      Context.getSourceManager().getFileManager().getFileSystemOpts();
  AddString(FSOpts.WorkingDir, Record);
  Stream.EmitRecord(FILE_SYSTEM_OPTIONS, Record);

  // Header search options.
  Record.clear();
  const HeaderSearchOptions &HSOpts
    = PP.getHeaderSearchInfo().getHeaderSearchOpts();
  AddString(HSOpts.Sysroot, Record);

  // Include entries.
  Record.push_back(HSOpts.UserEntries.size());
  for (unsigned I = 0, N = HSOpts.UserEntries.size(); I != N; ++I) {
    const HeaderSearchOptions::Entry &Entry = HSOpts.UserEntries[I];
    AddString(Entry.Path, Record);
    Record.push_back(static_cast<unsigned>(Entry.Group));
    Record.push_back(Entry.IsFramework);
    Record.push_back(Entry.IgnoreSysRoot);
  }

  // System header prefixes.
  Record.push_back(HSOpts.SystemHeaderPrefixes.size());
  for (unsigned I = 0, N = HSOpts.SystemHeaderPrefixes.size(); I != N; ++I) {
    AddString(HSOpts.SystemHeaderPrefixes[I].Prefix, Record);
    Record.push_back(HSOpts.SystemHeaderPrefixes[I].IsSystemHeader);
  }

  AddString(HSOpts.ResourceDir, Record);
  AddString(HSOpts.ModuleCachePath, Record);
  AddString(HSOpts.ModuleUserBuildPath, Record);
  Record.push_back(HSOpts.DisableModuleHash);
  Record.push_back(HSOpts.UseBuiltinIncludes);
  Record.push_back(HSOpts.UseStandardSystemIncludes);
  Record.push_back(HSOpts.UseStandardCXXIncludes);
  Record.push_back(HSOpts.UseLibcxx);
  // Write out the specific module cache path that contains the module files.
  AddString(PP.getHeaderSearchInfo().getModuleCachePath(), Record);
  Stream.EmitRecord(HEADER_SEARCH_OPTIONS, Record);

  // Preprocessor options.
  Record.clear();
  const PreprocessorOptions &PPOpts = PP.getPreprocessorOpts();

  // Macro definitions.
  Record.push_back(PPOpts.Macros.size());
  for (unsigned I = 0, N = PPOpts.Macros.size(); I != N; ++I) {
    AddString(PPOpts.Macros[I].first, Record);
    Record.push_back(PPOpts.Macros[I].second);
  }

  // Includes
  Record.push_back(PPOpts.Includes.size());
  for (unsigned I = 0, N = PPOpts.Includes.size(); I != N; ++I)
    AddString(PPOpts.Includes[I], Record);

  // Macro includes
  Record.push_back(PPOpts.MacroIncludes.size());
  for (unsigned I = 0, N = PPOpts.MacroIncludes.size(); I != N; ++I)
    AddString(PPOpts.MacroIncludes[I], Record);

  Record.push_back(PPOpts.UsePredefines);
  // Detailed record is important since it is used for the module cache hash.
  Record.push_back(PPOpts.DetailedRecord);
  AddString(PPOpts.ImplicitPCHInclude, Record);
  AddString(PPOpts.ImplicitPTHInclude, Record);
  Record.push_back(static_cast<unsigned>(PPOpts.ObjCXXARCStandardLibrary));
  Stream.EmitRecord(PREPROCESSOR_OPTIONS, Record);

  // Leave the options block.
  Stream.ExitBlock();

  // Original file name and file ID
  SourceManager &SM = Context.getSourceManager();
  if (const FileEntry *MainFile = SM.getFileEntryForID(SM.getMainFileID())) {
    auto *FileAbbrev = new BitCodeAbbrev();
    FileAbbrev->Add(BitCodeAbbrevOp(ORIGINAL_FILE));
    FileAbbrev->Add(BitCodeAbbrevOp(BitCodeAbbrevOp::VBR, 6)); // File ID
    FileAbbrev->Add(BitCodeAbbrevOp(BitCodeAbbrevOp::Blob)); // File name
    unsigned FileAbbrevCode = Stream.EmitAbbrev(FileAbbrev);

    Record.clear();
    Record.push_back(ORIGINAL_FILE);
    Record.push_back(SM.getMainFileID().getOpaqueValue());
    EmitRecordWithPath(FileAbbrevCode, Record, MainFile->getName());
  }

  Record.clear();
  Record.push_back(SM.getMainFileID().getOpaqueValue());
  Stream.EmitRecord(ORIGINAL_FILE_ID, Record);

  // Original PCH directory
  if (!OutputFile.empty() && OutputFile != "-") {
    auto *Abbrev = new BitCodeAbbrev();
    Abbrev->Add(BitCodeAbbrevOp(ORIGINAL_PCH_DIR));
    Abbrev->Add(BitCodeAbbrevOp(BitCodeAbbrevOp::Blob)); // File name
    unsigned AbbrevCode = Stream.EmitAbbrev(Abbrev);

    SmallString<128> OutputPath(OutputFile);

    SM.getFileManager().makeAbsolutePath(OutputPath);
    StringRef origDir = llvm::sys::path::parent_path(OutputPath);

    RecordData::value_type Record[] = {ORIGINAL_PCH_DIR};
    Stream.EmitRecordWithBlob(AbbrevCode, Record, origDir);
  }

  WriteInputFiles(Context.SourceMgr,
                  PP.getHeaderSearchInfo().getHeaderSearchOpts(),
                  PP.getLangOpts().Modules);
  Stream.ExitBlock();
  return Signature;
}

namespace  {

  /// \brief An input file.
  struct InputFileEntry {
    const FileEntry *File;
    bool IsSystemFile;
    bool IsTransient;
    bool BufferOverridden;
  };

} // end anonymous namespace

void ASTWriter::WriteInputFiles(SourceManager &SourceMgr,
                                HeaderSearchOptions &HSOpts,
                                bool Modules) {
  using namespace llvm;
  Stream.EnterSubblock(INPUT_FILES_BLOCK_ID, 4);

  // Create input-file abbreviation.
  auto *IFAbbrev = new BitCodeAbbrev();
  IFAbbrev->Add(BitCodeAbbrevOp(INPUT_FILE));
  IFAbbrev->Add(BitCodeAbbrevOp(BitCodeAbbrevOp::VBR, 6)); // ID
  IFAbbrev->Add(BitCodeAbbrevOp(BitCodeAbbrevOp::VBR, 12)); // Size
  IFAbbrev->Add(BitCodeAbbrevOp(BitCodeAbbrevOp::VBR, 32)); // Modification time
  IFAbbrev->Add(BitCodeAbbrevOp(BitCodeAbbrevOp::Fixed, 1)); // Overridden
  IFAbbrev->Add(BitCodeAbbrevOp(BitCodeAbbrevOp::Fixed, 1)); // Transient
  IFAbbrev->Add(BitCodeAbbrevOp(BitCodeAbbrevOp::Blob)); // File name
  unsigned IFAbbrevCode = Stream.EmitAbbrev(IFAbbrev);

  // Get all ContentCache objects for files, sorted by whether the file is a
  // system one or not. System files go at the back, users files at the front.
  std::deque<InputFileEntry> SortedFiles;
  for (unsigned I = 1, N = SourceMgr.local_sloc_entry_size(); I != N; ++I) {
    // Get this source location entry.
    const SrcMgr::SLocEntry *SLoc = &SourceMgr.getLocalSLocEntry(I);
    assert(&SourceMgr.getSLocEntry(FileID::get(I)) == SLoc);

    // We only care about file entries that were not overridden.
    if (!SLoc->isFile())
      continue;
    const SrcMgr::ContentCache *Cache = SLoc->getFile().getContentCache();
    if (!Cache->OrigEntry)
      continue;

    InputFileEntry Entry;
    Entry.File = Cache->OrigEntry;
    Entry.IsSystemFile = Cache->IsSystemFile;
    Entry.IsTransient = Cache->IsTransient;
    Entry.BufferOverridden = Cache->BufferOverridden;
    if (Cache->IsSystemFile)
      SortedFiles.push_back(Entry);
    else
      SortedFiles.push_front(Entry);
  }

  unsigned UserFilesNum = 0;
  // Write out all of the input files.
  std::vector<uint64_t> InputFileOffsets;
  for (const auto &Entry : SortedFiles) {
    uint32_t &InputFileID = InputFileIDs[Entry.File];
    if (InputFileID != 0)
      continue; // already recorded this file.

    // Record this entry's offset.
    InputFileOffsets.push_back(Stream.GetCurrentBitNo());

    InputFileID = InputFileOffsets.size();

    if (!Entry.IsSystemFile)
      ++UserFilesNum;

    // Emit size/modification time for this file.
    // And whether this file was overridden.
    RecordData::value_type Record[] = {
        INPUT_FILE,
        InputFileOffsets.size(),
        (uint64_t)Entry.File->getSize(),
        (uint64_t)getTimestampForOutput(Entry.File),
        Entry.BufferOverridden,
        Entry.IsTransient};

    EmitRecordWithPath(IFAbbrevCode, Record, Entry.File->getName());
  }

  Stream.ExitBlock();

  // Create input file offsets abbreviation.
  auto *OffsetsAbbrev = new BitCodeAbbrev();
  OffsetsAbbrev->Add(BitCodeAbbrevOp(INPUT_FILE_OFFSETS));
  OffsetsAbbrev->Add(BitCodeAbbrevOp(BitCodeAbbrevOp::VBR, 6)); // # input files
  OffsetsAbbrev->Add(BitCodeAbbrevOp(BitCodeAbbrevOp::VBR, 6)); // # non-system
                                                                //   input files
  OffsetsAbbrev->Add(BitCodeAbbrevOp(BitCodeAbbrevOp::Blob));   // Array
  unsigned OffsetsAbbrevCode = Stream.EmitAbbrev(OffsetsAbbrev);

  // Write input file offsets.
  RecordData::value_type Record[] = {INPUT_FILE_OFFSETS,
                                     InputFileOffsets.size(), UserFilesNum};
  Stream.EmitRecordWithBlob(OffsetsAbbrevCode, Record, bytes(InputFileOffsets));
}

//===----------------------------------------------------------------------===//
// Source Manager Serialization
//===----------------------------------------------------------------------===//

/// \brief Create an abbreviation for the SLocEntry that refers to a
/// file.
static unsigned CreateSLocFileAbbrev(llvm::BitstreamWriter &Stream) {
  using namespace llvm;

  auto *Abbrev = new BitCodeAbbrev();
  Abbrev->Add(BitCodeAbbrevOp(SM_SLOC_FILE_ENTRY));
  Abbrev->Add(BitCodeAbbrevOp(BitCodeAbbrevOp::VBR, 8)); // Offset
  Abbrev->Add(BitCodeAbbrevOp(BitCodeAbbrevOp::VBR, 8)); // Include location
  Abbrev->Add(BitCodeAbbrevOp(BitCodeAbbrevOp::Fixed, 2)); // Characteristic
  Abbrev->Add(BitCodeAbbrevOp(BitCodeAbbrevOp::Fixed, 1)); // Line directives
  // FileEntry fields.
  Abbrev->Add(BitCodeAbbrevOp(BitCodeAbbrevOp::VBR, 6)); // Input File ID
  Abbrev->Add(BitCodeAbbrevOp(BitCodeAbbrevOp::VBR, 8)); // NumCreatedFIDs
  Abbrev->Add(BitCodeAbbrevOp(BitCodeAbbrevOp::VBR, 24)); // FirstDeclIndex
  Abbrev->Add(BitCodeAbbrevOp(BitCodeAbbrevOp::VBR, 8)); // NumDecls
  return Stream.EmitAbbrev(Abbrev);
}

/// \brief Create an abbreviation for the SLocEntry that refers to a
/// buffer.
static unsigned CreateSLocBufferAbbrev(llvm::BitstreamWriter &Stream) {
  using namespace llvm;

  auto *Abbrev = new BitCodeAbbrev();
  Abbrev->Add(BitCodeAbbrevOp(SM_SLOC_BUFFER_ENTRY));
  Abbrev->Add(BitCodeAbbrevOp(BitCodeAbbrevOp::VBR, 8)); // Offset
  Abbrev->Add(BitCodeAbbrevOp(BitCodeAbbrevOp::VBR, 8)); // Include location
  Abbrev->Add(BitCodeAbbrevOp(BitCodeAbbrevOp::Fixed, 2)); // Characteristic
  Abbrev->Add(BitCodeAbbrevOp(BitCodeAbbrevOp::Fixed, 1)); // Line directives
  Abbrev->Add(BitCodeAbbrevOp(BitCodeAbbrevOp::Blob)); // Buffer name blob
  return Stream.EmitAbbrev(Abbrev);
}

/// \brief Create an abbreviation for the SLocEntry that refers to a
/// buffer's blob.
static unsigned CreateSLocBufferBlobAbbrev(llvm::BitstreamWriter &Stream,
                                           bool Compressed) {
  using namespace llvm;

  auto *Abbrev = new BitCodeAbbrev();
  Abbrev->Add(BitCodeAbbrevOp(Compressed ? SM_SLOC_BUFFER_BLOB_COMPRESSED
                                         : SM_SLOC_BUFFER_BLOB));
  if (Compressed)
    Abbrev->Add(BitCodeAbbrevOp(BitCodeAbbrevOp::VBR, 8)); // Uncompressed size
  Abbrev->Add(BitCodeAbbrevOp(BitCodeAbbrevOp::Blob)); // Blob
  return Stream.EmitAbbrev(Abbrev);
}

/// \brief Create an abbreviation for the SLocEntry that refers to a macro
/// expansion.
static unsigned CreateSLocExpansionAbbrev(llvm::BitstreamWriter &Stream) {
  using namespace llvm;

  auto *Abbrev = new BitCodeAbbrev();
  Abbrev->Add(BitCodeAbbrevOp(SM_SLOC_EXPANSION_ENTRY));
  Abbrev->Add(BitCodeAbbrevOp(BitCodeAbbrevOp::VBR, 8)); // Offset
  Abbrev->Add(BitCodeAbbrevOp(BitCodeAbbrevOp::VBR, 8)); // Spelling location
  Abbrev->Add(BitCodeAbbrevOp(BitCodeAbbrevOp::VBR, 8)); // Start location
  Abbrev->Add(BitCodeAbbrevOp(BitCodeAbbrevOp::VBR, 8)); // End location
  Abbrev->Add(BitCodeAbbrevOp(BitCodeAbbrevOp::VBR, 6)); // Token length
  return Stream.EmitAbbrev(Abbrev);
}

namespace {

  // Trait used for the on-disk hash table of header search information.
  class HeaderFileInfoTrait {
    ASTWriter &Writer;
    const HeaderSearch &HS;
    
    // Keep track of the framework names we've used during serialization.
    SmallVector<char, 128> FrameworkStringData;
    llvm::StringMap<unsigned> FrameworkNameOffset;
    
  public:
    HeaderFileInfoTrait(ASTWriter &Writer, const HeaderSearch &HS)
      : Writer(Writer), HS(HS) { }
    
    struct key_type {
      const FileEntry *FE;
      const char *Filename;
    };
    typedef const key_type &key_type_ref;
    
    typedef HeaderFileInfo data_type;
    typedef const data_type &data_type_ref;
    typedef unsigned hash_value_type;
    typedef unsigned offset_type;
    
    hash_value_type ComputeHash(key_type_ref key) {
      // The hash is based only on size/time of the file, so that the reader can
      // match even when symlinking or excess path elements ("foo/../", "../")
      // change the form of the name. However, complete path is still the key.
      return llvm::hash_combine(key.FE->getSize(),
                                Writer.getTimestampForOutput(key.FE));
    }
    
    std::pair<unsigned,unsigned>
    EmitKeyDataLength(raw_ostream& Out, key_type_ref key, data_type_ref Data) {
      using namespace llvm::support;
      endian::Writer<little> LE(Out);
      unsigned KeyLen = strlen(key.Filename) + 1 + 8 + 8;
      LE.write<uint16_t>(KeyLen);
      unsigned DataLen = 1 + 2 + 4 + 4;
      for (auto ModInfo : HS.getModuleMap().findAllModulesForHeader(key.FE))
        if (Writer.getLocalOrImportedSubmoduleID(ModInfo.getModule()))
          DataLen += 4;
      LE.write<uint8_t>(DataLen);
      return std::make_pair(KeyLen, DataLen);
    }
    
    void EmitKey(raw_ostream& Out, key_type_ref key, unsigned KeyLen) {
      using namespace llvm::support;
      endian::Writer<little> LE(Out);
      LE.write<uint64_t>(key.FE->getSize());
      KeyLen -= 8;
      LE.write<uint64_t>(Writer.getTimestampForOutput(key.FE));
      KeyLen -= 8;
      Out.write(key.Filename, KeyLen);
    }
    
    void EmitData(raw_ostream &Out, key_type_ref key,
                  data_type_ref Data, unsigned DataLen) {
      using namespace llvm::support;
      endian::Writer<little> LE(Out);
      uint64_t Start = Out.tell(); (void)Start;
      
      unsigned char Flags = (Data.isImport << 4)
                          | (Data.isPragmaOnce << 3)
                          | (Data.DirInfo << 1)
                          | Data.IndexHeaderMapHeader;
      LE.write<uint8_t>(Flags);
      LE.write<uint16_t>(Data.NumIncludes);
      
      if (!Data.ControllingMacro)
        LE.write<uint32_t>(Data.ControllingMacroID);
      else
        LE.write<uint32_t>(Writer.getIdentifierRef(Data.ControllingMacro));
      
      unsigned Offset = 0;
      if (!Data.Framework.empty()) {
        // If this header refers into a framework, save the framework name.
        llvm::StringMap<unsigned>::iterator Pos
          = FrameworkNameOffset.find(Data.Framework);
        if (Pos == FrameworkNameOffset.end()) {
          Offset = FrameworkStringData.size() + 1;
          FrameworkStringData.append(Data.Framework.begin(), 
                                     Data.Framework.end());
          FrameworkStringData.push_back(0);
          
          FrameworkNameOffset[Data.Framework] = Offset;
        } else
          Offset = Pos->second;
      }
      LE.write<uint32_t>(Offset);

      // FIXME: If the header is excluded, we should write out some
      // record of that fact.
      for (auto ModInfo : HS.getModuleMap().findAllModulesForHeader(key.FE)) {
        if (uint32_t ModID =
                Writer.getLocalOrImportedSubmoduleID(ModInfo.getModule())) {
          uint32_t Value = (ModID << 2) | (unsigned)ModInfo.getRole();
          assert((Value >> 2) == ModID && "overflow in header module info");
          LE.write<uint32_t>(Value);
        }
      }

      assert(Out.tell() - Start == DataLen && "Wrong data length");
    }
    
    const char *strings_begin() const { return FrameworkStringData.begin(); }
    const char *strings_end() const { return FrameworkStringData.end(); }
  };

} // end anonymous namespace

/// \brief Write the header search block for the list of files that 
///
/// \param HS The header search structure to save.
void ASTWriter::WriteHeaderSearch(const HeaderSearch &HS) {
  SmallVector<const FileEntry *, 16> FilesByUID;
  HS.getFileMgr().GetUniqueIDMapping(FilesByUID);
  
  if (FilesByUID.size() > HS.header_file_size())
    FilesByUID.resize(HS.header_file_size());
  
  HeaderFileInfoTrait GeneratorTrait(*this, HS);
  llvm::OnDiskChainedHashTableGenerator<HeaderFileInfoTrait> Generator;
  SmallVector<const char *, 4> SavedStrings;
  unsigned NumHeaderSearchEntries = 0;
  for (unsigned UID = 0, LastUID = FilesByUID.size(); UID != LastUID; ++UID) {
    const FileEntry *File = FilesByUID[UID];
    if (!File)
      continue;

    // Get the file info. This will load info from the external source if
    // necessary. Skip emitting this file if we have no information on it
    // as a header file (in which case HFI will be null) or if it hasn't
    // changed since it was loaded. Also skip it if it's for a modular header
    // from a different module; in that case, we rely on the module(s)
    // containing the header to provide this information.
    const HeaderFileInfo *HFI =
        HS.getExistingFileInfo(File, /*WantExternal*/!Chain);
    if (!HFI || (HFI->isModuleHeader && !HFI->isCompilingModuleHeader))
      continue;

    // Massage the file path into an appropriate form.
    const char *Filename = File->getName();
    SmallString<128> FilenameTmp(Filename);
    if (PreparePathForOutput(FilenameTmp)) {
      // If we performed any translation on the file name at all, we need to
      // save this string, since the generator will refer to it later.
      Filename = strdup(FilenameTmp.c_str());
      SavedStrings.push_back(Filename);
    }

    HeaderFileInfoTrait::key_type key = { File, Filename };
    Generator.insert(key, *HFI, GeneratorTrait);
    ++NumHeaderSearchEntries;
  }
  
  // Create the on-disk hash table in a buffer.
  SmallString<4096> TableData;
  uint32_t BucketOffset;
  {
    using namespace llvm::support;
    llvm::raw_svector_ostream Out(TableData);
    // Make sure that no bucket is at offset 0
    endian::Writer<little>(Out).write<uint32_t>(0);
    BucketOffset = Generator.Emit(Out, GeneratorTrait);
  }

  // Create a blob abbreviation
  using namespace llvm;

  auto *Abbrev = new BitCodeAbbrev();
  Abbrev->Add(BitCodeAbbrevOp(HEADER_SEARCH_TABLE));
  Abbrev->Add(BitCodeAbbrevOp(BitCodeAbbrevOp::Fixed, 32));
  Abbrev->Add(BitCodeAbbrevOp(BitCodeAbbrevOp::Fixed, 32));
  Abbrev->Add(BitCodeAbbrevOp(BitCodeAbbrevOp::Fixed, 32));
  Abbrev->Add(BitCodeAbbrevOp(BitCodeAbbrevOp::Blob));
  unsigned TableAbbrev = Stream.EmitAbbrev(Abbrev);
  
  // Write the header search table
  RecordData::value_type Record[] = {HEADER_SEARCH_TABLE, BucketOffset,
                                     NumHeaderSearchEntries, TableData.size()};
  TableData.append(GeneratorTrait.strings_begin(),GeneratorTrait.strings_end());
  Stream.EmitRecordWithBlob(TableAbbrev, Record, TableData);
  
  // Free all of the strings we had to duplicate.
  for (unsigned I = 0, N = SavedStrings.size(); I != N; ++I)
    free(const_cast<char *>(SavedStrings[I]));
}

/// \brief Writes the block containing the serialized form of the
/// source manager.
///
/// TODO: We should probably use an on-disk hash table (stored in a
/// blob), indexed based on the file name, so that we only create
/// entries for files that we actually need. In the common case (no
/// errors), we probably won't have to create file entries for any of
/// the files in the AST.
void ASTWriter::WriteSourceManagerBlock(SourceManager &SourceMgr,
                                        const Preprocessor &PP) {
  RecordData Record;

  // Enter the source manager block.
  Stream.EnterSubblock(SOURCE_MANAGER_BLOCK_ID, 4);

  // Abbreviations for the various kinds of source-location entries.
  unsigned SLocFileAbbrv = CreateSLocFileAbbrev(Stream);
  unsigned SLocBufferAbbrv = CreateSLocBufferAbbrev(Stream);
  unsigned SLocBufferBlobAbbrv = CreateSLocBufferBlobAbbrev(Stream, false);
  unsigned SLocBufferBlobCompressedAbbrv =
      CreateSLocBufferBlobAbbrev(Stream, true);
  unsigned SLocExpansionAbbrv = CreateSLocExpansionAbbrev(Stream);

  // Write out the source location entry table. We skip the first
  // entry, which is always the same dummy entry.
  std::vector<uint32_t> SLocEntryOffsets;
  RecordData PreloadSLocs;
  SLocEntryOffsets.reserve(SourceMgr.local_sloc_entry_size() - 1);
  for (unsigned I = 1, N = SourceMgr.local_sloc_entry_size();
       I != N; ++I) {
    // Get this source location entry.
    const SrcMgr::SLocEntry *SLoc = &SourceMgr.getLocalSLocEntry(I);
    FileID FID = FileID::get(I);
    assert(&SourceMgr.getSLocEntry(FID) == SLoc);

    // Record the offset of this source-location entry.
    SLocEntryOffsets.push_back(Stream.GetCurrentBitNo());

    // Figure out which record code to use.
    unsigned Code;
    if (SLoc->isFile()) {
      const SrcMgr::ContentCache *Cache = SLoc->getFile().getContentCache();
      if (Cache->OrigEntry) {
        Code = SM_SLOC_FILE_ENTRY;
      } else
        Code = SM_SLOC_BUFFER_ENTRY;
    } else
      Code = SM_SLOC_EXPANSION_ENTRY;
    Record.clear();
    Record.push_back(Code);

    // Starting offset of this entry within this module, so skip the dummy.
    Record.push_back(SLoc->getOffset() - 2);
    if (SLoc->isFile()) {
      const SrcMgr::FileInfo &File = SLoc->getFile();
      AddSourceLocation(File.getIncludeLoc(), Record);
      Record.push_back(File.getFileCharacteristic()); // FIXME: stable encoding
      Record.push_back(File.hasLineDirectives());

      const SrcMgr::ContentCache *Content = File.getContentCache();
      bool EmitBlob = false;
      if (Content->OrigEntry) {
        assert(Content->OrigEntry == Content->ContentsEntry &&
               "Writing to AST an overridden file is not supported");

        // The source location entry is a file. Emit input file ID.
        assert(InputFileIDs[Content->OrigEntry] != 0 && "Missed file entry");
        Record.push_back(InputFileIDs[Content->OrigEntry]);

        Record.push_back(File.NumCreatedFIDs);
        
        FileDeclIDsTy::iterator FDI = FileDeclIDs.find(FID);
        if (FDI != FileDeclIDs.end()) {
          Record.push_back(FDI->second->FirstDeclIndex);
          Record.push_back(FDI->second->DeclIDs.size());
        } else {
          Record.push_back(0);
          Record.push_back(0);
        }
        
        Stream.EmitRecordWithAbbrev(SLocFileAbbrv, Record);
        
        if (Content->BufferOverridden || Content->IsTransient)
          EmitBlob = true;
      } else {
        // The source location entry is a buffer. The blob associated
        // with this entry contains the contents of the buffer.

        // We add one to the size so that we capture the trailing NULL
        // that is required by llvm::MemoryBuffer::getMemBuffer (on
        // the reader side).
        const llvm::MemoryBuffer *Buffer
          = Content->getBuffer(PP.getDiagnostics(), PP.getSourceManager());
        const char *Name = Buffer->getBufferIdentifier();
        Stream.EmitRecordWithBlob(SLocBufferAbbrv, Record,
                                  StringRef(Name, strlen(Name) + 1));
        EmitBlob = true;

        if (strcmp(Name, "<built-in>") == 0) {
          PreloadSLocs.push_back(SLocEntryOffsets.size());
        }
      }

      if (EmitBlob) {
        // Include the implicit terminating null character in the on-disk buffer
        // if we're writing it uncompressed.
        const llvm::MemoryBuffer *Buffer =
            Content->getBuffer(PP.getDiagnostics(), PP.getSourceManager());
        StringRef Blob(Buffer->getBufferStart(), Buffer->getBufferSize() + 1);

        // Compress the buffer if possible. We expect that almost all PCM
        // consumers will not want its contents.
        SmallString<0> CompressedBuffer;
        if (llvm::zlib::compress(Blob.drop_back(1), CompressedBuffer) ==
            llvm::zlib::StatusOK) {
          RecordData::value_type Record[] = {SM_SLOC_BUFFER_BLOB_COMPRESSED,
                                             Blob.size() - 1};
          Stream.EmitRecordWithBlob(SLocBufferBlobCompressedAbbrv, Record,
                                    CompressedBuffer);
        } else {
          RecordData::value_type Record[] = {SM_SLOC_BUFFER_BLOB};
          Stream.EmitRecordWithBlob(SLocBufferBlobAbbrv, Record, Blob);
        }
      }
    } else {
      // The source location entry is a macro expansion.
      const SrcMgr::ExpansionInfo &Expansion = SLoc->getExpansion();
      AddSourceLocation(Expansion.getSpellingLoc(), Record);
      AddSourceLocation(Expansion.getExpansionLocStart(), Record);
      AddSourceLocation(Expansion.isMacroArgExpansion()
                            ? SourceLocation()
                            : Expansion.getExpansionLocEnd(),
                        Record);

      // Compute the token length for this macro expansion.
      unsigned NextOffset = SourceMgr.getNextLocalOffset();
      if (I + 1 != N)
        NextOffset = SourceMgr.getLocalSLocEntry(I + 1).getOffset();
      Record.push_back(NextOffset - SLoc->getOffset() - 1);
      Stream.EmitRecordWithAbbrev(SLocExpansionAbbrv, Record);
    }
  }

  Stream.ExitBlock();

  if (SLocEntryOffsets.empty())
    return;

  // Write the source-location offsets table into the AST block. This
  // table is used for lazily loading source-location information.
  using namespace llvm;

  auto *Abbrev = new BitCodeAbbrev();
  Abbrev->Add(BitCodeAbbrevOp(SOURCE_LOCATION_OFFSETS));
  Abbrev->Add(BitCodeAbbrevOp(BitCodeAbbrevOp::VBR, 16)); // # of slocs
  Abbrev->Add(BitCodeAbbrevOp(BitCodeAbbrevOp::VBR, 16)); // total size
  Abbrev->Add(BitCodeAbbrevOp(BitCodeAbbrevOp::Blob)); // offsets
  unsigned SLocOffsetsAbbrev = Stream.EmitAbbrev(Abbrev);
  {
    RecordData::value_type Record[] = {
        SOURCE_LOCATION_OFFSETS, SLocEntryOffsets.size(),
        SourceMgr.getNextLocalOffset() - 1 /* skip dummy */};
    Stream.EmitRecordWithBlob(SLocOffsetsAbbrev, Record,
                              bytes(SLocEntryOffsets));
  }
  // Write the source location entry preloads array, telling the AST
  // reader which source locations entries it should load eagerly.
  Stream.EmitRecord(SOURCE_LOCATION_PRELOADS, PreloadSLocs);

  // Write the line table. It depends on remapping working, so it must come
  // after the source location offsets.
  if (SourceMgr.hasLineTable()) {
    LineTableInfo &LineTable = SourceMgr.getLineTable();

    Record.clear();

    // Emit the needed file names.
    llvm::DenseMap<int, int> FilenameMap;
    for (const auto &L : LineTable) {
      if (L.first.ID < 0)
        continue;
      for (auto &LE : L.second) {
        if (FilenameMap.insert(std::make_pair(LE.FilenameID,
                                              FilenameMap.size())).second)
          AddPath(LineTable.getFilename(LE.FilenameID), Record);
      }
    }
    Record.push_back(0);

    // Emit the line entries
    for (const auto &L : LineTable) {
      // Only emit entries for local files.
      if (L.first.ID < 0)
        continue;

      // Emit the file ID
      Record.push_back(L.first.ID);

      // Emit the line entries
      Record.push_back(L.second.size());
      for (const auto &LE : L.second) {
        Record.push_back(LE.FileOffset);
        Record.push_back(LE.LineNo);
        Record.push_back(FilenameMap[LE.FilenameID]);
        Record.push_back((unsigned)LE.FileKind);
        Record.push_back(LE.IncludeOffset);
      }
    }

    Stream.EmitRecord(SOURCE_MANAGER_LINE_TABLE, Record);
  }
}

//===----------------------------------------------------------------------===//
// Preprocessor Serialization
//===----------------------------------------------------------------------===//

static bool shouldIgnoreMacro(MacroDirective *MD, bool IsModule,
                              const Preprocessor &PP) {
  if (MacroInfo *MI = MD->getMacroInfo())
    if (MI->isBuiltinMacro())
      return true;

  if (IsModule) {
    SourceLocation Loc = MD->getLocation();
    if (Loc.isInvalid())
      return true;
    if (PP.getSourceManager().getFileID(Loc) == PP.getPredefinesFileID())
      return true;
  }

  return false;
}

/// \brief Writes the block containing the serialized form of the
/// preprocessor.
///
void ASTWriter::WritePreprocessor(const Preprocessor &PP, bool IsModule) {
  PreprocessingRecord *PPRec = PP.getPreprocessingRecord();
  if (PPRec)
    WritePreprocessorDetail(*PPRec);

  RecordData Record;
  RecordData ModuleMacroRecord;

  // If the preprocessor __COUNTER__ value has been bumped, remember it.
  if (PP.getCounterValue() != 0) {
    RecordData::value_type Record[] = {PP.getCounterValue()};
    Stream.EmitRecord(PP_COUNTER_VALUE, Record);
  }

  // Enter the preprocessor block.
  Stream.EnterSubblock(PREPROCESSOR_BLOCK_ID, 3);

  // If the AST file contains __DATE__ or __TIME__ emit a warning about this.
  // FIXME: Include a location for the use, and say which one was used.
  if (PP.SawDateOrTime())
    PP.Diag(SourceLocation(), diag::warn_module_uses_date_time) << IsModule;

  // Loop over all the macro directives that are live at the end of the file,
  // emitting each to the PP section.

  // Construct the list of identifiers with macro directives that need to be
  // serialized.
  SmallVector<const IdentifierInfo *, 128> MacroIdentifiers;
  for (auto &Id : PP.getIdentifierTable())
    if (Id.second->hadMacroDefinition() &&
        (!Id.second->isFromAST() ||
         Id.second->hasChangedSinceDeserialization()))
      MacroIdentifiers.push_back(Id.second);
  // Sort the set of macro definitions that need to be serialized by the
  // name of the macro, to provide a stable ordering.
  std::sort(MacroIdentifiers.begin(), MacroIdentifiers.end(),
            llvm::less_ptr<IdentifierInfo>());

  // Emit the macro directives as a list and associate the offset with the
  // identifier they belong to.
  for (const IdentifierInfo *Name : MacroIdentifiers) {
    MacroDirective *MD = PP.getLocalMacroDirectiveHistory(Name);
    auto StartOffset = Stream.GetCurrentBitNo();

    // Emit the macro directives in reverse source order.
    for (; MD; MD = MD->getPrevious()) {
      // Once we hit an ignored macro, we're done: the rest of the chain
      // will all be ignored macros.
      if (shouldIgnoreMacro(MD, IsModule, PP))
        break;

      AddSourceLocation(MD->getLocation(), Record);
      Record.push_back(MD->getKind());
      if (auto *DefMD = dyn_cast<DefMacroDirective>(MD)) {
        Record.push_back(getMacroRef(DefMD->getInfo(), Name));
      } else if (auto *VisMD = dyn_cast<VisibilityMacroDirective>(MD)) {
        Record.push_back(VisMD->isPublic());
      }
    }

    // Write out any exported module macros.
    bool EmittedModuleMacros = false;
    // We write out exported module macros for PCH as well.
    auto Leafs = PP.getLeafModuleMacros(Name);
    SmallVector<ModuleMacro*, 8> Worklist(Leafs.begin(), Leafs.end());
    llvm::DenseMap<ModuleMacro*, unsigned> Visits;
    while (!Worklist.empty()) {
      auto *Macro = Worklist.pop_back_val();

      // Emit a record indicating this submodule exports this macro.
      ModuleMacroRecord.push_back(
          getSubmoduleID(Macro->getOwningModule()));
      ModuleMacroRecord.push_back(getMacroRef(Macro->getMacroInfo(), Name));
      for (auto *M : Macro->overrides())
        ModuleMacroRecord.push_back(getSubmoduleID(M->getOwningModule()));

      Stream.EmitRecord(PP_MODULE_MACRO, ModuleMacroRecord);
      ModuleMacroRecord.clear();

      // Enqueue overridden macros once we've visited all their ancestors.
      for (auto *M : Macro->overrides())
        if (++Visits[M] == M->getNumOverridingMacros())
          Worklist.push_back(M);

      EmittedModuleMacros = true;
    }

    if (Record.empty() && !EmittedModuleMacros)
      continue;

    IdentMacroDirectivesOffsetMap[Name] = StartOffset;
    Stream.EmitRecord(PP_MACRO_DIRECTIVE_HISTORY, Record);
    Record.clear();
  }

  /// \brief Offsets of each of the macros into the bitstream, indexed by
  /// the local macro ID
  ///
  /// For each identifier that is associated with a macro, this map
  /// provides the offset into the bitstream where that macro is
  /// defined.
  std::vector<uint32_t> MacroOffsets;

  for (unsigned I = 0, N = MacroInfosToEmit.size(); I != N; ++I) {
    const IdentifierInfo *Name = MacroInfosToEmit[I].Name;
    MacroInfo *MI = MacroInfosToEmit[I].MI;
    MacroID ID = MacroInfosToEmit[I].ID;

    if (ID < FirstMacroID) {
      assert(0 && "Loaded MacroInfo entered MacroInfosToEmit ?");
      continue;
    }

    // Record the local offset of this macro.
    unsigned Index = ID - FirstMacroID;
    if (Index == MacroOffsets.size())
      MacroOffsets.push_back(Stream.GetCurrentBitNo());
    else {
      if (Index > MacroOffsets.size())
        MacroOffsets.resize(Index + 1);

      MacroOffsets[Index] = Stream.GetCurrentBitNo();
    }

    AddIdentifierRef(Name, Record);
    Record.push_back(inferSubmoduleIDFromLocation(MI->getDefinitionLoc()));
    AddSourceLocation(MI->getDefinitionLoc(), Record);
    AddSourceLocation(MI->getDefinitionEndLoc(), Record);
    Record.push_back(MI->isUsed());
    Record.push_back(MI->isUsedForHeaderGuard());
    unsigned Code;
    if (MI->isObjectLike()) {
      Code = PP_MACRO_OBJECT_LIKE;
    } else {
      Code = PP_MACRO_FUNCTION_LIKE;

      Record.push_back(MI->isC99Varargs());
      Record.push_back(MI->isGNUVarargs());
      Record.push_back(MI->hasCommaPasting());
      Record.push_back(MI->getNumArgs());
      for (const IdentifierInfo *Arg : MI->args())
        AddIdentifierRef(Arg, Record);
    }

    // If we have a detailed preprocessing record, record the macro definition
    // ID that corresponds to this macro.
    if (PPRec)
      Record.push_back(MacroDefinitions[PPRec->findMacroDefinition(MI)]);

    Stream.EmitRecord(Code, Record);
    Record.clear();

    // Emit the tokens array.
    for (unsigned TokNo = 0, e = MI->getNumTokens(); TokNo != e; ++TokNo) {
      // Note that we know that the preprocessor does not have any annotation
      // tokens in it because they are created by the parser, and thus can't
      // be in a macro definition.
      const Token &Tok = MI->getReplacementToken(TokNo);
      AddToken(Tok, Record);
      Stream.EmitRecord(PP_TOKEN, Record);
      Record.clear();
    }
    ++NumMacros;
  }

  Stream.ExitBlock();

  // Write the offsets table for macro IDs.
  using namespace llvm;

  auto *Abbrev = new BitCodeAbbrev();
  Abbrev->Add(BitCodeAbbrevOp(MACRO_OFFSET));
  Abbrev->Add(BitCodeAbbrevOp(BitCodeAbbrevOp::Fixed, 32)); // # of macros
  Abbrev->Add(BitCodeAbbrevOp(BitCodeAbbrevOp::Fixed, 32)); // first ID
  Abbrev->Add(BitCodeAbbrevOp(BitCodeAbbrevOp::Blob));

  unsigned MacroOffsetAbbrev = Stream.EmitAbbrev(Abbrev);
  {
    RecordData::value_type Record[] = {MACRO_OFFSET, MacroOffsets.size(),
                                       FirstMacroID - NUM_PREDEF_MACRO_IDS};
    Stream.EmitRecordWithBlob(MacroOffsetAbbrev, Record, bytes(MacroOffsets));
  }
}

void ASTWriter::WritePreprocessorDetail(PreprocessingRecord &PPRec) {
  if (PPRec.local_begin() == PPRec.local_end())
    return;

  SmallVector<PPEntityOffset, 64> PreprocessedEntityOffsets;

  // Enter the preprocessor block.
  Stream.EnterSubblock(PREPROCESSOR_DETAIL_BLOCK_ID, 3);

  // If the preprocessor has a preprocessing record, emit it.
  unsigned NumPreprocessingRecords = 0;
  using namespace llvm;
  
  // Set up the abbreviation for 
  unsigned InclusionAbbrev = 0;
  {
    auto *Abbrev = new BitCodeAbbrev();
    Abbrev->Add(BitCodeAbbrevOp(PPD_INCLUSION_DIRECTIVE));
    Abbrev->Add(BitCodeAbbrevOp(BitCodeAbbrevOp::Fixed, 32)); // filename length
    Abbrev->Add(BitCodeAbbrevOp(BitCodeAbbrevOp::Fixed, 1)); // in quotes
    Abbrev->Add(BitCodeAbbrevOp(BitCodeAbbrevOp::Fixed, 2)); // kind
    Abbrev->Add(BitCodeAbbrevOp(BitCodeAbbrevOp::Fixed, 1)); // imported module
    Abbrev->Add(BitCodeAbbrevOp(BitCodeAbbrevOp::Blob));
    InclusionAbbrev = Stream.EmitAbbrev(Abbrev);
  }
  
  unsigned FirstPreprocessorEntityID 
    = (Chain ? PPRec.getNumLoadedPreprocessedEntities() : 0) 
    + NUM_PREDEF_PP_ENTITY_IDS;
  unsigned NextPreprocessorEntityID = FirstPreprocessorEntityID;
  RecordData Record;
  for (PreprocessingRecord::iterator E = PPRec.local_begin(),
                                  EEnd = PPRec.local_end();
       E != EEnd; 
       (void)++E, ++NumPreprocessingRecords, ++NextPreprocessorEntityID) {
    Record.clear();

    PreprocessedEntityOffsets.push_back(
        PPEntityOffset((*E)->getSourceRange(), Stream.GetCurrentBitNo()));

    if (auto *MD = dyn_cast<MacroDefinitionRecord>(*E)) {
      // Record this macro definition's ID.
      MacroDefinitions[MD] = NextPreprocessorEntityID;

      AddIdentifierRef(MD->getName(), Record);
      Stream.EmitRecord(PPD_MACRO_DEFINITION, Record);
      continue;
    }

    if (auto *ME = dyn_cast<MacroExpansion>(*E)) {
      Record.push_back(ME->isBuiltinMacro());
      if (ME->isBuiltinMacro())
        AddIdentifierRef(ME->getName(), Record);
      else
        Record.push_back(MacroDefinitions[ME->getDefinition()]);
      Stream.EmitRecord(PPD_MACRO_EXPANSION, Record);
      continue;
    }

    if (auto *ID = dyn_cast<InclusionDirective>(*E)) {
      Record.push_back(PPD_INCLUSION_DIRECTIVE);
      Record.push_back(ID->getFileName().size());
      Record.push_back(ID->wasInQuotes());
      Record.push_back(static_cast<unsigned>(ID->getKind()));
      Record.push_back(ID->importedModule());
      SmallString<64> Buffer;
      Buffer += ID->getFileName();
      // Check that the FileEntry is not null because it was not resolved and
      // we create a PCH even with compiler errors.
      if (ID->getFile())
        Buffer += ID->getFile()->getName();
      Stream.EmitRecordWithBlob(InclusionAbbrev, Record, Buffer);
      continue;
    }
    
    llvm_unreachable("Unhandled PreprocessedEntity in ASTWriter");
  }
  Stream.ExitBlock();

  // Write the offsets table for the preprocessing record.
  if (NumPreprocessingRecords > 0) {
    assert(PreprocessedEntityOffsets.size() == NumPreprocessingRecords);

    // Write the offsets table for identifier IDs.
    using namespace llvm;

    auto *Abbrev = new BitCodeAbbrev();
    Abbrev->Add(BitCodeAbbrevOp(PPD_ENTITIES_OFFSETS));
    Abbrev->Add(BitCodeAbbrevOp(BitCodeAbbrevOp::Fixed, 32)); // first pp entity
    Abbrev->Add(BitCodeAbbrevOp(BitCodeAbbrevOp::Blob));
    unsigned PPEOffsetAbbrev = Stream.EmitAbbrev(Abbrev);

    RecordData::value_type Record[] = {PPD_ENTITIES_OFFSETS,
                                       FirstPreprocessorEntityID -
                                           NUM_PREDEF_PP_ENTITY_IDS};
    Stream.EmitRecordWithBlob(PPEOffsetAbbrev, Record,
                              bytes(PreprocessedEntityOffsets));
  }
}

unsigned ASTWriter::getLocalOrImportedSubmoduleID(Module *Mod) {
  if (!Mod)
    return 0;

  llvm::DenseMap<Module *, unsigned>::iterator Known = SubmoduleIDs.find(Mod);
  if (Known != SubmoduleIDs.end())
    return Known->second;

  auto *Top = Mod->getTopLevelModule();
  if (Top != WritingModule &&
      !Top->fullModuleNameIs(StringRef(getLangOpts().CurrentModule)))
    return 0;

  return SubmoduleIDs[Mod] = NextSubmoduleID++;
}

unsigned ASTWriter::getSubmoduleID(Module *Mod) {
  // FIXME: This can easily happen, if we have a reference to a submodule that
  // did not result in us loading a module file for that submodule. For
  // instance, a cross-top-level-module 'conflict' declaration will hit this.
  unsigned ID = getLocalOrImportedSubmoduleID(Mod);
  assert((ID || !Mod) &&
         "asked for module ID for non-local, non-imported module");
  return ID;
}

/// \brief Compute the number of modules within the given tree (including the
/// given module).
static unsigned getNumberOfModules(Module *Mod) {
  unsigned ChildModules = 0;
  for (auto Sub = Mod->submodule_begin(), SubEnd = Mod->submodule_end();
       Sub != SubEnd; ++Sub)
    ChildModules += getNumberOfModules(*Sub);
  
  return ChildModules + 1;
}

void ASTWriter::WriteSubmodules(Module *WritingModule) {
  // Enter the submodule description block.
  Stream.EnterSubblock(SUBMODULE_BLOCK_ID, /*bits for abbreviations*/5);
  
  // Write the abbreviations needed for the submodules block.
  using namespace llvm;

  auto *Abbrev = new BitCodeAbbrev();
  Abbrev->Add(BitCodeAbbrevOp(SUBMODULE_DEFINITION));
  Abbrev->Add(BitCodeAbbrevOp(BitCodeAbbrevOp::VBR, 6)); // ID
  Abbrev->Add(BitCodeAbbrevOp(BitCodeAbbrevOp::VBR, 6)); // Parent
  Abbrev->Add(BitCodeAbbrevOp(BitCodeAbbrevOp::Fixed, 1)); // IsFramework
  Abbrev->Add(BitCodeAbbrevOp(BitCodeAbbrevOp::Fixed, 1)); // IsExplicit
  Abbrev->Add(BitCodeAbbrevOp(BitCodeAbbrevOp::Fixed, 1)); // IsSystem
  Abbrev->Add(BitCodeAbbrevOp(BitCodeAbbrevOp::Fixed, 1)); // IsExternC
  Abbrev->Add(BitCodeAbbrevOp(BitCodeAbbrevOp::Fixed, 1)); // InferSubmodules...
  Abbrev->Add(BitCodeAbbrevOp(BitCodeAbbrevOp::Fixed, 1)); // InferExplicit...
  Abbrev->Add(BitCodeAbbrevOp(BitCodeAbbrevOp::Fixed, 1)); // InferExportWild...
  Abbrev->Add(BitCodeAbbrevOp(BitCodeAbbrevOp::Fixed, 1)); // ConfigMacrosExh...
  Abbrev->Add(BitCodeAbbrevOp(BitCodeAbbrevOp::Blob)); // Name
  unsigned DefinitionAbbrev = Stream.EmitAbbrev(Abbrev);

  Abbrev = new BitCodeAbbrev();
  Abbrev->Add(BitCodeAbbrevOp(SUBMODULE_UMBRELLA_HEADER));
  Abbrev->Add(BitCodeAbbrevOp(BitCodeAbbrevOp::Blob)); // Name
  unsigned UmbrellaAbbrev = Stream.EmitAbbrev(Abbrev);

  Abbrev = new BitCodeAbbrev();
  Abbrev->Add(BitCodeAbbrevOp(SUBMODULE_HEADER));
  Abbrev->Add(BitCodeAbbrevOp(BitCodeAbbrevOp::Blob)); // Name
  unsigned HeaderAbbrev = Stream.EmitAbbrev(Abbrev);

  Abbrev = new BitCodeAbbrev();
  Abbrev->Add(BitCodeAbbrevOp(SUBMODULE_TOPHEADER));
  Abbrev->Add(BitCodeAbbrevOp(BitCodeAbbrevOp::Blob)); // Name
  unsigned TopHeaderAbbrev = Stream.EmitAbbrev(Abbrev);

  Abbrev = new BitCodeAbbrev();
  Abbrev->Add(BitCodeAbbrevOp(SUBMODULE_UMBRELLA_DIR));
  Abbrev->Add(BitCodeAbbrevOp(BitCodeAbbrevOp::Blob)); // Name
  unsigned UmbrellaDirAbbrev = Stream.EmitAbbrev(Abbrev);

  Abbrev = new BitCodeAbbrev();
  Abbrev->Add(BitCodeAbbrevOp(SUBMODULE_REQUIRES));
  Abbrev->Add(BitCodeAbbrevOp(BitCodeAbbrevOp::Fixed, 1)); // State
  Abbrev->Add(BitCodeAbbrevOp(BitCodeAbbrevOp::Blob));     // Feature
  unsigned RequiresAbbrev = Stream.EmitAbbrev(Abbrev);

  Abbrev = new BitCodeAbbrev();
  Abbrev->Add(BitCodeAbbrevOp(SUBMODULE_EXCLUDED_HEADER));
  Abbrev->Add(BitCodeAbbrevOp(BitCodeAbbrevOp::Blob)); // Name
  unsigned ExcludedHeaderAbbrev = Stream.EmitAbbrev(Abbrev);

  Abbrev = new BitCodeAbbrev();
  Abbrev->Add(BitCodeAbbrevOp(SUBMODULE_TEXTUAL_HEADER));
  Abbrev->Add(BitCodeAbbrevOp(BitCodeAbbrevOp::Blob)); // Name
  unsigned TextualHeaderAbbrev = Stream.EmitAbbrev(Abbrev);

  Abbrev = new BitCodeAbbrev();
  Abbrev->Add(BitCodeAbbrevOp(SUBMODULE_PRIVATE_HEADER));
  Abbrev->Add(BitCodeAbbrevOp(BitCodeAbbrevOp::Blob)); // Name
  unsigned PrivateHeaderAbbrev = Stream.EmitAbbrev(Abbrev);

  Abbrev = new BitCodeAbbrev();
  Abbrev->Add(BitCodeAbbrevOp(SUBMODULE_PRIVATE_TEXTUAL_HEADER));
  Abbrev->Add(BitCodeAbbrevOp(BitCodeAbbrevOp::Blob)); // Name
  unsigned PrivateTextualHeaderAbbrev = Stream.EmitAbbrev(Abbrev);

  Abbrev = new BitCodeAbbrev();
  Abbrev->Add(BitCodeAbbrevOp(SUBMODULE_LINK_LIBRARY));
  Abbrev->Add(BitCodeAbbrevOp(BitCodeAbbrevOp::Fixed, 1)); // IsFramework
  Abbrev->Add(BitCodeAbbrevOp(BitCodeAbbrevOp::Blob));     // Name
  unsigned LinkLibraryAbbrev = Stream.EmitAbbrev(Abbrev);

  Abbrev = new BitCodeAbbrev();
  Abbrev->Add(BitCodeAbbrevOp(SUBMODULE_CONFIG_MACRO));
  Abbrev->Add(BitCodeAbbrevOp(BitCodeAbbrevOp::Blob));    // Macro name
  unsigned ConfigMacroAbbrev = Stream.EmitAbbrev(Abbrev);

  Abbrev = new BitCodeAbbrev();
  Abbrev->Add(BitCodeAbbrevOp(SUBMODULE_CONFLICT));
  Abbrev->Add(BitCodeAbbrevOp(BitCodeAbbrevOp::VBR, 6));  // Other module
  Abbrev->Add(BitCodeAbbrevOp(BitCodeAbbrevOp::Blob));    // Message
  unsigned ConflictAbbrev = Stream.EmitAbbrev(Abbrev);

  // Write the submodule metadata block.
  RecordData::value_type Record[] = {getNumberOfModules(WritingModule),
                                     FirstSubmoduleID -
                                         NUM_PREDEF_SUBMODULE_IDS};
  Stream.EmitRecord(SUBMODULE_METADATA, Record);
  
  // Write all of the submodules.
  std::queue<Module *> Q;
  Q.push(WritingModule);
  while (!Q.empty()) {
    Module *Mod = Q.front();
    Q.pop();
    unsigned ID = getSubmoduleID(Mod);

    uint64_t ParentID = 0;
    if (Mod->Parent) {
      assert(SubmoduleIDs[Mod->Parent] && "Submodule parent not written?");
      ParentID = SubmoduleIDs[Mod->Parent];
    }

    // Emit the definition of the block.
    {
      RecordData::value_type Record[] = {
          SUBMODULE_DEFINITION, ID, ParentID, Mod->IsFramework, Mod->IsExplicit,
          Mod->IsSystem, Mod->IsExternC, Mod->InferSubmodules,
          Mod->InferExplicitSubmodules, Mod->InferExportWildcard,
          Mod->ConfigMacrosExhaustive};
      Stream.EmitRecordWithBlob(DefinitionAbbrev, Record, Mod->Name);
    }

    // Emit the requirements.
    for (const auto &R : Mod->Requirements) {
      RecordData::value_type Record[] = {SUBMODULE_REQUIRES, R.second};
      Stream.EmitRecordWithBlob(RequiresAbbrev, Record, R.first);
    }

    // Emit the umbrella header, if there is one.
    if (auto UmbrellaHeader = Mod->getUmbrellaHeader()) {
      RecordData::value_type Record[] = {SUBMODULE_UMBRELLA_HEADER};
      Stream.EmitRecordWithBlob(UmbrellaAbbrev, Record,
                                UmbrellaHeader.NameAsWritten);
    } else if (auto UmbrellaDir = Mod->getUmbrellaDir()) {
      RecordData::value_type Record[] = {SUBMODULE_UMBRELLA_DIR};
      Stream.EmitRecordWithBlob(UmbrellaDirAbbrev, Record,
                                UmbrellaDir.NameAsWritten);
    }

    // Emit the headers.
    struct {
      unsigned RecordKind;
      unsigned Abbrev;
      Module::HeaderKind HeaderKind;
    } HeaderLists[] = {
      {SUBMODULE_HEADER, HeaderAbbrev, Module::HK_Normal},
      {SUBMODULE_TEXTUAL_HEADER, TextualHeaderAbbrev, Module::HK_Textual},
      {SUBMODULE_PRIVATE_HEADER, PrivateHeaderAbbrev, Module::HK_Private},
      {SUBMODULE_PRIVATE_TEXTUAL_HEADER, PrivateTextualHeaderAbbrev,
        Module::HK_PrivateTextual},
      {SUBMODULE_EXCLUDED_HEADER, ExcludedHeaderAbbrev, Module::HK_Excluded}
    };
    for (auto &HL : HeaderLists) {
      RecordData::value_type Record[] = {HL.RecordKind};
      for (auto &H : Mod->Headers[HL.HeaderKind])
        Stream.EmitRecordWithBlob(HL.Abbrev, Record, H.NameAsWritten);
    }

    // Emit the top headers.
    {
      auto TopHeaders = Mod->getTopHeaders(PP->getFileManager());
      RecordData::value_type Record[] = {SUBMODULE_TOPHEADER};
      for (auto *H : TopHeaders)
        Stream.EmitRecordWithBlob(TopHeaderAbbrev, Record, H->getName());
    }

    // Emit the imports. 
    if (!Mod->Imports.empty()) {
      RecordData Record;
      for (auto *I : Mod->Imports)
        Record.push_back(getSubmoduleID(I));
      Stream.EmitRecord(SUBMODULE_IMPORTS, Record);
    }

    // Emit the exports. 
    if (!Mod->Exports.empty()) {
      RecordData Record;
      for (const auto &E : Mod->Exports) {
        // FIXME: This may fail; we don't require that all exported modules
        // are local or imported.
        Record.push_back(getSubmoduleID(E.getPointer()));
        Record.push_back(E.getInt());
      }
      Stream.EmitRecord(SUBMODULE_EXPORTS, Record);
    }

    //FIXME: How do we emit the 'use'd modules?  They may not be submodules.
    // Might be unnecessary as use declarations are only used to build the
    // module itself.

    // Emit the link libraries.
    for (const auto &LL : Mod->LinkLibraries) {
      RecordData::value_type Record[] = {SUBMODULE_LINK_LIBRARY,
                                         LL.IsFramework};
      Stream.EmitRecordWithBlob(LinkLibraryAbbrev, Record, LL.Library);
    }

    // Emit the conflicts.
    for (const auto &C : Mod->Conflicts) {
      // FIXME: This may fail; we don't require that all conflicting modules
      // are local or imported.
      RecordData::value_type Record[] = {SUBMODULE_CONFLICT,
                                         getSubmoduleID(C.Other)};
      Stream.EmitRecordWithBlob(ConflictAbbrev, Record, C.Message);
    }

    // Emit the configuration macros.
    for (const auto &CM : Mod->ConfigMacros) {
      RecordData::value_type Record[] = {SUBMODULE_CONFIG_MACRO};
      Stream.EmitRecordWithBlob(ConfigMacroAbbrev, Record, CM);
    }

    // Emit the initializers, if any.
    RecordData Inits;
    for (Decl *D : Context->getModuleInitializers(Mod))
      Inits.push_back(GetDeclRef(D));
    if (!Inits.empty())
      Stream.EmitRecord(SUBMODULE_INITIALIZERS, Inits);

    // Queue up the submodules of this module.
    for (auto *M : Mod->submodules())
      Q.push(M);
  }
  
  Stream.ExitBlock();

  assert((NextSubmoduleID - FirstSubmoduleID ==
          getNumberOfModules(WritingModule)) &&
         "Wrong # of submodules; found a reference to a non-local, "
         "non-imported submodule?");
}

serialization::SubmoduleID 
ASTWriter::inferSubmoduleIDFromLocation(SourceLocation Loc) {
  if (Loc.isInvalid() || !WritingModule)
    return 0; // No submodule
    
  // Find the module that owns this location.
  ModuleMap &ModMap = PP->getHeaderSearchInfo().getModuleMap();
  Module *OwningMod 
    = ModMap.inferModuleFromLocation(FullSourceLoc(Loc,PP->getSourceManager()));
  if (!OwningMod)
    return 0;
  
  // Check whether this submodule is part of our own module.
  if (WritingModule != OwningMod && !OwningMod->isSubModuleOf(WritingModule))
    return 0;
  
  return getSubmoduleID(OwningMod);
}

void ASTWriter::WritePragmaDiagnosticMappings(const DiagnosticsEngine &Diag,
                                              bool isModule) {
  // Make sure set diagnostic pragmas don't affect the translation unit that
  // imports the module.
  // FIXME: Make diagnostic pragma sections work properly with modules.
  if (isModule)
    return;

  llvm::SmallDenseMap<const DiagnosticsEngine::DiagState *, unsigned, 64>
      DiagStateIDMap;
  unsigned CurrID = 0;
  DiagStateIDMap[&Diag.DiagStates.front()] = ++CurrID; // the command-line one.
  RecordData Record;
  for (DiagnosticsEngine::DiagStatePointsTy::const_iterator
         I = Diag.DiagStatePoints.begin(), E = Diag.DiagStatePoints.end();
         I != E; ++I) {
    const DiagnosticsEngine::DiagStatePoint &point = *I;
    if (point.Loc.isInvalid())
      continue;

    AddSourceLocation(point.Loc, Record);
    unsigned &DiagStateID = DiagStateIDMap[point.State];
    Record.push_back(DiagStateID);
    
    if (DiagStateID == 0) {
      DiagStateID = ++CurrID;
      for (const auto &I : *(point.State)) {
        if (I.second.isPragma()) {
          Record.push_back(I.first);
          Record.push_back((unsigned)I.second.getSeverity());
        }
      }
      Record.push_back(-1); // mark the end of the diag/map pairs for this
                            // location.
    }
  }

  if (!Record.empty())
    Stream.EmitRecord(DIAG_PRAGMA_MAPPINGS, Record);
}

//===----------------------------------------------------------------------===//
// Type Serialization
//===----------------------------------------------------------------------===//

/// \brief Write the representation of a type to the AST stream.
void ASTWriter::WriteType(QualType T) {
  TypeIdx &IdxRef = TypeIdxs[T];
  if (IdxRef.getIndex() == 0) // we haven't seen this type before.
    IdxRef = TypeIdx(NextTypeID++);
  TypeIdx Idx = IdxRef;

  assert(Idx.getIndex() >= FirstTypeID && "Re-writing a type from a prior AST");

  RecordData Record;

  // Emit the type's representation.
  ASTTypeWriter W(*this, Record);
  W.Visit(T);
  uint64_t Offset = W.Emit();

  // Record the offset for this type.
  unsigned Index = Idx.getIndex() - FirstTypeID;
  if (TypeOffsets.size() == Index)
    TypeOffsets.push_back(Offset);
  else if (TypeOffsets.size() < Index) {
    TypeOffsets.resize(Index + 1);
    TypeOffsets[Index] = Offset;
  } else {
    llvm_unreachable("Types emitted in wrong order");
  }
}

//===----------------------------------------------------------------------===//
// Declaration Serialization
//===----------------------------------------------------------------------===//

/// \brief Write the block containing all of the declaration IDs
/// lexically declared within the given DeclContext.
///
/// \returns the offset of the DECL_CONTEXT_LEXICAL block within the
/// bistream, or 0 if no block was written.
uint64_t ASTWriter::WriteDeclContextLexicalBlock(ASTContext &Context,
                                                 DeclContext *DC) {
  if (DC->decls_empty())
    return 0;

  uint64_t Offset = Stream.GetCurrentBitNo();
  SmallVector<uint32_t, 128> KindDeclPairs;
  for (const auto *D : DC->decls()) {
    KindDeclPairs.push_back(D->getKind());
    KindDeclPairs.push_back(GetDeclRef(D));
  }

  ++NumLexicalDeclContexts;
  RecordData::value_type Record[] = {DECL_CONTEXT_LEXICAL};
  Stream.EmitRecordWithBlob(DeclContextLexicalAbbrev, Record,
                            bytes(KindDeclPairs));
  return Offset;
}

void ASTWriter::WriteTypeDeclOffsets() {
  using namespace llvm;

  // Write the type offsets array
  auto *Abbrev = new BitCodeAbbrev();
  Abbrev->Add(BitCodeAbbrevOp(TYPE_OFFSET));
  Abbrev->Add(BitCodeAbbrevOp(BitCodeAbbrevOp::Fixed, 32)); // # of types
  Abbrev->Add(BitCodeAbbrevOp(BitCodeAbbrevOp::Fixed, 32)); // base type index
  Abbrev->Add(BitCodeAbbrevOp(BitCodeAbbrevOp::Blob)); // types block
  unsigned TypeOffsetAbbrev = Stream.EmitAbbrev(Abbrev);
  {
    RecordData::value_type Record[] = {TYPE_OFFSET, TypeOffsets.size(),
                                       FirstTypeID - NUM_PREDEF_TYPE_IDS};
    Stream.EmitRecordWithBlob(TypeOffsetAbbrev, Record, bytes(TypeOffsets));
  }

  // Write the declaration offsets array
  Abbrev = new BitCodeAbbrev();
  Abbrev->Add(BitCodeAbbrevOp(DECL_OFFSET));
  Abbrev->Add(BitCodeAbbrevOp(BitCodeAbbrevOp::Fixed, 32)); // # of declarations
  Abbrev->Add(BitCodeAbbrevOp(BitCodeAbbrevOp::Fixed, 32)); // base decl ID
  Abbrev->Add(BitCodeAbbrevOp(BitCodeAbbrevOp::Blob)); // declarations block
  unsigned DeclOffsetAbbrev = Stream.EmitAbbrev(Abbrev);
  {
    RecordData::value_type Record[] = {DECL_OFFSET, DeclOffsets.size(),
                                       FirstDeclID - NUM_PREDEF_DECL_IDS};
    Stream.EmitRecordWithBlob(DeclOffsetAbbrev, Record, bytes(DeclOffsets));
  }
}

void ASTWriter::WriteFileDeclIDsMap() {
  using namespace llvm;

  SmallVector<std::pair<FileID, DeclIDInFileInfo *>, 64> SortedFileDeclIDs(
      FileDeclIDs.begin(), FileDeclIDs.end());
  std::sort(SortedFileDeclIDs.begin(), SortedFileDeclIDs.end(),
            llvm::less_first());

  // Join the vectors of DeclIDs from all files.
  SmallVector<DeclID, 256> FileGroupedDeclIDs;
  for (auto &FileDeclEntry : SortedFileDeclIDs) {
    DeclIDInFileInfo &Info = *FileDeclEntry.second;
    Info.FirstDeclIndex = FileGroupedDeclIDs.size();
    for (auto &LocDeclEntry : Info.DeclIDs)
      FileGroupedDeclIDs.push_back(LocDeclEntry.second);
  }

  auto *Abbrev = new BitCodeAbbrev();
  Abbrev->Add(BitCodeAbbrevOp(FILE_SORTED_DECLS));
  Abbrev->Add(BitCodeAbbrevOp(BitCodeAbbrevOp::Fixed, 32));
  Abbrev->Add(BitCodeAbbrevOp(BitCodeAbbrevOp::Blob));
  unsigned AbbrevCode = Stream.EmitAbbrev(Abbrev);
  RecordData::value_type Record[] = {FILE_SORTED_DECLS,
                                     FileGroupedDeclIDs.size()};
  Stream.EmitRecordWithBlob(AbbrevCode, Record, bytes(FileGroupedDeclIDs));
}

void ASTWriter::WriteComments() {
  Stream.EnterSubblock(COMMENTS_BLOCK_ID, 3);
  ArrayRef<RawComment *> RawComments = Context->Comments.getComments();
  RecordData Record;
  for (const auto *I : RawComments) {
    Record.clear();
    AddSourceRange(I->getSourceRange(), Record);
    Record.push_back(I->getKind());
    Record.push_back(I->isTrailingComment());
    Record.push_back(I->isAlmostTrailingComment());
    Stream.EmitRecord(COMMENTS_RAW_COMMENT, Record);
  }
  Stream.ExitBlock();
}

//===----------------------------------------------------------------------===//
// Global Method Pool and Selector Serialization
//===----------------------------------------------------------------------===//

namespace {

// Trait used for the on-disk hash table used in the method pool.
class ASTMethodPoolTrait {
  ASTWriter &Writer;

public:
  typedef Selector key_type;
  typedef key_type key_type_ref;

  struct data_type {
    SelectorID ID;
    ObjCMethodList Instance, Factory;
  };
  typedef const data_type& data_type_ref;

  typedef unsigned hash_value_type;
  typedef unsigned offset_type;

  explicit ASTMethodPoolTrait(ASTWriter &Writer) : Writer(Writer) { }

  static hash_value_type ComputeHash(Selector Sel) {
    return serialization::ComputeHash(Sel);
  }

  std::pair<unsigned,unsigned>
    EmitKeyDataLength(raw_ostream& Out, Selector Sel,
                      data_type_ref Methods) {
    using namespace llvm::support;
    endian::Writer<little> LE(Out);
    unsigned KeyLen = 2 + (Sel.getNumArgs()? Sel.getNumArgs() * 4 : 4);
    LE.write<uint16_t>(KeyLen);
    unsigned DataLen = 4 + 2 + 2; // 2 bytes for each of the method counts
    for (const ObjCMethodList *Method = &Methods.Instance; Method;
         Method = Method->getNext())
      if (Method->getMethod())
        DataLen += 4;
    for (const ObjCMethodList *Method = &Methods.Factory; Method;
         Method = Method->getNext())
      if (Method->getMethod())
        DataLen += 4;
    LE.write<uint16_t>(DataLen);
    return std::make_pair(KeyLen, DataLen);
  }

  void EmitKey(raw_ostream& Out, Selector Sel, unsigned) {
    using namespace llvm::support;
    endian::Writer<little> LE(Out);
    uint64_t Start = Out.tell();
    assert((Start >> 32) == 0 && "Selector key offset too large");
    Writer.SetSelectorOffset(Sel, Start);
    unsigned N = Sel.getNumArgs();
    LE.write<uint16_t>(N);
    if (N == 0)
      N = 1;
    for (unsigned I = 0; I != N; ++I)
      LE.write<uint32_t>(
          Writer.getIdentifierRef(Sel.getIdentifierInfoForSlot(I)));
  }

  void EmitData(raw_ostream& Out, key_type_ref,
                data_type_ref Methods, unsigned DataLen) {
    using namespace llvm::support;
    endian::Writer<little> LE(Out);
    uint64_t Start = Out.tell(); (void)Start;
    LE.write<uint32_t>(Methods.ID);
    unsigned NumInstanceMethods = 0;
    for (const ObjCMethodList *Method = &Methods.Instance; Method;
         Method = Method->getNext())
      if (Method->getMethod())
        ++NumInstanceMethods;

    unsigned NumFactoryMethods = 0;
    for (const ObjCMethodList *Method = &Methods.Factory; Method;
         Method = Method->getNext())
      if (Method->getMethod())
        ++NumFactoryMethods;

    unsigned InstanceBits = Methods.Instance.getBits();
    assert(InstanceBits < 4);
    unsigned InstanceHasMoreThanOneDeclBit =
        Methods.Instance.hasMoreThanOneDecl();
    unsigned FullInstanceBits = (NumInstanceMethods << 3) |
                                (InstanceHasMoreThanOneDeclBit << 2) |
                                InstanceBits;
    unsigned FactoryBits = Methods.Factory.getBits();
    assert(FactoryBits < 4);
    unsigned FactoryHasMoreThanOneDeclBit =
        Methods.Factory.hasMoreThanOneDecl();
    unsigned FullFactoryBits = (NumFactoryMethods << 3) |
                               (FactoryHasMoreThanOneDeclBit << 2) |
                               FactoryBits;
    LE.write<uint16_t>(FullInstanceBits);
    LE.write<uint16_t>(FullFactoryBits);
    for (const ObjCMethodList *Method = &Methods.Instance; Method;
         Method = Method->getNext())
      if (Method->getMethod())
        LE.write<uint32_t>(Writer.getDeclID(Method->getMethod()));
    for (const ObjCMethodList *Method = &Methods.Factory; Method;
         Method = Method->getNext())
      if (Method->getMethod())
        LE.write<uint32_t>(Writer.getDeclID(Method->getMethod()));

    assert(Out.tell() - Start == DataLen && "Data length is wrong");
  }
};

} // end anonymous namespace

/// \brief Write ObjC data: selectors and the method pool.
///
/// The method pool contains both instance and factory methods, stored
/// in an on-disk hash table indexed by the selector. The hash table also
/// contains an empty entry for every other selector known to Sema.
void ASTWriter::WriteSelectors(Sema &SemaRef) {
  using namespace llvm;

  // Do we have to do anything at all?
  if (SemaRef.MethodPool.empty() && SelectorIDs.empty())
    return;
  unsigned NumTableEntries = 0;
  // Create and write out the blob that contains selectors and the method pool.
  {
    llvm::OnDiskChainedHashTableGenerator<ASTMethodPoolTrait> Generator;
    ASTMethodPoolTrait Trait(*this);

    // Create the on-disk hash table representation. We walk through every
    // selector we've seen and look it up in the method pool.
    SelectorOffsets.resize(NextSelectorID - FirstSelectorID);
    for (auto &SelectorAndID : SelectorIDs) {
      Selector S = SelectorAndID.first;
      SelectorID ID = SelectorAndID.second;
      Sema::GlobalMethodPool::iterator F = SemaRef.MethodPool.find(S);
      ASTMethodPoolTrait::data_type Data = {
        ID,
        ObjCMethodList(),
        ObjCMethodList()
      };
      if (F != SemaRef.MethodPool.end()) {
        Data.Instance = F->second.first;
        Data.Factory = F->second.second;
      }
      // Only write this selector if it's not in an existing AST or something
      // changed.
      if (Chain && ID < FirstSelectorID) {
        // Selector already exists. Did it change?
        bool changed = false;
        for (ObjCMethodList *M = &Data.Instance;
             !changed && M && M->getMethod(); M = M->getNext()) {
          if (!M->getMethod()->isFromASTFile())
            changed = true;
        }
        for (ObjCMethodList *M = &Data.Factory; !changed && M && M->getMethod();
             M = M->getNext()) {
          if (!M->getMethod()->isFromASTFile())
            changed = true;
        }
        if (!changed)
          continue;
      } else if (Data.Instance.getMethod() || Data.Factory.getMethod()) {
        // A new method pool entry.
        ++NumTableEntries;
      }
      Generator.insert(S, Data, Trait);
    }

    // Create the on-disk hash table in a buffer.
    SmallString<4096> MethodPool;
    uint32_t BucketOffset;
    {
      using namespace llvm::support;
      ASTMethodPoolTrait Trait(*this);
      llvm::raw_svector_ostream Out(MethodPool);
      // Make sure that no bucket is at offset 0
      endian::Writer<little>(Out).write<uint32_t>(0);
      BucketOffset = Generator.Emit(Out, Trait);
    }

    // Create a blob abbreviation
    auto *Abbrev = new BitCodeAbbrev();
    Abbrev->Add(BitCodeAbbrevOp(METHOD_POOL));
    Abbrev->Add(BitCodeAbbrevOp(BitCodeAbbrevOp::Fixed, 32));
    Abbrev->Add(BitCodeAbbrevOp(BitCodeAbbrevOp::Fixed, 32));
    Abbrev->Add(BitCodeAbbrevOp(BitCodeAbbrevOp::Blob));
    unsigned MethodPoolAbbrev = Stream.EmitAbbrev(Abbrev);

    // Write the method pool
    {
      RecordData::value_type Record[] = {METHOD_POOL, BucketOffset,
                                         NumTableEntries};
      Stream.EmitRecordWithBlob(MethodPoolAbbrev, Record, MethodPool);
    }

    // Create a blob abbreviation for the selector table offsets.
    Abbrev = new BitCodeAbbrev();
    Abbrev->Add(BitCodeAbbrevOp(SELECTOR_OFFSETS));
    Abbrev->Add(BitCodeAbbrevOp(BitCodeAbbrevOp::Fixed, 32)); // size
    Abbrev->Add(BitCodeAbbrevOp(BitCodeAbbrevOp::Fixed, 32)); // first ID
    Abbrev->Add(BitCodeAbbrevOp(BitCodeAbbrevOp::Blob));
    unsigned SelectorOffsetAbbrev = Stream.EmitAbbrev(Abbrev);

    // Write the selector offsets table.
    {
      RecordData::value_type Record[] = {
          SELECTOR_OFFSETS, SelectorOffsets.size(),
          FirstSelectorID - NUM_PREDEF_SELECTOR_IDS};
      Stream.EmitRecordWithBlob(SelectorOffsetAbbrev, Record,
                                bytes(SelectorOffsets));
    }
  }
}

/// \brief Write the selectors referenced in @selector expression into AST file.
void ASTWriter::WriteReferencedSelectorsPool(Sema &SemaRef) {
  using namespace llvm;
  if (SemaRef.ReferencedSelectors.empty())
    return;

  RecordData Record;
  ASTRecordWriter Writer(*this, Record);

  // Note: this writes out all references even for a dependent AST. But it is
  // very tricky to fix, and given that @selector shouldn't really appear in
  // headers, probably not worth it. It's not a correctness issue.
  for (auto &SelectorAndLocation : SemaRef.ReferencedSelectors) {
    Selector Sel = SelectorAndLocation.first;
    SourceLocation Loc = SelectorAndLocation.second;
    Writer.AddSelectorRef(Sel);
    Writer.AddSourceLocation(Loc);
  }
  Writer.Emit(REFERENCED_SELECTOR_POOL);
}

//===----------------------------------------------------------------------===//
// Identifier Table Serialization
//===----------------------------------------------------------------------===//

/// Determine the declaration that should be put into the name lookup table to
/// represent the given declaration in this module. This is usually D itself,
/// but if D was imported and merged into a local declaration, we want the most
/// recent local declaration instead. The chosen declaration will be the most
/// recent declaration in any module that imports this one.
static NamedDecl *getDeclForLocalLookup(const LangOptions &LangOpts,
                                        NamedDecl *D) {
  if (!LangOpts.Modules || !D->isFromASTFile())
    return D;

  if (Decl *Redecl = D->getPreviousDecl()) {
    // For Redeclarable decls, a prior declaration might be local.
    for (; Redecl; Redecl = Redecl->getPreviousDecl()) {
      // If we find a local decl, we're done.
      if (!Redecl->isFromASTFile()) {
        // Exception: in very rare cases (for injected-class-names), not all
        // redeclarations are in the same semantic context. Skip ones in a
        // different context. They don't go in this lookup table at all.
        if (!Redecl->getDeclContext()->getRedeclContext()->Equals(
                D->getDeclContext()->getRedeclContext()))
          continue;
        return cast<NamedDecl>(Redecl);
      }

      // If we find a decl from a (chained-)PCH stop since we won't find a
      // local one.
      if (Redecl->getOwningModuleID() == 0)
        break;
    }
  } else if (Decl *First = D->getCanonicalDecl()) {
    // For Mergeable decls, the first decl might be local.
    if (!First->isFromASTFile())
      return cast<NamedDecl>(First);
  }

  // All declarations are imported. Our most recent declaration will also be
  // the most recent one in anyone who imports us.
  return D;
}

namespace {

class ASTIdentifierTableTrait {
  ASTWriter &Writer;
  Preprocessor &PP;
  IdentifierResolver &IdResolver;
  bool IsModule;
  bool NeedDecls;
  ASTWriter::RecordData *InterestingIdentifierOffsets;
  
  /// \brief Determines whether this is an "interesting" identifier that needs a
  /// full IdentifierInfo structure written into the hash table. Notably, this
  /// doesn't check whether the name has macros defined; use PublicMacroIterator
  /// to check that.
  bool isInterestingIdentifier(const IdentifierInfo *II, uint64_t MacroOffset) {
    if (MacroOffset ||
        II->isPoisoned() ||
        (IsModule ? II->hasRevertedBuiltin() : II->getObjCOrBuiltinID()) ||
        II->hasRevertedTokenIDToIdentifier() ||
        (NeedDecls && II->getFETokenInfo<void>()))
      return true;

    return false;
  }

public:
  typedef IdentifierInfo* key_type;
  typedef key_type  key_type_ref;

  typedef IdentID data_type;
  typedef data_type data_type_ref;

  typedef unsigned hash_value_type;
  typedef unsigned offset_type;

  ASTIdentifierTableTrait(ASTWriter &Writer, Preprocessor &PP,
                          IdentifierResolver &IdResolver, bool IsModule,
                          ASTWriter::RecordData *InterestingIdentifierOffsets)
      : Writer(Writer), PP(PP), IdResolver(IdResolver), IsModule(IsModule),
        NeedDecls(!IsModule || !Writer.getLangOpts().CPlusPlus),
        InterestingIdentifierOffsets(InterestingIdentifierOffsets) {}

  bool needDecls() const { return NeedDecls; }

  static hash_value_type ComputeHash(const IdentifierInfo* II) {
    return llvm::HashString(II->getName());
  }

  bool isInterestingIdentifier(const IdentifierInfo *II) {
    auto MacroOffset = Writer.getMacroDirectivesOffset(II);
    return isInterestingIdentifier(II, MacroOffset);
  }

  bool isInterestingNonMacroIdentifier(const IdentifierInfo *II) {
    return isInterestingIdentifier(II, 0);
  }

  std::pair<unsigned,unsigned>
  EmitKeyDataLength(raw_ostream& Out, IdentifierInfo* II, IdentID ID) {
    unsigned KeyLen = II->getLength() + 1;
    unsigned DataLen = 4; // 4 bytes for the persistent ID << 1
    auto MacroOffset = Writer.getMacroDirectivesOffset(II);
    if (isInterestingIdentifier(II, MacroOffset)) {
      DataLen += 2; // 2 bytes for builtin ID
      DataLen += 2; // 2 bytes for flags
      if (MacroOffset)
        DataLen += 4; // MacroDirectives offset.

      if (NeedDecls) {
        for (IdentifierResolver::iterator D = IdResolver.begin(II),
                                       DEnd = IdResolver.end();
             D != DEnd; ++D)
          DataLen += 4;
      }
    }
    using namespace llvm::support;
    endian::Writer<little> LE(Out);

    assert((uint16_t)DataLen == DataLen && (uint16_t)KeyLen == KeyLen);
    LE.write<uint16_t>(DataLen);
    // We emit the key length after the data length so that every
    // string is preceded by a 16-bit length. This matches the PTH
    // format for storing identifiers.
    LE.write<uint16_t>(KeyLen);
    return std::make_pair(KeyLen, DataLen);
  }

  void EmitKey(raw_ostream& Out, const IdentifierInfo* II,
               unsigned KeyLen) {
    // Record the location of the key data.  This is used when generating
    // the mapping from persistent IDs to strings.
    Writer.SetIdentifierOffset(II, Out.tell());

    // Emit the offset of the key/data length information to the interesting
    // identifiers table if necessary.
    if (InterestingIdentifierOffsets && isInterestingIdentifier(II))
      InterestingIdentifierOffsets->push_back(Out.tell() - 4);

    Out.write(II->getNameStart(), KeyLen);
  }

  void EmitData(raw_ostream& Out, IdentifierInfo* II,
                IdentID ID, unsigned) {
    using namespace llvm::support;
    endian::Writer<little> LE(Out);

    auto MacroOffset = Writer.getMacroDirectivesOffset(II);
    if (!isInterestingIdentifier(II, MacroOffset)) {
      LE.write<uint32_t>(ID << 1);
      return;
    }

    LE.write<uint32_t>((ID << 1) | 0x01);
    uint32_t Bits = (uint32_t)II->getObjCOrBuiltinID();
    assert((Bits & 0xffff) == Bits && "ObjCOrBuiltinID too big for ASTReader.");
    LE.write<uint16_t>(Bits);
    Bits = 0;
    bool HadMacroDefinition = MacroOffset != 0;
    Bits = (Bits << 1) | unsigned(HadMacroDefinition);
    Bits = (Bits << 1) | unsigned(II->isExtensionToken());
    Bits = (Bits << 1) | unsigned(II->isPoisoned());
    Bits = (Bits << 1) | unsigned(II->hasRevertedBuiltin());
    Bits = (Bits << 1) | unsigned(II->hasRevertedTokenIDToIdentifier());
    Bits = (Bits << 1) | unsigned(II->isCPlusPlusOperatorKeyword());
    LE.write<uint16_t>(Bits);

    if (HadMacroDefinition)
      LE.write<uint32_t>(MacroOffset);

    if (NeedDecls) {
      // Emit the declaration IDs in reverse order, because the
      // IdentifierResolver provides the declarations as they would be
      // visible (e.g., the function "stat" would come before the struct
      // "stat"), but the ASTReader adds declarations to the end of the list
      // (so we need to see the struct "stat" before the function "stat").
      // Only emit declarations that aren't from a chained PCH, though.
      SmallVector<NamedDecl *, 16> Decls(IdResolver.begin(II),
                                         IdResolver.end());
      for (SmallVectorImpl<NamedDecl *>::reverse_iterator D = Decls.rbegin(),
                                                          DEnd = Decls.rend();
           D != DEnd; ++D)
        LE.write<uint32_t>(
            Writer.getDeclID(getDeclForLocalLookup(PP.getLangOpts(), *D)));
    }
  }
};

} // end anonymous namespace

/// \brief Write the identifier table into the AST file.
///
/// The identifier table consists of a blob containing string data
/// (the actual identifiers themselves) and a separate "offsets" index
/// that maps identifier IDs to locations within the blob.
void ASTWriter::WriteIdentifierTable(Preprocessor &PP, 
                                     IdentifierResolver &IdResolver,
                                     bool IsModule) {
  using namespace llvm;

  RecordData InterestingIdents;

  // Create and write out the blob that contains the identifier
  // strings.
  {
    llvm::OnDiskChainedHashTableGenerator<ASTIdentifierTableTrait> Generator;
    ASTIdentifierTableTrait Trait(
        *this, PP, IdResolver, IsModule,
        (getLangOpts().CPlusPlus && IsModule) ? &InterestingIdents : nullptr);

    // Look for any identifiers that were named while processing the
    // headers, but are otherwise not needed. We add these to the hash
    // table to enable checking of the predefines buffer in the case
    // where the user adds new macro definitions when building the AST
    // file.
    SmallVector<const IdentifierInfo *, 128> IIs;
    for (const auto &ID : PP.getIdentifierTable())
      IIs.push_back(ID.second);
    // Sort the identifiers lexicographically before getting them references so
    // that their order is stable.
    std::sort(IIs.begin(), IIs.end(), llvm::less_ptr<IdentifierInfo>());
    for (const IdentifierInfo *II : IIs)
      if (Trait.isInterestingNonMacroIdentifier(II))
        getIdentifierRef(II);

    // Create the on-disk hash table representation. We only store offsets
    // for identifiers that appear here for the first time.
    IdentifierOffsets.resize(NextIdentID - FirstIdentID);
    for (auto IdentIDPair : IdentifierIDs) {
      auto *II = const_cast<IdentifierInfo *>(IdentIDPair.first);
      IdentID ID = IdentIDPair.second;
      assert(II && "NULL identifier in identifier table");
      // Write out identifiers if either the ID is local or the identifier has
      // changed since it was loaded.
      if (ID >= FirstIdentID || !Chain || !II->isFromAST()
          || II->hasChangedSinceDeserialization() ||
          (Trait.needDecls() &&
           II->hasFETokenInfoChangedSinceDeserialization()))
        Generator.insert(II, ID, Trait);
    }

    // Create the on-disk hash table in a buffer.
    SmallString<4096> IdentifierTable;
    uint32_t BucketOffset;
    {
      using namespace llvm::support;
      llvm::raw_svector_ostream Out(IdentifierTable);
      // Make sure that no bucket is at offset 0
      endian::Writer<little>(Out).write<uint32_t>(0);
      BucketOffset = Generator.Emit(Out, Trait);
    }

    // Create a blob abbreviation
    auto *Abbrev = new BitCodeAbbrev();
    Abbrev->Add(BitCodeAbbrevOp(IDENTIFIER_TABLE));
    Abbrev->Add(BitCodeAbbrevOp(BitCodeAbbrevOp::Fixed, 32));
    Abbrev->Add(BitCodeAbbrevOp(BitCodeAbbrevOp::Blob));
    unsigned IDTableAbbrev = Stream.EmitAbbrev(Abbrev);

    // Write the identifier table
    RecordData::value_type Record[] = {IDENTIFIER_TABLE, BucketOffset};
    Stream.EmitRecordWithBlob(IDTableAbbrev, Record, IdentifierTable);
  }

  // Write the offsets table for identifier IDs.
  auto *Abbrev = new BitCodeAbbrev();
  Abbrev->Add(BitCodeAbbrevOp(IDENTIFIER_OFFSET));
  Abbrev->Add(BitCodeAbbrevOp(BitCodeAbbrevOp::Fixed, 32)); // # of identifiers
  Abbrev->Add(BitCodeAbbrevOp(BitCodeAbbrevOp::Fixed, 32)); // first ID
  Abbrev->Add(BitCodeAbbrevOp(BitCodeAbbrevOp::Blob));
  unsigned IdentifierOffsetAbbrev = Stream.EmitAbbrev(Abbrev);

#ifndef NDEBUG
  for (unsigned I = 0, N = IdentifierOffsets.size(); I != N; ++I)
    assert(IdentifierOffsets[I] && "Missing identifier offset?");
#endif

  RecordData::value_type Record[] = {IDENTIFIER_OFFSET,
                                     IdentifierOffsets.size(),
                                     FirstIdentID - NUM_PREDEF_IDENT_IDS};
  Stream.EmitRecordWithBlob(IdentifierOffsetAbbrev, Record,
                            bytes(IdentifierOffsets));

  // In C++, write the list of interesting identifiers (those that are
  // defined as macros, poisoned, or similar unusual things).
  if (!InterestingIdents.empty())
    Stream.EmitRecord(INTERESTING_IDENTIFIERS, InterestingIdents);
}

//===----------------------------------------------------------------------===//
// DeclContext's Name Lookup Table Serialization
//===----------------------------------------------------------------------===//

namespace {

// Trait used for the on-disk hash table used in the method pool.
class ASTDeclContextNameLookupTrait {
  ASTWriter &Writer;
  llvm::SmallVector<DeclID, 64> DeclIDs;

public:
  typedef DeclarationNameKey key_type;
  typedef key_type key_type_ref;

  /// A start and end index into DeclIDs, representing a sequence of decls.
  typedef std::pair<unsigned, unsigned> data_type;
  typedef const data_type& data_type_ref;

  typedef unsigned hash_value_type;
  typedef unsigned offset_type;

  explicit ASTDeclContextNameLookupTrait(ASTWriter &Writer) : Writer(Writer) { }

  template<typename Coll>
  data_type getData(const Coll &Decls) {
    unsigned Start = DeclIDs.size();
    for (NamedDecl *D : Decls) {
      DeclIDs.push_back(
          Writer.GetDeclRef(getDeclForLocalLookup(Writer.getLangOpts(), D)));
    }
    return std::make_pair(Start, DeclIDs.size());
  }

  data_type ImportData(const reader::ASTDeclContextNameLookupTrait::data_type &FromReader) {
    unsigned Start = DeclIDs.size();
    for (auto ID : FromReader)
      DeclIDs.push_back(ID);
    return std::make_pair(Start, DeclIDs.size());
  }

  static bool EqualKey(key_type_ref a, key_type_ref b) {
    return a == b;
  }

  hash_value_type ComputeHash(DeclarationNameKey Name) {
    return Name.getHash();
  }

  void EmitFileRef(raw_ostream &Out, ModuleFile *F) const {
    assert(Writer.hasChain() &&
           "have reference to loaded module file but no chain?");

    using namespace llvm::support;
    endian::Writer<little>(Out)
        .write<uint32_t>(Writer.getChain()->getModuleFileID(F));
  }

  std::pair<unsigned, unsigned> EmitKeyDataLength(raw_ostream &Out,
                                                  DeclarationNameKey Name,
                                                  data_type_ref Lookup) {
    using namespace llvm::support;
    endian::Writer<little> LE(Out);
    unsigned KeyLen = 1;
    switch (Name.getKind()) {
    case DeclarationName::Identifier:
    case DeclarationName::ObjCZeroArgSelector:
    case DeclarationName::ObjCOneArgSelector:
    case DeclarationName::ObjCMultiArgSelector:
    case DeclarationName::CXXLiteralOperatorName:
      KeyLen += 4;
      break;
    case DeclarationName::CXXOperatorName:
      KeyLen += 1;
      break;
    case DeclarationName::CXXConstructorName:
    case DeclarationName::CXXDestructorName:
    case DeclarationName::CXXConversionFunctionName:
    case DeclarationName::CXXUsingDirective:
      break;
    }
    LE.write<uint16_t>(KeyLen);

    // 4 bytes for each DeclID.
    unsigned DataLen = 4 * (Lookup.second - Lookup.first);
    assert(uint16_t(DataLen) == DataLen &&
           "too many decls for serialized lookup result");
    LE.write<uint16_t>(DataLen);

    return std::make_pair(KeyLen, DataLen);
  }

  void EmitKey(raw_ostream &Out, DeclarationNameKey Name, unsigned) {
    using namespace llvm::support;
    endian::Writer<little> LE(Out);
    LE.write<uint8_t>(Name.getKind());
    switch (Name.getKind()) {
    case DeclarationName::Identifier:
    case DeclarationName::CXXLiteralOperatorName:
      LE.write<uint32_t>(Writer.getIdentifierRef(Name.getIdentifier()));
      return;
    case DeclarationName::ObjCZeroArgSelector:
    case DeclarationName::ObjCOneArgSelector:
    case DeclarationName::ObjCMultiArgSelector:
      LE.write<uint32_t>(Writer.getSelectorRef(Name.getSelector()));
      return;
    case DeclarationName::CXXOperatorName:
      assert(Name.getOperatorKind() < NUM_OVERLOADED_OPERATORS &&
             "Invalid operator?");
      LE.write<uint8_t>(Name.getOperatorKind());
      return;
    case DeclarationName::CXXConstructorName:
    case DeclarationName::CXXDestructorName:
    case DeclarationName::CXXConversionFunctionName:
    case DeclarationName::CXXUsingDirective:
      return;
    }

    llvm_unreachable("Invalid name kind?");
  }

  void EmitData(raw_ostream &Out, key_type_ref, data_type Lookup,
                unsigned DataLen) {
    using namespace llvm::support;
    endian::Writer<little> LE(Out);
    uint64_t Start = Out.tell(); (void)Start;
    for (unsigned I = Lookup.first, N = Lookup.second; I != N; ++I)
      LE.write<uint32_t>(DeclIDs[I]);
    assert(Out.tell() - Start == DataLen && "Data length is wrong");
  }
};

} // end anonymous namespace

bool ASTWriter::isLookupResultExternal(StoredDeclsList &Result,
                                       DeclContext *DC) {
  return Result.hasExternalDecls() && DC->NeedToReconcileExternalVisibleStorage;
}

bool ASTWriter::isLookupResultEntirelyExternal(StoredDeclsList &Result,
                                               DeclContext *DC) {
  for (auto *D : Result.getLookupResult())
    if (!getDeclForLocalLookup(getLangOpts(), D)->isFromASTFile())
      return false;

  return true;
}

void
ASTWriter::GenerateNameLookupTable(const DeclContext *ConstDC,
                                   llvm::SmallVectorImpl<char> &LookupTable) {
  assert(!ConstDC->HasLazyLocalLexicalLookups &&
         !ConstDC->HasLazyExternalLexicalLookups &&
         "must call buildLookups first");

  // FIXME: We need to build the lookups table, which is logically const.
  auto *DC = const_cast<DeclContext*>(ConstDC);
  assert(DC == DC->getPrimaryContext() && "only primary DC has lookup table");

  // Create the on-disk hash table representation.
  MultiOnDiskHashTableGenerator<reader::ASTDeclContextNameLookupTrait,
                                ASTDeclContextNameLookupTrait> Generator;
  ASTDeclContextNameLookupTrait Trait(*this);

  // The first step is to collect the declaration names which we need to
  // serialize into the name lookup table, and to collect them in a stable
  // order.
  SmallVector<DeclarationName, 16> Names;

  // We also build up small sets of the constructor and conversion function
  // names which are visible.
  llvm::SmallSet<DeclarationName, 8> ConstructorNameSet, ConversionNameSet;

  for (auto &Lookup : *DC->buildLookup()) {
    auto &Name = Lookup.first;
    auto &Result = Lookup.second;

    // If there are no local declarations in our lookup result, we
    // don't need to write an entry for the name at all. If we can't
    // write out a lookup set without performing more deserialization,
    // just skip this entry.
    if (isLookupResultExternal(Result, DC) &&
        isLookupResultEntirelyExternal(Result, DC))
      continue;

    // We also skip empty results. If any of the results could be external and
    // the currently available results are empty, then all of the results are
    // external and we skip it above. So the only way we get here with an empty
    // results is when no results could have been external *and* we have
    // external results.
    //
    // FIXME: While we might want to start emitting on-disk entries for negative
    // lookups into a decl context as an optimization, today we *have* to skip
    // them because there are names with empty lookup results in decl contexts
    // which we can't emit in any stable ordering: we lookup constructors and
    // conversion functions in the enclosing namespace scope creating empty
    // results for them. This in almost certainly a bug in Clang's name lookup,
    // but that is likely to be hard or impossible to fix and so we tolerate it
    // here by omitting lookups with empty results.
    if (Lookup.second.getLookupResult().empty())
      continue;

    switch (Lookup.first.getNameKind()) {
    default:
      Names.push_back(Lookup.first);
      break;

    case DeclarationName::CXXConstructorName:
      assert(isa<CXXRecordDecl>(DC) &&
             "Cannot have a constructor name outside of a class!");
      ConstructorNameSet.insert(Name);
      break;

    case DeclarationName::CXXConversionFunctionName:
      assert(isa<CXXRecordDecl>(DC) &&
             "Cannot have a conversion function name outside of a class!");
      ConversionNameSet.insert(Name);
      break;
    }
  }

  // Sort the names into a stable order.
  std::sort(Names.begin(), Names.end());

  if (auto *D = dyn_cast<CXXRecordDecl>(DC)) {
    // We need to establish an ordering of constructor and conversion function
    // names, and they don't have an intrinsic ordering.

    // First we try the easy case by forming the current context's constructor
    // name and adding that name first. This is a very useful optimization to
    // avoid walking the lexical declarations in many cases, and it also
    // handles the only case where a constructor name can come from some other
    // lexical context -- when that name is an implicit constructor merged from
    // another declaration in the redecl chain. Any non-implicit constructor or
    // conversion function which doesn't occur in all the lexical contexts
    // would be an ODR violation.
    auto ImplicitCtorName = Context->DeclarationNames.getCXXConstructorName(
        Context->getCanonicalType(Context->getRecordType(D)));
    if (ConstructorNameSet.erase(ImplicitCtorName))
      Names.push_back(ImplicitCtorName);

    // If we still have constructors or conversion functions, we walk all the
    // names in the decl and add the constructors and conversion functions
    // which are visible in the order they lexically occur within the context.
    if (!ConstructorNameSet.empty() || !ConversionNameSet.empty())
      for (Decl *ChildD : cast<CXXRecordDecl>(DC)->decls())
        if (auto *ChildND = dyn_cast<NamedDecl>(ChildD)) {
          auto Name = ChildND->getDeclName();
          switch (Name.getNameKind()) {
          default:
            continue;

          case DeclarationName::CXXConstructorName:
            if (ConstructorNameSet.erase(Name))
              Names.push_back(Name);
            break;

          case DeclarationName::CXXConversionFunctionName:
            if (ConversionNameSet.erase(Name))
              Names.push_back(Name);
            break;
          }

          if (ConstructorNameSet.empty() && ConversionNameSet.empty())
            break;
        }

    assert(ConstructorNameSet.empty() && "Failed to find all of the visible "
                                         "constructors by walking all the "
                                         "lexical members of the context.");
    assert(ConversionNameSet.empty() && "Failed to find all of the visible "
                                        "conversion functions by walking all "
                                        "the lexical members of the context.");
  }

  // Next we need to do a lookup with each name into this decl context to fully
  // populate any results from external sources. We don't actually use the
  // results of these lookups because we only want to use the results after all
  // results have been loaded and the pointers into them will be stable.
  for (auto &Name : Names)
    DC->lookup(Name);

  // Now we need to insert the results for each name into the hash table. For
  // constructor names and conversion function names, we actually need to merge
  // all of the results for them into one list of results each and insert
  // those.
  SmallVector<NamedDecl *, 8> ConstructorDecls;
  SmallVector<NamedDecl *, 8> ConversionDecls;

  // Now loop over the names, either inserting them or appending for the two
  // special cases.
  for (auto &Name : Names) {
    DeclContext::lookup_result Result = DC->noload_lookup(Name);

    switch (Name.getNameKind()) {
    default:
      Generator.insert(Name, Trait.getData(Result), Trait);
      break;

    case DeclarationName::CXXConstructorName:
      ConstructorDecls.append(Result.begin(), Result.end());
      break;

    case DeclarationName::CXXConversionFunctionName:
      ConversionDecls.append(Result.begin(), Result.end());
      break;
    }
  }

  // Handle our two special cases if we ended up having any. We arbitrarily use
  // the first declaration's name here because the name itself isn't part of
  // the key, only the kind of name is used.
  if (!ConstructorDecls.empty())
    Generator.insert(ConstructorDecls.front()->getDeclName(),
                     Trait.getData(ConstructorDecls), Trait);
  if (!ConversionDecls.empty())
    Generator.insert(ConversionDecls.front()->getDeclName(),
                     Trait.getData(ConversionDecls), Trait);

  // Create the on-disk hash table. Also emit the existing imported and
  // merged table if there is one.
  auto *Lookups = Chain ? Chain->getLoadedLookupTables(DC) : nullptr;
  Generator.emit(LookupTable, Trait, Lookups ? &Lookups->Table : nullptr);
}

/// \brief Write the block containing all of the declaration IDs
/// visible from the given DeclContext.
///
/// \returns the offset of the DECL_CONTEXT_VISIBLE block within the
/// bitstream, or 0 if no block was written.
uint64_t ASTWriter::WriteDeclContextVisibleBlock(ASTContext &Context,
                                                 DeclContext *DC) {
  // If we imported a key declaration of this namespace, write the visible
  // lookup results as an update record for it rather than including them
  // on this declaration. We will only look at key declarations on reload.
  if (isa<NamespaceDecl>(DC) && Chain &&
      Chain->getKeyDeclaration(cast<Decl>(DC))->isFromASTFile()) {
    // Only do this once, for the first local declaration of the namespace.
    for (auto *Prev = cast<NamespaceDecl>(DC)->getPreviousDecl(); Prev;
         Prev = Prev->getPreviousDecl())
      if (!Prev->isFromASTFile())
        return 0;

    // Note that we need to emit an update record for the primary context.
    UpdatedDeclContexts.insert(DC->getPrimaryContext());

    // Make sure all visible decls are written. They will be recorded later. We
    // do this using a side data structure so we can sort the names into
    // a deterministic order.
    StoredDeclsMap *Map = DC->getPrimaryContext()->buildLookup();
    SmallVector<std::pair<DeclarationName, DeclContext::lookup_result>, 16>
        LookupResults;
    if (Map) {
      LookupResults.reserve(Map->size());
      for (auto &Entry : *Map)
        LookupResults.push_back(
            std::make_pair(Entry.first, Entry.second.getLookupResult()));
    }

    std::sort(LookupResults.begin(), LookupResults.end(), llvm::less_first());
    for (auto &NameAndResult : LookupResults) {
      DeclarationName Name = NameAndResult.first;
      DeclContext::lookup_result Result = NameAndResult.second;
      if (Name.getNameKind() == DeclarationName::CXXConstructorName ||
          Name.getNameKind() == DeclarationName::CXXConversionFunctionName) {
        // We have to work around a name lookup bug here where negative lookup
        // results for these names get cached in namespace lookup tables (these
        // names should never be looked up in a namespace).
        assert(Result.empty() && "Cannot have a constructor or conversion "
                                 "function name in a namespace!");
        continue;
      }

      for (NamedDecl *ND : Result)
        if (!ND->isFromASTFile())
          GetDeclRef(ND);
    }

    return 0;
  }

  if (DC->getPrimaryContext() != DC)
    return 0;

  // Skip contexts which don't support name lookup.
  if (!DC->isLookupContext())
    return 0;

  // If not in C++, we perform name lookup for the translation unit via the
  // IdentifierInfo chains, don't bother to build a visible-declarations table.
  if (DC->isTranslationUnit() && !Context.getLangOpts().CPlusPlus)
    return 0;

  // Serialize the contents of the mapping used for lookup. Note that,
  // although we have two very different code paths, the serialized
  // representation is the same for both cases: a declaration name,
  // followed by a size, followed by references to the visible
  // declarations that have that name.
  uint64_t Offset = Stream.GetCurrentBitNo();
  StoredDeclsMap *Map = DC->buildLookup();
  if (!Map || Map->empty())
    return 0;

  // Create the on-disk hash table in a buffer.
  SmallString<4096> LookupTable;
  GenerateNameLookupTable(DC, LookupTable);

  // Write the lookup table
  RecordData::value_type Record[] = {DECL_CONTEXT_VISIBLE};
  Stream.EmitRecordWithBlob(DeclContextVisibleLookupAbbrev, Record,
                            LookupTable);
  ++NumVisibleDeclContexts;
  return Offset;
}

/// \brief Write an UPDATE_VISIBLE block for the given context.
///
/// UPDATE_VISIBLE blocks contain the declarations that are added to an existing
/// DeclContext in a dependent AST file. As such, they only exist for the TU
/// (in C++), for namespaces, and for classes with forward-declared unscoped
/// enumeration members (in C++11).
void ASTWriter::WriteDeclContextVisibleUpdate(const DeclContext *DC) {
  StoredDeclsMap *Map = DC->getLookupPtr();
  if (!Map || Map->empty())
    return;

  // Create the on-disk hash table in a buffer.
  SmallString<4096> LookupTable;
  GenerateNameLookupTable(DC, LookupTable);

  // If we're updating a namespace, select a key declaration as the key for the
  // update record; those are the only ones that will be checked on reload.
  if (isa<NamespaceDecl>(DC))
    DC = cast<DeclContext>(Chain->getKeyDeclaration(cast<Decl>(DC)));

  // Write the lookup table
  RecordData::value_type Record[] = {UPDATE_VISIBLE, getDeclID(cast<Decl>(DC))};
  Stream.EmitRecordWithBlob(UpdateVisibleAbbrev, Record, LookupTable);
}

/// \brief Write an FP_PRAGMA_OPTIONS block for the given FPOptions.
void ASTWriter::WriteFPPragmaOptions(const FPOptions &Opts) {
  RecordData::value_type Record[] = {Opts.fp_contract};
  Stream.EmitRecord(FP_PRAGMA_OPTIONS, Record);
}

/// \brief Write an OPENCL_EXTENSIONS block for the given OpenCLOptions.
void ASTWriter::WriteOpenCLExtensions(Sema &SemaRef) {
  if (!SemaRef.Context.getLangOpts().OpenCL)
    return;

  const OpenCLOptions &Opts = SemaRef.getOpenCLOptions();
  RecordData Record;
#define OPENCLEXT(nm)  Record.push_back(Opts.nm);
#include "clang/Basic/OpenCLExtensions.def"
  Stream.EmitRecord(OPENCL_EXTENSIONS, Record);
}

void ASTWriter::WriteObjCCategories() {
  SmallVector<ObjCCategoriesInfo, 2> CategoriesMap;
  RecordData Categories;
  
  for (unsigned I = 0, N = ObjCClassesWithCategories.size(); I != N; ++I) {
    unsigned Size = 0;
    unsigned StartIndex = Categories.size();
    
    ObjCInterfaceDecl *Class = ObjCClassesWithCategories[I];
    
    // Allocate space for the size.
    Categories.push_back(0);
    
    // Add the categories.
    for (ObjCInterfaceDecl::known_categories_iterator
           Cat = Class->known_categories_begin(),
           CatEnd = Class->known_categories_end();
         Cat != CatEnd; ++Cat, ++Size) {
      assert(getDeclID(*Cat) != 0 && "Bogus category");
      AddDeclRef(*Cat, Categories);
    }
    
    // Update the size.
    Categories[StartIndex] = Size;
    
    // Record this interface -> category map.
    ObjCCategoriesInfo CatInfo = { getDeclID(Class), StartIndex };
    CategoriesMap.push_back(CatInfo);
  }

  // Sort the categories map by the definition ID, since the reader will be
  // performing binary searches on this information.
  llvm::array_pod_sort(CategoriesMap.begin(), CategoriesMap.end());

  // Emit the categories map.
  using namespace llvm;

  auto *Abbrev = new BitCodeAbbrev();
  Abbrev->Add(BitCodeAbbrevOp(OBJC_CATEGORIES_MAP));
  Abbrev->Add(BitCodeAbbrevOp(BitCodeAbbrevOp::VBR, 6)); // # of entries
  Abbrev->Add(BitCodeAbbrevOp(BitCodeAbbrevOp::Blob));
  unsigned AbbrevID = Stream.EmitAbbrev(Abbrev);

  RecordData::value_type Record[] = {OBJC_CATEGORIES_MAP, CategoriesMap.size()};
  Stream.EmitRecordWithBlob(AbbrevID, Record,
                            reinterpret_cast<char *>(CategoriesMap.data()),
                            CategoriesMap.size() * sizeof(ObjCCategoriesInfo));

  // Emit the category lists.
  Stream.EmitRecord(OBJC_CATEGORIES, Categories);
}

void ASTWriter::WriteLateParsedTemplates(Sema &SemaRef) {
  Sema::LateParsedTemplateMapT &LPTMap = SemaRef.LateParsedTemplateMap;

  if (LPTMap.empty())
    return;

  RecordData Record;
  for (auto LPTMapEntry : LPTMap) {
    const FunctionDecl *FD = LPTMapEntry.first;
    LateParsedTemplate *LPT = LPTMapEntry.second;
    AddDeclRef(FD, Record);
    AddDeclRef(LPT->D, Record);
    Record.push_back(LPT->Toks.size());

    for (const auto &Tok : LPT->Toks) {
      AddToken(Tok, Record);
    }
  }
  Stream.EmitRecord(LATE_PARSED_TEMPLATE, Record);
}

/// \brief Write the state of 'pragma clang optimize' at the end of the module.
void ASTWriter::WriteOptimizePragmaOptions(Sema &SemaRef) {
  RecordData Record;
  SourceLocation PragmaLoc = SemaRef.getOptimizeOffPragmaLocation();
  AddSourceLocation(PragmaLoc, Record);
  Stream.EmitRecord(OPTIMIZE_PRAGMA_OPTIONS, Record);
}

/// \brief Write the state of 'pragma ms_struct' at the end of the module.
void ASTWriter::WriteMSStructPragmaOptions(Sema &SemaRef) {
  RecordData Record;
  Record.push_back(SemaRef.MSStructPragmaOn ? PMSST_ON : PMSST_OFF);
  Stream.EmitRecord(MSSTRUCT_PRAGMA_OPTIONS, Record);
}

/// \brief Write the state of 'pragma pointers_to_members' at the end of the
//module.
void ASTWriter::WriteMSPointersToMembersPragmaOptions(Sema &SemaRef) {
  RecordData Record;
  Record.push_back(SemaRef.MSPointerToMemberRepresentationMethod);
  AddSourceLocation(SemaRef.ImplicitMSInheritanceAttrLoc, Record);
  Stream.EmitRecord(POINTERS_TO_MEMBERS_PRAGMA_OPTIONS, Record);
}

void ASTWriter::WriteModuleFileExtension(Sema &SemaRef,
                                         ModuleFileExtensionWriter &Writer) {
  // Enter the extension block.
  Stream.EnterSubblock(EXTENSION_BLOCK_ID, 4);

  // Emit the metadata record abbreviation.
  auto *Abv = new llvm::BitCodeAbbrev();
  Abv->Add(llvm::BitCodeAbbrevOp(EXTENSION_METADATA));
  Abv->Add(llvm::BitCodeAbbrevOp(llvm::BitCodeAbbrevOp::VBR, 6));
  Abv->Add(llvm::BitCodeAbbrevOp(llvm::BitCodeAbbrevOp::VBR, 6));
  Abv->Add(llvm::BitCodeAbbrevOp(llvm::BitCodeAbbrevOp::VBR, 6));
  Abv->Add(llvm::BitCodeAbbrevOp(llvm::BitCodeAbbrevOp::VBR, 6));
  Abv->Add(llvm::BitCodeAbbrevOp(llvm::BitCodeAbbrevOp::Blob));
  unsigned Abbrev = Stream.EmitAbbrev(Abv);

  // Emit the metadata record.
  RecordData Record;
  auto Metadata = Writer.getExtension()->getExtensionMetadata();
  Record.push_back(EXTENSION_METADATA);
  Record.push_back(Metadata.MajorVersion);
  Record.push_back(Metadata.MinorVersion);
  Record.push_back(Metadata.BlockName.size());
  Record.push_back(Metadata.UserInfo.size());
  SmallString<64> Buffer;
  Buffer += Metadata.BlockName;
  Buffer += Metadata.UserInfo;
  Stream.EmitRecordWithBlob(Abbrev, Record, Buffer);

  // Emit the contents of the extension block.
  Writer.writeExtensionContents(SemaRef, Stream);

  // Exit the extension block.
  Stream.ExitBlock();
}

//===----------------------------------------------------------------------===//
// General Serialization Routines
//===----------------------------------------------------------------------===//

/// \brief Emit the list of attributes to the specified record.
void ASTRecordWriter::AddAttributes(ArrayRef<const Attr *> Attrs) {
  auto &Record = *this;
  Record.push_back(Attrs.size());
  for (const auto *A : Attrs) {
    Record.push_back(A->getKind()); // FIXME: stable encoding, target attrs
    Record.AddSourceRange(A->getRange());

#include "clang/Serialization/AttrPCHWrite.inc"

  }
}

void ASTWriter::AddToken(const Token &Tok, RecordDataImpl &Record) {
  AddSourceLocation(Tok.getLocation(), Record);
  Record.push_back(Tok.getLength());

  // FIXME: When reading literal tokens, reconstruct the literal pointer
  // if it is needed.
  AddIdentifierRef(Tok.getIdentifierInfo(), Record);
  // FIXME: Should translate token kind to a stable encoding.
  Record.push_back(Tok.getKind());
  // FIXME: Should translate token flags to a stable encoding.
  Record.push_back(Tok.getFlags());
}

void ASTWriter::AddString(StringRef Str, RecordDataImpl &Record) {
  Record.push_back(Str.size());
  Record.insert(Record.end(), Str.begin(), Str.end());
}

bool ASTWriter::PreparePathForOutput(SmallVectorImpl<char> &Path) {
  assert(Context && "should have context when outputting path");

  bool Changed =
      cleanPathForOutput(Context->getSourceManager().getFileManager(), Path);

  // Remove a prefix to make the path relative, if relevant.
  const char *PathBegin = Path.data();
  const char *PathPtr =
      adjustFilenameForRelocatableAST(PathBegin, BaseDirectory);
  if (PathPtr != PathBegin) {
    Path.erase(Path.begin(), Path.begin() + (PathPtr - PathBegin));
    Changed = true;
  }

  return Changed;
}

void ASTWriter::AddPath(StringRef Path, RecordDataImpl &Record) {
  SmallString<128> FilePath(Path);
  PreparePathForOutput(FilePath);
  AddString(FilePath, Record);
}

void ASTWriter::EmitRecordWithPath(unsigned Abbrev, RecordDataRef Record,
                                   StringRef Path) {
  SmallString<128> FilePath(Path);
  PreparePathForOutput(FilePath);
  Stream.EmitRecordWithBlob(Abbrev, Record, FilePath);
}

void ASTWriter::AddVersionTuple(const VersionTuple &Version,
                                RecordDataImpl &Record) {
  Record.push_back(Version.getMajor());
  if (Optional<unsigned> Minor = Version.getMinor())
    Record.push_back(*Minor + 1);
  else
    Record.push_back(0);
  if (Optional<unsigned> Subminor = Version.getSubminor())
    Record.push_back(*Subminor + 1);
  else
    Record.push_back(0);
}

/// \brief Note that the identifier II occurs at the given offset
/// within the identifier table.
void ASTWriter::SetIdentifierOffset(const IdentifierInfo *II, uint32_t Offset) {
  IdentID ID = IdentifierIDs[II];
  // Only store offsets new to this AST file. Other identifier names are looked
  // up earlier in the chain and thus don't need an offset.
  if (ID >= FirstIdentID)
    IdentifierOffsets[ID - FirstIdentID] = Offset;
}

/// \brief Note that the selector Sel occurs at the given offset
/// within the method pool/selector table.
void ASTWriter::SetSelectorOffset(Selector Sel, uint32_t Offset) {
  unsigned ID = SelectorIDs[Sel];
  assert(ID && "Unknown selector");
  // Don't record offsets for selectors that are also available in a different
  // file.
  if (ID < FirstSelectorID)
    return;
  SelectorOffsets[ID - FirstSelectorID] = Offset;
}

ASTWriter::ASTWriter(
  llvm::BitstreamWriter &Stream,
  ArrayRef<llvm::IntrusiveRefCntPtr<ModuleFileExtension>> Extensions,
  bool IncludeTimestamps)
    : Stream(Stream), Context(nullptr), PP(nullptr), Chain(nullptr),
      WritingModule(nullptr), IncludeTimestamps(IncludeTimestamps),
      WritingAST(false), DoneWritingDeclsAndTypes(false),
      ASTHasCompilerErrors(false), FirstDeclID(NUM_PREDEF_DECL_IDS),
      NextDeclID(FirstDeclID), FirstTypeID(NUM_PREDEF_TYPE_IDS),
      NextTypeID(FirstTypeID), FirstIdentID(NUM_PREDEF_IDENT_IDS),
      NextIdentID(FirstIdentID), FirstMacroID(NUM_PREDEF_MACRO_IDS),
      NextMacroID(FirstMacroID), FirstSubmoduleID(NUM_PREDEF_SUBMODULE_IDS),
      NextSubmoduleID(FirstSubmoduleID),
      FirstSelectorID(NUM_PREDEF_SELECTOR_IDS), NextSelectorID(FirstSelectorID),
      NumStatements(0), NumMacros(0),
      NumLexicalDeclContexts(0), NumVisibleDeclContexts(0),
      TypeExtQualAbbrev(0), TypeFunctionProtoAbbrev(0), DeclParmVarAbbrev(0),
      DeclContextLexicalAbbrev(0), DeclContextVisibleLookupAbbrev(0),
      UpdateVisibleAbbrev(0), DeclRecordAbbrev(0), DeclTypedefAbbrev(0),
      DeclVarAbbrev(0), DeclFieldAbbrev(0), DeclEnumAbbrev(0),
      DeclObjCIvarAbbrev(0), DeclCXXMethodAbbrev(0), DeclRefExprAbbrev(0),
      CharacterLiteralAbbrev(0), IntegerLiteralAbbrev(0),
      ExprImplicitCastAbbrev(0) {
  for (const auto &Ext : Extensions) {
    if (auto Writer = Ext->createExtensionWriter(*this))
      ModuleFileExtensionWriters.push_back(std::move(Writer));
  }
}

ASTWriter::~ASTWriter() {
  llvm::DeleteContainerSeconds(FileDeclIDs);
}

const LangOptions &ASTWriter::getLangOpts() const {
  assert(WritingAST && "can't determine lang opts when not writing AST");
  return Context->getLangOpts();
}

time_t ASTWriter::getTimestampForOutput(const FileEntry *E) const {
  return IncludeTimestamps ? E->getModificationTime() : 0;
}

uint64_t ASTWriter::WriteAST(Sema &SemaRef, const std::string &OutputFile,
                             Module *WritingModule, StringRef isysroot,
                             bool hasErrors) {
  WritingAST = true;

  ASTHasCompilerErrors = hasErrors;
  
  // Emit the file header.
  Stream.Emit((unsigned)'C', 8);
  Stream.Emit((unsigned)'P', 8);
  Stream.Emit((unsigned)'C', 8);
  Stream.Emit((unsigned)'H', 8);

  WriteBlockInfoBlock();

  Context = &SemaRef.Context;
  PP = &SemaRef.PP;
  this->WritingModule = WritingModule;
  ASTFileSignature Signature =
      WriteASTCore(SemaRef, isysroot, OutputFile, WritingModule);
  Context = nullptr;
  PP = nullptr;
  this->WritingModule = nullptr;
  this->BaseDirectory.clear();

  WritingAST = false;
  return Signature;
}

template<typename Vector>
static void AddLazyVectorDecls(ASTWriter &Writer, Vector &Vec,
                               ASTWriter::RecordData &Record) {
  for (typename Vector::iterator I = Vec.begin(nullptr, true), E = Vec.end();
       I != E; ++I) {
    Writer.AddDeclRef(*I, Record);
  }
}

uint64_t ASTWriter::WriteASTCore(Sema &SemaRef, StringRef isysroot,
                                 const std::string &OutputFile,
                                 Module *WritingModule) {
  using namespace llvm;

  bool isModule = WritingModule != nullptr;

  // Make sure that the AST reader knows to finalize itself.
  if (Chain)
    Chain->finalizeForWriting();
  
  ASTContext &Context = SemaRef.Context;
  Preprocessor &PP = SemaRef.PP;

  // Set up predefined declaration IDs.
  auto RegisterPredefDecl = [&] (Decl *D, PredefinedDeclIDs ID) {
    if (D) {
      assert(D->isCanonicalDecl() && "predefined decl is not canonical");
      DeclIDs[D] = ID;
    }
  };
  RegisterPredefDecl(Context.getTranslationUnitDecl(),
                     PREDEF_DECL_TRANSLATION_UNIT_ID);
  RegisterPredefDecl(Context.ObjCIdDecl, PREDEF_DECL_OBJC_ID_ID);
  RegisterPredefDecl(Context.ObjCSelDecl, PREDEF_DECL_OBJC_SEL_ID);
  RegisterPredefDecl(Context.ObjCClassDecl, PREDEF_DECL_OBJC_CLASS_ID);
  RegisterPredefDecl(Context.ObjCProtocolClassDecl,
                     PREDEF_DECL_OBJC_PROTOCOL_ID);
  RegisterPredefDecl(Context.Int128Decl, PREDEF_DECL_INT_128_ID);
  RegisterPredefDecl(Context.UInt128Decl, PREDEF_DECL_UNSIGNED_INT_128_ID);
  RegisterPredefDecl(Context.ObjCInstanceTypeDecl,
                     PREDEF_DECL_OBJC_INSTANCETYPE_ID);
  RegisterPredefDecl(Context.BuiltinVaListDecl, PREDEF_DECL_BUILTIN_VA_LIST_ID);
  RegisterPredefDecl(Context.VaListTagDecl, PREDEF_DECL_VA_LIST_TAG);
  RegisterPredefDecl(Context.BuiltinMSVaListDecl,
                     PREDEF_DECL_BUILTIN_MS_VA_LIST_ID);
  RegisterPredefDecl(Context.ExternCContext, PREDEF_DECL_EXTERN_C_CONTEXT_ID);
  RegisterPredefDecl(Context.MakeIntegerSeqDecl,
                     PREDEF_DECL_MAKE_INTEGER_SEQ_ID);
  RegisterPredefDecl(Context.CFConstantStringTypeDecl,
                     PREDEF_DECL_CF_CONSTANT_STRING_ID);
  RegisterPredefDecl(Context.CFConstantStringTagDecl,
                     PREDEF_DECL_CF_CONSTANT_STRING_TAG_ID);
  RegisterPredefDecl(Context.TypePackElementDecl,
                     PREDEF_DECL_TYPE_PACK_ELEMENT_ID);

  // Build a record containing all of the tentative definitions in this file, in
  // TentativeDefinitions order.  Generally, this record will be empty for
  // headers.
  RecordData TentativeDefinitions;
  AddLazyVectorDecls(*this, SemaRef.TentativeDefinitions, TentativeDefinitions);
  
  // Build a record containing all of the file scoped decls in this file.
  RecordData UnusedFileScopedDecls;
  if (!isModule)
    AddLazyVectorDecls(*this, SemaRef.UnusedFileScopedDecls,
                       UnusedFileScopedDecls);

  // Build a record containing all of the delegating constructors we still need
  // to resolve.
  RecordData DelegatingCtorDecls;
  if (!isModule)
    AddLazyVectorDecls(*this, SemaRef.DelegatingCtorDecls, DelegatingCtorDecls);

  // Write the set of weak, undeclared identifiers. We always write the
  // entire table, since later PCH files in a PCH chain are only interested in
  // the results at the end of the chain.
  RecordData WeakUndeclaredIdentifiers;
  for (auto &WeakUndeclaredIdentifier : SemaRef.WeakUndeclaredIdentifiers) {
    IdentifierInfo *II = WeakUndeclaredIdentifier.first;
    WeakInfo &WI = WeakUndeclaredIdentifier.second;
    AddIdentifierRef(II, WeakUndeclaredIdentifiers);
    AddIdentifierRef(WI.getAlias(), WeakUndeclaredIdentifiers);
    AddSourceLocation(WI.getLocation(), WeakUndeclaredIdentifiers);
    WeakUndeclaredIdentifiers.push_back(WI.getUsed());
  }

  // Build a record containing all of the ext_vector declarations.
  RecordData ExtVectorDecls;
  AddLazyVectorDecls(*this, SemaRef.ExtVectorDecls, ExtVectorDecls);

  // Build a record containing all of the VTable uses information.
  RecordData VTableUses;
  if (!SemaRef.VTableUses.empty()) {
    for (unsigned I = 0, N = SemaRef.VTableUses.size(); I != N; ++I) {
      AddDeclRef(SemaRef.VTableUses[I].first, VTableUses);
      AddSourceLocation(SemaRef.VTableUses[I].second, VTableUses);
      VTableUses.push_back(SemaRef.VTablesUsed[SemaRef.VTableUses[I].first]);
    }
  }

  // Build a record containing all of the UnusedLocalTypedefNameCandidates.
  RecordData UnusedLocalTypedefNameCandidates;
  for (const TypedefNameDecl *TD : SemaRef.UnusedLocalTypedefNameCandidates)
    AddDeclRef(TD, UnusedLocalTypedefNameCandidates);

  // Build a record containing all of pending implicit instantiations.
  RecordData PendingInstantiations;
  for (const auto &I : SemaRef.PendingInstantiations) {
    AddDeclRef(I.first, PendingInstantiations);
    AddSourceLocation(I.second, PendingInstantiations);
  }
  assert(SemaRef.PendingLocalImplicitInstantiations.empty() &&
         "There are local ones at end of translation unit!");

  // Build a record containing some declaration references.
  RecordData SemaDeclRefs;
  if (SemaRef.StdNamespace || SemaRef.StdBadAlloc) {
    AddDeclRef(SemaRef.getStdNamespace(), SemaDeclRefs);
    AddDeclRef(SemaRef.getStdBadAlloc(), SemaDeclRefs);
  }

  RecordData CUDASpecialDeclRefs;
  if (Context.getcudaConfigureCallDecl()) {
    AddDeclRef(Context.getcudaConfigureCallDecl(), CUDASpecialDeclRefs);
  }

  // Build a record containing all of the known namespaces.
  RecordData KnownNamespaces;
  for (const auto &I : SemaRef.KnownNamespaces) {
    if (!I.second)
      AddDeclRef(I.first, KnownNamespaces);
  }

  // Build a record of all used, undefined objects that require definitions.
  RecordData UndefinedButUsed;

  SmallVector<std::pair<NamedDecl *, SourceLocation>, 16> Undefined;
  SemaRef.getUndefinedButUsed(Undefined);
  for (const auto &I : Undefined) {
    AddDeclRef(I.first, UndefinedButUsed);
    AddSourceLocation(I.second, UndefinedButUsed);
  }

  // Build a record containing all delete-expressions that we would like to
  // analyze later in AST.
  RecordData DeleteExprsToAnalyze;

  for (const auto &DeleteExprsInfo :
       SemaRef.getMismatchingDeleteExpressions()) {
    AddDeclRef(DeleteExprsInfo.first, DeleteExprsToAnalyze);
    DeleteExprsToAnalyze.push_back(DeleteExprsInfo.second.size());
    for (const auto &DeleteLoc : DeleteExprsInfo.second) {
      AddSourceLocation(DeleteLoc.first, DeleteExprsToAnalyze);
      DeleteExprsToAnalyze.push_back(DeleteLoc.second);
    }
  }

  // Write the control block
  uint64_t Signature = WriteControlBlock(PP, Context, isysroot, OutputFile);

  // Write the remaining AST contents.
  Stream.EnterSubblock(AST_BLOCK_ID, 5);

  // This is so that older clang versions, before the introduction
  // of the control block, can read and reject the newer PCH format.
  {
    RecordData Record = {VERSION_MAJOR};
    Stream.EmitRecord(METADATA_OLD_FORMAT, Record);
  }

  // Create a lexical update block containing all of the declarations in the
  // translation unit that do not come from other AST files.
  const TranslationUnitDecl *TU = Context.getTranslationUnitDecl();
  SmallVector<uint32_t, 128> NewGlobalKindDeclPairs;
  for (const auto *D : TU->noload_decls()) {
    if (!D->isFromASTFile()) {
      NewGlobalKindDeclPairs.push_back(D->getKind());
      NewGlobalKindDeclPairs.push_back(GetDeclRef(D));
    }
  }
  
  auto *Abv = new llvm::BitCodeAbbrev();
  Abv->Add(llvm::BitCodeAbbrevOp(TU_UPDATE_LEXICAL));
  Abv->Add(llvm::BitCodeAbbrevOp(llvm::BitCodeAbbrevOp::Blob));
  unsigned TuUpdateLexicalAbbrev = Stream.EmitAbbrev(Abv);
  {
    RecordData::value_type Record[] = {TU_UPDATE_LEXICAL};
    Stream.EmitRecordWithBlob(TuUpdateLexicalAbbrev, Record,
                              bytes(NewGlobalKindDeclPairs));
  }

  // And a visible updates block for the translation unit.
  Abv = new llvm::BitCodeAbbrev();
  Abv->Add(llvm::BitCodeAbbrevOp(UPDATE_VISIBLE));
  Abv->Add(llvm::BitCodeAbbrevOp(llvm::BitCodeAbbrevOp::VBR, 6));
  Abv->Add(llvm::BitCodeAbbrevOp(llvm::BitCodeAbbrevOp::Blob));
  UpdateVisibleAbbrev = Stream.EmitAbbrev(Abv);
  WriteDeclContextVisibleUpdate(TU);

  // If we have any extern "C" names, write out a visible update for them.
  if (Context.ExternCContext)
    WriteDeclContextVisibleUpdate(Context.ExternCContext);
  
  // If the translation unit has an anonymous namespace, and we don't already
  // have an update block for it, write it as an update block.
  // FIXME: Why do we not do this if there's already an update block?
  if (NamespaceDecl *NS = TU->getAnonymousNamespace()) {
    ASTWriter::UpdateRecord &Record = DeclUpdates[TU];
    if (Record.empty())
      Record.push_back(DeclUpdate(UPD_CXX_ADDED_ANONYMOUS_NAMESPACE, NS));
  }

  // Add update records for all mangling numbers and static local numbers.
  // These aren't really update records, but this is a convenient way of
  // tagging this rare extra data onto the declarations.
  for (const auto &Number : Context.MangleNumbers)
    if (!Number.first->isFromASTFile())
      DeclUpdates[Number.first].push_back(DeclUpdate(UPD_MANGLING_NUMBER,
                                                     Number.second));
  for (const auto &Number : Context.StaticLocalNumbers)
    if (!Number.first->isFromASTFile())
      DeclUpdates[Number.first].push_back(DeclUpdate(UPD_STATIC_LOCAL_NUMBER,
                                                     Number.second));

  // Make sure visible decls, added to DeclContexts previously loaded from
  // an AST file, are registered for serialization.
  for (const auto *I : UpdatingVisibleDecls) {
    GetDeclRef(I);
  }

  // Make sure all decls associated with an identifier are registered for
  // serialization, if we're storing decls with identifiers.
  if (!WritingModule || !getLangOpts().CPlusPlus) {
    llvm::SmallVector<const IdentifierInfo*, 256> IIs;
    for (const auto &ID : PP.getIdentifierTable()) {
      const IdentifierInfo *II = ID.second;
      if (!Chain || !II->isFromAST() || II->hasChangedSinceDeserialization())
        IIs.push_back(II);
    }
    // Sort the identifiers to visit based on their name.
    std::sort(IIs.begin(), IIs.end(), llvm::less_ptr<IdentifierInfo>());
    for (const IdentifierInfo *II : IIs) {
      for (IdentifierResolver::iterator D = SemaRef.IdResolver.begin(II),
                                     DEnd = SemaRef.IdResolver.end();
           D != DEnd; ++D) {
        GetDeclRef(*D);
      }
    }
  }

  // For method pool in the module, if it contains an entry for a selector,
  // the entry should be complete, containing everything introduced by that
  // module and all modules it imports. It's possible that the entry is out of
  // date, so we need to pull in the new content here.

  // It's possible that updateOutOfDateSelector can update SelectorIDs. To be
  // safe, we copy all selectors out.
  llvm::SmallVector<Selector, 256> AllSelectors;
  for (auto &SelectorAndID : SelectorIDs)
    AllSelectors.push_back(SelectorAndID.first);
  for (auto &Selector : AllSelectors)
    SemaRef.updateOutOfDateSelector(Selector);

  // Form the record of special types.
  RecordData SpecialTypes;
  AddTypeRef(Context.getRawCFConstantStringType(), SpecialTypes);
  AddTypeRef(Context.getFILEType(), SpecialTypes);
  AddTypeRef(Context.getjmp_bufType(), SpecialTypes);
  AddTypeRef(Context.getsigjmp_bufType(), SpecialTypes);
  AddTypeRef(Context.ObjCIdRedefinitionType, SpecialTypes);
  AddTypeRef(Context.ObjCClassRedefinitionType, SpecialTypes);
  AddTypeRef(Context.ObjCSelRedefinitionType, SpecialTypes);
  AddTypeRef(Context.getucontext_tType(), SpecialTypes);

  if (Chain) {
    // Write the mapping information describing our module dependencies and how
    // each of those modules were mapped into our own offset/ID space, so that
    // the reader can build the appropriate mapping to its own offset/ID space.
    // The map consists solely of a blob with the following format:
    // *(module-name-len:i16 module-name:len*i8
    //   source-location-offset:i32
    //   identifier-id:i32
    //   preprocessed-entity-id:i32
    //   macro-definition-id:i32
    //   submodule-id:i32
    //   selector-id:i32
    //   declaration-id:i32
    //   c++-base-specifiers-id:i32
    //   type-id:i32)
    // 
    auto *Abbrev = new BitCodeAbbrev();
    Abbrev->Add(BitCodeAbbrevOp(MODULE_OFFSET_MAP));
    Abbrev->Add(BitCodeAbbrevOp(BitCodeAbbrevOp::Blob));
    unsigned ModuleOffsetMapAbbrev = Stream.EmitAbbrev(Abbrev);
    SmallString<2048> Buffer;
    {
      llvm::raw_svector_ostream Out(Buffer);
      for (ModuleFile *M : Chain->ModuleMgr) {
        using namespace llvm::support;
        endian::Writer<little> LE(Out);
        StringRef FileName = M->FileName;
        LE.write<uint16_t>(FileName.size());
        Out.write(FileName.data(), FileName.size());

        // Note: if a base ID was uint max, it would not be possible to load
        // another module after it or have more than one entity inside it.
        uint32_t None = std::numeric_limits<uint32_t>::max();

        auto writeBaseIDOrNone = [&](uint32_t BaseID, bool ShouldWrite) {
          assert(BaseID < std::numeric_limits<uint32_t>::max() && "base id too high");
          if (ShouldWrite)
            LE.write<uint32_t>(BaseID);
          else
            LE.write<uint32_t>(None);
        };

        // These values should be unique within a chain, since they will be read
        // as keys into ContinuousRangeMaps.
        writeBaseIDOrNone(M->SLocEntryBaseOffset, M->LocalNumSLocEntries);
        writeBaseIDOrNone(M->BaseIdentifierID, M->LocalNumIdentifiers);
        writeBaseIDOrNone(M->BaseMacroID, M->LocalNumMacros);
        writeBaseIDOrNone(M->BasePreprocessedEntityID,
                          M->NumPreprocessedEntities);
        writeBaseIDOrNone(M->BaseSubmoduleID, M->LocalNumSubmodules);
        writeBaseIDOrNone(M->BaseSelectorID, M->LocalNumSelectors);
        writeBaseIDOrNone(M->BaseDeclID, M->LocalNumDecls);
        writeBaseIDOrNone(M->BaseTypeIndex, M->LocalNumTypes);
      }
    }
    RecordData::value_type Record[] = {MODULE_OFFSET_MAP};
    Stream.EmitRecordWithBlob(ModuleOffsetMapAbbrev, Record,
                              Buffer.data(), Buffer.size());
  }

  RecordData DeclUpdatesOffsetsRecord;

  // Keep writing types, declarations, and declaration update records
  // until we've emitted all of them.
  Stream.EnterSubblock(DECLTYPES_BLOCK_ID, /*bits for abbreviations*/5);
  WriteTypeAbbrevs();
  WriteDeclAbbrevs();
  do {
    WriteDeclUpdatesBlocks(DeclUpdatesOffsetsRecord);
    while (!DeclTypesToEmit.empty()) {
      DeclOrType DOT = DeclTypesToEmit.front();
      DeclTypesToEmit.pop();
      if (DOT.isType())
        WriteType(DOT.getType());
      else
        WriteDecl(Context, DOT.getDecl());
    }
  } while (!DeclUpdates.empty());
  Stream.ExitBlock();

  DoneWritingDeclsAndTypes = true;

  // These things can only be done once we've written out decls and types.
  WriteTypeDeclOffsets();
  if (!DeclUpdatesOffsetsRecord.empty())
    Stream.EmitRecord(DECL_UPDATE_OFFSETS, DeclUpdatesOffsetsRecord);
  WriteFileDeclIDsMap();
  WriteSourceManagerBlock(Context.getSourceManager(), PP);
  WriteComments();
  WritePreprocessor(PP, isModule);
  WriteHeaderSearch(PP.getHeaderSearchInfo());
  WriteSelectors(SemaRef);
  WriteReferencedSelectorsPool(SemaRef);
  WriteLateParsedTemplates(SemaRef);
  WriteIdentifierTable(PP, SemaRef.IdResolver, isModule);
  WriteFPPragmaOptions(SemaRef.getFPOptions());
  WriteOpenCLExtensions(SemaRef);
  WritePragmaDiagnosticMappings(Context.getDiagnostics(), isModule);

  // If we're emitting a module, write out the submodule information.  
  if (WritingModule)
    WriteSubmodules(WritingModule);
  else if (!getLangOpts().CurrentModule.empty()) {
    // If we're building a PCH in the implementation of a module, we may need
    // the description of the current module.
    //
    // FIXME: We may need other modules that we did not load from an AST file,
    // such as if a module declares a 'conflicts' on a different module.
    Module *M = PP.getHeaderSearchInfo().getModuleMap().findModule(
        getLangOpts().CurrentModule);
    if (M && !M->IsFromModuleFile)
      WriteSubmodules(M);
  }

  Stream.EmitRecord(SPECIAL_TYPES, SpecialTypes);

  // Write the record containing external, unnamed definitions.
  if (!EagerlyDeserializedDecls.empty())
    Stream.EmitRecord(EAGERLY_DESERIALIZED_DECLS, EagerlyDeserializedDecls);

  // Write the record containing tentative definitions.
  if (!TentativeDefinitions.empty())
    Stream.EmitRecord(TENTATIVE_DEFINITIONS, TentativeDefinitions);

  // Write the record containing unused file scoped decls.
  if (!UnusedFileScopedDecls.empty())
    Stream.EmitRecord(UNUSED_FILESCOPED_DECLS, UnusedFileScopedDecls);

  // Write the record containing weak undeclared identifiers.
  if (!WeakUndeclaredIdentifiers.empty())
    Stream.EmitRecord(WEAK_UNDECLARED_IDENTIFIERS,
                      WeakUndeclaredIdentifiers);

  // Write the record containing ext_vector type names.
  if (!ExtVectorDecls.empty())
    Stream.EmitRecord(EXT_VECTOR_DECLS, ExtVectorDecls);

  // Write the record containing VTable uses information.
  if (!VTableUses.empty())
    Stream.EmitRecord(VTABLE_USES, VTableUses);

  // Write the record containing potentially unused local typedefs.
  if (!UnusedLocalTypedefNameCandidates.empty())
    Stream.EmitRecord(UNUSED_LOCAL_TYPEDEF_NAME_CANDIDATES,
                      UnusedLocalTypedefNameCandidates);

  // Write the record containing pending implicit instantiations.
  if (!PendingInstantiations.empty())
    Stream.EmitRecord(PENDING_IMPLICIT_INSTANTIATIONS, PendingInstantiations);

  // Write the record containing declaration references of Sema.
  if (!SemaDeclRefs.empty())
    Stream.EmitRecord(SEMA_DECL_REFS, SemaDeclRefs);

  // Write the record containing CUDA-specific declaration references.
  if (!CUDASpecialDeclRefs.empty())
    Stream.EmitRecord(CUDA_SPECIAL_DECL_REFS, CUDASpecialDeclRefs);
  
  // Write the delegating constructors.
  if (!DelegatingCtorDecls.empty())
    Stream.EmitRecord(DELEGATING_CTORS, DelegatingCtorDecls);

  // Write the known namespaces.
  if (!KnownNamespaces.empty())
    Stream.EmitRecord(KNOWN_NAMESPACES, KnownNamespaces);

  // Write the undefined internal functions and variables, and inline functions.
  if (!UndefinedButUsed.empty())
    Stream.EmitRecord(UNDEFINED_BUT_USED, UndefinedButUsed);

  if (!DeleteExprsToAnalyze.empty())
    Stream.EmitRecord(DELETE_EXPRS_TO_ANALYZE, DeleteExprsToAnalyze);

  // Write the visible updates to DeclContexts.
  for (auto *DC : UpdatedDeclContexts)
    WriteDeclContextVisibleUpdate(DC);

  if (!WritingModule) {
    // Write the submodules that were imported, if any.
    struct ModuleInfo {
      uint64_t ID;
      Module *M;
      ModuleInfo(uint64_t ID, Module *M) : ID(ID), M(M) {}
    };
    llvm::SmallVector<ModuleInfo, 64> Imports;
    for (const auto *I : Context.local_imports()) {
      assert(SubmoduleIDs.find(I->getImportedModule()) != SubmoduleIDs.end());
      Imports.push_back(ModuleInfo(SubmoduleIDs[I->getImportedModule()],
                         I->getImportedModule()));
    }

    if (!Imports.empty()) {
      auto Cmp = [](const ModuleInfo &A, const ModuleInfo &B) {
        return A.ID < B.ID;
      };
      auto Eq = [](const ModuleInfo &A, const ModuleInfo &B) {
        return A.ID == B.ID;
      };

      // Sort and deduplicate module IDs.
      std::sort(Imports.begin(), Imports.end(), Cmp);
      Imports.erase(std::unique(Imports.begin(), Imports.end(), Eq),
                    Imports.end());

      RecordData ImportedModules;
      for (const auto &Import : Imports) {
        ImportedModules.push_back(Import.ID);
        // FIXME: If the module has macros imported then later has declarations
        // imported, this location won't be the right one as a location for the
        // declaration imports.
        AddSourceLocation(PP.getModuleImportLoc(Import.M), ImportedModules);
      }

      Stream.EmitRecord(IMPORTED_MODULES, ImportedModules);
    }
  }

  WriteObjCCategories();
  if(!WritingModule) {
    WriteOptimizePragmaOptions(SemaRef);
    WriteMSStructPragmaOptions(SemaRef);
    WriteMSPointersToMembersPragmaOptions(SemaRef);
  }

  // Some simple statistics
  RecordData::value_type Record[] = {
      NumStatements, NumMacros, NumLexicalDeclContexts, NumVisibleDeclContexts};
  Stream.EmitRecord(STATISTICS, Record);
  Stream.ExitBlock();

  // Write the module file extension blocks.
  for (const auto &ExtWriter : ModuleFileExtensionWriters)
    WriteModuleFileExtension(SemaRef, *ExtWriter);

  return Signature;
}

void ASTWriter::WriteDeclUpdatesBlocks(RecordDataImpl &OffsetsRecord) {
  if (DeclUpdates.empty())
    return;

  DeclUpdateMap LocalUpdates;
  LocalUpdates.swap(DeclUpdates);

  for (auto &DeclUpdate : LocalUpdates) {
    const Decl *D = DeclUpdate.first;

    bool HasUpdatedBody = false;
    RecordData RecordData;
    ASTRecordWriter Record(*this, RecordData);
    for (auto &Update : DeclUpdate.second) {
      DeclUpdateKind Kind = (DeclUpdateKind)Update.getKind();

      // An updated body is emitted last, so that the reader doesn't need
      // to skip over the lazy body to reach statements for other records.
      if (Kind == UPD_CXX_ADDED_FUNCTION_DEFINITION)
        HasUpdatedBody = true;
      else
        Record.push_back(Kind);

      switch (Kind) {
      case UPD_CXX_ADDED_IMPLICIT_MEMBER:
      case UPD_CXX_ADDED_TEMPLATE_SPECIALIZATION:
      case UPD_CXX_ADDED_ANONYMOUS_NAMESPACE:
        assert(Update.getDecl() && "no decl to add?");
        Record.push_back(GetDeclRef(Update.getDecl()));
        break;

      case UPD_CXX_ADDED_FUNCTION_DEFINITION:
        break;

      case UPD_CXX_INSTANTIATED_STATIC_DATA_MEMBER:
        Record.AddSourceLocation(Update.getLoc());
        break;

      case UPD_CXX_INSTANTIATED_DEFAULT_ARGUMENT:
        Record.AddStmt(const_cast<Expr *>(
            cast<ParmVarDecl>(Update.getDecl())->getDefaultArg()));
        break;

      case UPD_CXX_INSTANTIATED_DEFAULT_MEMBER_INITIALIZER:
        Record.AddStmt(
            cast<FieldDecl>(Update.getDecl())->getInClassInitializer());
        break;

      case UPD_CXX_INSTANTIATED_CLASS_DEFINITION: {
        auto *RD = cast<CXXRecordDecl>(D);
        UpdatedDeclContexts.insert(RD->getPrimaryContext());
        Record.AddCXXDefinitionData(RD);
        Record.AddOffset(WriteDeclContextLexicalBlock(
            *Context, const_cast<CXXRecordDecl *>(RD)));

        // This state is sometimes updated by template instantiation, when we
        // switch from the specialization referring to the template declaration
        // to it referring to the template definition.
        if (auto *MSInfo = RD->getMemberSpecializationInfo()) {
          Record.push_back(MSInfo->getTemplateSpecializationKind());
          Record.AddSourceLocation(MSInfo->getPointOfInstantiation());
        } else {
          auto *Spec = cast<ClassTemplateSpecializationDecl>(RD);
          Record.push_back(Spec->getTemplateSpecializationKind());
          Record.AddSourceLocation(Spec->getPointOfInstantiation());

          // The instantiation might have been resolved to a partial
          // specialization. If so, record which one.
          auto From = Spec->getInstantiatedFrom();
          if (auto PartialSpec =
                From.dyn_cast<ClassTemplatePartialSpecializationDecl*>()) {
            Record.push_back(true);
            Record.AddDeclRef(PartialSpec);
            Record.AddTemplateArgumentList(
                &Spec->getTemplateInstantiationArgs());
          } else {
            Record.push_back(false);
          }
        }
        Record.push_back(RD->getTagKind());
        Record.AddSourceLocation(RD->getLocation());
        Record.AddSourceLocation(RD->getLocStart());
        Record.AddSourceRange(RD->getBraceRange());

        // Instantiation may change attributes; write them all out afresh.
        Record.push_back(D->hasAttrs());
        if (D->hasAttrs())
          Record.AddAttributes(D->getAttrs());

        // FIXME: Ensure we don't get here for explicit instantiations.
        break;
      }

      case UPD_CXX_RESOLVED_DTOR_DELETE:
        Record.AddDeclRef(Update.getDecl());
        break;

      case UPD_CXX_RESOLVED_EXCEPTION_SPEC:
        addExceptionSpec(
            cast<FunctionDecl>(D)->getType()->castAs<FunctionProtoType>(),
            Record);
        break;

      case UPD_CXX_DEDUCED_RETURN_TYPE:
        Record.push_back(GetOrCreateTypeID(Update.getType()));
        break;

      case UPD_DECL_MARKED_USED:
        break;

      case UPD_MANGLING_NUMBER:
      case UPD_STATIC_LOCAL_NUMBER:
        Record.push_back(Update.getNumber());
        break;

      case UPD_DECL_MARKED_OPENMP_THREADPRIVATE:
        Record.AddSourceRange(
            D->getAttr<OMPThreadPrivateDeclAttr>()->getRange());
        break;

      case UPD_DECL_MARKED_OPENMP_DECLARETARGET:
        Record.AddSourceRange(
            D->getAttr<OMPDeclareTargetDeclAttr>()->getRange());
        break;

      case UPD_DECL_EXPORTED:
        Record.push_back(getSubmoduleID(Update.getModule()));
        break;

      case UPD_ADDED_ATTR_TO_RECORD:
        Record.AddAttributes(llvm::makeArrayRef(Update.getAttr()));
        break;
      }
    }

    if (HasUpdatedBody) {
      const auto *Def = cast<FunctionDecl>(D);
      Record.push_back(UPD_CXX_ADDED_FUNCTION_DEFINITION);
      Record.push_back(Def->isInlined());
      Record.AddSourceLocation(Def->getInnerLocStart());
      Record.AddFunctionDefinition(Def);
    }

    OffsetsRecord.push_back(GetDeclRef(D));
    OffsetsRecord.push_back(Record.Emit(DECL_UPDATES));
  }
}

void ASTWriter::AddSourceLocation(SourceLocation Loc, RecordDataImpl &Record) {
  uint32_t Raw = Loc.getRawEncoding();
  Record.push_back((Raw << 1) | (Raw >> 31));
}

void ASTWriter::AddSourceRange(SourceRange Range, RecordDataImpl &Record) {
  AddSourceLocation(Range.getBegin(), Record);
  AddSourceLocation(Range.getEnd(), Record);
}

void ASTRecordWriter::AddAPInt(const llvm::APInt &Value) {
  Record->push_back(Value.getBitWidth());
  const uint64_t *Words = Value.getRawData();
  Record->append(Words, Words + Value.getNumWords());
}

void ASTRecordWriter::AddAPSInt(const llvm::APSInt &Value) {
  Record->push_back(Value.isUnsigned());
  AddAPInt(Value);
}

void ASTRecordWriter::AddAPFloat(const llvm::APFloat &Value) {
  AddAPInt(Value.bitcastToAPInt());
}

void ASTWriter::AddIdentifierRef(const IdentifierInfo *II, RecordDataImpl &Record) {
  Record.push_back(getIdentifierRef(II));
}

IdentID ASTWriter::getIdentifierRef(const IdentifierInfo *II) {
  if (!II)
    return 0;

  IdentID &ID = IdentifierIDs[II];
  if (ID == 0)
    ID = NextIdentID++;
  return ID;
}

MacroID ASTWriter::getMacroRef(MacroInfo *MI, const IdentifierInfo *Name) {
  // Don't emit builtin macros like __LINE__ to the AST file unless they
  // have been redefined by the header (in which case they are not
  // isBuiltinMacro).
  if (!MI || MI->isBuiltinMacro())
    return 0;

  MacroID &ID = MacroIDs[MI];
  if (ID == 0) {
    ID = NextMacroID++;
    MacroInfoToEmitData Info = { Name, MI, ID };
    MacroInfosToEmit.push_back(Info);
  }
  return ID;
}

MacroID ASTWriter::getMacroID(MacroInfo *MI) {
  if (!MI || MI->isBuiltinMacro())
    return 0;
  
  assert(MacroIDs.find(MI) != MacroIDs.end() && "Macro not emitted!");
  return MacroIDs[MI];
}

uint64_t ASTWriter::getMacroDirectivesOffset(const IdentifierInfo *Name) {
  return IdentMacroDirectivesOffsetMap.lookup(Name);
}

void ASTRecordWriter::AddSelectorRef(const Selector SelRef) {
  Record->push_back(Writer->getSelectorRef(SelRef));
}

SelectorID ASTWriter::getSelectorRef(Selector Sel) {
  if (Sel.getAsOpaquePtr() == nullptr) {
    return 0;
  }

  SelectorID SID = SelectorIDs[Sel];
  if (SID == 0 && Chain) {
    // This might trigger a ReadSelector callback, which will set the ID for
    // this selector.
    Chain->LoadSelector(Sel);
    SID = SelectorIDs[Sel];
  }
  if (SID == 0) {
    SID = NextSelectorID++;
    SelectorIDs[Sel] = SID;
  }
  return SID;
}

void ASTRecordWriter::AddCXXTemporary(const CXXTemporary *Temp) {
  AddDeclRef(Temp->getDestructor());
}

void ASTRecordWriter::AddTemplateArgumentLocInfo(
    TemplateArgument::ArgKind Kind, const TemplateArgumentLocInfo &Arg) {
  switch (Kind) {
  case TemplateArgument::Expression:
    AddStmt(Arg.getAsExpr());
    break;
  case TemplateArgument::Type:
    AddTypeSourceInfo(Arg.getAsTypeSourceInfo());
    break;
  case TemplateArgument::Template:
    AddNestedNameSpecifierLoc(Arg.getTemplateQualifierLoc());
    AddSourceLocation(Arg.getTemplateNameLoc());
    break;
  case TemplateArgument::TemplateExpansion:
    AddNestedNameSpecifierLoc(Arg.getTemplateQualifierLoc());
    AddSourceLocation(Arg.getTemplateNameLoc());
    AddSourceLocation(Arg.getTemplateEllipsisLoc());
    break;
  case TemplateArgument::Null:
  case TemplateArgument::Integral:
  case TemplateArgument::Declaration:
  case TemplateArgument::NullPtr:
  case TemplateArgument::Pack:
    // FIXME: Is this right?
    break;
  }
}

void ASTRecordWriter::AddTemplateArgumentLoc(const TemplateArgumentLoc &Arg) {
  AddTemplateArgument(Arg.getArgument());

  if (Arg.getArgument().getKind() == TemplateArgument::Expression) {
    bool InfoHasSameExpr
      = Arg.getArgument().getAsExpr() == Arg.getLocInfo().getAsExpr();
    Record->push_back(InfoHasSameExpr);
    if (InfoHasSameExpr)
      return; // Avoid storing the same expr twice.
  }
  AddTemplateArgumentLocInfo(Arg.getArgument().getKind(), Arg.getLocInfo());
}

void ASTRecordWriter::AddTypeSourceInfo(TypeSourceInfo *TInfo) {
  if (!TInfo) {
    AddTypeRef(QualType());
    return;
  }

  AddTypeLoc(TInfo->getTypeLoc());
}

void ASTRecordWriter::AddTypeLoc(TypeLoc TL) {
  AddTypeRef(TL.getType());

  TypeLocWriter TLW(*this);
  for (; !TL.isNull(); TL = TL.getNextTypeLoc())
    TLW.Visit(TL);
}

void ASTWriter::AddTypeRef(QualType T, RecordDataImpl &Record) {
  Record.push_back(GetOrCreateTypeID(T));
}

TypeID ASTWriter::GetOrCreateTypeID(QualType T) {
  assert(Context);
  return MakeTypeID(*Context, T, [&](QualType T) -> TypeIdx {
    if (T.isNull())
      return TypeIdx();
    assert(!T.getLocalFastQualifiers());

    TypeIdx &Idx = TypeIdxs[T];
    if (Idx.getIndex() == 0) {
      if (DoneWritingDeclsAndTypes) {
        assert(0 && "New type seen after serializing all the types to emit!");
        return TypeIdx();
      }

      // We haven't seen this type before. Assign it a new ID and put it
      // into the queue of types to emit.
      Idx = TypeIdx(NextTypeID++);
      DeclTypesToEmit.push(T);
    }
    return Idx;
  });
}

TypeID ASTWriter::getTypeID(QualType T) const {
  assert(Context);
  return MakeTypeID(*Context, T, [&](QualType T) -> TypeIdx {
    if (T.isNull())
      return TypeIdx();
    assert(!T.getLocalFastQualifiers());

    TypeIdxMap::const_iterator I = TypeIdxs.find(T);
    assert(I != TypeIdxs.end() && "Type not emitted!");
    return I->second;
  });
}

void ASTWriter::AddDeclRef(const Decl *D, RecordDataImpl &Record) {
  Record.push_back(GetDeclRef(D));
}

DeclID ASTWriter::GetDeclRef(const Decl *D) {
  assert(WritingAST && "Cannot request a declaration ID before AST writing");

  if (!D) {
    return 0;
  }
  
  // If D comes from an AST file, its declaration ID is already known and
  // fixed.
  if (D->isFromASTFile())
    return D->getGlobalID();
  
  assert(!(reinterpret_cast<uintptr_t>(D) & 0x01) && "Invalid decl pointer");
  DeclID &ID = DeclIDs[D];
  if (ID == 0) {
    if (DoneWritingDeclsAndTypes) {
      assert(0 && "New decl seen after serializing all the decls to emit!");
      return 0;
    }

    // We haven't seen this declaration before. Give it a new ID and
    // enqueue it in the list of declarations to emit.
    ID = NextDeclID++;
    DeclTypesToEmit.push(const_cast<Decl *>(D));
  }

  return ID;
}

DeclID ASTWriter::getDeclID(const Decl *D) {
  if (!D)
    return 0;

  // If D comes from an AST file, its declaration ID is already known and
  // fixed.
  if (D->isFromASTFile())
    return D->getGlobalID();

  assert(DeclIDs.find(D) != DeclIDs.end() && "Declaration not emitted!");
  return DeclIDs[D];
}

void ASTWriter::associateDeclWithFile(const Decl *D, DeclID ID) {
  assert(ID);
  assert(D);

  SourceLocation Loc = D->getLocation();
  if (Loc.isInvalid())
    return;

  // We only keep track of the file-level declarations of each file.
  if (!D->getLexicalDeclContext()->isFileContext())
    return;
  // FIXME: ParmVarDecls that are part of a function type of a parameter of
  // a function/objc method, should not have TU as lexical context.
  if (isa<ParmVarDecl>(D))
    return;

  SourceManager &SM = Context->getSourceManager();
  SourceLocation FileLoc = SM.getFileLoc(Loc);
  assert(SM.isLocalSourceLocation(FileLoc));
  FileID FID;
  unsigned Offset;
  std::tie(FID, Offset) = SM.getDecomposedLoc(FileLoc);
  if (FID.isInvalid())
    return;
  assert(SM.getSLocEntry(FID).isFile());

  DeclIDInFileInfo *&Info = FileDeclIDs[FID];
  if (!Info)
    Info = new DeclIDInFileInfo();

  std::pair<unsigned, serialization::DeclID> LocDecl(Offset, ID);
  LocDeclIDsTy &Decls = Info->DeclIDs;

  if (Decls.empty() || Decls.back().first <= Offset) {
    Decls.push_back(LocDecl);
    return;
  }

  LocDeclIDsTy::iterator I =
      std::upper_bound(Decls.begin(), Decls.end(), LocDecl, llvm::less_first());

  Decls.insert(I, LocDecl);
}

void ASTRecordWriter::AddDeclarationName(DeclarationName Name) {
  // FIXME: Emit a stable enum for NameKind.  0 = Identifier etc.
  Record->push_back(Name.getNameKind());
  switch (Name.getNameKind()) {
  case DeclarationName::Identifier:
    AddIdentifierRef(Name.getAsIdentifierInfo());
    break;

  case DeclarationName::ObjCZeroArgSelector:
  case DeclarationName::ObjCOneArgSelector:
  case DeclarationName::ObjCMultiArgSelector:
    AddSelectorRef(Name.getObjCSelector());
    break;

  case DeclarationName::CXXConstructorName:
  case DeclarationName::CXXDestructorName:
  case DeclarationName::CXXConversionFunctionName:
    AddTypeRef(Name.getCXXNameType());
    break;

  case DeclarationName::CXXOperatorName:
    Record->push_back(Name.getCXXOverloadedOperator());
    break;

  case DeclarationName::CXXLiteralOperatorName:
    AddIdentifierRef(Name.getCXXLiteralIdentifier());
    break;

  case DeclarationName::CXXUsingDirective:
    // No extra data to emit
    break;
  }
}

unsigned ASTWriter::getAnonymousDeclarationNumber(const NamedDecl *D) {
  assert(needsAnonymousDeclarationNumber(D) &&
         "expected an anonymous declaration");

  // Number the anonymous declarations within this context, if we've not
  // already done so.
  auto It = AnonymousDeclarationNumbers.find(D);
  if (It == AnonymousDeclarationNumbers.end()) {
    auto *DC = D->getLexicalDeclContext();
    numberAnonymousDeclsWithin(DC, [&](const NamedDecl *ND, unsigned Number) {
      AnonymousDeclarationNumbers[ND] = Number;
    });

    It = AnonymousDeclarationNumbers.find(D);
    assert(It != AnonymousDeclarationNumbers.end() &&
           "declaration not found within its lexical context");
  }

  return It->second;
}

void ASTRecordWriter::AddDeclarationNameLoc(const DeclarationNameLoc &DNLoc,
                                            DeclarationName Name) {
  switch (Name.getNameKind()) {
  case DeclarationName::CXXConstructorName:
  case DeclarationName::CXXDestructorName:
  case DeclarationName::CXXConversionFunctionName:
    AddTypeSourceInfo(DNLoc.NamedType.TInfo);
    break;

  case DeclarationName::CXXOperatorName:
    AddSourceLocation(SourceLocation::getFromRawEncoding(
        DNLoc.CXXOperatorName.BeginOpNameLoc));
    AddSourceLocation(
        SourceLocation::getFromRawEncoding(DNLoc.CXXOperatorName.EndOpNameLoc));
    break;

  case DeclarationName::CXXLiteralOperatorName:
    AddSourceLocation(SourceLocation::getFromRawEncoding(
        DNLoc.CXXLiteralOperatorName.OpNameLoc));
    break;

  case DeclarationName::Identifier:
  case DeclarationName::ObjCZeroArgSelector:
  case DeclarationName::ObjCOneArgSelector:
  case DeclarationName::ObjCMultiArgSelector:
  case DeclarationName::CXXUsingDirective:
    break;
  }
}

void ASTRecordWriter::AddDeclarationNameInfo(
    const DeclarationNameInfo &NameInfo) {
  AddDeclarationName(NameInfo.getName());
  AddSourceLocation(NameInfo.getLoc());
  AddDeclarationNameLoc(NameInfo.getInfo(), NameInfo.getName());
}

void ASTRecordWriter::AddQualifierInfo(const QualifierInfo &Info) {
  AddNestedNameSpecifierLoc(Info.QualifierLoc);
  Record->push_back(Info.NumTemplParamLists);
  for (unsigned i = 0, e = Info.NumTemplParamLists; i != e; ++i)
    AddTemplateParameterList(Info.TemplParamLists[i]);
}

void ASTRecordWriter::AddNestedNameSpecifier(NestedNameSpecifier *NNS) {
  // Nested name specifiers usually aren't too long. I think that 8 would
  // typically accommodate the vast majority.
  SmallVector<NestedNameSpecifier *, 8> NestedNames;

  // Push each of the NNS's onto a stack for serialization in reverse order.
  while (NNS) {
    NestedNames.push_back(NNS);
    NNS = NNS->getPrefix();
  }

  Record->push_back(NestedNames.size());
  while(!NestedNames.empty()) {
    NNS = NestedNames.pop_back_val();
    NestedNameSpecifier::SpecifierKind Kind = NNS->getKind();
    Record->push_back(Kind);
    switch (Kind) {
    case NestedNameSpecifier::Identifier:
      AddIdentifierRef(NNS->getAsIdentifier());
      break;

    case NestedNameSpecifier::Namespace:
      AddDeclRef(NNS->getAsNamespace());
      break;

    case NestedNameSpecifier::NamespaceAlias:
      AddDeclRef(NNS->getAsNamespaceAlias());
      break;

    case NestedNameSpecifier::TypeSpec:
    case NestedNameSpecifier::TypeSpecWithTemplate:
      AddTypeRef(QualType(NNS->getAsType(), 0));
      Record->push_back(Kind == NestedNameSpecifier::TypeSpecWithTemplate);
      break;

    case NestedNameSpecifier::Global:
      // Don't need to write an associated value.
      break;

    case NestedNameSpecifier::Super:
      AddDeclRef(NNS->getAsRecordDecl());
      break;
    }
  }
}

void ASTRecordWriter::AddNestedNameSpecifierLoc(NestedNameSpecifierLoc NNS) {
  // Nested name specifiers usually aren't too long. I think that 8 would
  // typically accommodate the vast majority.
  SmallVector<NestedNameSpecifierLoc , 8> NestedNames;

  // Push each of the nested-name-specifiers's onto a stack for
  // serialization in reverse order.
  while (NNS) {
    NestedNames.push_back(NNS);
    NNS = NNS.getPrefix();
  }

  Record->push_back(NestedNames.size());
  while(!NestedNames.empty()) {
    NNS = NestedNames.pop_back_val();
    NestedNameSpecifier::SpecifierKind Kind
      = NNS.getNestedNameSpecifier()->getKind();
    Record->push_back(Kind);
    switch (Kind) {
    case NestedNameSpecifier::Identifier:
      AddIdentifierRef(NNS.getNestedNameSpecifier()->getAsIdentifier());
      AddSourceRange(NNS.getLocalSourceRange());
      break;

    case NestedNameSpecifier::Namespace:
      AddDeclRef(NNS.getNestedNameSpecifier()->getAsNamespace());
      AddSourceRange(NNS.getLocalSourceRange());
      break;

    case NestedNameSpecifier::NamespaceAlias:
      AddDeclRef(NNS.getNestedNameSpecifier()->getAsNamespaceAlias());
      AddSourceRange(NNS.getLocalSourceRange());
      break;

    case NestedNameSpecifier::TypeSpec:
    case NestedNameSpecifier::TypeSpecWithTemplate:
      Record->push_back(Kind == NestedNameSpecifier::TypeSpecWithTemplate);
      AddTypeLoc(NNS.getTypeLoc());
      AddSourceLocation(NNS.getLocalSourceRange().getEnd());
      break;

    case NestedNameSpecifier::Global:
      AddSourceLocation(NNS.getLocalSourceRange().getEnd());
      break;

    case NestedNameSpecifier::Super:
      AddDeclRef(NNS.getNestedNameSpecifier()->getAsRecordDecl());
      AddSourceRange(NNS.getLocalSourceRange());
      break;
    }
  }
}

void ASTRecordWriter::AddTemplateName(TemplateName Name) {
  TemplateName::NameKind Kind = Name.getKind();
  Record->push_back(Kind);
  switch (Kind) {
  case TemplateName::Template:
    AddDeclRef(Name.getAsTemplateDecl());
    break;

  case TemplateName::OverloadedTemplate: {
    OverloadedTemplateStorage *OvT = Name.getAsOverloadedTemplate();
    Record->push_back(OvT->size());
    for (const auto &I : *OvT)
      AddDeclRef(I);
    break;
  }

  case TemplateName::QualifiedTemplate: {
    QualifiedTemplateName *QualT = Name.getAsQualifiedTemplateName();
    AddNestedNameSpecifier(QualT->getQualifier());
    Record->push_back(QualT->hasTemplateKeyword());
    AddDeclRef(QualT->getTemplateDecl());
    break;
  }

  case TemplateName::DependentTemplate: {
    DependentTemplateName *DepT = Name.getAsDependentTemplateName();
    AddNestedNameSpecifier(DepT->getQualifier());
    Record->push_back(DepT->isIdentifier());
    if (DepT->isIdentifier())
      AddIdentifierRef(DepT->getIdentifier());
    else
      Record->push_back(DepT->getOperator());
    break;
  }

  case TemplateName::SubstTemplateTemplateParm: {
    SubstTemplateTemplateParmStorage *subst
      = Name.getAsSubstTemplateTemplateParm();
    AddDeclRef(subst->getParameter());
    AddTemplateName(subst->getReplacement());
    break;
  }
      
  case TemplateName::SubstTemplateTemplateParmPack: {
    SubstTemplateTemplateParmPackStorage *SubstPack
      = Name.getAsSubstTemplateTemplateParmPack();
    AddDeclRef(SubstPack->getParameterPack());
    AddTemplateArgument(SubstPack->getArgumentPack());
    break;
  }
  }
}

void ASTRecordWriter::AddTemplateArgument(const TemplateArgument &Arg) {
  Record->push_back(Arg.getKind());
  switch (Arg.getKind()) {
  case TemplateArgument::Null:
    break;
  case TemplateArgument::Type:
    AddTypeRef(Arg.getAsType());
    break;
  case TemplateArgument::Declaration:
    AddDeclRef(Arg.getAsDecl());
    AddTypeRef(Arg.getParamTypeForDecl());
    break;
  case TemplateArgument::NullPtr:
    AddTypeRef(Arg.getNullPtrType());
    break;
  case TemplateArgument::Integral:
    AddAPSInt(Arg.getAsIntegral());
    AddTypeRef(Arg.getIntegralType());
    break;
  case TemplateArgument::Template:
    AddTemplateName(Arg.getAsTemplateOrTemplatePattern());
    break;
  case TemplateArgument::TemplateExpansion:
    AddTemplateName(Arg.getAsTemplateOrTemplatePattern());
    if (Optional<unsigned> NumExpansions = Arg.getNumTemplateExpansions())
      Record->push_back(*NumExpansions + 1);
    else
      Record->push_back(0);
    break;
  case TemplateArgument::Expression:
    AddStmt(Arg.getAsExpr());
    break;
  case TemplateArgument::Pack:
    Record->push_back(Arg.pack_size());
    for (const auto &P : Arg.pack_elements())
      AddTemplateArgument(P);
    break;
  }
}

void ASTRecordWriter::AddTemplateParameterList(
    const TemplateParameterList *TemplateParams) {
  assert(TemplateParams && "No TemplateParams!");
  AddSourceLocation(TemplateParams->getTemplateLoc());
  AddSourceLocation(TemplateParams->getLAngleLoc());
  AddSourceLocation(TemplateParams->getRAngleLoc());
  // TODO: Concepts
  Record->push_back(TemplateParams->size());
  for (const auto &P : *TemplateParams)
    AddDeclRef(P);
}

/// \brief Emit a template argument list.
void ASTRecordWriter::AddTemplateArgumentList(
    const TemplateArgumentList *TemplateArgs) {
  assert(TemplateArgs && "No TemplateArgs!");
  Record->push_back(TemplateArgs->size());
  for (int i = 0, e = TemplateArgs->size(); i != e; ++i)
    AddTemplateArgument(TemplateArgs->get(i));
}

void ASTRecordWriter::AddASTTemplateArgumentListInfo(
    const ASTTemplateArgumentListInfo *ASTTemplArgList) {
  assert(ASTTemplArgList && "No ASTTemplArgList!");
  AddSourceLocation(ASTTemplArgList->LAngleLoc);
  AddSourceLocation(ASTTemplArgList->RAngleLoc);
  Record->push_back(ASTTemplArgList->NumTemplateArgs);
  const TemplateArgumentLoc *TemplArgs = ASTTemplArgList->getTemplateArgs();
  for (int i = 0, e = ASTTemplArgList->NumTemplateArgs; i != e; ++i)
    AddTemplateArgumentLoc(TemplArgs[i]);
}

void ASTRecordWriter::AddUnresolvedSet(const ASTUnresolvedSet &Set) {
  Record->push_back(Set.size());
  for (ASTUnresolvedSet::const_iterator
         I = Set.begin(), E = Set.end(); I != E; ++I) {
    AddDeclRef(I.getDecl());
    Record->push_back(I.getAccess());
  }
}

// FIXME: Move this out of the main ASTRecordWriter interface.
void ASTRecordWriter::AddCXXBaseSpecifier(const CXXBaseSpecifier &Base) {
  Record->push_back(Base.isVirtual());
  Record->push_back(Base.isBaseOfClass());
  Record->push_back(Base.getAccessSpecifierAsWritten());
  Record->push_back(Base.getInheritConstructors());
  AddTypeSourceInfo(Base.getTypeSourceInfo());
  AddSourceRange(Base.getSourceRange());
  AddSourceLocation(Base.isPackExpansion()? Base.getEllipsisLoc() 
                                          : SourceLocation());
}

static uint64_t EmitCXXBaseSpecifiers(ASTWriter &W,
                                      ArrayRef<CXXBaseSpecifier> Bases) {
  ASTWriter::RecordData Record;
  ASTRecordWriter Writer(W, Record);
  Writer.push_back(Bases.size());

  for (auto &Base : Bases)
    Writer.AddCXXBaseSpecifier(Base);

  return Writer.Emit(serialization::DECL_CXX_BASE_SPECIFIERS);
}

// FIXME: Move this out of the main ASTRecordWriter interface.
void ASTRecordWriter::AddCXXBaseSpecifiers(ArrayRef<CXXBaseSpecifier> Bases) {
  AddOffset(EmitCXXBaseSpecifiers(*Writer, Bases));
}

static uint64_t
EmitCXXCtorInitializers(ASTWriter &W,
                        ArrayRef<CXXCtorInitializer *> CtorInits) {
  ASTWriter::RecordData Record;
  ASTRecordWriter Writer(W, Record);
  Writer.push_back(CtorInits.size());

  for (auto *Init : CtorInits) {
    if (Init->isBaseInitializer()) {
      Writer.push_back(CTOR_INITIALIZER_BASE);
      Writer.AddTypeSourceInfo(Init->getTypeSourceInfo());
      Writer.push_back(Init->isBaseVirtual());
    } else if (Init->isDelegatingInitializer()) {
      Writer.push_back(CTOR_INITIALIZER_DELEGATING);
      Writer.AddTypeSourceInfo(Init->getTypeSourceInfo());
    } else if (Init->isMemberInitializer()){
      Writer.push_back(CTOR_INITIALIZER_MEMBER);
      Writer.AddDeclRef(Init->getMember());
    } else {
      Writer.push_back(CTOR_INITIALIZER_INDIRECT_MEMBER);
      Writer.AddDeclRef(Init->getIndirectMember());
    }

    Writer.AddSourceLocation(Init->getMemberLocation());
    Writer.AddStmt(Init->getInit());
    Writer.AddSourceLocation(Init->getLParenLoc());
    Writer.AddSourceLocation(Init->getRParenLoc());
    Writer.push_back(Init->isWritten());
    if (Init->isWritten()) {
      Writer.push_back(Init->getSourceOrder());
    } else {
      Writer.push_back(Init->getNumArrayIndices());
      for (auto *VD : Init->getArrayIndices())
        Writer.AddDeclRef(VD);
    }
  }

  return Writer.Emit(serialization::DECL_CXX_CTOR_INITIALIZERS);
}

// FIXME: Move this out of the main ASTRecordWriter interface.
void ASTRecordWriter::AddCXXCtorInitializers(
    ArrayRef<CXXCtorInitializer *> CtorInits) {
  AddOffset(EmitCXXCtorInitializers(*Writer, CtorInits));
}

void ASTRecordWriter::AddCXXDefinitionData(const CXXRecordDecl *D) {
  auto &Data = D->data();
  Record->push_back(Data.IsLambda);
  Record->push_back(Data.UserDeclaredConstructor);
  Record->push_back(Data.UserDeclaredSpecialMembers);
  Record->push_back(Data.Aggregate);
  Record->push_back(Data.PlainOldData);
  Record->push_back(Data.Empty);
  Record->push_back(Data.Polymorphic);
  Record->push_back(Data.Abstract);
  Record->push_back(Data.IsStandardLayout);
  Record->push_back(Data.HasNoNonEmptyBases);
  Record->push_back(Data.HasPrivateFields);
  Record->push_back(Data.HasProtectedFields);
  Record->push_back(Data.HasPublicFields);
  Record->push_back(Data.HasMutableFields);
  Record->push_back(Data.HasVariantMembers);
  Record->push_back(Data.HasOnlyCMembers);
  Record->push_back(Data.HasInClassInitializer);
  Record->push_back(Data.HasUninitializedReferenceMember);
  Record->push_back(Data.HasUninitializedFields);
  Record->push_back(Data.HasInheritedConstructor);
  Record->push_back(Data.HasInheritedAssignment);
  Record->push_back(Data.NeedOverloadResolutionForMoveConstructor);
  Record->push_back(Data.NeedOverloadResolutionForMoveAssignment);
  Record->push_back(Data.NeedOverloadResolutionForDestructor);
  Record->push_back(Data.DefaultedMoveConstructorIsDeleted);
  Record->push_back(Data.DefaultedMoveAssignmentIsDeleted);
  Record->push_back(Data.DefaultedDestructorIsDeleted);
  Record->push_back(Data.HasTrivialSpecialMembers);
  Record->push_back(Data.DeclaredNonTrivialSpecialMembers);
  Record->push_back(Data.HasIrrelevantDestructor);
  Record->push_back(Data.HasConstexprNonCopyMoveConstructor);
  Record->push_back(Data.HasDefaultedDefaultConstructor);
  Record->push_back(Data.DefaultedDefaultConstructorIsConstexpr);
  Record->push_back(Data.HasConstexprDefaultConstructor);
  Record->push_back(Data.HasNonLiteralTypeFieldsOrBases);
  Record->push_back(Data.ComputedVisibleConversions);
  Record->push_back(Data.UserProvidedDefaultConstructor);
  Record->push_back(Data.DeclaredSpecialMembers);
  Record->push_back(Data.ImplicitCopyConstructorHasConstParam);
  Record->push_back(Data.ImplicitCopyAssignmentHasConstParam);
  Record->push_back(Data.HasDeclaredCopyConstructorWithConstParam);
  Record->push_back(Data.HasDeclaredCopyAssignmentWithConstParam);
  // IsLambda bit is already saved.

  Record->push_back(Data.NumBases);
  if (Data.NumBases > 0)
    AddCXXBaseSpecifiers(Data.bases());

  // FIXME: Make VBases lazily computed when needed to avoid storing them.
  Record->push_back(Data.NumVBases);
  if (Data.NumVBases > 0)
    AddCXXBaseSpecifiers(Data.vbases());

  AddUnresolvedSet(Data.Conversions.get(*Writer->Context));
  AddUnresolvedSet(Data.VisibleConversions.get(*Writer->Context));
  // Data.Definition is the owning decl, no need to write it. 
  AddDeclRef(D->getFirstFriend());
  
  // Add lambda-specific data.
  if (Data.IsLambda) {
    auto &Lambda = D->getLambdaData();
    Record->push_back(Lambda.Dependent);
    Record->push_back(Lambda.IsGenericLambda);
    Record->push_back(Lambda.CaptureDefault);
    Record->push_back(Lambda.NumCaptures);
    Record->push_back(Lambda.NumExplicitCaptures);
    Record->push_back(Lambda.ManglingNumber);
    AddDeclRef(D->getLambdaContextDecl());
    AddTypeSourceInfo(Lambda.MethodTyInfo);
    for (unsigned I = 0, N = Lambda.NumCaptures; I != N; ++I) {
      const LambdaCapture &Capture = Lambda.Captures[I];
      AddSourceLocation(Capture.getLocation());
      Record->push_back(Capture.isImplicit());
      Record->push_back(Capture.getCaptureKind());
      switch (Capture.getCaptureKind()) {
      case LCK_StarThis:
      case LCK_This:
      case LCK_VLAType:
        break;
      case LCK_ByCopy:
      case LCK_ByRef:
        VarDecl *Var =
            Capture.capturesVariable() ? Capture.getCapturedVar() : nullptr;
        AddDeclRef(Var);
        AddSourceLocation(Capture.isPackExpansion() ? Capture.getEllipsisLoc()
                                                    : SourceLocation());
        break;
      }
    }
  }
}

void ASTWriter::ReaderInitialized(ASTReader *Reader) {
  assert(Reader && "Cannot remove chain");
  assert((!Chain || Chain == Reader) && "Cannot replace chain");
  assert(FirstDeclID == NextDeclID &&
         FirstTypeID == NextTypeID &&
         FirstIdentID == NextIdentID &&
         FirstMacroID == NextMacroID &&
         FirstSubmoduleID == NextSubmoduleID &&
         FirstSelectorID == NextSelectorID &&
         "Setting chain after writing has started.");

  Chain = Reader;

  // Note, this will get called multiple times, once one the reader starts up
  // and again each time it's done reading a PCH or module.
  FirstDeclID = NUM_PREDEF_DECL_IDS + Chain->getTotalNumDecls();
  FirstTypeID = NUM_PREDEF_TYPE_IDS + Chain->getTotalNumTypes();
  FirstIdentID = NUM_PREDEF_IDENT_IDS + Chain->getTotalNumIdentifiers();
  FirstMacroID = NUM_PREDEF_MACRO_IDS + Chain->getTotalNumMacros();
  FirstSubmoduleID = NUM_PREDEF_SUBMODULE_IDS + Chain->getTotalNumSubmodules();
  FirstSelectorID = NUM_PREDEF_SELECTOR_IDS + Chain->getTotalNumSelectors();
  NextDeclID = FirstDeclID;
  NextTypeID = FirstTypeID;
  NextIdentID = FirstIdentID;
  NextMacroID = FirstMacroID;
  NextSelectorID = FirstSelectorID;
  NextSubmoduleID = FirstSubmoduleID;
}

void ASTWriter::IdentifierRead(IdentID ID, IdentifierInfo *II) {
  // Always keep the highest ID. See \p TypeRead() for more information.
  IdentID &StoredID = IdentifierIDs[II];
  if (ID > StoredID)
    StoredID = ID;
}

void ASTWriter::MacroRead(serialization::MacroID ID, MacroInfo *MI) {
  // Always keep the highest ID. See \p TypeRead() for more information.
  MacroID &StoredID = MacroIDs[MI];
  if (ID > StoredID)
    StoredID = ID;
}

void ASTWriter::TypeRead(TypeIdx Idx, QualType T) {
  // Always take the highest-numbered type index. This copes with an interesting
  // case for chained AST writing where we schedule writing the type and then,
  // later, deserialize the type from another AST. In this case, we want to
  // keep the higher-numbered entry so that we can properly write it out to
  // the AST file.
  TypeIdx &StoredIdx = TypeIdxs[T];
  if (Idx.getIndex() >= StoredIdx.getIndex())
    StoredIdx = Idx;
}

void ASTWriter::SelectorRead(SelectorID ID, Selector S) {
  // Always keep the highest ID. See \p TypeRead() for more information.
  SelectorID &StoredID = SelectorIDs[S];
  if (ID > StoredID)
    StoredID = ID;
}

void ASTWriter::MacroDefinitionRead(serialization::PreprocessedEntityID ID,
                                    MacroDefinitionRecord *MD) {
  assert(MacroDefinitions.find(MD) == MacroDefinitions.end());
  MacroDefinitions[MD] = ID;
}

void ASTWriter::ModuleRead(serialization::SubmoduleID ID, Module *Mod) {
  assert(SubmoduleIDs.find(Mod) == SubmoduleIDs.end());
  SubmoduleIDs[Mod] = ID;
}

void ASTWriter::CompletedTagDefinition(const TagDecl *D) {
  if (Chain && Chain->isProcessingUpdateRecords()) return;
  assert(D->isCompleteDefinition());
  assert(!WritingAST && "Already writing the AST!");
  if (auto *RD = dyn_cast<CXXRecordDecl>(D)) {
    // We are interested when a PCH decl is modified.
    if (RD->isFromASTFile()) {
      // A forward reference was mutated into a definition. Rewrite it.
      // FIXME: This happens during template instantiation, should we
      // have created a new definition decl instead ?
      assert(isTemplateInstantiation(RD->getTemplateSpecializationKind()) &&
             "completed a tag from another module but not by instantiation?");
      DeclUpdates[RD].push_back(
          DeclUpdate(UPD_CXX_INSTANTIATED_CLASS_DEFINITION));
    }
  }
}

static bool isImportedDeclContext(ASTReader *Chain, const Decl *D) {
  if (D->isFromASTFile())
    return true;

  // The predefined __va_list_tag struct is imported if we imported any decls.
  // FIXME: This is a gross hack.
  return D == D->getASTContext().getVaListTagDecl();
}

void ASTWriter::AddedVisibleDecl(const DeclContext *DC, const Decl *D) {
  if (Chain && Chain->isProcessingUpdateRecords()) return;
  assert(DC->isLookupContext() &&
          "Should not add lookup results to non-lookup contexts!");

  // TU is handled elsewhere.
  if (isa<TranslationUnitDecl>(DC))
    return;

  // Namespaces are handled elsewhere, except for template instantiations of
  // FunctionTemplateDecls in namespaces. We are interested in cases where the
  // local instantiations are added to an imported context. Only happens when
  // adding ADL lookup candidates, for example templated friends.
  if (isa<NamespaceDecl>(DC) && D->getFriendObjectKind() == Decl::FOK_None &&
      !isa<FunctionTemplateDecl>(D))
    return;

  // We're only interested in cases where a local declaration is added to an
  // imported context.
  if (D->isFromASTFile() || !isImportedDeclContext(Chain, cast<Decl>(DC)))
    return;

  assert(DC == DC->getPrimaryContext() && "added to non-primary context");
  assert(!getDefinitiveDeclContext(DC) && "DeclContext not definitive!");
  assert(!WritingAST && "Already writing the AST!");
  if (UpdatedDeclContexts.insert(DC) && !cast<Decl>(DC)->isFromASTFile()) {
    // We're adding a visible declaration to a predefined decl context. Ensure
    // that we write out all of its lookup results so we don't get a nasty
    // surprise when we try to emit its lookup table.
    for (auto *Child : DC->decls())
      UpdatingVisibleDecls.push_back(Child);
  }
  UpdatingVisibleDecls.push_back(D);
}

void ASTWriter::AddedCXXImplicitMember(const CXXRecordDecl *RD, const Decl *D) {
  if (Chain && Chain->isProcessingUpdateRecords()) return;
  assert(D->isImplicit());

  // We're only interested in cases where a local declaration is added to an
  // imported context.
  if (D->isFromASTFile() || !isImportedDeclContext(Chain, RD))
    return;

  if (!isa<CXXMethodDecl>(D))
    return;

  // A decl coming from PCH was modified.
  assert(RD->isCompleteDefinition());
  assert(!WritingAST && "Already writing the AST!");
  DeclUpdates[RD].push_back(DeclUpdate(UPD_CXX_ADDED_IMPLICIT_MEMBER, D));
}

void ASTWriter::ResolvedExceptionSpec(const FunctionDecl *FD) {
  if (Chain && Chain->isProcessingUpdateRecords()) return;
  assert(!DoneWritingDeclsAndTypes && "Already done writing updates!");
  if (!Chain) return;
  Chain->forEachImportedKeyDecl(FD, [&](const Decl *D) {
    // If we don't already know the exception specification for this redecl
    // chain, add an update record for it.
    if (isUnresolvedExceptionSpec(cast<FunctionDecl>(D)
                                      ->getType()
                                      ->castAs<FunctionProtoType>()
                                      ->getExceptionSpecType()))
      DeclUpdates[D].push_back(UPD_CXX_RESOLVED_EXCEPTION_SPEC);
  });
}

void ASTWriter::DeducedReturnType(const FunctionDecl *FD, QualType ReturnType) {
  if (Chain && Chain->isProcessingUpdateRecords()) return;
  assert(!WritingAST && "Already writing the AST!");
  if (!Chain) return;
  Chain->forEachImportedKeyDecl(FD, [&](const Decl *D) {
    DeclUpdates[D].push_back(
        DeclUpdate(UPD_CXX_DEDUCED_RETURN_TYPE, ReturnType));
  });
}

void ASTWriter::ResolvedOperatorDelete(const CXXDestructorDecl *DD,
                                       const FunctionDecl *Delete) {
  if (Chain && Chain->isProcessingUpdateRecords()) return;
  assert(!WritingAST && "Already writing the AST!");
  assert(Delete && "Not given an operator delete");
  if (!Chain) return;
  Chain->forEachImportedKeyDecl(DD, [&](const Decl *D) {
    DeclUpdates[D].push_back(DeclUpdate(UPD_CXX_RESOLVED_DTOR_DELETE, Delete));
  });
}

void ASTWriter::CompletedImplicitDefinition(const FunctionDecl *D) {
  if (Chain && Chain->isProcessingUpdateRecords()) return;
  assert(!WritingAST && "Already writing the AST!");
  if (!D->isFromASTFile())
    return; // Declaration not imported from PCH.

  // Implicit function decl from a PCH was defined.
  DeclUpdates[D].push_back(DeclUpdate(UPD_CXX_ADDED_FUNCTION_DEFINITION));
}

void ASTWriter::FunctionDefinitionInstantiated(const FunctionDecl *D) {
  if (Chain && Chain->isProcessingUpdateRecords()) return;
  assert(!WritingAST && "Already writing the AST!");
  if (!D->isFromASTFile())
    return;

  DeclUpdates[D].push_back(DeclUpdate(UPD_CXX_ADDED_FUNCTION_DEFINITION));
}

void ASTWriter::StaticDataMemberInstantiated(const VarDecl *D) {
  if (Chain && Chain->isProcessingUpdateRecords()) return;
  assert(!WritingAST && "Already writing the AST!");
  if (!D->isFromASTFile())
    return;

  // Since the actual instantiation is delayed, this really means that we need
  // to update the instantiation location.
  DeclUpdates[D].push_back(
      DeclUpdate(UPD_CXX_INSTANTIATED_STATIC_DATA_MEMBER,
       D->getMemberSpecializationInfo()->getPointOfInstantiation()));
}

void ASTWriter::DefaultArgumentInstantiated(const ParmVarDecl *D) {
  if (Chain && Chain->isProcessingUpdateRecords()) return;
  assert(!WritingAST && "Already writing the AST!");
  if (!D->isFromASTFile())
    return;

  DeclUpdates[D].push_back(
      DeclUpdate(UPD_CXX_INSTANTIATED_DEFAULT_ARGUMENT, D));
}

void ASTWriter::DefaultMemberInitializerInstantiated(const FieldDecl *D) {
  assert(!WritingAST && "Already writing the AST!");
  if (!D->isFromASTFile())
    return;

  DeclUpdates[D].push_back(
      DeclUpdate(UPD_CXX_INSTANTIATED_DEFAULT_MEMBER_INITIALIZER, D));
}

void ASTWriter::AddedObjCCategoryToInterface(const ObjCCategoryDecl *CatD,
                                             const ObjCInterfaceDecl *IFD) {
  if (Chain && Chain->isProcessingUpdateRecords()) return;
  assert(!WritingAST && "Already writing the AST!");
  if (!IFD->isFromASTFile())
    return; // Declaration not imported from PCH.
  
  assert(IFD->getDefinition() && "Category on a class without a definition?");
  ObjCClassesWithCategories.insert(
    const_cast<ObjCInterfaceDecl *>(IFD->getDefinition()));
}

void ASTWriter::DeclarationMarkedUsed(const Decl *D) {
  if (Chain && Chain->isProcessingUpdateRecords()) return;
  assert(!WritingAST && "Already writing the AST!");

  // If there is *any* declaration of the entity that's not from an AST file,
  // we can skip writing the update record. We make sure that isUsed() triggers
  // completion of the redeclaration chain of the entity.
  for (auto Prev = D->getMostRecentDecl(); Prev; Prev = Prev->getPreviousDecl())
    if (IsLocalDecl(Prev))
      return;

  DeclUpdates[D].push_back(DeclUpdate(UPD_DECL_MARKED_USED));
}

void ASTWriter::DeclarationMarkedOpenMPThreadPrivate(const Decl *D) {
  if (Chain && Chain->isProcessingUpdateRecords()) return;
  assert(!WritingAST && "Already writing the AST!");
  if (!D->isFromASTFile())
    return;

  DeclUpdates[D].push_back(DeclUpdate(UPD_DECL_MARKED_OPENMP_THREADPRIVATE));
}

void ASTWriter::DeclarationMarkedOpenMPDeclareTarget(const Decl *D,
                                                     const Attr *Attr) {
  if (Chain && Chain->isProcessingUpdateRecords()) return;
  assert(!WritingAST && "Already writing the AST!");
  if (!D->isFromASTFile())
    return;

  DeclUpdates[D].push_back(
      DeclUpdate(UPD_DECL_MARKED_OPENMP_DECLARETARGET, Attr));
}

void ASTWriter::RedefinedHiddenDefinition(const NamedDecl *D, Module *M) {
  if (Chain && Chain->isProcessingUpdateRecords()) return;
  assert(!WritingAST && "Already writing the AST!");
  assert(D->isHidden() && "expected a hidden declaration");
  DeclUpdates[D].push_back(DeclUpdate(UPD_DECL_EXPORTED, M));
}

void ASTWriter::AddedAttributeToRecord(const Attr *Attr,
                                       const RecordDecl *Record) {
  if (Chain && Chain->isProcessingUpdateRecords()) return;
  assert(!WritingAST && "Already writing the AST!");
  if (!Record->isFromASTFile())
    return;
  DeclUpdates[Record].push_back(DeclUpdate(UPD_ADDED_ATTR_TO_RECORD, Attr));
}<|MERGE_RESOLUTION|>--- conflicted
+++ resolved
@@ -305,10 +305,6 @@
       Record.push_back(T->getExtParameterInfo(I).getOpaqueValue());
   }
 
-<<<<<<< HEAD
-  if (T->isVariadic() || T->hasTrailingReturn() || T->hasParamBounds() ||
-      T->hasReturnBounds() || T->getTypeQuals() ||T->getRefQualifier() ||
-=======
   // AbbrevToUse indicates whether to compress a record in a domain-specifc
   // way.  ASTWriter::WriteTypeAbbrevs omits these fields in the template
   // for the compressed record for function prototypes, so disable the
@@ -316,7 +312,6 @@
   // compression of function prototypes does not appear to ever be enabled.
   if (T->isVariadic() || T->hasTrailingReturn() || T->hasParamBounds() ||
       T->hasReturnBounds() || T->getTypeQuals() || T->getRefQualifier() ||
->>>>>>> c11077e4
       T->getExceptionSpecType() != EST_None || T->hasExtParameterInfos())
     AbbrevToUse = 0;
 
