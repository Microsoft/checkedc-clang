--- conflicted
+++ resolved
@@ -1049,11 +1049,8 @@
   BoundsValueExpr *E) {
   VisitExpr(E);
   E->setKind((BoundsValueExpr::Kind) Record.readInt());
-<<<<<<< HEAD
   if (E->getKind() == BoundsValueExpr::Kind::Temporary)
     llvm_unreachable("should not read use of bounds temporary");
-=======
->>>>>>> 8e460ef9
 }
 
 
