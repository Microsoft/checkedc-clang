//===---------- SemaBounds.cpp - Operations On Bounds Expressions --------===//
//
//                     The LLVM Compiler Infrastructure
//
// This file is distributed under the University of Illinois Open Source
// License. See LICENSE.TXT for details.
//
//===----------------------------------------------------------------------===//
//
//  This file implements operations on bounds expressions for semantic analysis.
//  The operations include:
//  * Abstracting bounds expressions so that they can be used in function types.
//    This also checks that requirements on variable references are met and
//    emit diagnostics if they are not.
//
//    The abstraction also removes extraneous details:
//    - References to ParamVarDecl's are abstracted to positional index numbers
//      in argument lists.
//    - References to other VarDecls's are changed to use canonical
//      declarations.
//
//    Line number information is left in place for expressions, though.  It
//    would be a lot of work to write functions to change the line numbers to
//    the invalid line number. The canonicalization of types ignores line number
//    information in determining if two expressions are the same.  Users of bounds
//    expressions that have been abstracted need to be aware that line number
//    information may be inaccurate.
//  * Concretizing bounds expressions from function types.  This undoes the
//    abstraction by substituting parameter varaibles for the positional index
//    numbers.
//===----------------------------------------------------------------------===//

#include "clang/AST/CanonBounds.h"
#include "clang/AST/RecursiveASTVisitor.h"
#include "llvm/ADT/SmallBitVector.h"
#include "llvm/ADT/SmallString.h"
#include "TreeTransform.h"

using namespace clang;
using namespace sema;

namespace {
class BoundsUtil {
public:
  static bool IsStandardForm(const BoundsExpr *BE) {
    BoundsExpr::Kind K = BE->getKind();
    return (K == BoundsExpr::Kind::Any || K == BoundsExpr::Kind::Unknown ||
      K == BoundsExpr::Kind::Range || K == BoundsExpr::Kind::Invalid);
 }




  static Expr *IgnoreRedundantCast(ASTContext &Ctx, CastKind NewCK, Expr *E) {
    CastExpr *P = dyn_cast<CastExpr>(E);
    if (!P)
      return E;

    CastKind ExistingCK = P->getCastKind();
    Expr *SE = P->getSubExpr();
    if (NewCK == CK_BitCast && ExistingCK == CK_BitCast)
      return SE;

    return E;
  }
};
}

namespace {
  class AbstractBoundsExpr : public TreeTransform<AbstractBoundsExpr> {
    typedef TreeTransform<AbstractBoundsExpr> BaseTransform;
    typedef ArrayRef<DeclaratorChunk::ParamInfo> ParamsInfo;

  private:
    const ParamsInfo Params;

    // TODO: change this constant when we want to error on global variables
    // in parameter bounds declarations.
    const bool errorOnGlobals = false;

  public:
    AbstractBoundsExpr(Sema &SemaRef, ParamsInfo Params) :
      BaseTransform(SemaRef), Params(Params) {}

    Decl *TransformDecl(SourceLocation Loc, Decl *D) {
      return D->getCanonicalDecl();
    }

    ExprResult TransformDeclRefExpr(DeclRefExpr *E) {
      ValueDecl *D = E->getDecl();
      if (VarDecl *V = dyn_cast<VarDecl>(D)) {
        if (V->isLocalVarDecl())
          // Parameter bounds may not be in terms of local variables
          SemaRef.Diag(E->getLocation(),
                       diag::err_out_of_scope_function_type_local);
        else if (V->isFileVarDecl() || V->isExternC()) {
          // Parameter bounds may not be in terms of "global" variables
          // TODO: This is guarded by a flag right now, as we don't yet
          // want to error everywhere.
          if (errorOnGlobals) {
            SemaRef.Diag(E->getLocation(),
                          diag::err_out_of_scope_function_type_global);
          }
        }
        else if (ParmVarDecl *PD = dyn_cast<ParmVarDecl>(D)) {
          // Parameter bounds may be in terms of other parameters,
          // in which case we'll convert to a position-based representation.
          for (auto &ParamInfo : Params)
            if (PD == ParamInfo.Param) {
              return SemaRef.CreatePositionalParameterExpr(
                PD->getFunctionScopeIndex(),
                PD->getType());
            }
          SemaRef.Diag(E->getLocation(),
                       diag::err_out_of_scope_function_type_parameter);
        }
      }

      ValueDecl *ND =
        dyn_cast_or_null<ValueDecl>(BaseTransform::TransformDecl(
          SourceLocation(), D));
      if (D == ND || ND == nullptr)
        return E;
      else {
        clang::NestedNameSpecifierLoc QualifierLoc  = E->getQualifierLoc();
        clang::DeclarationNameInfo NameInfo = E->getNameInfo();
        return getDerived().RebuildDeclRefExpr(QualifierLoc, ND, NameInfo,
                                                nullptr);
      }
    }
  };
}

bool Sema::AbstractForFunctionType(
  BoundsAnnotations &Annots,
  ArrayRef<DeclaratorChunk::ParamInfo> Params) {  

  BoundsExpr *Expr = Annots.getBoundsExpr();
  // If there is no bounds expression, the itype does not change
  // as  aresult of abstraction.  Just return the original annotation.
  if (!Expr)
    return false;

  BoundsExpr *Result = nullptr;
  ExprResult AbstractedBounds =
    AbstractBoundsExpr(*this, Params).TransformExpr(Expr);
  if (AbstractedBounds.isInvalid()) {
    llvm_unreachable("unexpected failure to abstract bounds");
    Result = nullptr;
  } else {
    Result = dyn_cast<BoundsExpr>(AbstractedBounds.get());
    assert(Result && "unexpected dyn_cast failure");
  }

  if (Result == Expr)
    return false;

  Annots.setBoundsExpr(Result);
  return true;
}

namespace {
  class ConcretizeBoundsExpr : public TreeTransform<ConcretizeBoundsExpr> {
    typedef TreeTransform<ConcretizeBoundsExpr> BaseTransform;

  private:
    ArrayRef<ParmVarDecl *> Parameters;

  public:
    ConcretizeBoundsExpr(Sema &SemaRef, ArrayRef<ParmVarDecl *> Params) :
      BaseTransform(SemaRef),
      Parameters(Params) { }

    ExprResult TransformPositionalParameterExpr(PositionalParameterExpr *E) {
      unsigned index = E->getIndex();
      if (index < Parameters.size()) {
        ParmVarDecl *PD = Parameters[index];
        return SemaRef.BuildDeclRefExpr(PD, E->getType(),
          clang::ExprValueKind::VK_LValue, SourceLocation());
      } else {
        llvm_unreachable("out of range index for positional parameter");
        return ExprError();
      }
    }
  };
}

BoundsExpr *Sema::ConcretizeFromFunctionType(BoundsExpr *Expr,
                                             ArrayRef<ParmVarDecl *> Params) {
  if (!Expr)
    return Expr;

  BoundsExpr *Result;
  ExprSubstitutionScope Scope(*this); // suppress diagnostics

  ExprResult ConcreteBounds = ConcretizeBoundsExpr(*this, Params).TransformExpr(Expr);
  if (ConcreteBounds.isInvalid()) {
    llvm_unreachable("unexpected failure in making bounds concrete");
    return nullptr;
  }
  else {
    Result = dyn_cast<BoundsExpr>(ConcreteBounds.get());
    assert(Result && "unexpected dyn_cast failure");
    return Result;
  }
}

namespace {
  class CheckForModifyingArgs : public RecursiveASTVisitor<CheckForModifyingArgs> {
  private:
    Sema &SemaRef;
    const ArrayRef<Expr *> Arguments;
    llvm::SmallBitVector VisitedArgs;
    Sema::NonModifyingContext ErrorKind;
    bool ModifyingArg;
  public:
    CheckForModifyingArgs(Sema &SemaRef, ArrayRef<Expr *> Args,
                          Sema::NonModifyingContext ErrorKind) :
      SemaRef(SemaRef),
      Arguments(Args),
      VisitedArgs(Args.size()),
      ErrorKind(ErrorKind),
      ModifyingArg(false) {}

    bool FoundModifyingArg() {
      return ModifyingArg;
    }

    bool VisitPositionalParameterExpr(PositionalParameterExpr *E) {
      unsigned index = E->getIndex();
      if (index < Arguments.size() && !VisitedArgs[index]) {
        VisitedArgs.set(index);
        if (!SemaRef.CheckIsNonModifying(Arguments[index], ErrorKind,
                                         Sema::NonModifyingMessage::NMM_Error)) {
          ModifyingArg = true;
        }
      }
      return true;
    }
  };
}

namespace {
  class ConcretizeBoundsExprWithArgs : public TreeTransform<ConcretizeBoundsExprWithArgs> {
    typedef TreeTransform<ConcretizeBoundsExprWithArgs> BaseTransform;

  private:
    ArrayRef<Expr *> Args;

  public:
    ConcretizeBoundsExprWithArgs(Sema &SemaRef, ArrayRef<Expr *> Args) :
      BaseTransform(SemaRef),
      Args(Args) { }

    ExprResult TransformPositionalParameterExpr(PositionalParameterExpr *E) {
      unsigned index = E->getIndex();
      if (index < Args.size()) {
        return Args[index];
      } else {
        llvm_unreachable("out of range index for positional parameter");
        return ExprError();
      }
    }
  };
}

BoundsExpr *Sema::ConcretizeFromFunctionTypeWithArgs(
  BoundsExpr *Bounds, ArrayRef<Expr *> Args,
  NonModifyingContext ErrorKind) {
  if (!Bounds || Bounds->isInvalid())
    return Bounds;

  auto CheckArgs = CheckForModifyingArgs(*this, Args, ErrorKind);
  CheckArgs.TraverseStmt(Bounds);
  if (CheckArgs.FoundModifyingArg())
    return nullptr;

  ExprSubstitutionScope Scope(*this); // suppress diagnostics
  auto Concretizer = ConcretizeBoundsExprWithArgs(*this, Args);
  ExprResult ConcreteBounds = Concretizer.TransformExpr(Bounds);
  if (ConcreteBounds.isInvalid()) {
#ifndef NDEBUG
    llvm::outs() << "Failed concretizing\n";
    llvm::outs() << "Bounds:\n";
    Bounds->dump(llvm::outs());
    int count = Args.size();
    for (int i = 0; i < count; i++) {
      llvm::outs() << "Dumping arg " << i << "\n";
      Args[i]->dump(llvm::outs());
    }
    llvm::outs().flush();
#endif
    llvm_unreachable("unexpected failure in making function bounds concrete with arguments");
    return nullptr;
  }
  else {
    BoundsExpr *Result = dyn_cast<BoundsExpr>(ConcreteBounds.get());
    assert(Result && "unexpected dyn_cast failure");
    return Result;
  }
}

namespace {
  class ConcretizeMemberBounds : public TreeTransform<ConcretizeMemberBounds> {
    typedef TreeTransform<ConcretizeMemberBounds> BaseTransform;

  private:
    Expr *Base;
    bool IsArrow;

  public:
    ConcretizeMemberBounds(Sema &SemaRef, Expr *MemberBaseExpr, bool IsArrow) :
      BaseTransform(SemaRef), Base(MemberBaseExpr), IsArrow(IsArrow) { }

    // TODO: handle the situation where the base expression is an rvalue.
    // By C semantics, the result is an rvalue.  We are setting fields used in
    // bounds expressions to be lvalues, so we end up with a problems when
    // we expand the occurrences of the fields to be expressions that are
    //  rvalues.
    //
    // There are two problematic cases:
    // - We assume field expressions are lvalues, so we will have lvalue-to-rvalue
    //   conversions applied to rvalues.  We need to remove these conversions.
    // - The address of a field is taken.  It is illegal to take the address of
    //   an rvalue.
    //
    // rVvalue structs can arise from function returns of struct values.
    ExprResult TransformDeclRefExpr(DeclRefExpr *E) {
      if (FieldDecl *FD = dyn_cast<FieldDecl>(E->getDecl())) {
        if (Base->isRValue() && !IsArrow)
          // For now, return an error if we see an rvalue base.
          return ExprError();
        ASTContext &Context = SemaRef.getASTContext();
        ExprValueKind ResultKind;
        if (IsArrow)
          ResultKind = VK_LValue;
        else
          ResultKind = Base->isLValue() ? VK_LValue : VK_RValue;
        MemberExpr *ME =
          new (Context) MemberExpr(Base, IsArrow,
                                   SourceLocation(), FD, SourceLocation(),
                                   E->getType(), ResultKind, OK_Ordinary);
        return ME;
      }
      return E;
    }
  };
}

BoundsExpr *Sema::MakeMemberBoundsConcrete(
  Expr *Base,
  bool IsArrow,
  BoundsExpr *Bounds) {
  ExprSubstitutionScope Scope(*this); // suppress diagnostics
  ExprResult ConcreteBounds =
    ConcretizeMemberBounds(*this, Base, IsArrow).TransformExpr(Bounds);
  if (ConcreteBounds.isInvalid())
    return nullptr;
  else {
    BoundsExpr *Result = dyn_cast<BoundsExpr>(ConcreteBounds.get());
    return Result;
  }
}

namespace {
<<<<<<< HEAD
// Compute what positional parameters are used by an expression.
class CollectPositionalParameters : public RecursiveASTVisitor<CollectPositionalParameters> {

private:
  llvm::SmallBitVector Used;

public:
  CollectPositionalParameters(unsigned ParamCount) : Used(ParamCount) {}

  bool VisitPositionalParameterExpr(PositionalParameterExpr *PE) {
    Used.set(PE->getIndex());
    return true;
  }

  bool IsUsed(unsigned Index) {
    return Used.test(Index);
  }
};
}

namespace {
class CollectBoundsMemberUses : public RecursiveASTVisitor<CollectBoundsMemberUses> {
private:
  FieldDecl *MemberWithBounds;
  ASTContext &Context;

public:
  CollectBoundsMemberUses(FieldDecl *MemberWithBounds, ASTContext &Context) :
    MemberWithBounds(MemberWithBounds), Context(Context) {
  }

  bool VisitDeclRefExpr(DeclRefExpr *DR) {
    if (FieldDecl *UsedMember = dyn_cast<FieldDecl>(DR->getDecl()))
      Context.addMemberBoundsUse(UsedMember, MemberWithBounds);
    return true;
  }
};
}

void Sema::TrackMemberBoundsDependences(FieldDecl *FD, BoundsExpr *BE) {
  if (BE)
    CollectBoundsMemberUses(FD, getASTContext()).VisitExpr(BE);
}


namespace {
=======
>>>>>>> 539e0e62
  // Class for inferring bounds expressions for C expressions.

  // C has an interesting semantics for expressions that differentiates between
  // lvalue and value expressions and inserts implicit conversions from lvalues
  // to values.  Value expressions are usually called rvalue expressions.  This
  // semantics is represented directly in the clang IR by having some
  // expressions evaluate to lvalues and having implicit conversions that convert
  // those lvalues to rvalues.
  //
  // Using ths representation directly would make it clumsy to compute bounds
  // expressions.  For an expression that evaluates to an lvalue, we would have
  // to compute and carry along two bounds expressions: the bounds expression
  // for the lvalue and the bounds expression for the value at which the lvalue
  // points.
  //
  // We address this by having three methods for computing bounds.  One method
  // (RValueBounds) computes the bounds for an rvalue expression. For lvalue
  // expressions, we have two methods that compute the bounds.  LValueBounds
  // computes the bounds for the lvalue produced by an expression.
  // LValueTargetBounds computes the bounds for the target of the lvalue
  // produced by the expression.  The method to use depends on the context in
  // which the lvalue expression is used.
  //
  // There are only a few contexts where an lvalue expression can occur, so it
  // is straightforward to determine which method to use. Also, the clang IR
  // makes it explicit when an lvalue is converted to an rvalue by an lvalue
  // cast operation.
  //
  // An expression denotes an lvalue if it occurs in the following contexts:
  // 1. As the left-hand side of an assignment operator.
  // 2. As the operand to a postfix or prefix incrementation operators (which
  //    implicitly do assignment).
  // 3. As the operand of the address-of (&) operator.
  // 4. If a member access operation e1.f denotes on lvalue, e1 denotes an
  //    lvalue.
  // 5. In clang IR, as an operand to an LValueToRValue cast operation.
  // Otherwise an expression denotes an rvalue.
  class BoundsInference {

  private:
    // TODO: be more flexible about where bounds expression are allocated.
    Sema &SemaRef;
    ASTContext &Context;
    // When this flag is set to true, include the null terminator in the
    // bounds of a null-terminated array.  This is used when calculating
    // physical sizes during casts to pointers to null-terminated arrays.
    bool IncludeNullTerminator;

    BoundsExpr *CreateBoundsUnknown() {
      return Context.getPrebuiltBoundsUnknown();
    }

    // This describes an empty range. We use this where semantically the value
    // can never point to any range of memory, and statically understanding this
    // is useful.
    // We use this for example for function pointers or float-typed expressions.
    //
    // This is better than represenging the empty range as bounds(e, e), or even
    // bounds(e1, e2), because in these cases we need to do further analysis to
    // understand that the upper and lower bounds of the range are equal.
    BoundsExpr *CreateBoundsEmpty() {
      return CreateBoundsUnknown();
    }

    // This describes that this is an expression we will never
    // be able to infer bounds for.
    BoundsExpr *CreateBoundsAlwaysUnknown() {
      return CreateBoundsUnknown();
    }

    // If we have an error in our bounds inference that we can't
    // recover from, bounds(unknown) is our error value
    BoundsExpr *CreateBoundsInferenceError() {
      return CreateBoundsUnknown();
    }

    // This describes the bounds of null, which is compatible with every
    // other bounds annotation.
    BoundsExpr *CreateBoundsAny() {
      return new (Context) NullaryBoundsExpr(BoundsExpr::Kind::Any,
                                             SourceLocation(),
                                             SourceLocation());
    }

    // Currently our inference algorithm has some limitations,
    // where we cannot express bounds for things that will have bounds
    //
    // This is for the case where we want to allow these today,
    // but we need to re-visit these places and disallow some instances
    // when we can accurately calculate these bounds.
    BoundsExpr *CreateBoundsAllowedButNotComputed() {
      return CreateBoundsAny();
    }
    // This is for the opposite case, where we want to return bounds(unknown)
    // at the moment, but we want to re-visit these parts of inference
    // and in some cases compute bounds.
    BoundsExpr *CreateBoundsNotAllowedYet() {
      return CreateBoundsUnknown();
    }

    BoundsExpr *CreateSingleElementBounds(Expr *LowerBounds) {
      assert(LowerBounds->isRValue());
      return ExpandToRange(LowerBounds, Context.getPrebuiltCountOne());
    }

  public:
    ImplicitCastExpr *CreateImplicitCast(QualType Target, CastKind CK,
                                         Expr *E) {
      return ImplicitCastExpr::Create(Context, Target, CK, E, nullptr,
                                       ExprValueKind::VK_RValue);
    }

    Expr *CreateExplicitCast(QualType Target, CastKind CK, Expr *E,
                             bool isBoundsSafeInterface) {
      // Avoid building up nested chains of no-op casts.
      E = BoundsUtil::IgnoreRedundantCast(Context, CK, E);

      // Synthesize some dummy type source source information.
      TypeSourceInfo *DI = Context.getTrivialTypeSourceInfo(Target);
      CStyleCastExpr *CE = CStyleCastExpr::Create(Context, Target,
        ExprValueKind::VK_RValue, CK, E, nullptr, DI, SourceLocation(),
        SourceLocation());
      CE->setBoundsSafeInterface(isBoundsSafeInterface);
      return CE;
    }

  private:
    Expr *CreateAddressOfOperator(Expr *E) {
      QualType Ty = Context.getPointerType(E->getType(), CheckedPointerKind::Array);
      return new (Context) UnaryOperator(E, UnaryOperatorKind::UO_AddrOf, Ty,
                                         ExprValueKind::VK_RValue,
                                         ExprObjectKind::OK_Ordinary,
                                         SourceLocation());
    }

    // Determine if the mathemtical value of I (an unsigned integer) fits within
    // the range of Ty, a signed integer type.  APInt requires that bitsizes
    // match exactly, so if I does fit, return an APInt via Result with
    // exactly the bitsize of Ty.
    bool Fits(QualType Ty, const llvm::APInt &I, llvm::APInt &Result) {
      assert(Ty->isSignedIntegerType());
      unsigned bitSize = Context.getTypeSize(Ty);
      if (bitSize < I.getBitWidth()) {
        if (bitSize < I.getActiveBits())
         // Number of bits in use exceeds bitsize
         return false;
        else Result = I.trunc(bitSize);
      } else if (bitSize > I.getBitWidth())
        Result = I.zext(bitSize);
      else
        Result = I;
      return Result.isNonNegative();
    }

    // Create an integer literal from I.  I is interpreted as an
    // unsigned integer.
    IntegerLiteral *CreateIntegerLiteral(const llvm::APInt &I) {
      QualType Ty;
      // Choose the type of an integer constant following the rules in
      // Section 6.4.4 of the C11 specification: the smallest integer
      // type chosen from int, long int, long long int, unsigned long long
      // in which the integer fits.
      llvm::APInt ResultVal;
      if (Fits(Context.IntTy, I, ResultVal))
        Ty = Context.IntTy;
      else if (Fits(Context.LongTy, I, ResultVal))
        Ty = Context.LongTy;
      else if (Fits(Context.LongLongTy, I, ResultVal))
        Ty = Context.LongLongTy;
      else {
        assert(I.getBitWidth() <=
               Context.getIntWidth(Context.UnsignedLongLongTy));
        ResultVal = I;
        Ty = Context.UnsignedLongLongTy;
      }
      IntegerLiteral *Lit = IntegerLiteral::Create(Context, ResultVal, Ty,
                                                   SourceLocation());
      return Lit;
    }

  public:
    // Given an array type with constant dimension size, produce a count
    // expression with that size.
    BoundsExpr *CreateBoundsForArrayType(QualType QT) {
      const IncompleteArrayType *IAT = Context.getAsIncompleteArrayType(QT);
      if (IAT) {
        if (IAT->getKind() == CheckedArrayKind::NtChecked)
          return Context.getPrebuiltCountZero();
        else
          return CreateBoundsAlwaysUnknown();
      }
      const ConstantArrayType *CAT = Context.getAsConstantArrayType(QT);
      if (!CAT)
        return CreateBoundsAlwaysUnknown();

      llvm::APInt size = CAT->getSize();
      // Null-terminated arrays of size n have bounds of count(n - 1).
      // The null terminator is excluded from the count.
      if (!IncludeNullTerminator &&
          CAT->getKind() == CheckedArrayKind::NtChecked) {
        assert(size.uge(1) && "must have at least one element");
        size = size - 1;
      }
      IntegerLiteral *Size = CreateIntegerLiteral(size);
      CountBoundsExpr *CBE =
         new (Context) CountBoundsExpr(BoundsExpr::Kind::ElementCount,
                                       Size, SourceLocation(),
                                       SourceLocation());
      return CBE;
    }

    // Given a byte_count or count bounds expression for the expression Base,
    // expand it to a range bounds expression:
    //  E : Count(C) expands to Bounds(E, E + C)
    //  E : ByteCount(C)  expands to Bounds((array_ptr<char>) E,
    //                                      (array_ptr<char>) E + C)
    BoundsExpr *ExpandToRange(Expr *Base, BoundsExpr *B) {
      assert(Base->isRValue() && "expected rvalue expression");
      BoundsExpr::Kind K = B->getKind();
      switch (K) {
        case BoundsExpr::Kind::ByteCount:
        case BoundsExpr::Kind::ElementCount: {
          CountBoundsExpr *BC = dyn_cast<CountBoundsExpr>(B);
          if (!BC) {
            llvm_unreachable("unexpected cast failure");
            return CreateBoundsInferenceError();
          }
          Expr *Count = BC->getCountExpr();
          QualType ResultTy;
          Expr *LowerBound;
          Base = SemaRef.MakeAssignmentImplicitCastExplicit(Base);
          if (K == BoundsExpr::ByteCount) {
            ResultTy = Context.getPointerType(Context.CharTy,
                                              CheckedPointerKind::Array);
            // When bounds are pretty-printed as source code, the cast needs
            // to appear in the source code for the code to be correct, so
            // use an explicit cast operation.
            //
            // The bounds-safe interface argument is false because casts
            // to checked pointer types are always allowed by type checking.
            LowerBound =
              CreateExplicitCast(ResultTy, CastKind::CK_BitCast, Base, false);
          } else {
            ResultTy = Base->getType();
            LowerBound = Base;
            if (ResultTy->isCheckedPointerPtrType()) {
              ResultTy = Context.getPointerType(ResultTy->getPointeeType(),
                CheckedPointerKind::Array);
              // The bounds-safe interface argument is false because casts
              // between checked pointer types are always allowed by type
              // checking.
              LowerBound =
                CreateExplicitCast(ResultTy, CastKind::CK_BitCast, Base, false);
            }
          }
          Expr *UpperBound =
            new (Context) BinaryOperator(LowerBound, Count,
                                          BinaryOperatorKind::BO_Add,
                                          ResultTy,
                                          ExprValueKind::VK_RValue,
                                          ExprObjectKind::OK_Ordinary,
                                          SourceLocation(),
                                          FPOptions());
          RangeBoundsExpr *R = new (Context) RangeBoundsExpr(LowerBound, UpperBound,
                                               SourceLocation(),
                                               SourceLocation());
          return R;
        }
        default:
          return B;
      }
    }

  public:
    BoundsInference(Sema &S, bool IncludeNullTerminator = false) : SemaRef(S),
      Context(S.getASTContext()), IncludeNullTerminator(IncludeNullTerminator) {
    }

    // Compute bounds for a variable expression or member reference expression
    // with an array type.
    BoundsExpr *ArrayExprBounds(Expr *E) {
      DeclRefExpr *DR = dyn_cast<DeclRefExpr>(E);
      assert((DR && dyn_cast<VarDecl>(DR->getDecl())) || isa<MemberExpr>(E));
      BoundsExpr *BE = CreateBoundsForArrayType(E->getType());
      if (BE->isUnknown())
        return BE;

      Expr *Base = CreateImplicitCast(Context.getDecayedType(E->getType()),
                                      CastKind::CK_ArrayToPointerDecay,
                                      E);
      return ExpandToRange(Base, BE);
    }


    // Infer bounds for an lvalue.  The bounds determine whether
    // it is valid to access memory using the lvalue.  The bounds
    // should be the range of an object in memory or a subrange of
    // an object.
    //
    // The returned bounds expression may contain a modifying expression within
    // it. It is the caller's responsibility to validate that the bounds
    // expression is non-modifying.
    BoundsExpr *LValueBounds(Expr *E) {
      // E may not be an lvalue if there is a typechecking error when struct 
      // accesses member array incorrectly.
      if (!E->isLValue()) return CreateBoundsInferenceError();
      E = E->IgnoreParens();
      switch (E->getStmtClass()) {
      case Expr::DeclRefExprClass: {
        DeclRefExpr *DR = cast<DeclRefExpr>(E);
        if (DR->getType()->isArrayType()) {
          VarDecl *VD = dyn_cast<VarDecl>(DR->getDecl());
          if (!VD) {
            llvm_unreachable("declref with array type not a vardecl");
            return CreateBoundsInferenceError();
          }
          // Declared bounds override the bounds based on the array type.
          BoundsExpr *B = VD->getBoundsExpr();
          if (B) {
            Expr *Base = CreateImplicitCast(Context.getDecayedType(E->getType()),
                                            CastKind::CK_ArrayToPointerDecay,
                                            E);
            return ExpandToRange(Base, B);
          }
          // If B is an interop type annotation, the type must be identical
          // to the declared type, modulo checkedness.  So it is OK to
          // compute the array bounds based on the original type.
          return ArrayExprBounds(DR);
        }

        if (DR->getType()->isFunctionType()) {
          // Only function decl refs should have function type
          assert(isa<FunctionDecl>(DR->getDecl()));
          return CreateBoundsEmpty();
        }
        Expr *AddrOf = CreateAddressOfOperator(DR);
        return CreateSingleElementBounds(AddrOf);
      }
      case Expr::UnaryOperatorClass: {
        UnaryOperator *UO = cast<UnaryOperator>(E);
        if (UO->getOpcode() == UnaryOperatorKind::UO_Deref)
          return RValueBounds(UO->getSubExpr());
        else {
          llvm_unreachable("unexpected lvalue unary operator");
          return CreateBoundsInferenceError();
        }
      }
      case Expr::ArraySubscriptExprClass: {
        //  e1[e2] is a synonym for *(e1 + e2).  The bounds are
        // the bounds of e1 + e2, which reduces to the bounds
        // of whichever subexpression has pointer type.
        ArraySubscriptExpr *AS = cast<ArraySubscriptExpr>(E);
        // getBase returns the pointer-typed expression.
        return RValueBounds(AS->getBase());
      }
      case Expr::MemberExprClass: {
        MemberExpr *ME = cast<MemberExpr>(E);
        FieldDecl *FD = dyn_cast<FieldDecl>(ME->getMemberDecl());
        if (!FD)
          return CreateBoundsInferenceError();

        if (ME->getType()->isArrayType()) {
          // Declared bounds override the bounds based on the array type.
          BoundsExpr *B = FD->getBoundsExpr();
          if (B) {
            B = SemaRef.MakeMemberBoundsConcrete(ME->getBase(), ME->isArrow(), B);
            if (!B) {
               assert(ME->getBase()->isRValue());
              // This can happen if the base expression is an rvalue expression.
              // It could be a function call that returns a struct, for example.
              CreateBoundsNotAllowedYet();
            }
            if (B->isElementCount() || B->isByteCount()) {
              Expr *Base = CreateImplicitCast(Context.getDecayedType(E->getType()),
                                              CastKind::CK_ArrayToPointerDecay,
                                              E);
              return ExpandToRange(Base, B);
            } else
              return B;
          }

          // If B is an interop type annotation, the type must be identical
          // to the declared type, modulo checkedness.  So it is OK to
          // compute the array bounds based on the original type.
          return ArrayExprBounds(ME);
        }

        // It is an error for a member to have function type
        if (ME->getType()->isFunctionType())
          return CreateBoundsInferenceError();

        // If E is an L-value, the ME must be an L-value too.
        if (ME->isRValue()) {
          llvm_unreachable("unexpected MemberExpr r-value");
          return CreateBoundsInferenceError();
        }

        Expr *AddrOf = CreateAddressOfOperator(ME);
        return CreateSingleElementBounds(AddrOf);
      }
      case Expr::ImplicitCastExprClass: {
        ImplicitCastExpr *ICE = cast<ImplicitCastExpr>(E);
        // An LValueBitCast adjusts the type of the lvalue, but
        // the bounds are not changed.
        // TODO: when we add relative alignment support, we may need
        // to adjust the relative alignment of the bounds.
        if (ICE->getCastKind() == CastKind::CK_LValueBitCast)
          return LValueBounds(ICE->getSubExpr());
         return CreateBoundsAlwaysUnknown();
      }
      // TODO: these cases need CurrentExprValue to be implemented to express
      // the bounds.
      case Expr::CompoundLiteralExprClass:
      case Expr::StringLiteralClass:
        return CreateBoundsAllowedButNotComputed();
      default:
        return CreateBoundsAlwaysUnknown();
      }
    }

    // Given a Ptr type or a bounds-safe interface type, create the bounds
    // implied by the type.  If E is non-null, place the bounds in standard form
    // (do not use count or byte_count because their meaning changes
    //  when propagated to parent expressions).
    BoundsExpr *CreateTypeBasedBounds(Expr *E, QualType Ty, bool IsParam,
                                      bool IsBoundsSafeInterface) {
      BoundsExpr *BE = nullptr;
      // If the target value v is a Ptr type, it has bounds(v, v + 1), unless
      // it is a function pointer type, in which case it has no required
      // bounds.

      if (Ty->isCheckedPointerPtrType()) {
        if (Ty->isFunctionPointerType())
          BE = CreateBoundsEmpty();
        else if (Ty->isVoidPointerType())
          BE = Context.getPrebuiltByteCountOne();
        else
          BE = Context.getPrebuiltCountOne();
      } else if (Ty->isCheckedArrayType()) {
        assert(IsParam && IsBoundsSafeInterface && "unexpected checked array type");
        BE = CreateBoundsForArrayType(Ty);
      } else if (Ty->isCheckedPointerNtArrayType()) {
        BE = Context.getPrebuiltCountZero();
      }
   
      if (!BE)
        return CreateBoundsEmpty();

      if (!E)
        return BE;

      Expr *Base = E;
      if (Base->isLValue())
        Base = CreateImplicitCast(E->getType(), CastKind::CK_LValueToRValue, Base);

      // If type is a bounds-safe interface type, adjust the type of base to the
      // bounds-safe interface type.
      if (IsBoundsSafeInterface) {
        // Compute the target type.  We could receive an array type for a parameter
        // with a bounds-safe interface.
        QualType TargetTy = Ty;
        if (TargetTy->isArrayType()) {
          assert(IsParam);
          TargetTy = Context.getArrayDecayedType(Ty);
        };

        if (TargetTy != E->getType())
          Base = CreateExplicitCast(TargetTy, CK_BitCast, Base, true);
      } else
        assert(Ty == E->getType());

      return ExpandToRange(Base, BE);
    }

    // Compute bounds for the target of an lvalue. Values assigned through
    // the lvalue must satisfy these bounds. Values read through the
    // lvalue will meet these bounds.
    //
    // The returned bounds expression may contain a modifying expression within
    // it. It is the caller's responsibility to validate that the bounds
    // expression is non-modifying.
    BoundsExpr *LValueTargetBounds(Expr *E) {
      if (!E->isLValue()) return CreateBoundsInferenceError();
      E = E->IgnoreParens();
      QualType QT = E->getType();

      // The type here cannot ever be an array type, as these are dealt with
      // by an array conversion, not an lvalue conversion. The bounds for an
      // array conversion are the same as the lvalue bounds of the
      // array-typed expression.
      assert(!QT->isArrayType() &&
             "Unexpected Array-typed lvalue in LValueTargetBounds");
      if (QT->isCheckedPointerPtrType()) {
        bool IsParam = false;
        if (DeclRefExpr *DR = dyn_cast<DeclRefExpr>(E))
          IsParam = isa<ParmVarDecl>(DR->getDecl());

        return CreateTypeBasedBounds(E, QT,/*IsParam=*/IsParam,
                                     /*IsBoundsSafeInterface="*/false);
      }

      switch (E->getStmtClass()) {
        case Expr::DeclRefExprClass: {
          DeclRefExpr *DR = cast<DeclRefExpr>(E);
          VarDecl *D = dyn_cast<VarDecl>(DR->getDecl());
          if (!D)
            return CreateBoundsInferenceError();

          BoundsExpr *B = D->getBoundsExpr();
          InteropTypeExpr *IT = D->getInteropTypeExpr();
          if (!B && IT)
            return CreateTypeBasedBounds(E, IT->getType(),
                                          /*IsParam=*/isa<ParmVarDecl>(D),
                                          /*IsBoundsSafeInterface=*/true);
          if (!B || B->isUnknown())
            return CreateBoundsAlwaysUnknown();

          Expr *Base = CreateImplicitCast(QT, CastKind::CK_LValueToRValue, E);
          return ExpandToRange(Base, B);
        }
        case Expr::UnaryOperatorClass: {
          UnaryOperator *UO = cast<UnaryOperator>(E);
          // Currently, we don't know the bounds of a pointer stored in a
          // pointer dereference, unless it is a _Ptr type (handled
          // earlier) or an _Nt_array_ptr.
          if (UO->getOpcode() == UnaryOperatorKind::UO_Deref &&
              UO->getType()->isCheckedPointerNtArrayType())
              return CreateTypeBasedBounds(UO, UO->getType(), false, false);

          return CreateBoundsAlwaysUnknown();
        }
        case Expr::ArraySubscriptExprClass: {
          //  e1[e2] is a synonym for *(e1 + e2).  The bounds are
          // the bounds of e1 + e2, which reduces to the bounds
          // of whichever subexpression has pointer type.
          ArraySubscriptExpr *AS = cast<ArraySubscriptExpr>(E);
          // Currently, we don't know the bounds of a pointer returned
          // by a subscripting operation, unless it is a _Ptr type (handled
          // earlier) or an _Nt_array_ptr.
          if (AS->getType()->isCheckedPointerNtArrayType())
            return CreateTypeBasedBounds(AS, AS->getType(), false, false);
          return CreateBoundsAlwaysUnknown();
        }
        case Expr::MemberExprClass: {
          MemberExpr *M = cast<MemberExpr>(E);
          FieldDecl *F = dyn_cast<FieldDecl>(M->getMemberDecl());
          if (!F)
            return CreateBoundsInferenceError();

          BoundsExpr *B = F->getBoundsExpr();
          InteropTypeExpr *IT = F->getInteropTypeExpr();
          if (B && B->isUnknown())
            return CreateBoundsAlwaysUnknown();

          Expr *MemberBaseExpr = M->getBase();
          if (!B && IT)
            return CreateTypeBasedBounds(M, IT->getType(),
                                         /*IsParam=*/false,
                                         /*IsInteropTypeAnnotation=*/true);
          if (!B)
            return CreateBoundsAlwaysUnknown();

          B = SemaRef.MakeMemberBoundsConcrete(MemberBaseExpr, M->isArrow(), B);
          if (!B) {
             // This can happen when MemberBaseExpr is an rvalue expression.  An example
             // of this a function call that returns a struct.  MakeMemberBoundsConcrete
             // can't handle this yet.
            return CreateBoundsNotAllowedYet();
          }

          if (B->isElementCount() || B->isByteCount()) {
             Expr *MemberRValue;
            if (M->isLValue())
              MemberRValue = CreateImplicitCast(QT, CastKind::CK_LValueToRValue,
                                                E);
            else
              MemberRValue = M;
            return ExpandToRange(MemberRValue, B);
          }
          return B;
        }
        case Expr::ImplicitCastExprClass: {
          ImplicitCastExpr *ICE = cast<ImplicitCastExpr>(E);
          if (ICE->getCastKind() == CastKind::CK_LValueBitCast)
            return LValueTargetBounds(ICE->getSubExpr());
          return CreateBoundsAlwaysUnknown();
        }
        default:
          return CreateBoundsAlwaysUnknown();
      }
    }

    // Compute the bounds of a cast operation that produces an rvalue.
    BoundsExpr *RValueCastBounds(CastKind CK, Expr *E) {
      switch (CK) {
        case CastKind::CK_BitCast:
        case CastKind::CK_DynamicPtrBounds:
        case CastKind::CK_AssumePtrBounds:
        case CastKind::CK_NoOp:
        case CastKind::CK_NullToPointer:
        // Truncation or widening of a value does not affect its bounds.
        case CastKind::CK_IntegralToPointer:
        case CastKind::CK_PointerToIntegral:
        case CastKind::CK_IntegralCast:
        case CastKind::CK_IntegralToBoolean:
        case CastKind::CK_BooleanToSignedIntegral:
          return RValueBounds(E);
        case CastKind::CK_LValueToRValue:
          return LValueTargetBounds(E);
        case CastKind::CK_ArrayToPointerDecay:
          return LValueBounds(E);
        default:
          return CreateBoundsAlwaysUnknown();
      }
    }

    // Compute the bounds of an expression that produces an rvalue.
    //
    // The returned bounds expression may contain a modifying expression within
    // it. It is the caller's responsibility to validate that the bounds
    // expression is non-modifying.
    BoundsExpr *RValueBounds(Expr *E) {
      if (!E->isRValue()) return CreateBoundsInferenceError();

      E = E->IgnoreParens();

      // Null Ptrs always have bounds(any)
      // This is the correct way to detect all the different ways that
      // C can make a null ptr.
      if (E->isNullPointerConstant(Context, Expr::NPC_NeverValueDependent)) {
        return CreateBoundsAny();
      }

      switch (E->getStmtClass()) {
        case Expr::BoundsCastExprClass: {
          CastExpr *CE = cast<CastExpr>(E);
          Expr *subExpr = CE->getSubExpr();
          Expr *subExprAtNewType = CreateExplicitCast(E->getType(),
                                                      CastKind::CK_BitCast,
                                                      subExpr, true);
          BoundsExpr *Bounds = CE->getBoundsExpr();
          Bounds = ExpandToRange(subExprAtNewType, Bounds);
          return Bounds;
        }
        case Expr::ImplicitCastExprClass:
        case Expr::CStyleCastExprClass: {
          CastExpr *CE = cast<CastExpr>(E);
          // Casts to _Ptr narrow the bounds.  If the cast to
          // _Ptr is invalid, that will be diagnosed separately.
          if (E->getType()->isCheckedPointerPtrType())
            return CreateTypeBasedBounds(E, E->getType(), false, false);
          return RValueCastBounds(CE->getCastKind(), CE->getSubExpr());
        }
        case Expr::UnaryOperatorClass: {
          UnaryOperator *UO = cast<UnaryOperator>(E);
          UnaryOperatorKind Op = UO->getOpcode();

          // `*e` is not an r-value.
          if (Op == UnaryOperatorKind::UO_Deref) {
            llvm_unreachable("unexpected dereference expression in RValue Bounds inference");
            return CreateBoundsInferenceError();
          }

          // `!e` has empty bounds
          if (Op == UnaryOperatorKind::UO_LNot)
            return CreateBoundsEmpty();

          Expr *SubExpr = UO->getSubExpr();

          // `&e` has the bounds of `e`.
          // `e` is an lvalue, so its bounds are its lvalue bounds.
          if (Op == UnaryOperatorKind::UO_AddrOf) {

            // Functions have bounds corresponding to the empty range
            if (SubExpr->getType()->isFunctionType())
              return CreateBoundsEmpty();

            return LValueBounds(SubExpr);
          }

          // `++e`, `e++`, `--e`, `e--` all have bounds of `e`.
          // `e` is an LValue, so its bounds are its lvalue target bounds.
          if (UnaryOperator::isIncrementDecrementOp(Op))
            return LValueTargetBounds(SubExpr);

          // `+e`, `-e`, `~e` all have bounds of `e`. `e` is an RValue.
          if (Op == UnaryOperatorKind::UO_Plus ||
              Op == UnaryOperatorKind::UO_Minus ||
              Op == UnaryOperatorKind::UO_Not)
            return RValueBounds(SubExpr);

          // We cannot infer the bounds of other unary operators
          return CreateBoundsAlwaysUnknown();
        }
        case Expr::BinaryOperatorClass:
        case Expr::CompoundAssignOperatorClass: {
          BinaryOperator *BO = cast<BinaryOperator>(E);
          Expr *LHS = BO->getLHS();
          Expr *RHS = BO->getRHS();
          BinaryOperatorKind Op = BO->getOpcode();

          // Floating point expressions have empty bounds
          if (BO->getType()->isFloatingType())
            return CreateBoundsEmpty();

          // `e1 = e2` has the bounds of `e2`. `e2` is an RValue.
          if (Op == BinaryOperatorKind::BO_Assign)
            return RValueBounds(RHS);

          // `e1, e2` has the bounds of `e2`. Both `e1` and `e2`
          // are RValues.
          if (Op == BinaryOperatorKind::BO_Comma)
            return RValueBounds(RHS);

          // Compound Assignments function like assignments mostly,
          // except the LHS is an L-Value, so we'll use its lvalue target bounds
          bool IsCompoundAssignment = false;
          if (BinaryOperator::isCompoundAssignmentOp(Op)) {
            Op = BinaryOperator::getOpForCompoundAssignment(Op);
            IsCompoundAssignment = true;
          }

          // Pointer arithmetic.
          //
          // `p + i` has the bounds of `p`. `p` is an RValue.
          // `p += i` has the lvalue target bounds of `p`. `p` is an LValue. `p += i` is an RValue
          // same applies for `-` and `-=` respectively
          if (LHS->getType()->isPointerType() &&
              RHS->getType()->isIntegerType() &&
              BinaryOperator::isAdditiveOp(Op)) {
            return IsCompoundAssignment ?
              LValueTargetBounds(LHS) : RValueBounds(LHS);
          }
          // `i + p` has the bounds of `p`. `p` is an RValue.
          // `i += p` has the bounds of `p`. `p` is an RValue.
          if (LHS->getType()->isIntegerType() &&
              RHS->getType()->isPointerType() &&
              Op == BinaryOperatorKind::BO_Add) {
            return RValueBounds(RHS);
          }
          // `e - p` has empty bounds, regardless of the bounds of p.
          // `e -= p` has empty bounds, regardless of the bounds of p.
          if (RHS->getType()->isPointerType() &&
              Op == BinaryOperatorKind::BO_Sub) {
            return CreateBoundsEmpty();
          }

          // Arithmetic on integers with bounds.
          //
          // `e1 @ e2` has the bounds of whichever of `e1` or `e2` has bounds.
          // if both `e1` and `e2` have bounds, then they must be equal.
          // Both `e1` and `e2` are RValues
          //
          // `e1 @= e2` has the bounds of whichever of `e1` or `e2` has bounds.
          // if both `e1` and `e2` have bounds, then they must be equal.
          // `e1` is an LValue, its bounds are the lvalue target bounds.
          // `e2` is an RValue
          //
          // @ can stand for: +, -, *, /, %, &, |, ^, >>, <<
          if (LHS->getType()->isIntegerType() &&
              RHS->getType()->isIntegerType() &&
              (BinaryOperator::isAdditiveOp(Op) ||
               BinaryOperator::isMultiplicativeOp(Op) ||
               BinaryOperator::isBitwiseOp(Op) ||
               BinaryOperator::isShiftOp(Op))) {
            BoundsExpr *LHSBounds = IsCompoundAssignment ?
              LValueTargetBounds(LHS) : RValueBounds(LHS);
            BoundsExpr *RHSBounds = RValueBounds(RHS);
            if (LHSBounds->isUnknown() && !RHSBounds->isUnknown())
              return RHSBounds;
            if (!LHSBounds->isUnknown() && RHSBounds->isUnknown())
              return LHSBounds;
            if (!LHSBounds->isUnknown() && !RHSBounds->isUnknown()) {
              // TODO: Check if LHSBounds and RHSBounds are equal.
              // if so, return one of them. If not, return bounds(unknown)
              return CreateBoundsAlwaysUnknown();
            }
            if (LHSBounds->isUnknown() && RHSBounds->isUnknown())
              return CreateBoundsEmpty();
          }

          // Comparisons and Logical Ops
          //
          // `e1 @ e2` have empty bounds if @ is:
          // ==, !=, <=, <, >=, >, &&, ||
          if (BinaryOperator::isComparisonOp(Op) ||
              BinaryOperator::isLogicalOp(Op)) {
            return CreateBoundsEmpty();
          }

          // All Other Binary Operators we don't know how to deal with
          return CreateBoundsEmpty();
        }
        case Expr::CallExprClass: {
          const CallExpr *CE = cast<CallExpr>(E);
          BoundsExpr *ReturnBounds = nullptr;
          if (E->getType()->isCheckedPointerPtrType()) {
            if (E->getType()->isVoidPointerType())
              ReturnBounds = Context.getPrebuiltByteCountOne();
            else
              ReturnBounds = Context.getPrebuiltCountOne();
          }
          else {
            // Get the function prototype, where the abstract function return
            // bounds are kept. The callee is always a function pointer.
            const PointerType *PtrTy =
              CE->getCallee()->getType()->getAs<PointerType>();
            assert(PtrTy != nullptr);
            const FunctionProtoType *CalleeTy =
              PtrTy->getPointeeType()->getAs<FunctionProtoType>();
            if (!CalleeTy)
              // K&R functions have no prototype, and we cannot perform
              // inference on them, so we return bounds(unknown) for their results.
              return CreateBoundsAlwaysUnknown();

            BoundsAnnotations FunReturnAnnots = CalleeTy->getReturnAnnots();
            BoundsExpr *FunBounds = FunReturnAnnots.getBoundsExpr();
            InteropTypeExpr *IType =FunReturnAnnots.getInteropTypeExpr();
            // TODO:handle interop type annotation on return bounds
            // Github issue #205.  We have no way of rerepresenting
            // CurrentExprValue in the IR yet.
            if (!FunBounds && IType)
              return CreateBoundsAllowedButNotComputed();

            if (!FunBounds)
              // This function has no return bounds
              return CreateBoundsAlwaysUnknown();

            ArrayRef<Expr *> ArgExprs =
              llvm::makeArrayRef(const_cast<Expr**>(CE->getArgs()),
                                 CE->getNumArgs());

            // Concretize Call Bounds with argument expressions.
            // We can only do this if the argument expressions are non-modifying
            ReturnBounds =
              SemaRef.ConcretizeFromFunctionTypeWithArgs(FunBounds, ArgExprs,
                               Sema::NonModifyingContext::NMC_Function_Return);
            // If concretization failed, this means we tried to substitute with
            // a non-modifying expression, which is not allowed by the
            // specification.
            if (!ReturnBounds)
              return CreateBoundsInferenceError();
          }

          // Currently we cannot yet concretize function bounds of the forms
          // count(e) or byte_count(e) becuase we need a way of referring
          // to the function's return value which we currently lack in the
          // general case.
          if (ReturnBounds->isElementCount() ||
              ReturnBounds->isByteCount())
            return CreateBoundsAllowedButNotComputed();

          return ReturnBounds;
        }
        case Expr::ConditionalOperatorClass:
        case Expr::BinaryConditionalOperatorClass:
          // TODO: infer correct bounds for conditional operators
          return CreateBoundsAllowedButNotComputed();
        default:
          // All other cases are unknowable
          return CreateBoundsAlwaysUnknown();
      }
    }
  };
}

Expr *Sema::GetArrayPtrDereference(Expr *E, QualType &Result) {
  assert(E->isLValue());
  E = E->IgnoreParens();
  switch (E->getStmtClass()) {
    case Expr::DeclRefExprClass:
    case Expr::MemberExprClass:
    case Expr::CompoundLiteralExprClass:
    case Expr::ExtVectorElementExprClass:
      return nullptr;
    case Expr::UnaryOperatorClass: {
      UnaryOperator *UO = cast<UnaryOperator>(E);
      if (UO->getOpcode() == UnaryOperatorKind::UO_Deref &&
          UO->getSubExpr()->getType()->isCheckedPointerArrayType()) {
        Result = UO->getSubExpr()->getType();
        return E;
      }

      return nullptr;
    }

    case Expr::ArraySubscriptExprClass: {
      // e1[e2] is a synonym for *(e1 + e2).
      ArraySubscriptExpr *AS = cast<ArraySubscriptExpr>(E);
      // An important invariant for array types in Checked C is that all
      // dimensions of a multi-dimensional array are either checked or
      // unchecked.  This ensures that the intermediate values for
      // multi-dimensional array accesses have checked type and preserve
      //  the "checkedness" of the outermost array.

      // getBase returns the pointer-typed expression.
      if (AS->getBase()->getType()->isCheckedPointerArrayType()) {
        Result = AS->getBase()->getType();
        return E;
      }

      return nullptr;
    }
    case Expr::ImplicitCastExprClass: {
      ImplicitCastExpr *IC = cast<ImplicitCastExpr>(E);
      if (IC->getCastKind() == CK_LValueBitCast)
        return GetArrayPtrDereference(IC->getSubExpr(), Result);
      return nullptr;
    }
    default: {
      llvm_unreachable("unexpected lvalue expression");
      return nullptr;
    }
  }
}

BoundsExpr *Sema::CheckNonModifyingBounds(BoundsExpr *B, Expr *E) {
  if (!CheckIsNonModifying(B, Sema::NonModifyingContext::NMC_Unknown,
                              Sema::NonModifyingMessage::NMM_None)) {
    Diag(E->getLocStart(), diag::err_inferred_modifying_bounds) <<
        B << E->getSourceRange();
    CheckIsNonModifying(B, Sema::NonModifyingContext::NMC_Unknown,
                          Sema::NonModifyingMessage::NMM_Note);
    return CreateInvalidBoundsExpr();
  } else
    return B;
}

BoundsExpr *Sema::InferLValueBounds(Expr *E) {
  BoundsExpr *Bounds = BoundsInference(*this).LValueBounds(E);
  return CheckNonModifyingBounds(Bounds, E);
}

BoundsExpr *Sema::CreateTypeBasedBounds(Expr *E, QualType Ty, bool IsParam,
                                        bool IsBoundsSafeInterface) {
  return BoundsInference(*this).CreateTypeBasedBounds(E, Ty, IsParam,
                                                      IsBoundsSafeInterface);
}

BoundsExpr *Sema::InferLValueTargetBounds(Expr *E) {
  BoundsExpr *Bounds = BoundsInference(*this).LValueTargetBounds(E);
  return CheckNonModifyingBounds(Bounds, E);
}

BoundsExpr *Sema::InferRValueBounds(Expr *E, bool IncludeNullTerminator) {
  BoundsExpr *Bounds =
    BoundsInference(*this, IncludeNullTerminator).RValueBounds(E);
  return CheckNonModifyingBounds(Bounds, E);
}

BoundsExpr *Sema::CreateCountForArrayType(QualType QT) {
  return BoundsInference(*this).CreateBoundsForArrayType(QT);
}

BoundsExpr *Sema::ExpandToRange(Expr *Base, BoundsExpr *B) {
  return BoundsInference(*this).ExpandToRange(Base, B);
}

BoundsExpr *Sema::ExpandToRange(VarDecl *D, BoundsExpr *B) {
  QualType QT = D->getType();
  ExprResult ER = BuildDeclRefExpr(D, QT,
                                   clang::ExprValueKind::VK_LValue, SourceLocation());
  if (ER.isInvalid())
    return nullptr;
  Expr *Base = ER.get();
  BoundsInference BI(*this);
  if (!QT->isArrayType())
    Base = BI.CreateImplicitCast(QT, CastKind::CK_LValueToRValue, Base);
  return BI.ExpandToRange(Base, B);
}

Expr *Sema::MakeAssignmentImplicitCastExplicit(Expr *E) {
  if (!E->isRValue())
    return E;

  ImplicitCastExpr *ICE = dyn_cast<ImplicitCastExpr>(E);
  if (!ICE)
    return E;

  bool isUsualUnaryConversion = false;
  CastKind CK = ICE->getCastKind();
  Expr *SE = ICE->getSubExpr();
  QualType TargetTy = ICE->getType();
  if (CK == CK_FunctionToPointerDecay || CK == CK_ArrayToPointerDecay ||
      CK == CK_LValueToRValue)
    isUsualUnaryConversion = true;
  else if (CK == CK_IntegralCast) {
    QualType Ty = SE->getType();
    // Half FP have to be promoted to float unless it is natively supported
    if (CK == CK_FloatingCast && TargetTy == Context.FloatTy &&
        Ty->isHalfType() && !getLangOpts().NativeHalfType)
      isUsualUnaryConversion = true;
    else if (CK == CK_IntegralCast &&
             Ty->isIntegralOrUnscopedEnumerationType()) {
      QualType PTy = Context.isPromotableBitField(SE);
      if (!PTy.isNull() && TargetTy == PTy)
        isUsualUnaryConversion = true;
      else if (Ty->isPromotableIntegerType() &&
              TargetTy == Context.getPromotedIntegerType(Ty))
        isUsualUnaryConversion = true;
    }
  }

  if (isUsualUnaryConversion)
    return E;

  return BoundsInference(*this).CreateExplicitCast(TargetTy, CK, SE,
                                                   ICE->isBoundsSafeInterface());
}

namespace {
  class CheckBoundsDeclarations {
  private:
    Sema &S;
    bool DumpBounds;
    uint64_t PointerWidth;
    BoundsExpr *ReturnBounds; // return bounds expression for enclosing
                              // function, if any.

    void DumpAssignmentBounds(raw_ostream &OS, BinaryOperator *E,
                              BoundsExpr *LValueTargetBounds,
                              BoundsExpr *RHSBounds) {
      OS << "\n";
      E->dump(OS);
      if (LValueTargetBounds) {
        OS << "Target Bounds:\n";
        LValueTargetBounds->dump(OS);
      }
      if (RHSBounds) {
        OS << "RHS Bounds:\n ";
        RHSBounds->dump(OS);
      }
    }

    void DumpBoundsCastBounds(raw_ostream &OS, CastExpr *E,
                              BoundsExpr *Declared, BoundsExpr *NormalizedDeclared,
                              BoundsExpr *SubExprBounds) {
      OS << "\n";
      E->dump(OS);
      if (Declared) {
        OS << "Declared Bounds:\n";
        Declared->dump(OS);
      }
      if (NormalizedDeclared) {
        OS << "Normalized Declared Bounds:\n ";
        NormalizedDeclared->dump(OS);
      }
      if (SubExprBounds) {
        OS << "Inferred Subexpression Bounds:\n ";
        SubExprBounds->dump(OS);
      }
    }

    void DumpInitializerBounds(raw_ostream &OS, VarDecl *D,
                               BoundsExpr *Target, BoundsExpr *B) {
      OS << "\n";
      D->dump(OS);
      OS << "Declared Bounds:\n";
      Target->dump(OS);
      OS << "Initializer Bounds:\n ";
      B->dump(OS);
    }

    void DumpExpression(raw_ostream &OS, Expr *E) {
      OS << "\n";
      E->dump(OS);
    }

    // Add bounds check to an lvalue expression, if it is an Array_ptr
    // dereference.  The caller has determined that the lvalue is being
    // used in a way that requies a bounds check if the lvalue is an
    // _Array_ptr or _Nt_array_ptr dereference.  The lvalue uses are to read
    // or write memory or as the base expression of a member reference.
    //
    // If the Array_ptr has unknown bounds, this is a compile-time error.
    // Generate an error message and set the bounds to an invalid bounds
    // expression.
    enum class OperationKind {
      Read,   // just reads memory
      Assign, // simple assignment to memory
      Other   // reads and writes memory, struct base check
    };

    bool AddBoundsCheck(Expr *E, OperationKind OpKind, bool InCheckedScope) {
      assert(E->isLValue());
      bool NeedsBoundsCheck = false;
      QualType PtrType;
      if (Expr *Deref = S.GetArrayPtrDereference(E, PtrType)) {
        NeedsBoundsCheck = true;
        BoundsExpr *LValueBounds = S.InferLValueBounds(E);
        BoundsCheckKind Kind = BCK_Normal;
        // Null-terminated array pointers have special semantics for
        // bounds checks.
        if (PtrType->isCheckedPointerNtArrayType()) {
          if (OpKind == OperationKind::Read)
            Kind = BCK_NullTermRead;
          else if (OpKind == OperationKind::Assign)
            Kind = BCK_NullTermWriteAssign;
          // Otherwise, use the default range check for bounds.
        }
        if (LValueBounds->isUnknown()) {
          S.Diag(E->getLocStart(), diag::err_expected_bounds) << E->getSourceRange();
          LValueBounds = S.CreateInvalidBoundsExpr();
        } else {
          CheckBoundsAtMemoryAccess(Deref, LValueBounds, Kind, InCheckedScope);
        }
        if (UnaryOperator *UO = dyn_cast<UnaryOperator>(Deref)) {
          assert(!UO->hasBoundsExpr());
          UO->setBoundsExpr(LValueBounds);
          UO->setBoundsCheckKind(Kind);

        } else if (ArraySubscriptExpr *AS = dyn_cast<ArraySubscriptExpr>(Deref)) {
          assert(!AS->hasBoundsExpr());
          AS->setBoundsExpr(LValueBounds);
          AS->setBoundsCheckKind(Kind);
        } else
          llvm_unreachable("unexpected expression kind");
      }
      return NeedsBoundsCheck;
    }

    // Add bounds check to the base expression of a member reference, if the
    // base expression is an Array_ptr dereference.  Such base expressions
    // always need bounds checks, even though their lvalues are only used for an
    // address computation.
    bool AddMemberBaseBoundsCheck(MemberExpr *E, bool InCheckedScope) {
      Expr *Base = E->getBase();
      // E.F
      if (!E->isArrow()) {
        // The base expression only needs a bounds check if it is an lvalue.
        if (Base->isLValue())
          return AddBoundsCheck(Base, OperationKind::Other, InCheckedScope);
        return false;
      }

      // E->F.  This is equivalent to (*E).F.
      if (Base->getType()->isCheckedPointerArrayType()) {
        BoundsExpr *Bounds = S.InferRValueBounds(Base);
        if (Bounds->isUnknown()) {
          S.Diag(Base->getLocStart(), diag::err_expected_bounds) << Base->getSourceRange();
          Bounds = S.CreateInvalidBoundsExpr();
        } else {
          CheckBoundsAtMemoryAccess(E, Bounds, BCK_Normal, InCheckedScope);
        }
        E->setBoundsExpr(Bounds);
        return true;
      }

      return false;
    }


    // The result of trying to prove a statement about bounds declarations.
    // The proof system is incomplete, so there are will be statements that
    // cannot be proved true or false.  That's why "maybe" is a result.
    enum class ProofResult {
      True,  // Definitely provable.
      False, // Definitely false (an error)
      Maybe  // We're not sure yet.
    };

    // The kind of statement that we are trying to prove true or false.
    //
    // This enum is used in generating diagnostic messages. If you change the order,
    // update the messages in DiagnosticSemaKinds.td used in
    // ExplainProofFailure
    enum class ProofStmtKind : unsigned {
      BoundsDeclaration,
      StaticBoundsCast,
      MemoryAccess,
      MemberArrowBase
    };

    // ProofFailure: codes that explain why a statement is false.  This is a
    // bitmask because there may be multiple reasons why a statement false.
    enum class ProofFailure : unsigned {
      None = 0x0,
      LowerBound = 0x1,     // The destination lower bound is below the source lower bound.
      UpperBound = 0x2,     // The destination upper bound is above the source upper bound.
      Empty = 0x4,          // The source bounds are empty.
      Width = 0x8,          // The source bounds are narrower than the destination bounds.
      PartialOverlap = 0x16 // There was only partial overlap of the destination bounds with
                            // the source bounds.
    };

    enum class DiagnosticNameForTarget {
      Destination = 0x0,
      Target = 0x1
    };

    // Combine proof failure codes.
    static constexpr ProofFailure CombineFailures(ProofFailure A,
                                                  ProofFailure B) {
      return static_cast<ProofFailure>(static_cast<unsigned>(A) |
                                       static_cast<unsigned>(B));
    }

    // Check that all the conditions in "Test" are in the failure code.
    static constexpr bool TestFailure(ProofFailure A, ProofFailure Test) {
      return ((static_cast<unsigned>(A) &  static_cast<unsigned>(Test)) ==
              static_cast<unsigned>(Test));
    }

    // Representation and operations on constant-sized ranges.  A constant-sized
    // range is a range that has the form (e1 + const1, e1 + const2), where e1
    // is an expression.  For now, we represent const1 and const2 as signed (APSInt)
    // integers.  They must have the same bitsize.
    class ConstantSizedRange {
    private:
      Sema &S;
      Expr *Base;
      llvm::APSInt LowerOffset;
      llvm::APSInt UpperOffset;

    public:
      ConstantSizedRange(Sema &S) : S(S), Base(nullptr), LowerOffset(1, true),
        UpperOffset(1, true) {
      }

      ConstantSizedRange(Sema &S, Expr *Base,
                         llvm::APSInt &LowerOffset,
                         llvm::APSInt &UpperOffset) :
        S(S), Base(Base), LowerOffset(LowerOffset), UpperOffset(UpperOffset) {
      }

      // Is R in range of this range?
      ProofResult InRange(ConstantSizedRange &R, ProofFailure &Cause, EquivExprSets *EquivExprs) {
        if (EqualValue(S.Context, Base, R.Base, EquivExprs)) {
          ProofResult Result = ProofResult::True;
          if (LowerOffset > R.LowerOffset) {
            Cause = CombineFailures(Cause, ProofFailure::LowerBound);
            Result = ProofResult::False;
          }
          if (UpperOffset < R.UpperOffset) {
            Cause = CombineFailures(Cause, ProofFailure::UpperBound);
            Result = ProofResult::False;
          }
          return Result;
        }
        return ProofResult::Maybe;
      }

      bool IsEmpty() {
        return UpperOffset <= LowerOffset;
      }

      // Does R partially overlap this range?
      ProofResult PartialOverlap(ConstantSizedRange &R) {
        if (Lexicographic(S.Context, nullptr).CompareExpr(Base, R.Base) ==
            Lexicographic::Result::Equal) {
          if (!IsEmpty() && !R.IsEmpty()) {
            // R.LowerOffset is within this range, but R.UpperOffset is above the range
            if (LowerOffset <= R.LowerOffset && R.LowerOffset < UpperOffset &&
                UpperOffset < R.UpperOffset)
              return ProofResult::True;
            // Or R.UpperOffset is within this range, but R.LowerOffset is below the range.
            if (LowerOffset < R.UpperOffset && R.UpperOffset <= UpperOffset &&
                R.LowerOffset < LowerOffset)
              return ProofResult::True;
          }
          return ProofResult::False;
        }
        return ProofResult::Maybe;
      }

      bool AddToUpper(llvm::APSInt &Num) {
        bool Overflow;
        UpperOffset = UpperOffset.sadd_ov(Num, Overflow);
        return Overflow;
      }

      llvm::APSInt GetWidth() {
        return UpperOffset - LowerOffset;
      }

      void SetBase(Expr *B) {
        Base = B;
      }

      void SetLower(llvm::APSInt &Lower) {
        LowerOffset = Lower;
      }

      void SetUpper(llvm::APSInt &Upper) {
        UpperOffset = Upper;
      }

      void Dump(raw_ostream &OS) {
        OS << "ConstantRange:\n";
        OS << "Base: ";
        if (Base)
          Base->dump(OS);
        else
          OS << "nullptr\n";
        SmallString<12> Str1;
        SmallString<12> Str2;
        LowerOffset.toString(Str1);
        UpperOffset.toString(Str2);
        OS << "Lower offset:" << Str1 << "\nUpper offset:" << Str2 << "\n";
      }
    };

    bool getReferentSizeInChars(QualType Ty, llvm::APSInt &Size) {
      assert(Ty->isPointerType());
      const Type *Pointee = Ty->getPointeeOrArrayElementType();
      if (Pointee->isIncompleteType())
        return false;
      uint64_t ElemBitSize = S.Context.getTypeSize(Pointee);
      uint64_t ElemSize = S.Context.toCharUnitsFromBits(ElemBitSize).getQuantity();
      Size = llvm::APSInt(llvm::APInt(PointerWidth, ElemSize), false);
      return true;
    }

    // Convert I to a signed integer with PointerWidth.
    llvm::APSInt ConvertToSignedPointerWidth(llvm::APSInt I,bool &Overflow) {
      Overflow = false;
      if (I.getBitWidth() > PointerWidth) {
        Overflow = true;
        goto exit;
      }
      if (I.getBitWidth() < PointerWidth)
         I = I.extend(PointerWidth);
      if (I.isUnsigned()) {
        if (I > llvm::APSInt(I.getSignedMaxValue(PointerWidth))) {
          Overflow = true;
          goto exit;
        }
        I = llvm::APSInt(I, false);
      }
      exit:
        return I;
     }

    // Convert an expression E into a base and offset form.  The offset is
    // in characters.
    // - If E is pointer arithmetic involving addition or subtraction of a
    //   constant integer, return the base and offset.
    // - If it is not or we run into issues such as pointer arithmetic overflow,
    // return a default expression of (E, 0).
    // TODO: we use signed integers to represent the result of the Offset.
    // We can't represent unsigned offsets larger the the maximum signed
    // integer that will fit pointer width.
    void SplitIntoBaseAndOffset(Expr *E, Expr *&Base,
                                llvm::APSInt &Offset) {
      if (const BinaryOperator *BO = dyn_cast<BinaryOperator>(E->IgnoreParens())) {
        if (BO->isAdditiveOp()) {
          Expr *Other = nullptr;
          if (BO->getLHS()->getType()->isPointerType()) {
            Base = BO->getLHS();
            Other = BO->getRHS();
          } else if (BO->getRHS()->getType()->isPointerType()) {
            Base = BO->getRHS();
            Other = BO->getLHS();
          } else
            goto exit;
          assert(Other->getType()->isIntegerType());
          if (Other->isIntegerConstantExpr(Offset, S.Context)) {
            // Widen the integer to the number of bits in a pointer.
            bool Overflow;
            Offset = ConvertToSignedPointerWidth(Offset, Overflow);
            if (Overflow)
              goto exit;
            // Normalize the operation by negating the offset if necessary.
            if (BO->getOpcode() == BO_Sub) {
              Offset = llvm::APSInt(PointerWidth, false).ssub_ov(Offset, Overflow);
              if (Overflow)
                goto exit;
            }
            llvm::APSInt ElemSize;
            if (!getReferentSizeInChars(Base->getType(), ElemSize))
                goto exit;
            Offset = Offset.smul_ov(ElemSize, Overflow);
            if (Overflow)
              goto exit;
            return;
          }
        }
      }

    exit:
      // Return (E, 0).
      Base = E->IgnoreParens();
      Offset = llvm::APSInt(PointerWidth, false);
    }

    static bool EqualValue(ASTContext &Ctx, Expr *E1, Expr *E2, EquivExprSets *EquivExprs) {
      Lexicographic::Result R = Lexicographic(Ctx, EquivExprs).CompareExpr(E1, E2);
      return R == Lexicographic::Result::Equal;
    }

    // Convert a bounds expression to a constant-sized range.  Returns true if the
    // the bounds expression can be converted and false if it cannot be converted.
    bool CreateConstantRange(const BoundsExpr *Bounds, ConstantSizedRange *R,
                             EquivExprSets *EquivExprs) {
      switch (Bounds->getKind()) {
        case BoundsExpr::Kind::Invalid:
        case BoundsExpr::Kind::Unknown:
        case BoundsExpr::Kind::Any:
          return false;
        case BoundsExpr::Kind::ByteCount:
        case BoundsExpr::Kind::ElementCount:
          // TODO: fill these cases in.
          return false;
        case BoundsExpr::Kind::Range: {
          const RangeBoundsExpr *RB = cast<RangeBoundsExpr>(Bounds);
          Expr *Lower = RB->getLowerExpr();
          Expr *Upper = RB->getUpperExpr();
          Expr *LowerBase, *UpperBase;
          llvm::APSInt LowerOffset, UpperOffset;
          SplitIntoBaseAndOffset(Lower, LowerBase, LowerOffset);
          SplitIntoBaseAndOffset(Upper, UpperBase, UpperOffset);
          if (EqualValue(S.Context, LowerBase, UpperBase, EquivExprs)) {
            R->SetBase(LowerBase);
            R->SetLower(LowerOffset);
            R->SetUpper(UpperOffset);
            return true;
          }
          return false;
        }
      }
      return false;
    }

    // Try to prove that SrcBounds implies the validity of DeclaredBounds.
    //
    // If Kind is StaticBoundsCast, check whether a static cast between Ptr
    // types from SrcBounds to DestBounds is legal.
    ProofResult ProveBoundsDeclValidity(const BoundsExpr *DeclaredBounds,
                                        const BoundsExpr *SrcBounds,
                                        ProofFailure &Cause,
                                        EquivExprSets *EquivExprs,
                                        ProofStmtKind Kind =
                                          ProofStmtKind::BoundsDeclaration) {
      assert(BoundsUtil::IsStandardForm(DeclaredBounds) &&
        "declared bounds not in standard form");
      assert(BoundsUtil::IsStandardForm(SrcBounds) &&
        "src bounds not in standard form");
      Cause = ProofFailure::None;

      // Ignore invalid bounds.
      if (SrcBounds->isInvalid() || DeclaredBounds->isInvalid())
        return ProofResult::True;

     // source bounds(any) implies that any other bounds is valid.
      if (SrcBounds->isAny())
        return ProofResult::True;

      // target bounds(unknown) implied by any other bounds.
      if (DeclaredBounds->isUnknown())
        return ProofResult::True;

      if (S.Context.EquivalentBounds(DeclaredBounds, SrcBounds, EquivExprs))
        return ProofResult::True;

      ConstantSizedRange DeclaredRange(S);
      ConstantSizedRange SrcRange(S);
      if (CreateConstantRange(DeclaredBounds, &DeclaredRange, EquivExprs) &&
          CreateConstantRange(SrcBounds, &SrcRange, EquivExprs)) {
#ifdef TRACE_RANGE
        llvm::outs() << "Found constant ranges:\n";
        llvm::outs() << "Declared bounds";
        DeclaredBounds->dump(llvm::outs());
        llvm::outs() << "\nSource bounds";
        SrcBounds->dump(llvm::outs());
        llvm::outs() << "\nDeclared range:";
        DeclaredRange.Dump(llvm::outs());
        llvm::outs() << "\nSource range:";
        SrcRange.Dump(llvm::outs());
#endif
        ProofResult R = SrcRange.InRange(DeclaredRange, Cause, EquivExprs);
        if (R == ProofResult::True)
          return R;
        if (R == ProofResult::False || R == ProofResult::Maybe) {
          if (SrcRange.IsEmpty())
            Cause = CombineFailures(Cause, ProofFailure::Empty);
          if (DeclaredRange.GetWidth() > SrcRange.GetWidth()) {
            Cause = CombineFailures(Cause, ProofFailure::Width);
            R = ProofResult::False;
          } else if (Kind == ProofStmtKind::StaticBoundsCast) {
            // For checking static casts between Ptr types, we only need to
            // prove that the declared width <= the source width.
            return ProofResult::True;
          }
        }
        return R;
      }
      return ProofResult::Maybe;
    }

    // Try to prove that PtrBase + Offset is within Bounds, where PtrBase has pointer type.
    // Offset is optional and may be a nullptr.
    ProofResult ProveMemoryAccessInRange(Expr *PtrBase, Expr *Offset, BoundsExpr *Bounds,
                                         BoundsCheckKind Kind, ProofFailure &Cause) {
#ifdef TRACE_RANGE
      llvm::outs() << "Examining:\nPtrBase\n";
      PtrBase->dump(llvm::outs());
      llvm::outs() << "Offset = ";
      if (Offset != nullptr) {
        Offset->dump(llvm::outs());
      } else
        llvm::outs() << "nullptr\n";
      llvm::outs() << "Bounds\n";
      Bounds->dump(llvm::outs());
#endif
      assert(BoundsUtil::IsStandardForm(Bounds) &&
             "bounds not in standard form");
      Cause = ProofFailure::None;
      ConstantSizedRange ValidRange(S);
      if (!CreateConstantRange(Bounds, &ValidRange, nullptr))
        return ProofResult::Maybe;

      bool Overflow;
      llvm::APSInt ElementSize;
      if (!getReferentSizeInChars(PtrBase->getType(), ElementSize))
          return ProofResult::Maybe;
      if (Kind == BoundsCheckKind::BCK_NullTermRead) {
        Overflow = ValidRange.AddToUpper(ElementSize);
        if (Overflow)
          return ProofResult::Maybe;
      }

      Expr *AccessBase;
      llvm::APSInt AccessStartOffset;
      SplitIntoBaseAndOffset(PtrBase, AccessBase, AccessStartOffset);
      if (Offset) {
        llvm::APSInt IntVal;
        if (!Offset->isIntegerConstantExpr(IntVal, S.Context))
          return ProofResult::Maybe;
        IntVal = ConvertToSignedPointerWidth(IntVal, Overflow);
        if (Overflow)
          return ProofResult::Maybe;
        IntVal = IntVal.smul_ov(ElementSize, Overflow);
        if (Overflow)
          return ProofResult::Maybe;
        AccessStartOffset = AccessStartOffset.sadd_ov(IntVal, Overflow);
        if (Overflow)
          return ProofResult::Maybe;
      }
      ConstantSizedRange MemoryAccessRange(S, AccessBase, AccessStartOffset,
                                           AccessStartOffset);
      Overflow = MemoryAccessRange.AddToUpper(ElementSize);
      if (Overflow)
        return ProofResult::Maybe;
#ifdef TRACE_RANGE
      llvm::outs() << "Memory access range:\n";
      MemoryAccessRange.Dump(llvm::outs());
      llvm::outs() << "Valid range:\n";
      ValidRange.Dump(llvm::outs());
#endif
      ProofResult R = ValidRange.InRange(MemoryAccessRange, Cause, nullptr);
      if (R == ProofResult::True)
        return R;
      if (R == ProofResult::False || R == ProofResult::Maybe) {
        if (R == ProofResult::False &&
            ValidRange.PartialOverlap(MemoryAccessRange) == ProofResult::True)
          Cause = CombineFailures(Cause, ProofFailure::PartialOverlap);
        if (ValidRange.IsEmpty())
          Cause = CombineFailures(Cause, ProofFailure::Empty);
        if (MemoryAccessRange.GetWidth() > ValidRange.GetWidth()) {
          Cause = CombineFailures(Cause, ProofFailure::Width);
          R = ProofResult::False;
        }
      }
      return R;
    }

    // Convert ProofFailure codes into diagnostic notes explaining why the
    // statement involving bounds is false.
    void ExplainProofFailure(SourceLocation Loc, ProofFailure Cause,
                             ProofStmtKind Kind) {
      // Prefer diagnosis of empty bounds over bounds being too narrow.
      if (TestFailure(Cause, ProofFailure::Empty))
        S.Diag(Loc, diag::note_source_bounds_empty);
      else if (Kind != ProofStmtKind::StaticBoundsCast &&
               TestFailure(Cause, ProofFailure::Width))
        S.Diag(Loc, diag::note_bounds_too_narrow) << (unsigned)Kind;

      // Memory access/struct base error message.
      if (Kind == ProofStmtKind::MemoryAccess || Kind == ProofStmtKind::MemberArrowBase) {
        if (TestFailure(Cause, ProofFailure::PartialOverlap)) {
          S.Diag(Loc, diag::note_bounds_partially_overlap);
        }
      }

      if (TestFailure(Cause, ProofFailure::LowerBound))
        S.Diag(Loc, diag::note_lower_out_of_bounds) << (unsigned) Kind;
      if (TestFailure(Cause, ProofFailure::UpperBound))
        S.Diag(Loc, diag::note_upper_out_of_bounds) << (unsigned) Kind;
    }

    // Given an assignment target = e, where target has declared bounds
    // DeclaredBounds and and e has inferred bounds SrcBounds, make sure
    // that SrcBounds implies that DeclaredBounds are provably true.
    void CheckBoundsDeclAtAssignment(SourceLocation ExprLoc, Expr *Target,
                                     BoundsExpr *DeclaredBounds, Expr *Src,
                                     BoundsExpr *SrcBounds,
                                     bool InCheckedScope) {
      // Record expression equality implied by assignment.
      SmallVector<SmallVector <Expr *, 4> *, 4> EquivExprs;
      SmallVector<Expr *, 4> EqualExpr;
      // TODO: make sure assignment to lvalue doesn't modify value used in Src.
      if (S.CheckIsNonModifying(Target, Sema::NonModifyingContext::NMC_Unknown,
                                Sema::NonModifyingMessage::NMM_None) &&
          S.CheckIsNonModifying(Src, Sema::NonModifyingContext::NMC_Unknown,
                                Sema::NonModifyingMessage::NMM_None)) {
        Expr *TargetExpr = BoundsInference(S).CreateImplicitCast(Target->getType(), CK_LValueToRValue, Target);
        EqualExpr.push_back(TargetExpr);
        EqualExpr.push_back(Src);
        EquivExprs.push_back(&EqualExpr);
      }

      ProofFailure Cause;
      ProofResult Result = ProveBoundsDeclValidity(DeclaredBounds, SrcBounds,
                                                   Cause, &EquivExprs);
      if (Result != ProofResult::True) {
        unsigned DiagId = (Result == ProofResult::False) ?
          diag::error_bounds_declaration_invalid :
          (InCheckedScope ?
           diag::warn_checked_scope_bounds_declaration_invalid :
           diag::warn_bounds_declaration_invalid);
        S.Diag(ExprLoc, DiagId)
          << Sema::BoundsDeclarationCheck::BDC_Assignment << Target
          << Target->getSourceRange() << Src->getSourceRange();
        if (Result == ProofResult::False)
          ExplainProofFailure(ExprLoc, Cause, ProofStmtKind::BoundsDeclaration);
        S.Diag(Target->getExprLoc(), diag::note_declared_bounds)
          << DeclaredBounds << DeclaredBounds->getSourceRange();
        S.Diag(Src->getExprLoc(), diag::note_expanded_inferred_bounds)
          << SrcBounds << Src->getSourceRange();
      }
    }

    // Check that the bounds for an argument imply the expected
    // bounds for the argument.   The expected bounds are computed
    // by substituting the arguments into the bounds expression for
    // the corresponding parameter.
    void CheckBoundsDeclAtCallArg(unsigned ParamNum,
                                  BoundsExpr *ExpectedArgBounds, Expr *Arg,
                                  BoundsExpr *ArgBounds,
                                  bool InCheckedScope) {
      SourceLocation ArgLoc = Arg->getLocStart();
      ProofFailure Cause;
      ProofResult Result = ProveBoundsDeclValidity(ExpectedArgBounds,
                                                   ArgBounds, Cause, nullptr);
      if (Result != ProofResult::True) {
        unsigned DiagId = (Result == ProofResult::False) ?
          diag::error_argument_bounds_invalid :
          (InCheckedScope ?
           diag::warn_checked_scope_argument_bounds_invalid :
           diag::warn_argument_bounds_invalid);
        S.Diag(ArgLoc, DiagId) << (ParamNum + 1) << Arg->getSourceRange();
        if (Result == ProofResult::False)
          ExplainProofFailure(ArgLoc, Cause, ProofStmtKind::BoundsDeclaration);
        S.Diag(ArgLoc, diag::note_expected_argument_bounds) << ExpectedArgBounds;
        S.Diag(Arg->getExprLoc(), diag::note_expanded_inferred_bounds)
          << ArgBounds << Arg->getSourceRange();
      }
    }

    // Given an initializer v = e, where v is a variable that has declared
    // bounds DeclaredBounds and and e has inferred bounds SrcBounds, make sure
    // that SrcBounds implies that DeclaredBounds are provably true.
    void CheckBoundsDeclAtInitializer(SourceLocation ExprLoc, VarDecl *D,
                                      BoundsExpr *DeclaredBounds, Expr *Src,
                                      BoundsExpr *SrcBounds,
                                      bool InCheckedScope) {
      // Record expression equality implied by initialization.
      SmallVector<SmallVector <Expr *, 4> *, 4> EquivExprs;
      SmallVector<Expr *, 4> EqualExpr;
      if (S.CheckIsNonModifying(Src, Sema::NonModifyingContext::NMC_Unknown,
                                Sema::NonModifyingMessage::NMM_None)) {
        // TODO: make sure variable being initialized isn't read by Src.
        DeclRefExpr *TargetDeclRef =
          DeclRefExpr::Create(S.getASTContext(), NestedNameSpecifierLoc(),
                              SourceLocation(), D, false, SourceLocation(),
                              D->getType(), ExprValueKind::VK_LValue);
        CastKind Kind;
        QualType TargetTy;
        if (D->getType()->isArrayType()) {
          Kind = CK_ArrayToPointerDecay;
          TargetTy = S.getASTContext().getArrayDecayedType(D->getType());
        } else {
          Kind = CK_LValueToRValue;
          TargetTy = D->getType();
        }
        Expr *TargetExpr = BoundsInference(S).CreateImplicitCast(TargetTy, Kind, TargetDeclRef);
        EqualExpr.push_back(TargetExpr);
        EqualExpr.push_back(Src);
        EquivExprs.push_back(&EqualExpr);
        /*
        llvm::outs() << "Dumping target/src equality relation";
        TargetExpr->dump(llvm::outs());
        Src->dump(llvm::outs());
        */
      }
      ProofFailure Cause;
      ProofResult Result = ProveBoundsDeclValidity(DeclaredBounds,
                                                   SrcBounds, Cause, &EquivExprs);
      if (Result != ProofResult::True) {
        unsigned DiagId = (Result == ProofResult::False) ?
          diag::error_bounds_declaration_invalid :
          (InCheckedScope ?
           diag::warn_checked_scope_bounds_declaration_invalid :
           diag::warn_bounds_declaration_invalid);
        S.Diag(ExprLoc, DiagId)
          << Sema::BoundsDeclarationCheck::BDC_Initialization << D
          << D->getLocation() << Src->getSourceRange();
        if (Result == ProofResult::False)
          ExplainProofFailure(ExprLoc, Cause, ProofStmtKind::BoundsDeclaration);
        S.Diag(D->getLocation(), diag::note_declared_bounds)
          << DeclaredBounds << D->getLocation();
        S.Diag(Src->getExprLoc(), diag::note_expanded_inferred_bounds)
          << SrcBounds << Src->getSourceRange();
      }
    }

    // Given a static cast to a Ptr type, where the Ptr type has
    // TargetBounds and the source has SrcBounds, make sure that (1) SrcBounds
    // implies Targetbounds or (2) the SrcBounds is at least as wide as

    // the TargetBounds.
    void CheckBoundsDeclAtStaticPtrCast(CastExpr *Cast,
                                        BoundsExpr *TargetBounds,
                                        Expr *Src,
                                        BoundsExpr *SrcBounds,
                                        bool InCheckedScope) {
      ProofFailure Cause;
      bool IsStaticPtrCast = (Src->getType()->isCheckedPointerPtrType() &&
                              Cast->getType()->isCheckedPointerPtrType());
      ProofStmtKind Kind = IsStaticPtrCast ? ProofStmtKind::StaticBoundsCast :
                             ProofStmtKind::BoundsDeclaration;
      ProofResult Result =
        ProveBoundsDeclValidity(TargetBounds, SrcBounds, Cause, nullptr, Kind);
      if (Result != ProofResult::True) {
        unsigned DiagId = (Result == ProofResult::False) ?
          diag::error_static_cast_bounds_invalid :
          (InCheckedScope ?
           diag::warn_checked_scopestatic_cast_bounds_invalid :
           diag::warn_static_cast_bounds_invalid);
        SourceLocation ExprLoc = Cast->getExprLoc();
        S.Diag(ExprLoc, DiagId) << Cast->getType() << Cast->getSourceRange();
        if (Result == ProofResult::False)
          ExplainProofFailure(ExprLoc, Cause,
                              ProofStmtKind::StaticBoundsCast);
        S.Diag(ExprLoc, diag::note_required_bounds) << TargetBounds;
        S.Diag(ExprLoc, diag::note_expanded_inferred_bounds) << SrcBounds;
      }
    }

    void CheckBoundsAtMemoryAccess(Expr *Deref, BoundsExpr *ValidRange,
                                   BoundsCheckKind CheckKind,
                                   bool InCheckedScope) {
      ProofFailure Cause;
      ProofResult Result;
      ProofStmtKind ProofKind;
      if (UnaryOperator *UO = dyn_cast<UnaryOperator>(Deref)) {
        ProofKind = ProofStmtKind::MemoryAccess;
        Result = ProveMemoryAccessInRange(UO->getSubExpr(), nullptr, ValidRange,
                                          CheckKind, Cause);
      } else if (ArraySubscriptExpr *AS = dyn_cast<ArraySubscriptExpr>(Deref)) {
        ProofKind = ProofStmtKind::MemoryAccess;
        Result = ProveMemoryAccessInRange(AS->getBase(), AS->getIdx(),
                                          ValidRange, CheckKind, Cause);
      } else if (MemberExpr *ME = dyn_cast<MemberExpr>(Deref)) {
        assert(ME->isArrow());
        ProofKind = ProofStmtKind::MemberArrowBase;
        Result = ProveMemoryAccessInRange(ME->getBase(), nullptr, ValidRange, CheckKind, Cause);
      } else {
        llvm_unreachable("unexpected expression kind");
      }

      if (Result == ProofResult::False) {
        unsigned DiagId = diag::warn_out_of_bounds_access;
        SourceLocation ExprLoc = Deref->getExprLoc();
        S.Diag(ExprLoc, DiagId) << (unsigned) ProofKind << Deref->getSourceRange();
        ExplainProofFailure(ExprLoc, Cause, ProofKind);
        S.Diag(ExprLoc, diag::note_expanded_inferred_bounds) << ValidRange;
      }
    }


  public:
    CheckBoundsDeclarations(Sema &S, BoundsExpr *ReturnBounds) : S(S),
      DumpBounds(S.getLangOpts().DumpInferredBounds),
      PointerWidth(S.Context.getTargetInfo().getPointerWidth(0)),
      ReturnBounds(ReturnBounds) {}

    void TraverseStmt(Stmt *S, bool InCheckedScope) {
      if (!S)
        return;

      switch (S->getStmtClass()) {
        case Expr::UnaryOperatorClass:
          VisitUnaryOperator(cast<UnaryOperator>(S), InCheckedScope);
          break;
        case Expr::CallExprClass:
          VisitCallExpr(cast<CallExpr>(S), InCheckedScope);
          break;
        case Expr::MemberExprClass:
          VisitMemberExpr(cast<MemberExpr>(S), InCheckedScope);
          break;
        case Expr::ImplicitCastExprClass:
        case Expr::CStyleCastExprClass:
        case Expr::BoundsCastExprClass:
          VisitCastExpr(cast<CastExpr>(S), InCheckedScope);
          break;
        case Expr::BinaryOperatorClass:
        case Expr::CompoundAssignOperatorClass:
          VisitBinaryOperator(cast<BinaryOperator>(S), InCheckedScope);
          break;
        case Stmt::CompoundStmtClass: {
          CompoundStmt *CS = cast<CompoundStmt>(S);
          InCheckedScope = CS->isChecked();
          break;
        }
        case Stmt::DeclStmtClass: {
          DeclStmt *DS = cast<DeclStmt>(S);
          auto BeginDecls = DS->decl_begin(), EndDecls = DS->decl_end();
          for (auto I = BeginDecls; I != EndDecls; ++I) {
            Decl *D = *I;
            if (VarDecl *VD = dyn_cast<VarDecl>(D))
              VisitVarDecl(VD, InCheckedScope);
          }
          break;
        }
        case Stmt::ReturnStmtClass: {
          ReturnStmt *RS = cast<ReturnStmt>(S);
          VisitReturnStmt(RS, InCheckedScope);
        }
        default: 
          break;
      }
      auto Begin = S->child_begin(), End = S->child_end();
      for (auto I = Begin; I != End; ++I) {
        TraverseStmt(*I, InCheckedScope);
      }
    }

    void TraverseVarDecl(VarDecl *VD, bool InCheckedScope) {
      VisitVarDecl(VD, InCheckedScope);
      if (Expr *Init = VD->getInit())
        TraverseStmt(Init, InCheckedScope);
    }

    bool IsBoundsSafeInterfaceAssignment(QualType DestTy, Expr *E) {
      if (DestTy->isUncheckedPointerType()) {
        ImplicitCastExpr *ICE = dyn_cast<ImplicitCastExpr>(E);
        if (ICE)
          return ICE && ICE->getCastKind() == CK_BitCast &&
                 ICE->getSubExpr()->getType()->isCheckedPointerType();
      }
      return false;
    }

    void VisitBinaryOperator(BinaryOperator *E, bool InCheckedScope) {
      Expr *LHS = E->getLHS();
      Expr *RHS = E->getRHS();
      QualType LHSType = LHS->getType();
      if (!E->isAssignmentOp())
        return;

      // Bounds of the target of the lvalue
      BoundsExpr *LHSTargetBounds = nullptr;
      // Bounds of the right-hand side of the assignment
      BoundsExpr *RHSBounds = nullptr;

      if (!E->isCompoundAssignmentOp() &&
          LHSType->isCheckedPointerPtrType() &&
          RHS->getType()->isCheckedPointerPtrType()) {
        // ptr<T> to ptr<T> assignment, no obligation to infer any bounds for either side
      }
      else if (LHSType->isCheckedPointerType() ||
               LHSType->isIntegerType() ||
               IsBoundsSafeInterfaceAssignment(LHSType, RHS)) {
        // Check that the value being assigned has bounds if the
        // target of the LHS lvalue has bounds.
        LHSTargetBounds = S.InferLValueTargetBounds(LHS);
        if (!LHSTargetBounds->isUnknown()) {
          if (E->isCompoundAssignmentOp())
            RHSBounds = S.InferRValueBounds(E);
          else
            RHSBounds = S.InferRValueBounds(RHS);

          if (RHSBounds->isUnknown()) {
             S.Diag(RHS->getLocStart(),
                    diag::err_expected_bounds_for_assignment)
                    << RHS->getSourceRange();
             RHSBounds = S.CreateInvalidBoundsExpr();
          }

          CheckBoundsDeclAtAssignment(E->getExprLoc(), LHS, LHSTargetBounds,
                                      RHS, RHSBounds, InCheckedScope);
        }
      }

      // Check that the LHS lvalue of the assignment has bounds, if it is an
      // lvalue that was produced by dereferencing an _Array_ptr.
      bool LHSNeedsBoundsCheck = false;
      OperationKind OpKind = (E->getOpcode() == BO_Assign) ?
        OperationKind::Assign : OperationKind::Other;
      LHSNeedsBoundsCheck = AddBoundsCheck(LHS, OpKind, InCheckedScope);
      if (DumpBounds && (LHSNeedsBoundsCheck ||
                         (LHSTargetBounds && !LHSTargetBounds->isUnknown())))
        DumpAssignmentBounds(llvm::outs(), E, LHSTargetBounds, RHSBounds);
      return;
    }

    void VisitCallExpr(CallExpr *CE, bool InCheckedScope) {
      QualType CalleeType = CE->getCallee()->getType();
      // Extract the pointee type.  The caller type could be a regular pointer
      // type or a block pointer type.
      QualType PointeeType;
      if (const PointerType *FuncPtrTy = CalleeType->getAs<PointerType>())
        PointeeType = FuncPtrTy->getPointeeType();
      else if (const BlockPointerType *BlockPtrTy = 
                 CalleeType->getAs<BlockPointerType>())
        PointeeType = BlockPtrTy->getPointeeType();
      else {
        llvm_unreachable("Unexpected callee type");
        return;
      }
      const FunctionType *FuncTy = PointeeType->getAs<FunctionType>();
      assert(FuncTy);
      const FunctionProtoType *FuncProtoTy = FuncTy->getAs<FunctionProtoType>();
      if (!FuncProtoTy)
        return;
      if (!FuncProtoTy->hasParamAnnots())
        return;
      unsigned NumParams = FuncProtoTy->getNumParams();
      unsigned NumArgs = CE->getNumArgs();
      unsigned Count = (NumParams < NumArgs) ? NumParams : NumArgs;
      ArrayRef<Expr *> ArgExprs = llvm::makeArrayRef(const_cast<Expr**>(CE->getArgs()),
                                                     CE->getNumArgs());
      for (unsigned i = 0; i < Count; i++) {
        QualType ParamType = FuncProtoTy->getParamType(i);
        // Skip checking bounds for unchecked pointer parameters, unless
        // the argument was subject to a bounds-safe interface cast.
        if (ParamType->isUncheckedPointerType() &&
            !IsBoundsSafeInterfaceAssignment(ParamType, CE->getArg(i))) {
          continue;
        }

        // We want to check the argument expression implies the desired parameter bounds.
        // To compute the desired parameter bounds, we substitute the arguments for
        // parameters in the parameter bounds expression.
        const BoundsAnnotations ParamAnnots = FuncProtoTy->getParamAnnots(i);
        const BoundsExpr *ParamBounds = ParamAnnots.getBoundsExpr();
        const InteropTypeExpr *ParamIType = ParamAnnots.getInteropTypeExpr();
        if (!ParamBounds && !ParamIType)
          continue;

        if (!ParamBounds && ParamIType)
          ParamBounds = S.CreateTypeBasedBounds(nullptr, ParamIType->getType(),
                                                true, true);

        // Check after handling the interop type annotation, not before, because
        // handling the interop type annotation could make the bounds known.
        if (ParamBounds->isUnknown())
          continue;

        Expr *Arg = CE->getArg(i);
        BoundsExpr *ArgBounds = S.InferRValueBounds(Arg);
        if (ArgBounds->isUnknown()) {
          S.Diag(Arg->getLocStart(),
                 diag::err_expected_bounds_for_argument) << (i + 1) <<
            Arg->getSourceRange();
          ArgBounds = S.CreateInvalidBoundsExpr();
          continue;
        } else if (ArgBounds->isInvalid())
          continue;

        // Concretize parameter bounds with argument expressions. This fails
        // and returns null if an argument expression is a modifying
        // expression,  We issue an error during concretization about that.
        BoundsExpr *SubstParamBounds =
          S.ConcretizeFromFunctionTypeWithArgs(
            const_cast<BoundsExpr *>(ParamBounds),
            ArgExprs,
            Sema::NonModifyingContext::NMC_Function_Parameter);

        if (!SubstParamBounds)
          continue;

        // Put the parameter bounds in a standard form if necessary.
        if (SubstParamBounds->isElementCount() ||
            SubstParamBounds->isByteCount()) {
          // TODO: turn this check on after implementing current_expr_value.
          // Turning it on now would cause errors to be issued for arguments
          // that are calls.
          if (true /* S.CheckIsNonModifying(Arg,
                              Sema::NonModifyingContext::NMC_Function_Parameter,
                                    Sema::NonModifyingMessage::NMM_Error) */)
            SubstParamBounds = S.ExpandToRange(Arg,
                                    const_cast<BoundsExpr *>(SubstParamBounds));
           else
             continue;
        }

        CheckBoundsDeclAtCallArg(i, SubstParamBounds, Arg, ArgBounds, InCheckedScope);
      }
      return;
   }

    // This includes both ImplicitCastExprs and CStyleCastExprs
    void VisitCastExpr(CastExpr *E, bool InCheckedScope) {
      CheckDisallowedFunctionPtrCasts(E);

      CastKind CK = E->getCastKind();
      if (CK == CK_LValueToRValue && !E->getType()->isArrayType()) {
        bool NeedsBoundsCheck = AddBoundsCheck(E->getSubExpr(), OperationKind::Read, InCheckedScope);
        if (NeedsBoundsCheck && DumpBounds)
          DumpExpression(llvm::outs(), E);

        return;
      }

      // Handle dynamic_bounds_casts.
      //
      // If the inferred bounds of the subexpression are:
      // - bounds(unknown), this is a compile-time error.
      // - bounds(any), there is no runtime checks.
      // - bounds(lb, ub):  If the declared bounds of the cast operation are
      // (e2, e3),  a runtime check that lb <= e2 && e3 <= ub is inserted
      // during code generation.
      if (CK == CK_DynamicPtrBounds) {
        Expr *SubExpr = E->getSubExpr();
        Expr *SubExprAtNewType =
          BoundsInference(S).CreateExplicitCast(E->getType(),
                                                CastKind::CK_BitCast,
                                                SubExpr, true);
        BoundsExpr *DeclaredBounds = E->getBoundsExpr();
        BoundsExpr *NormalizedBounds = S.ExpandToRange(SubExprAtNewType,
                                                       DeclaredBounds);
        BoundsExpr *SubExprBounds = S.InferRValueBounds(SubExpr);
        if (SubExprBounds->isUnknown()) {
          S.Diag(SubExpr->getLocStart(), diag::err_expected_bounds);
        }

        assert(NormalizedBounds);
        E->setNormalizedBoundsExpr(NormalizedBounds);
        E->setSubExprBoundsExpr(SubExprBounds);
        if (DumpBounds)
          DumpBoundsCastBounds(llvm::outs(), E, DeclaredBounds,
                               NormalizedBounds, SubExprBounds);
      }

      // Casts to _Ptr type must have a source for which we can infer bounds.
      if ((CK == CK_BitCast || CK == CK_IntegralToPointer) &&
          E->getType()->isCheckedPointerPtrType() &&
          !E->getType()->isFunctionPointerType()) {
        bool IncludeNullTerminator =
          E->getType()->getPointeeOrArrayElementType()->isNtCheckedArrayType();
        BoundsExpr *SrcBounds =
          S.InferRValueBounds(E->getSubExpr(), IncludeNullTerminator);
        if (SrcBounds->isUnknown()) {
          S.Diag(E->getSubExpr()->getLocStart(),
                 diag::err_expected_bounds_for_ptr_cast)
                 << E->getSubExpr()->getSourceRange();
          SrcBounds = S.CreateInvalidBoundsExpr();
        } else {
          BoundsExpr *TargetBounds =
            S.CreateTypeBasedBounds(E, E->getType(), false, false);
          CheckBoundsDeclAtStaticPtrCast(E, TargetBounds, E->getSubExpr(),
                                         SrcBounds, InCheckedScope);
        }
        assert(SrcBounds);
        assert(!E->getBoundsExpr());
        E->setBoundsExpr(SrcBounds);

        if (DumpBounds)
          DumpExpression(llvm::outs(), E);
        return;
      }
      return;
    }

    // A member expression is a narrowing operator that shrinks the range of
    // memory to which the base refers to a specific member.  We always bounds
    // check the base.  That way we know that the lvalue produced by the
    // member points to a valid range of memory given by
    // (lvalue, lvalue + 1).   The lvalue is interpreted as a pointer to T,
    // where T is the type of the member.
    void VisitMemberExpr(MemberExpr *E, bool InCheckedScope) {
      bool NeedsBoundsCheck = AddMemberBaseBoundsCheck(E, InCheckedScope);
      if (NeedsBoundsCheck && DumpBounds)
        DumpExpression(llvm::outs(), E);
    }

    void VisitUnaryOperator(UnaryOperator *E, bool InCheckedScope) {
      if (!E->isIncrementDecrementOp())
        return;

      bool NeedsBoundsCheck = AddBoundsCheck(E->getSubExpr(), OperationKind::Other, InCheckedScope);
      if (NeedsBoundsCheck && DumpBounds)
          DumpExpression(llvm::outs(), E);
      return;
    }

    void VisitVarDecl(VarDecl *D, bool InCheckedScope) {
      if (D->isInvalidDecl())
        return;

      if (isa<ParmVarDecl>(D))
        return;

      VarDecl::DefinitionKind defKind = D->isThisDeclarationADefinition();
      if (defKind == VarDecl::DefinitionKind::DeclarationOnly)
        return;

     if (Expr *Init = D->getInit()) {
       if (Init->getStmtClass() == Expr::BoundsCastExprClass) {
         S.InferRValueBounds(Init);
       }
     }

     // Handle variables with bounds declarations
     BoundsExpr *DeclaredBounds = D->getBoundsExpr();
     if (!DeclaredBounds || DeclaredBounds->isInvalid() ||
         DeclaredBounds->isUnknown())
       return;

     // TODO: for array types, check that any declared bounds at the point
     // of initialization are true based on the array size.

     // If there is a scalar initializer, check that the initializer meets the bounds
     // requirements for the variable.  For non-scalar types (arrays, structs, and
     // unions), the amount of storage allocated depends on the type, so we don't
     // to check the initializer bounds.
     Expr *Init = D->getInit();
     if (Init && D->getType()->isScalarType()) {
       assert(D->getInitStyle() == VarDecl::InitializationStyle::CInit);
       BoundsExpr *InitBounds = S.InferRValueBounds(Init);
       if (InitBounds->isUnknown()) {
         // TODO: need some place to record the initializer bounds
         S.Diag(Init->getLocStart(), diag::err_expected_bounds_for_initializer)
             << Init->getSourceRange();
         InitBounds = S.CreateInvalidBoundsExpr();
       } else {
         BoundsExpr *NormalizedDeclaredBounds = S.ExpandToRange(D, DeclaredBounds);
         CheckBoundsDeclAtInitializer(D->getLocation(), D, NormalizedDeclaredBounds,
           Init, InitBounds, InCheckedScope);
       }
       if (DumpBounds)
         DumpInitializerBounds(llvm::outs(), D, DeclaredBounds, InitBounds);
      }

      return;
    }

    void VisitReturnStmt(ReturnStmt *RS, bool InCheckedScope) {
      if (!ReturnBounds)
        return;
      Expr *RetValue = RS->getRetValue();
      if (!RetValue)
        // We already issued an error message for this case.
        return;
      // TODO: Actually check that the return expression bounds imply the 
      // return bounds.
      // TODO: Also check that any parameters used in the return bounds are
      // unmodified.
    }

  private:
    // Check that casts to checked function pointer types produce a valid
    // function pointer.  This implements the checks in Section 3.8 of v0.7
    // of the Checked C specification.
    //
    // The cast expression E has type ToType, a ptr<> to a function p type.  To
    // produce the function pointer,  the program is performing a sequence of
    // casts, both implicit and explicit. This sequence may include uses of
    // addr-of- (&) or deref(*), which act like casts for function pointer
    // types.
    //
    // Start by checking whether E must produce a valid function pointer:
    // - An lvalue-to-rvalue cast,
    // - A bounds-safe interface cast.
    //
    // If E is not guaranteed produce a valid function pointer, check that E
    // is a value-preserving case. Iterate through the chain of subexpressions
    // of E, as long as we see value-preserving casts or a cast-like operator.
    // If a cast is not value-preserving, it is an error because the resulting
    // value may not be valid function pointer.
    //
    // Let Needle be the subexpression the iteration ends at. Check whether
    // Needle is guaranteed to be a valid checked function pointer of type Ty:
    // - It s a null pointer.
    // - It is decl ref to a named function and the pointee type of TyType
    //   matches the function type.
    // - It is a checked function pointer Ty.
    // If is none of those, emit diagnostic about an incompatible type.
    void CheckDisallowedFunctionPtrCasts(CastExpr *E) {
      // The type of the outer value
      QualType ToType = E->getType();

      // We're only looking for casts to checked function ptr<>s.
      if (!ToType->isCheckedPointerPtrType() ||
        !ToType->isFunctionPointerType())
        return;

      // Skip lvalue-to-rvalue casts because they preserve types (except that
      // qualifers are removed).  The lvalue type should be a checked pointer
      // type too.
      if (const ImplicitCastExpr *ICE = dyn_cast<ImplicitCastExpr>(E))
        if (ICE->getCastKind() == CK_LValueToRValue) {
          assert(ICE->getSubExpr()->getType()->isCheckedPointerType());
          return;
        }

      // Skip bounds-safe interface casts.  They are trusted casts inserted
      // according to bounds-safe interface rules.  The only difference in
      // types is checkedness, which means that this is a trusted cast
      // to the checked function type pointer.
      if (E->isBoundsSafeInterface())
        return;

      if (!CheckValuePreservingCast(E, ToType)) {
        // The top-level cast is not value-preserving
        return;
      }

      // Iterate through chain of subexpressions that are value-preserving
      // casts or cast-like operations.
      const Expr *Needle = E->getSubExpr();
      while (true) {
        Needle = Needle->IgnoreParens();

        // Stop at any cast or cast-like operators that have a checked pointer
        // type.  If they are potential problematic casts, they'll be checked
        // by another call to CheckedDisallowedFunctionPtrCasts.
        if (Needle->getType()->isCheckedPointerType())
          break;

        // If we've found a cast expression...
        if (const CastExpr *NeedleCast = dyn_cast<CastExpr>(Needle)) {
          if (const ImplicitCastExpr *ICE = 
                dyn_cast<ImplicitCastExpr>(NeedleCast))
            // Stop at lvalue-to-ravlue casts.
            if (ICE->getCastKind() == CK_LValueToRValue)
              break;

          if (NeedleCast->isBoundsSafeInterface())
            break;

          if (!CheckValuePreservingCast(NeedleCast, ToType)) {
            // The cast is not value-preserving,
            return;
          }

          Needle = NeedleCast->getSubExpr();
          continue;
        }

        // If we've found a unary operator (such as * or &)...
        if (const UnaryOperator *NeedleOp = dyn_cast<UnaryOperator>(Needle)) {
          // Check if the operator is value-preserving.
          // Only addr-of (&) and deref (*) are with function pointers
          if (!CheckValuePreservingCastLikeOp(NeedleOp, ToType)) {
            return;
          }

          // Keep iterating.
          Needle = NeedleOp->getSubExpr();
          continue;
        }

        // Otherwise we have found an expression that is neither
        // a cast nor a cast-like operator.  Stop iterating.
        break;
      }

      // See if we stopped at a subexpression that must produce a valid checked
      // function pointer.

      // A null pointer.
      if (Needle->isNullPointerConstant(S.Context, Expr::NPC_NeverValueDependent))
        return;

      // A DeclRef to a function declaration matching the desired function type.
      if (const DeclRefExpr *NeedleDeclRef = dyn_cast<DeclRefExpr>(Needle)) {
        if (const FunctionDecl *NeedleFun =
              dyn_cast<FunctionDecl>(NeedleDeclRef->getDecl())) {
          // Checked that the function type is compatible with the pointee type
          // of ToType.
          if (S.Context.typesAreCompatible(ToType->getPointeeType(),
                                           Needle->getType(),
                                           /*CompareUnqualified=*/false,
                                           /*IgnoreBounds=*/false))
            return;
        } else {
          S.Diag(Needle->getExprLoc(),
                 diag::err_cast_to_checked_fn_ptr_not_value_preserving)
            << ToType << E->getSourceRange();
          return;
        }
      }

      // An expression with a checked pointer type.
      QualType NeedleTy = Needle->getType();
      if (!S.Context.typesAreCompatible(ToType, NeedleTy,
                                      /* CompareUnqualified=*/false,
                                      /*IgnoreBounds=*/false)) {
        // See if the only difference is that the source is an unchecked pointer type.
        if (NeedleTy->isPointerType()) {
          const PointerType *NeedlePtrType = NeedleTy->getAs<PointerType>();
          const PointerType *ToPtrType = ToType->getAs<PointerType>();
          if (S.Context.typesAreCompatible(NeedlePtrType->getPointeeType(),
                                           ToPtrType->getPointeeType(),
                                           /*CompareUnqualifed=*/false,
                                           /*IgnoreBounds=*/false)) {
            S.Diag(Needle->getExprLoc(), 
                   diag::err_cast_to_checked_fn_ptr_from_unchecked_fn_ptr) <<
              ToType << E->getSourceRange();
            return;
          }
        }

        S.Diag(Needle->getExprLoc(), 
               diag::err_cast_to_checked_fn_ptr_from_incompatible_type)
          << ToType << NeedleTy << NeedleTy->isCheckedPointerPtrType()
          << E->getSourceRange();
      }

      return;
    }

    // See if a cast is value-preserving for a function-pointer casts.   Other
    // operations might also be, but this algorithm is currently conservative.
    //
    // This will add the required error messages.
    bool CheckValuePreservingCast(const CastExpr *E, const QualType ToType) {
      switch (E->getCastKind())
      {
      case CK_NoOp:
      case CK_NullToPointer:
      case CK_FunctionToPointerDecay:
      case CK_BitCast:
      case CK_LValueBitCast:
        return true;
      default:
        S.Diag(E->getExprLoc(), diag::err_cast_to_checked_fn_ptr_not_value_preserving)
          << ToType << E->getSourceRange();

        return false;
      }
    }

    // See if an operationg is a value-preserving deref (*) or/ addr-of (&)
    // operator on a function pointer type.  Other operations might also be,
    // but this algorithm is currently conservative.
    //
    // This will add the required error messages
    bool CheckValuePreservingCastLikeOp(const UnaryOperator *E, const QualType ToType) {
      QualType ETy = E->getType();
      QualType SETy = E->getSubExpr()->getType();

      switch (E->getOpcode()) {
      case UO_Deref: {
        // This may be more conservative than necessary.
        bool between_functions = ETy->isFunctionType() && SETy->isFunctionPointerType();

        if (!between_functions) {
          // Add Error Message
          S.Diag(E->getExprLoc(), diag::err_cast_to_checked_fn_ptr_can_only_ref_deref_functions)
            << ToType << 0 << E->getSourceRange();
        }

        return between_functions;
      }
      case UO_AddrOf: {
        // This may be more conservative than necessary.
        bool between_functions = ETy->isFunctionPointerType() && SETy->isFunctionType();
        if (!between_functions) {
          // Add Error Message
          S.Diag(E->getExprLoc(), diag::err_cast_to_checked_fn_ptr_can_only_ref_deref_functions)
            << ToType << 1 << E->getSourceRange();
        }

        return between_functions;
      }
      default:
        S.Diag(E->getExprLoc(), diag::err_cast_to_checked_fn_ptr_not_value_preserving)
          << ToType << E->getSourceRange();

        return false;
      }
    }
  };
}

void Sema::CheckFunctionBodyBoundsDecls(FunctionDecl *FD, Stmt *Body) {
  // The IsChecked argument to TraverseStmt doesn't matter - the body will be a
  // compound statement and we'll pick up the checked-ness from that.
  CheckBoundsDeclarations(*this, FD->getBoundsExpr()).TraverseStmt(Body, false);
}

void Sema::CheckTopLevelBoundsDecls(VarDecl *D) {
  if (!D->isLocalVarDeclOrParm())
    CheckBoundsDeclarations(*this, nullptr).TraverseVarDecl(D, getCurScope()->isCheckedScope());
}

namespace {
  class NonModifiyingExprSema : public RecursiveASTVisitor<NonModifiyingExprSema> {

  private:
    // Represents which kind of modifying expression we have found
    enum ModifyingExprKind {
      MEK_Assign,
      MEK_Increment,
      MEK_Decrement,
      MEK_Call,
      MEK_Volatile
    };

  public:
    NonModifiyingExprSema(Sema &S, Sema::NonModifyingContext From,
                          Sema::NonModifyingMessage Message) :
      S(S), FoundModifyingExpr(false), ReqFrom(From),
      Message(Message) {}

    bool isNonModifyingExpr() { return !FoundModifyingExpr; }

    // Assignments are of course modifying
    bool VisitBinAssign(BinaryOperator* E) {
      addError(E, MEK_Assign);
      FoundModifyingExpr = true;

      return true;
    }

    // Assignments are of course modifying
    bool VisitCompoundAssignOperator(CompoundAssignOperator *E) {
      addError(E, MEK_Assign);
      FoundModifyingExpr = true;

      return true;
    }

    // Pre-increment/decrement, Post-increment/decrement
    bool VisitUnaryOperator(UnaryOperator *E) {
      if (E->isIncrementDecrementOp()) {
        addError(E,
          E->isIncrementOp() ? MEK_Increment : MEK_Decrement);
        FoundModifyingExpr = true;
      }

      return true;
    }

    // Dereferences of volatile variables are modifying.
    bool VisitCastExpr(CastExpr *E) {
      CastKind CK = E->getCastKind();
      if (CK == CK_LValueToRValue)
        FindVolatileVariable(E->getSubExpr());

      return true;
    }

    void FindVolatileVariable(Expr *E) {
      E = E->IgnoreParens();
      switch (E->getStmtClass()) {
        case Expr::DeclRefExprClass: {
          QualType RefType = E->getType();
          if (RefType.isVolatileQualified()) {
            addError(E, MEK_Volatile);
            FoundModifyingExpr = true;
          }
          break;
        }
        case Expr::ImplicitCastExprClass: {
          ImplicitCastExpr *ICE = cast<ImplicitCastExpr>(E);
          if (ICE->getCastKind() == CastKind::CK_LValueBitCast)
            return FindVolatileVariable(ICE->getSubExpr());
          break;
        }
        default:
          break;
      }
    }

    // Function Calls are defined as modifying
    bool VisitCallExpr(CallExpr *E) {
      addError(E, MEK_Call);
      FoundModifyingExpr = true;

      return true;
    }


  private:
    Sema &S;
    bool FoundModifyingExpr;
    Sema::NonModifyingContext ReqFrom;
    Sema::NonModifyingMessage Message;
    // Track modifying expressions so that we can suppress duplicate diagnostic
    // messages for the same modifying expression.
    SmallVector<Expr *, 4> ModifyingExprs;

    void addError(Expr *E, ModifyingExprKind Kind) {
      if (Message != Sema::NonModifyingMessage::NMM_None) {
        for (auto Iter = ModifyingExprs.begin(); Iter != ModifyingExprs.end(); Iter++) {
          if (*Iter == E)
            return;
        }
        ModifyingExprs.push_back(E);
        unsigned DiagId = (Message == Sema::NonModifyingMessage::NMM_Error) ?
          diag::err_not_non_modifying_expr : diag::note_modifying_expression;
        S.Diag(E->getLocStart(), DiagId)
          << Kind << ReqFrom << E->getSourceRange();
      }
    }
  };
}

bool Sema::CheckIsNonModifying(Expr *E, NonModifyingContext Req,
                               NonModifyingMessage Message) {
  NonModifiyingExprSema Checker(*this, Req, Message);
  Checker.TraverseStmt(E);

  return Checker.isNonModifyingExpr();
}

/* Will uncomment this in a future pull request.
bool Sema::CheckIsNonModifying(BoundsExpr *E, bool ReportError) {
  NonModifyingContext req = NMC_Unknown;
  if (isa<RangeBoundsExpr>(E))
    req = NMC_Range;
  else if (const CountBoundsExpr *CountBounds = dyn_cast<CountBoundsExpr>(E))
    req = CountBounds->isByteCount() ? NMC_Byte_Count : NMC_Count;

  NonModifiyingExprSema Checker(*this, Req, ReportError);
  Checker.TraverseStmt(E);

  return Checker.isNonModifyingExpr();
}
*/

void Sema::WarnDynamicCheckAlwaysFails(const Expr *Condition) {
  bool ConditionConstant;
  if (Condition->EvaluateAsBooleanCondition(ConditionConstant, Context)) {
    if (!ConditionConstant) {
      // Dynamic Check always fails, emit warning
      Diag(Condition->getLocStart(), diag::warn_dynamic_check_condition_fail)
        << Condition->getSourceRange();
    }
  }
}<|MERGE_RESOLUTION|>--- conflicted
+++ resolved
@@ -363,27 +363,6 @@
 }
 
 namespace {
-<<<<<<< HEAD
-// Compute what positional parameters are used by an expression.
-class CollectPositionalParameters : public RecursiveASTVisitor<CollectPositionalParameters> {
-
-private:
-  llvm::SmallBitVector Used;
-
-public:
-  CollectPositionalParameters(unsigned ParamCount) : Used(ParamCount) {}
-
-  bool VisitPositionalParameterExpr(PositionalParameterExpr *PE) {
-    Used.set(PE->getIndex());
-    return true;
-  }
-
-  bool IsUsed(unsigned Index) {
-    return Used.test(Index);
-  }
-};
-}
-
 namespace {
 class CollectBoundsMemberUses : public RecursiveASTVisitor<CollectBoundsMemberUses> {
 private:
@@ -410,8 +389,6 @@
 
 
 namespace {
-=======
->>>>>>> 539e0e62
   // Class for inferring bounds expressions for C expressions.
 
   // C has an interesting semantics for expressions that differentiates between
