//===--- DeclSpec.cpp - Declaration Specifier Semantic Analysis -----------===//
//
//                     The LLVM Compiler Infrastructure
//
// This file is distributed under the University of Illinois Open Source
// License. See LICENSE.TXT for details.
//
//===----------------------------------------------------------------------===//
//
//  This file implements semantic analysis for declaration specifiers.
//
//===----------------------------------------------------------------------===//

#include "clang/Sema/DeclSpec.h"
#include "clang/AST/ASTContext.h"
#include "clang/AST/DeclCXX.h"
#include "clang/AST/Expr.h"
#include "clang/AST/LocInfoType.h"
#include "clang/AST/TypeLoc.h"
#include "clang/Basic/LangOptions.h"
#include "clang/Basic/TargetInfo.h"
#include "clang/Sema/ParsedTemplate.h"
#include "clang/Sema/Sema.h"
#include "clang/Sema/SemaDiagnostic.h"
#include "llvm/ADT/STLExtras.h"
#include "llvm/ADT/SmallString.h"
#include <cstring>
using namespace clang;


void UnqualifiedId::setTemplateId(TemplateIdAnnotation *TemplateId) {
  assert(TemplateId && "NULL template-id annotation?");
  Kind = IK_TemplateId;
  this->TemplateId = TemplateId;
  StartLocation = TemplateId->TemplateNameLoc;
  EndLocation = TemplateId->RAngleLoc;
}

void UnqualifiedId::setConstructorTemplateId(TemplateIdAnnotation *TemplateId) {
  assert(TemplateId && "NULL template-id annotation?");
  Kind = IK_ConstructorTemplateId;
  this->TemplateId = TemplateId;
  StartLocation = TemplateId->TemplateNameLoc;
  EndLocation = TemplateId->RAngleLoc;
}

void CXXScopeSpec::Extend(ASTContext &Context, SourceLocation TemplateKWLoc, 
                          TypeLoc TL, SourceLocation ColonColonLoc) {
  Builder.Extend(Context, TemplateKWLoc, TL, ColonColonLoc);
  if (Range.getBegin().isInvalid())
    Range.setBegin(TL.getBeginLoc());
  Range.setEnd(ColonColonLoc);

  assert(Range == Builder.getSourceRange() &&
         "NestedNameSpecifierLoc range computation incorrect");
}

void CXXScopeSpec::Extend(ASTContext &Context, IdentifierInfo *Identifier,
                          SourceLocation IdentifierLoc, 
                          SourceLocation ColonColonLoc) {
  Builder.Extend(Context, Identifier, IdentifierLoc, ColonColonLoc);
  
  if (Range.getBegin().isInvalid())
    Range.setBegin(IdentifierLoc);
  Range.setEnd(ColonColonLoc);
  
  assert(Range == Builder.getSourceRange() &&
         "NestedNameSpecifierLoc range computation incorrect");
}

void CXXScopeSpec::Extend(ASTContext &Context, NamespaceDecl *Namespace,
                          SourceLocation NamespaceLoc, 
                          SourceLocation ColonColonLoc) {
  Builder.Extend(Context, Namespace, NamespaceLoc, ColonColonLoc);
  
  if (Range.getBegin().isInvalid())
    Range.setBegin(NamespaceLoc);
  Range.setEnd(ColonColonLoc);

  assert(Range == Builder.getSourceRange() &&
         "NestedNameSpecifierLoc range computation incorrect");
}

void CXXScopeSpec::Extend(ASTContext &Context, NamespaceAliasDecl *Alias,
                          SourceLocation AliasLoc, 
                          SourceLocation ColonColonLoc) {
  Builder.Extend(Context, Alias, AliasLoc, ColonColonLoc);
  
  if (Range.getBegin().isInvalid())
    Range.setBegin(AliasLoc);
  Range.setEnd(ColonColonLoc);

  assert(Range == Builder.getSourceRange() &&
         "NestedNameSpecifierLoc range computation incorrect");
}

void CXXScopeSpec::MakeGlobal(ASTContext &Context, 
                              SourceLocation ColonColonLoc) {
  Builder.MakeGlobal(Context, ColonColonLoc);
  
  Range = SourceRange(ColonColonLoc);
  
  assert(Range == Builder.getSourceRange() &&
         "NestedNameSpecifierLoc range computation incorrect");
}

void CXXScopeSpec::MakeSuper(ASTContext &Context, CXXRecordDecl *RD,
                             SourceLocation SuperLoc,
                             SourceLocation ColonColonLoc) {
  Builder.MakeSuper(Context, RD, SuperLoc, ColonColonLoc);

  Range.setBegin(SuperLoc);
  Range.setEnd(ColonColonLoc);

  assert(Range == Builder.getSourceRange() &&
  "NestedNameSpecifierLoc range computation incorrect");
}

void CXXScopeSpec::MakeTrivial(ASTContext &Context, 
                               NestedNameSpecifier *Qualifier, SourceRange R) {
  Builder.MakeTrivial(Context, Qualifier, R);
  Range = R;
}

void CXXScopeSpec::Adopt(NestedNameSpecifierLoc Other) {
  if (!Other) {
    Range = SourceRange();
    Builder.Clear();
    return;
  }

  Range = Other.getSourceRange();
  Builder.Adopt(Other);
}

SourceLocation CXXScopeSpec::getLastQualifierNameLoc() const {
  if (!Builder.getRepresentation())
    return SourceLocation();
  return Builder.getTemporary().getLocalBeginLoc();
}

NestedNameSpecifierLoc 
CXXScopeSpec::getWithLocInContext(ASTContext &Context) const {
  if (!Builder.getRepresentation())
    return NestedNameSpecifierLoc();
  
  return Builder.getWithLocInContext(Context);
}

/// DeclaratorChunk::getFunction - Return a DeclaratorChunk for a function.
/// "TheDeclarator" is the declarator that this will be added to.
DeclaratorChunk DeclaratorChunk::getFunction(bool hasProto,
                                             bool isAmbiguous,
                                             SourceLocation LParenLoc,
                                             ParamInfo *Params,
                                             unsigned NumParams,
                                             SourceLocation EllipsisLoc,
                                             SourceLocation RParenLoc,
                                             unsigned TypeQuals,
                                             bool RefQualifierIsLvalueRef,
                                             SourceLocation RefQualifierLoc,
                                             SourceLocation ConstQualifierLoc,
                                             SourceLocation
                                                 VolatileQualifierLoc,
                                             SourceLocation
                                                 RestrictQualifierLoc,
                                             SourceLocation MutableLoc,
                                             ExceptionSpecificationType
                                                 ESpecType,
                                             SourceRange ESpecRange,
                                             ParsedType *Exceptions,
                                             SourceRange *ExceptionRanges,
                                             unsigned NumExceptions,
                                             Expr *NoexceptExpr,
                                             CachedTokens *ExceptionSpecTokens,
                                             ArrayRef<NamedDecl*>
                                                 DeclsInPrototype,
                                             SourceLocation LocalRangeBegin,
                                             SourceLocation LocalRangeEnd,
                                             SourceLocation ReturnAnnotsColonLoc,
                                             InteropTypeExpr *ReturnInteropTypeExpr,
                                             std::unique_ptr<CachedTokens> ReturnBounds,
                                             Declarator &TheDeclarator,
                                             TypeResult TrailingReturnType) {
  assert(!(TypeQuals & DeclSpec::TQ_atomic) &&
         "function cannot have _Atomic qualifier");

  DeclaratorChunk I;
  I.Kind                        = Function;
  I.Loc                         = LocalRangeBegin;
  I.EndLoc                      = LocalRangeEnd;
  I.Fun.AttrList                = nullptr;
  I.Fun.hasPrototype            = hasProto;
  I.Fun.isVariadic              = EllipsisLoc.isValid();
  I.Fun.isAmbiguous             = isAmbiguous;
  I.Fun.LParenLoc               = LParenLoc.getRawEncoding();
  I.Fun.EllipsisLoc             = EllipsisLoc.getRawEncoding();
  I.Fun.RParenLoc               = RParenLoc.getRawEncoding();
  I.Fun.DeleteParams            = false;
  I.Fun.TypeQuals               = TypeQuals;
  I.Fun.NumParams               = NumParams;
  I.Fun.Params                  = nullptr;
  I.Fun.RefQualifierIsLValueRef = RefQualifierIsLvalueRef;
  I.Fun.RefQualifierLoc         = RefQualifierLoc.getRawEncoding();
  I.Fun.ConstQualifierLoc       = ConstQualifierLoc.getRawEncoding();
  I.Fun.VolatileQualifierLoc    = VolatileQualifierLoc.getRawEncoding();
  I.Fun.RestrictQualifierLoc    = RestrictQualifierLoc.getRawEncoding();
  I.Fun.MutableLoc              = MutableLoc.getRawEncoding();
  I.Fun.ExceptionSpecType       = ESpecType;
  I.Fun.ExceptionSpecLocBeg     = ESpecRange.getBegin().getRawEncoding();
  I.Fun.ExceptionSpecLocEnd     = ESpecRange.getEnd().getRawEncoding();
  I.Fun.NumExceptionsOrDecls    = 0;
  I.Fun.Exceptions              = nullptr;
  I.Fun.NoexceptExpr            = nullptr;
  I.Fun.HasTrailingReturnType   = TrailingReturnType.isUsable() ||
                                  TrailingReturnType.isInvalid();
  I.Fun.TrailingReturnType      = TrailingReturnType.get();
  I.Fun.ReturnAnnotsColonLoc    = ReturnAnnotsColonLoc.getRawEncoding();
<<<<<<< HEAD
  I.Fun.ReturnBounds            =  ReturnBounds.release();
=======
  I.Fun.ReturnBounds            = ReturnBounds.release();
>>>>>>> 8e460ef9
  I.Fun.ReturnInteropType       = ReturnInteropTypeExpr;

  assert(I.Fun.TypeQuals == TypeQuals && "bitfield overflow");
  assert(I.Fun.ExceptionSpecType == ESpecType && "bitfield overflow");

  // new[] a parameter array if needed.
  if (NumParams) {
    // If the 'InlineParams' in Declarator is unused and big enough, put our
    // parameter list there (in an effort to avoid new/delete traffic).  If it
    // is already used (consider a function returning a function pointer) or too
    // small (function with too many parameters), go to the heap.
    if (!TheDeclarator.InlineStorageUsed &&
        NumParams <= llvm::array_lengthof(TheDeclarator.InlineParams)) {
      I.Fun.Params = TheDeclarator.InlineParams;
      new (I.Fun.Params) ParamInfo[NumParams];
      I.Fun.DeleteParams = false;
      TheDeclarator.InlineStorageUsed = true;
    } else {
      I.Fun.Params = new DeclaratorChunk::ParamInfo[NumParams];
      I.Fun.DeleteParams = true;
    }
    for (unsigned i = 0; i < NumParams; i++)
      I.Fun.Params[i] = std::move(Params[i]);    
  }

  // Check what exception specification information we should actually store.
  switch (ESpecType) {
  default: break; // By default, save nothing.
  case EST_Dynamic:
    // new[] an exception array if needed
    if (NumExceptions) {
      I.Fun.NumExceptionsOrDecls = NumExceptions;
      I.Fun.Exceptions = new DeclaratorChunk::TypeAndRange[NumExceptions];
      for (unsigned i = 0; i != NumExceptions; ++i) {
        I.Fun.Exceptions[i].Ty = Exceptions[i];
        I.Fun.Exceptions[i].Range = ExceptionRanges[i];
      }
    }
    break;

  case EST_ComputedNoexcept:
    I.Fun.NoexceptExpr = NoexceptExpr;
    break;

  case EST_Unparsed:
    I.Fun.ExceptionSpecTokens = ExceptionSpecTokens;
    break;
  }

  if (!DeclsInPrototype.empty()) {
    assert(ESpecType == EST_None && NumExceptions == 0 &&
           "cannot have exception specifiers and decls in prototype");
    I.Fun.NumExceptionsOrDecls = DeclsInPrototype.size();
    // Copy the array of decls into stable heap storage.
    I.Fun.DeclsInPrototype = new NamedDecl *[DeclsInPrototype.size()];
    for (size_t J = 0; J < DeclsInPrototype.size(); ++J)
      I.Fun.DeclsInPrototype[J] = DeclsInPrototype[J];
  }

  return I;
}

void Declarator::setDecompositionBindings(
    SourceLocation LSquareLoc,
    ArrayRef<DecompositionDeclarator::Binding> Bindings,
    SourceLocation RSquareLoc) {
  assert(!hasName() && "declarator given multiple names!");

  BindingGroup.LSquareLoc = LSquareLoc;
  BindingGroup.RSquareLoc = RSquareLoc;
  BindingGroup.NumBindings = Bindings.size();
  Range.setEnd(RSquareLoc);

  // We're now past the identifier.
  SetIdentifier(nullptr, LSquareLoc);
  Name.EndLocation = RSquareLoc;

  // Allocate storage for bindings and stash them away.
  if (Bindings.size()) {
    if (!InlineStorageUsed &&
        Bindings.size() <= llvm::array_lengthof(InlineBindings)) {
      BindingGroup.Bindings = InlineBindings;
      BindingGroup.DeleteBindings = false;
      InlineStorageUsed = true;
    } else {
      BindingGroup.Bindings =
          new DecompositionDeclarator::Binding[Bindings.size()];
      BindingGroup.DeleteBindings = true;
    }
    std::uninitialized_copy(Bindings.begin(), Bindings.end(),
                            BindingGroup.Bindings);
  }
}

bool Declarator::isDeclarationOfFunction() const {
  for (unsigned i = 0, i_end = DeclTypeInfo.size(); i < i_end; ++i) {
    switch (DeclTypeInfo[i].Kind) {
    case DeclaratorChunk::Function:
      return true;
    case DeclaratorChunk::Paren:
      continue;
    case DeclaratorChunk::Pointer:
    case DeclaratorChunk::Reference:
    case DeclaratorChunk::Array:
    case DeclaratorChunk::BlockPointer:
    case DeclaratorChunk::MemberPointer:
    case DeclaratorChunk::Pipe:
      return false;
    }
    llvm_unreachable("Invalid type chunk");
  }
  
  switch (DS.getTypeSpecType()) {
    case TST_atomic:
    case TST_auto:
    case TST_auto_type:
    case TST_bool:
    case TST_char:
    case TST_char16:
    case TST_char32:
    case TST_class:
    case TST_decimal128:
    case TST_decimal32:
    case TST_decimal64:
    case TST_double:
    case TST_Float16:
    case TST_float128:
    case TST_enum:
    case TST_error:
    case TST_float:
    case TST_half:
    case TST_int:
    case TST_int128:
    case TST_struct:
    case TST_interface:
    case TST_union:
    case TST_unknown_anytype:
    case TST_unspecified:
    case TST_void:
    case TST_wchar:
    case TST_arrayPtr:
    case TST_plainPtr:
    case TST_ntarrayPtr:
#define GENERIC_IMAGE_TYPE(ImgType, Id) case TST_##ImgType##_t:
#include "clang/Basic/OpenCLImageTypes.def"
      return false;

    case TST_decltype_auto:
      // This must have an initializer, so can't be a function declaration,
      // even if the initializer has function type.
      return false;

    case TST_decltype:
    case TST_typeofExpr:
      if (Expr *E = DS.getRepAsExpr())
        return E->getType()->isFunctionType();
      return false;
     
    case TST_underlyingType:
    case TST_typename:
    case TST_typeofType: {
      QualType QT = DS.getRepAsType().get();
      if (QT.isNull())
        return false;
      
      if (const LocInfoType *LIT = dyn_cast<LocInfoType>(QT))
        QT = LIT->getType();

      if (QT.isNull())
        return false;
        
      return QT->isFunctionType();
    }
  }

  llvm_unreachable("Invalid TypeSpecType!");
}

bool Declarator::isStaticMember() {
  assert(getContext() == MemberContext);
  return getDeclSpec().getStorageClassSpec() == DeclSpec::SCS_static ||
         (getName().Kind == UnqualifiedId::IK_OperatorFunctionId &&
          CXXMethodDecl::isStaticOverloadedOperator(
              getName().OperatorFunctionId.Operator));
}

bool Declarator::isCtorOrDtor() {
  return (getName().getKind() == UnqualifiedId::IK_ConstructorName) ||
         (getName().getKind() == UnqualifiedId::IK_DestructorName);
}

bool DeclSpec::hasTagDefinition() const {
  if (!TypeSpecOwned)
    return false;
  return cast<TagDecl>(getRepAsDecl())->isCompleteDefinition();
}

/// getParsedSpecifiers - Return a bitmask of which flavors of specifiers this
/// declaration specifier includes.
///
unsigned DeclSpec::getParsedSpecifiers() const {
  unsigned Res = 0;
  if (StorageClassSpec != SCS_unspecified ||
      ThreadStorageClassSpec != TSCS_unspecified)
    Res |= PQ_StorageClassSpecifier;

  if (TypeQualifiers != TQ_unspecified)
    Res |= PQ_TypeQualifier;

  if (hasTypeSpecifier())
    Res |= PQ_TypeSpecifier;

  if (FS_inline_specified || FS_virtual_specified || FS_explicit_specified ||
      FS_noreturn_specified || FS_forceinline_specified || FS_checked_specified)
    Res |= PQ_FunctionSpecifier;
  return Res;
}

void DeclSpec::setTypeVars(ASTContext &C, ArrayRef<TypedefDecl *> NewTypeVarInfo, unsigned NewNumTypeVars) {
  assert(!TypeVarInfo && "Already has type variable info!");
  assert(NewTypeVarInfo.size() == NewNumTypeVars && "Type variable count mismatch!");
  NumTypeVars = NewNumTypeVars;

  if (NewTypeVarInfo.empty()) return;
  TypeVarInfo = new (C) TypedefDecl*[NewTypeVarInfo.size()];
  std::copy(NewTypeVarInfo.begin(), NewTypeVarInfo.end(), TypeVarInfo);
}

template <class T> static bool BadSpecifier(T TNew, T TPrev,
                                            const char *&PrevSpec,
                                            unsigned &DiagID,
                                            bool IsExtension = true) {
  PrevSpec = DeclSpec::getSpecifierName(TPrev);
  if (TNew != TPrev)
    DiagID = diag::err_invalid_decl_spec_combination;
  else
    DiagID = IsExtension ? diag::ext_duplicate_declspec : 
                           diag::warn_duplicate_declspec;    
  return true;
}

const char *DeclSpec::getSpecifierName(DeclSpec::SCS S) {
  switch (S) {
  case DeclSpec::SCS_unspecified: return "unspecified";
  case DeclSpec::SCS_typedef:     return "typedef";
  case DeclSpec::SCS_extern:      return "extern";
  case DeclSpec::SCS_static:      return "static";
  case DeclSpec::SCS_auto:        return "auto";
  case DeclSpec::SCS_register:    return "register";
  case DeclSpec::SCS_private_extern: return "__private_extern__";
  case DeclSpec::SCS_mutable:     return "mutable";
  }
  llvm_unreachable("Unknown typespec!");
}

const char *DeclSpec::getSpecifierName(DeclSpec::TSCS S) {
  switch (S) {
  case DeclSpec::TSCS_unspecified:   return "unspecified";
  case DeclSpec::TSCS___thread:      return "__thread";
  case DeclSpec::TSCS_thread_local:  return "thread_local";
  case DeclSpec::TSCS__Thread_local: return "_Thread_local";
  }
  llvm_unreachable("Unknown typespec!");
}

const char *DeclSpec::getSpecifierName(TSW W) {
  switch (W) {
  case TSW_unspecified: return "unspecified";
  case TSW_short:       return "short";
  case TSW_long:        return "long";
  case TSW_longlong:    return "long long";
  }
  llvm_unreachable("Unknown typespec!");
}

const char *DeclSpec::getSpecifierName(TSC C) {
  switch (C) {
  case TSC_unspecified: return "unspecified";
  case TSC_imaginary:   return "imaginary";
  case TSC_complex:     return "complex";
  }
  llvm_unreachable("Unknown typespec!");
}


const char *DeclSpec::getSpecifierName(TSS S) {
  switch (S) {
  case TSS_unspecified: return "unspecified";
  case TSS_signed:      return "signed";
  case TSS_unsigned:    return "unsigned";
  }
  llvm_unreachable("Unknown typespec!");
}

const char *DeclSpec::getSpecifierName(DeclSpec::TST T,
                                       const PrintingPolicy &Policy) {
  switch (T) {
  case DeclSpec::TST_unspecified: return "unspecified";
  case DeclSpec::TST_void:        return "void";
  case DeclSpec::TST_char:        return "char";
  case DeclSpec::TST_wchar:       return Policy.MSWChar ? "__wchar_t" : "wchar_t";
  case DeclSpec::TST_char16:      return "char16_t";
  case DeclSpec::TST_char32:      return "char32_t";
  case DeclSpec::TST_int:         return "int";
  case DeclSpec::TST_int128:      return "__int128";
  case DeclSpec::TST_half:        return "half";
  case DeclSpec::TST_float:       return "float";
  case DeclSpec::TST_double:      return "double";
  case DeclSpec::TST_float16:     return "_Float16";
  case DeclSpec::TST_float128:    return "__float128";
  case DeclSpec::TST_bool:        return Policy.Bool ? "bool" : "_Bool";
  case DeclSpec::TST_decimal32:   return "_Decimal32";
  case DeclSpec::TST_decimal64:   return "_Decimal64";
  case DeclSpec::TST_decimal128:  return "_Decimal128";
  case DeclSpec::TST_enum:        return "enum";
  case DeclSpec::TST_class:       return "class";
  case DeclSpec::TST_union:       return "union";
  case DeclSpec::TST_struct:      return "struct";
  case DeclSpec::TST_interface:   return "__interface";
  case DeclSpec::TST_typename:    return "type-name";
  case DeclSpec::TST_typeofType:
  case DeclSpec::TST_typeofExpr:  return "typeof";
  case DeclSpec::TST_auto:        return "auto";
  case DeclSpec::TST_auto_type:   return "__auto_type";
  case DeclSpec::TST_decltype:    return "(decltype)";
  case DeclSpec::TST_decltype_auto: return "decltype(auto)";
  case DeclSpec::TST_underlyingType: return "__underlying_type";
  case DeclSpec::TST_unknown_anytype: return "__unknown_anytype";
  case DeclSpec::TST_atomic: return "_Atomic";
  case DeclSpec::TST_arrayPtr: return "_Array_ptr";
  case DeclSpec::TST_plainPtr: return "_Ptr";
  case DeclSpec::TST_nt_arrayPtr: return "_Nt_array_ptr";
#define GENERIC_IMAGE_TYPE(ImgType, Id) \
  case DeclSpec::TST_##ImgType##_t: \
    return #ImgType "_t";
#include "clang/Basic/OpenCLImageTypes.def"
  case DeclSpec::TST_error:       return "(error)";
  }
  llvm_unreachable("Unknown typespec!");
}

const char *DeclSpec::getSpecifierName(TQ T) {
  switch (T) {
  case DeclSpec::TQ_unspecified: return "unspecified";
  case DeclSpec::TQ_const:       return "const";
  case DeclSpec::TQ_restrict:    return "restrict";
  case DeclSpec::TQ_volatile:    return "volatile";
  case DeclSpec::TQ_atomic:      return "_Atomic";
  case DeclSpec::TQ_unaligned:   return "__unaligned";
  }
  llvm_unreachable("Unknown typespec!");
}

bool DeclSpec::SetStorageClassSpec(Sema &S, SCS SC, SourceLocation Loc,
                                   const char *&PrevSpec,
                                   unsigned &DiagID,
                                   const PrintingPolicy &Policy) {
  // OpenCL v1.1 s6.8g: "The extern, static, auto and register storage-class
  // specifiers are not supported.
  // It seems sensible to prohibit private_extern too
  // The cl_clang_storage_class_specifiers extension enables support for
  // these storage-class specifiers.
  // OpenCL v1.2 s6.8 changes this to "The auto and register storage-class
  // specifiers are not supported."
  if (S.getLangOpts().OpenCL &&
      !S.getOpenCLOptions().isEnabled("cl_clang_storage_class_specifiers")) {
    switch (SC) {
    case SCS_extern:
    case SCS_private_extern:
    case SCS_static:
      if (S.getLangOpts().OpenCLVersion < 120) {
        DiagID   = diag::err_opencl_unknown_type_specifier;
        PrevSpec = getSpecifierName(SC);
        return true;
      }
      break;
    case SCS_auto:
    case SCS_register:
      DiagID   = diag::err_opencl_unknown_type_specifier;
      PrevSpec = getSpecifierName(SC);
      return true;
    default:
      break;
    }
  }

  if (StorageClassSpec != SCS_unspecified) {
    // Maybe this is an attempt to use C++11 'auto' outside of C++11 mode.
    bool isInvalid = true;
    if (TypeSpecType == TST_unspecified && S.getLangOpts().CPlusPlus) {
      if (SC == SCS_auto)
        return SetTypeSpecType(TST_auto, Loc, PrevSpec, DiagID, Policy);
      if (StorageClassSpec == SCS_auto) {
        isInvalid = SetTypeSpecType(TST_auto, StorageClassSpecLoc,
                                    PrevSpec, DiagID, Policy);
        assert(!isInvalid && "auto SCS -> TST recovery failed");
      }
    }

    // Changing storage class is allowed only if the previous one
    // was the 'extern' that is part of a linkage specification and
    // the new storage class is 'typedef'.
    if (isInvalid &&
        !(SCS_extern_in_linkage_spec &&
          StorageClassSpec == SCS_extern &&
          SC == SCS_typedef))
      return BadSpecifier(SC, (SCS)StorageClassSpec, PrevSpec, DiagID);
  }
  StorageClassSpec = SC;
  StorageClassSpecLoc = Loc;
  assert((unsigned)SC == StorageClassSpec && "SCS constants overflow bitfield");
  return false;
}

bool DeclSpec::SetStorageClassSpecThread(TSCS TSC, SourceLocation Loc,
                                         const char *&PrevSpec,
                                         unsigned &DiagID) {
  if (ThreadStorageClassSpec != TSCS_unspecified)
    return BadSpecifier(TSC, (TSCS)ThreadStorageClassSpec, PrevSpec, DiagID);

  ThreadStorageClassSpec = TSC;
  ThreadStorageClassSpecLoc = Loc;
  return false;
}

/// These methods set the specified attribute of the DeclSpec, but return true
/// and ignore the request if invalid (e.g. "extern" then "auto" is
/// specified).
bool DeclSpec::SetTypeSpecWidth(TSW W, SourceLocation Loc,
                                const char *&PrevSpec,
                                unsigned &DiagID,
                                const PrintingPolicy &Policy) {
  // Overwrite TSWRange.Begin only if TypeSpecWidth was unspecified, so that
  // for 'long long' we will keep the source location of the first 'long'.
  if (TypeSpecWidth == TSW_unspecified)
    TSWRange.setBegin(Loc);
  // Allow turning long -> long long.
  else if (W != TSW_longlong || TypeSpecWidth != TSW_long)
    return BadSpecifier(W, (TSW)TypeSpecWidth, PrevSpec, DiagID);
  TypeSpecWidth = W;
  // Remember location of the last 'long'
  TSWRange.setEnd(Loc);
  return false;
}

bool DeclSpec::SetTypeSpecComplex(TSC C, SourceLocation Loc,
                                  const char *&PrevSpec,
                                  unsigned &DiagID) {
  if (TypeSpecComplex != TSC_unspecified)
    return BadSpecifier(C, (TSC)TypeSpecComplex, PrevSpec, DiagID);
  TypeSpecComplex = C;
  TSCLoc = Loc;
  return false;
}

bool DeclSpec::SetTypeSpecSign(TSS S, SourceLocation Loc,
                               const char *&PrevSpec,
                               unsigned &DiagID) {
  if (TypeSpecSign != TSS_unspecified)
    return BadSpecifier(S, (TSS)TypeSpecSign, PrevSpec, DiagID);
  TypeSpecSign = S;
  TSSLoc = Loc;
  return false;
}

bool DeclSpec::SetTypeSpecType(TST T, SourceLocation Loc,
                               const char *&PrevSpec,
                               unsigned &DiagID,
                               ParsedType Rep,
                               const PrintingPolicy &Policy) {
  return SetTypeSpecType(T, Loc, Loc, PrevSpec, DiagID, Rep, Policy);
}

bool DeclSpec::SetTypeSpecType(TST T, SourceLocation TagKwLoc,
                               SourceLocation TagNameLoc,
                               const char *&PrevSpec,
                               unsigned &DiagID,
                               ParsedType Rep,
                               const PrintingPolicy &Policy) {
  assert(isTypeRep(T) && "T does not store a type");
  assert(Rep && "no type provided!");
  if (TypeSpecType != TST_unspecified) {
    PrevSpec = DeclSpec::getSpecifierName((TST) TypeSpecType, Policy);
    DiagID = diag::err_invalid_decl_spec_combination;
    return true;
  }
  TypeSpecType = T;
  TypeRep = Rep;
  TSTLoc = TagKwLoc;
  TSTNameLoc = TagNameLoc;
  TypeSpecOwned = false;
  return false;
}

bool DeclSpec::SetTypeSpecType(TST T, SourceLocation Loc,
                               const char *&PrevSpec,
                               unsigned &DiagID,
                               Expr *Rep,
                               const PrintingPolicy &Policy) {
  assert(isExprRep(T) && "T does not store an expr");
  assert(Rep && "no expression provided!");
  if (TypeSpecType != TST_unspecified) {
    PrevSpec = DeclSpec::getSpecifierName((TST) TypeSpecType, Policy);
    DiagID = diag::err_invalid_decl_spec_combination;
    return true;
  }
  TypeSpecType = T;
  ExprRep = Rep;
  TSTLoc = Loc;
  TSTNameLoc = Loc;
  TypeSpecOwned = false;
  return false;
}

bool DeclSpec::SetTypeSpecType(TST T, SourceLocation Loc,
                               const char *&PrevSpec,
                               unsigned &DiagID,
                               Decl *Rep, bool Owned,
                               const PrintingPolicy &Policy) {
  return SetTypeSpecType(T, Loc, Loc, PrevSpec, DiagID, Rep, Owned, Policy);
}

bool DeclSpec::SetTypeSpecType(TST T, SourceLocation TagKwLoc,
                               SourceLocation TagNameLoc,
                               const char *&PrevSpec,
                               unsigned &DiagID,
                               Decl *Rep, bool Owned,
                               const PrintingPolicy &Policy) {
  assert(isDeclRep(T) && "T does not store a decl");
  // Unlike the other cases, we don't assert that we actually get a decl.

  if (TypeSpecType != TST_unspecified) {
    PrevSpec = DeclSpec::getSpecifierName((TST) TypeSpecType, Policy);
    DiagID = diag::err_invalid_decl_spec_combination;
    return true;
  }
  TypeSpecType = T;
  DeclRep = Rep;
  TSTLoc = TagKwLoc;
  TSTNameLoc = TagNameLoc;
  TypeSpecOwned = Owned && Rep != nullptr;
  return false;
}

bool DeclSpec::SetTypeSpecType(TST T, SourceLocation Loc,
                               const char *&PrevSpec,
                               unsigned &DiagID,
                               const PrintingPolicy &Policy) {
  assert(!isDeclRep(T) && !isTypeRep(T) && !isExprRep(T) &&
         "rep required for these type-spec kinds!");
  if (TypeSpecType != TST_unspecified) {
    PrevSpec = DeclSpec::getSpecifierName((TST) TypeSpecType, Policy);
    DiagID = diag::err_invalid_decl_spec_combination;
    return true;
  }
  TSTLoc = Loc;
  TSTNameLoc = Loc;
  if (TypeAltiVecVector && (T == TST_bool) && !TypeAltiVecBool) {
    TypeAltiVecBool = true;
    return false;
  }
  TypeSpecType = T;
  TypeSpecOwned = false;
  return false;
}

bool DeclSpec::SetTypeAltiVecVector(bool isAltiVecVector, SourceLocation Loc,
                          const char *&PrevSpec, unsigned &DiagID,
                          const PrintingPolicy &Policy) {
  if (TypeSpecType != TST_unspecified) {
    PrevSpec = DeclSpec::getSpecifierName((TST) TypeSpecType, Policy);
    DiagID = diag::err_invalid_vector_decl_spec_combination;
    return true;
  }
  TypeAltiVecVector = isAltiVecVector;
  AltiVecLoc = Loc;
  return false;
}

bool DeclSpec::SetTypePipe(bool isPipe, SourceLocation Loc,
                           const char *&PrevSpec, unsigned &DiagID,
                           const PrintingPolicy &Policy) {

  if (TypeSpecType != TST_unspecified) {
    PrevSpec = DeclSpec::getSpecifierName((TST)TypeSpecType, Policy);
    DiagID = diag::err_invalid_decl_spec_combination;
    return true;
  }

  if (isPipe) {
    TypeSpecPipe = TSP_pipe;
  }
  return false;
}

bool DeclSpec::SetTypeAltiVecPixel(bool isAltiVecPixel, SourceLocation Loc,
                          const char *&PrevSpec, unsigned &DiagID,
                          const PrintingPolicy &Policy) {
  if (!TypeAltiVecVector || TypeAltiVecPixel ||
      (TypeSpecType != TST_unspecified)) {
    PrevSpec = DeclSpec::getSpecifierName((TST) TypeSpecType, Policy);
    DiagID = diag::err_invalid_pixel_decl_spec_combination;
    return true;
  }
  TypeAltiVecPixel = isAltiVecPixel;
  TSTLoc = Loc;
  TSTNameLoc = Loc;
  return false;
}

bool DeclSpec::SetTypeAltiVecBool(bool isAltiVecBool, SourceLocation Loc,
                                  const char *&PrevSpec, unsigned &DiagID,
                                  const PrintingPolicy &Policy) {
  if (!TypeAltiVecVector || TypeAltiVecBool ||
      (TypeSpecType != TST_unspecified)) {
    PrevSpec = DeclSpec::getSpecifierName((TST) TypeSpecType, Policy);
    DiagID = diag::err_invalid_vector_bool_decl_spec;
    return true;
  }
  TypeAltiVecBool = isAltiVecBool;
  TSTLoc = Loc;
  TSTNameLoc = Loc;
  return false;
}

bool DeclSpec::SetTypeSpecError() {
  TypeSpecType = TST_error;
  TypeSpecOwned = false;
  TSTLoc = SourceLocation();
  TSTNameLoc = SourceLocation();
  return false;
}

bool DeclSpec::SetTypeQual(TQ T, SourceLocation Loc, const char *&PrevSpec,
                           unsigned &DiagID, const LangOptions &Lang) {
  // Duplicates are permitted in C99 onwards, but are not permitted in C89 or
  // C++.  However, since this is likely not what the user intended, we will
  // always warn.  We do not need to set the qualifier's location since we
  // already have it.
  if (TypeQualifiers & T) {
    bool IsExtension = true;
    if (Lang.C99)
      IsExtension = false;
    return BadSpecifier(T, T, PrevSpec, DiagID, IsExtension);
  }
  TypeQualifiers |= T;

  switch (T) {
  case TQ_unspecified: break;
  case TQ_const:    TQ_constLoc = Loc; return false;
  case TQ_restrict: TQ_restrictLoc = Loc; return false;
  case TQ_volatile: TQ_volatileLoc = Loc; return false;
  case TQ_unaligned: TQ_unalignedLoc = Loc; return false;
  case TQ_atomic:   TQ_atomicLoc = Loc; return false;
  }

  llvm_unreachable("Unknown type qualifier!");
}

bool DeclSpec::setFunctionSpecInline(SourceLocation Loc, const char *&PrevSpec,
                                     unsigned &DiagID) {
  // 'inline inline' is ok.  However, since this is likely not what the user
  // intended, we will always warn, similar to duplicates of type qualifiers.
  if (FS_inline_specified) {
    DiagID = diag::warn_duplicate_declspec;
    PrevSpec = "inline";
    return true;
  }
  FS_inline_specified = true;
  FS_inlineLoc = Loc;
  return false;
}

bool DeclSpec::setFunctionSpecForceInline(SourceLocation Loc, const char *&PrevSpec,
                                          unsigned &DiagID) {
  if (FS_forceinline_specified) {
    DiagID = diag::warn_duplicate_declspec;
    PrevSpec = "__forceinline";
    return true;
  }
  FS_forceinline_specified = true;
  FS_forceinlineLoc = Loc;
  return false;
}

bool DeclSpec::setFunctionSpecVirtual(SourceLocation Loc,
                                      const char *&PrevSpec,
                                      unsigned &DiagID) {
  // 'virtual virtual' is ok, but warn as this is likely not what the user
  // intended.
  if (FS_virtual_specified) {
    DiagID = diag::warn_duplicate_declspec;
    PrevSpec = "virtual";
    return true;
  }
  FS_virtual_specified = true;
  FS_virtualLoc = Loc;
  return false;
}

bool DeclSpec::setFunctionSpecExplicit(SourceLocation Loc,
                                       const char *&PrevSpec,
                                       unsigned &DiagID) {
  // 'explicit explicit' is ok, but warn as this is likely not what the user
  // intended.
  if (FS_explicit_specified) {
    DiagID = diag::warn_duplicate_declspec;
    PrevSpec = "explicit";
    return true;
  }
  FS_explicit_specified = true;
  FS_explicitLoc = Loc;
  return false;
}

bool DeclSpec::setFunctionSpecNoreturn(SourceLocation Loc,
                                       const char *&PrevSpec,
                                       unsigned &DiagID) {
  // '_Noreturn _Noreturn' is ok, but warn as this is likely not what the user
  // intended.
  if (FS_noreturn_specified) {
    DiagID = diag::warn_duplicate_declspec;
    PrevSpec = "_Noreturn";
    return true;
  }
  FS_noreturn_specified = true;
  FS_noreturnLoc = Loc;
  return false;
}

bool DeclSpec::setFunctionSpecChecked(SourceLocation Loc,
                                      const char *&PrevSpec,
                                      unsigned &DiagID) {
  if (FS_checked_specified == CFS_Checked) {
    DiagID = diag::warn_duplicate_declspec;
    PrevSpec = "checked";
    return true;
  }
  FS_checked_specified = CFS_Checked;
  FS_checkedLoc = Loc;
  return false;
}

bool DeclSpec::setFunctionSpecUnchecked(SourceLocation Loc,
                                        const char *&PrevSpec,
                                        unsigned &DiagID) {
  if (FS_checked_specified == CFS_Unchecked) {
    DiagID = diag::warn_duplicate_declspec;
    PrevSpec = "unchecked";
    return true;
  }
  FS_checked_specified = CFS_Unchecked;
  FS_checkedLoc = Loc;
  return false;
}

bool DeclSpec::setFunctionSpecForany(SourceLocation Loc,
                                        const char *&PrevSpec,
                                        unsigned &DiagID) {
  if (FS_itypeforany_specified) {
    PrevSpec = "_Itype_for_any";
    DiagID = diag::err_invalid_decl_spec_combination;
    return true;
  }
  if (FS_forany_specified) {
    DiagID = diag::warn_duplicate_declspec;
    PrevSpec = "unchecked";
    return true;
  }
  FS_forany_specified = true;
  FS_foranyLoc = Loc;
  return false;
}

bool DeclSpec::setFunctionSpecItypeforany(SourceLocation Loc,
                                              const char *&PrevSpec,
                                              unsigned &DiagID) {
  if (FS_forany_specified) {
    PrevSpec = "_For_any";
    DiagID = diag::err_invalid_decl_spec_combination;
    return true;
  }
  if (FS_itypeforany_specified) {
    DiagID = diag::warn_duplicate_declspec;
    PrevSpec = "unchecked";
    return true;
  }
  FS_itypeforany_specified = true;
  FS_itypeforanyloc = Loc;
  return false;
}

bool DeclSpec::SetFriendSpec(SourceLocation Loc, const char *&PrevSpec,
                             unsigned &DiagID) {
  if (Friend_specified) {
    PrevSpec = "friend";
    // Keep the later location, so that we can later diagnose ill-formed
    // declarations like 'friend class X friend;'. Per [class.friend]p3,
    // 'friend' must be the first token in a friend declaration that is
    // not a function declaration.
    FriendLoc = Loc;
    DiagID = diag::warn_duplicate_declspec;
    return true;
  }

  Friend_specified = true;
  FriendLoc = Loc;
  return false;
}

bool DeclSpec::setModulePrivateSpec(SourceLocation Loc, const char *&PrevSpec,
                                    unsigned &DiagID) {
  if (isModulePrivateSpecified()) {
    PrevSpec = "__module_private__";
    DiagID = diag::ext_duplicate_declspec;
    return true;
  }
  
  ModulePrivateLoc = Loc;
  return false;
}

bool DeclSpec::SetConstexprSpec(SourceLocation Loc, const char *&PrevSpec,
                                unsigned &DiagID) {
  // 'constexpr constexpr' is ok, but warn as this is likely not what the user
  // intended.
  if (Constexpr_specified) {
    DiagID = diag::warn_duplicate_declspec;
    PrevSpec = "constexpr";
    return true;
  }
  Constexpr_specified = true;
  ConstexprLoc = Loc;
  return false;
}

bool DeclSpec::SetConceptSpec(SourceLocation Loc, const char *&PrevSpec,
                              unsigned &DiagID) {
  if (Concept_specified) {
    DiagID = diag::ext_duplicate_declspec;
    PrevSpec = "concept";
    return true;
  }
  Concept_specified = true;
  ConceptLoc = Loc;
  return false;
}

void DeclSpec::SaveWrittenBuiltinSpecs() {
  writtenBS.Sign = getTypeSpecSign();
  writtenBS.Width = getTypeSpecWidth();
  writtenBS.Type = getTypeSpecType();
  // Search the list of attributes for the presence of a mode attribute.
  writtenBS.ModeAttr = false;
  AttributeList* attrs = getAttributes().getList();
  while (attrs) {
    if (attrs->getKind() == AttributeList::AT_Mode) {
      writtenBS.ModeAttr = true;
      break;
    }
    attrs = attrs->getNext();
  }
}

/// Finish - This does final analysis of the declspec, rejecting things like
/// "_Imaginary" (lacking an FP type).  This returns a diagnostic to issue or
/// diag::NUM_DIAGNOSTICS if there is no error.  After calling this method,
/// DeclSpec is guaranteed self-consistent, even if an error occurred.
void DeclSpec::Finish(Sema &S, const PrintingPolicy &Policy) {
  // Before possibly changing their values, save specs as written.
  SaveWrittenBuiltinSpecs();

  // Check the type specifier components first.

  // If decltype(auto) is used, no other type specifiers are permitted.
  if (TypeSpecType == TST_decltype_auto &&
      (TypeSpecWidth != TSW_unspecified ||
       TypeSpecComplex != TSC_unspecified ||
       TypeSpecSign != TSS_unspecified ||
       TypeAltiVecVector || TypeAltiVecPixel || TypeAltiVecBool ||
       TypeQualifiers)) {
    const unsigned NumLocs = 9;
    SourceLocation ExtraLocs[NumLocs] = {
        TSWRange.getBegin(), TSCLoc,       TSSLoc,
        AltiVecLoc,          TQ_constLoc,  TQ_restrictLoc,
        TQ_volatileLoc,      TQ_atomicLoc, TQ_unalignedLoc};
    FixItHint Hints[NumLocs];
    SourceLocation FirstLoc;
    for (unsigned I = 0; I != NumLocs; ++I) {
      if (ExtraLocs[I].isValid()) {
        if (FirstLoc.isInvalid() ||
            S.getSourceManager().isBeforeInTranslationUnit(ExtraLocs[I],
                                                           FirstLoc))
          FirstLoc = ExtraLocs[I];
        Hints[I] = FixItHint::CreateRemoval(ExtraLocs[I]);
      }
    }
    TypeSpecWidth = TSW_unspecified;
    TypeSpecComplex = TSC_unspecified;
    TypeSpecSign = TSS_unspecified;
    TypeAltiVecVector = TypeAltiVecPixel = TypeAltiVecBool = false;
    TypeQualifiers = 0;
    S.Diag(TSTLoc, diag::err_decltype_auto_cannot_be_combined)
      << Hints[0] << Hints[1] << Hints[2] << Hints[3]
      << Hints[4] << Hints[5] << Hints[6] << Hints[7];
  }

  // Validate and finalize AltiVec vector declspec.
  if (TypeAltiVecVector) {
    if (TypeAltiVecBool) {
      // Sign specifiers are not allowed with vector bool. (PIM 2.1)
      if (TypeSpecSign != TSS_unspecified) {
        S.Diag(TSSLoc, diag::err_invalid_vector_bool_decl_spec)
          << getSpecifierName((TSS)TypeSpecSign);
      }

      // Only char/int are valid with vector bool. (PIM 2.1)
      if (((TypeSpecType != TST_unspecified) && (TypeSpecType != TST_char) &&
           (TypeSpecType != TST_int)) || TypeAltiVecPixel) {
        S.Diag(TSTLoc, diag::err_invalid_vector_bool_decl_spec)
          << (TypeAltiVecPixel ? "__pixel" :
                                 getSpecifierName((TST)TypeSpecType, Policy));
      }

      // Only 'short' and 'long long' are valid with vector bool. (PIM 2.1)
      if ((TypeSpecWidth != TSW_unspecified) && (TypeSpecWidth != TSW_short) &&
          (TypeSpecWidth != TSW_longlong))
        S.Diag(TSWRange.getBegin(), diag::err_invalid_vector_bool_decl_spec)
            << getSpecifierName((TSW)TypeSpecWidth);

      // vector bool long long requires VSX support or ZVector.
      if ((TypeSpecWidth == TSW_longlong) &&
          (!S.Context.getTargetInfo().hasFeature("vsx")) &&
          (!S.Context.getTargetInfo().hasFeature("power8-vector")) &&
          !S.getLangOpts().ZVector)
        S.Diag(TSTLoc, diag::err_invalid_vector_long_long_decl_spec);

      // Elements of vector bool are interpreted as unsigned. (PIM 2.1)
      if ((TypeSpecType == TST_char) || (TypeSpecType == TST_int) ||
          (TypeSpecWidth != TSW_unspecified))
        TypeSpecSign = TSS_unsigned;
    } else if (TypeSpecType == TST_double) {
      // vector long double and vector long long double are never allowed.
      // vector double is OK for Power7 and later, and ZVector.
      if (TypeSpecWidth == TSW_long || TypeSpecWidth == TSW_longlong)
        S.Diag(TSWRange.getBegin(),
               diag::err_invalid_vector_long_double_decl_spec);
      else if (!S.Context.getTargetInfo().hasFeature("vsx") &&
               !S.getLangOpts().ZVector)
        S.Diag(TSTLoc, diag::err_invalid_vector_double_decl_spec);
    } else if (TypeSpecType == TST_float) {
      // vector float is unsupported for ZVector unless we have the
      // vector-enhancements facility 1 (ISA revision 12).
      if (S.getLangOpts().ZVector &&
          !S.Context.getTargetInfo().hasFeature("arch12"))
        S.Diag(TSTLoc, diag::err_invalid_vector_float_decl_spec);
    } else if (TypeSpecWidth == TSW_long) {
      // vector long is unsupported for ZVector and deprecated for AltiVec.
      if (S.getLangOpts().ZVector)
        S.Diag(TSWRange.getBegin(), diag::err_invalid_vector_long_decl_spec);
      else
        S.Diag(TSWRange.getBegin(),
               diag::warn_vector_long_decl_spec_combination)
            << getSpecifierName((TST)TypeSpecType, Policy);
    }

    if (TypeAltiVecPixel) {
      //TODO: perform validation
      TypeSpecType = TST_int;
      TypeSpecSign = TSS_unsigned;
      TypeSpecWidth = TSW_short;
      TypeSpecOwned = false;
    }
  }

  // signed/unsigned are only valid with int/char/wchar_t.
  if (TypeSpecSign != TSS_unspecified) {
    if (TypeSpecType == TST_unspecified)
      TypeSpecType = TST_int; // unsigned -> unsigned int, signed -> signed int.
    else if (TypeSpecType != TST_int  && TypeSpecType != TST_int128 &&
             TypeSpecType != TST_char && TypeSpecType != TST_wchar) {
      S.Diag(TSSLoc, diag::err_invalid_sign_spec)
        << getSpecifierName((TST)TypeSpecType, Policy);
      // signed double -> double.
      TypeSpecSign = TSS_unspecified;
    }
  }

  // Validate the width of the type.
  switch (TypeSpecWidth) {
  case TSW_unspecified: break;
  case TSW_short:    // short int
  case TSW_longlong: // long long int
    if (TypeSpecType == TST_unspecified)
      TypeSpecType = TST_int; // short -> short int, long long -> long long int.
    else if (TypeSpecType != TST_int) {
      S.Diag(TSWRange.getBegin(), diag::err_invalid_width_spec)
          << (int)TypeSpecWidth << getSpecifierName((TST)TypeSpecType, Policy);
      TypeSpecType = TST_int;
      TypeSpecOwned = false;
    }
    break;
  case TSW_long:  // long double, long int
    if (TypeSpecType == TST_unspecified)
      TypeSpecType = TST_int;  // long -> long int.
    else if (TypeSpecType != TST_int && TypeSpecType != TST_double) {
      S.Diag(TSWRange.getBegin(), diag::err_invalid_width_spec)
          << (int)TypeSpecWidth << getSpecifierName((TST)TypeSpecType, Policy);
      TypeSpecType = TST_int;
      TypeSpecOwned = false;
    }
    break;
  }

  // TODO: if the implementation does not implement _Complex or _Imaginary,
  // disallow their use.  Need information about the backend.
  if (TypeSpecComplex != TSC_unspecified) {
    if (TypeSpecType == TST_unspecified) {
      S.Diag(TSCLoc, diag::ext_plain_complex)
        << FixItHint::CreateInsertion(
                              S.getLocForEndOfToken(getTypeSpecComplexLoc()),
                                                 " double");
      TypeSpecType = TST_double;   // _Complex -> _Complex double.
    } else if (TypeSpecType == TST_int || TypeSpecType == TST_char) {
      // Note that this intentionally doesn't include _Complex _Bool.
      if (!S.getLangOpts().CPlusPlus)
        S.Diag(TSTLoc, diag::ext_integer_complex);
    } else if (TypeSpecType != TST_float && TypeSpecType != TST_double) {
      S.Diag(TSCLoc, diag::err_invalid_complex_spec)
        << getSpecifierName((TST)TypeSpecType, Policy);
      TypeSpecComplex = TSC_unspecified;
    }
  }

  // C11 6.7.1/3, C++11 [dcl.stc]p1, GNU TLS: __thread, thread_local and
  // _Thread_local can only appear with the 'static' and 'extern' storage class
  // specifiers. We also allow __private_extern__ as an extension.
  if (ThreadStorageClassSpec != TSCS_unspecified) {
    switch (StorageClassSpec) {
    case SCS_unspecified:
    case SCS_extern:
    case SCS_private_extern:
    case SCS_static:
      break;
    default:
      if (S.getSourceManager().isBeforeInTranslationUnit(
            getThreadStorageClassSpecLoc(), getStorageClassSpecLoc()))
        S.Diag(getStorageClassSpecLoc(),
             diag::err_invalid_decl_spec_combination)
          << DeclSpec::getSpecifierName(getThreadStorageClassSpec())
          << SourceRange(getThreadStorageClassSpecLoc());
      else
        S.Diag(getThreadStorageClassSpecLoc(),
             diag::err_invalid_decl_spec_combination)
          << DeclSpec::getSpecifierName(getStorageClassSpec())
          << SourceRange(getStorageClassSpecLoc());
      // Discard the thread storage class specifier to recover.
      ThreadStorageClassSpec = TSCS_unspecified;
      ThreadStorageClassSpecLoc = SourceLocation();
    }
  }

  // If no type specifier was provided and we're parsing a language where
  // the type specifier is not optional, but we got 'auto' as a storage
  // class specifier, then assume this is an attempt to use C++0x's 'auto'
  // type specifier.
  if (S.getLangOpts().CPlusPlus &&
      TypeSpecType == TST_unspecified && StorageClassSpec == SCS_auto) {
    TypeSpecType = TST_auto;
    StorageClassSpec = SCS_unspecified;
    TSTLoc = TSTNameLoc = StorageClassSpecLoc;
    StorageClassSpecLoc = SourceLocation();
  }
  // Diagnose if we've recovered from an ill-formed 'auto' storage class
  // specifier in a pre-C++11 dialect of C++.
  if (!S.getLangOpts().CPlusPlus11 && TypeSpecType == TST_auto)
    S.Diag(TSTLoc, diag::ext_auto_type_specifier);
  if (S.getLangOpts().CPlusPlus && !S.getLangOpts().CPlusPlus11 &&
      StorageClassSpec == SCS_auto)
    S.Diag(StorageClassSpecLoc, diag::warn_auto_storage_class)
      << FixItHint::CreateRemoval(StorageClassSpecLoc);
  if (TypeSpecType == TST_char16 || TypeSpecType == TST_char32)
    S.Diag(TSTLoc, diag::warn_cxx98_compat_unicode_type)
      << (TypeSpecType == TST_char16 ? "char16_t" : "char32_t");
  if (Constexpr_specified)
    S.Diag(ConstexprLoc, diag::warn_cxx98_compat_constexpr);

  // C++ [class.friend]p6:
  //   No storage-class-specifier shall appear in the decl-specifier-seq
  //   of a friend declaration.
  if (isFriendSpecified() &&
      (getStorageClassSpec() || getThreadStorageClassSpec())) {
    SmallString<32> SpecName;
    SourceLocation SCLoc;
    FixItHint StorageHint, ThreadHint;

    if (DeclSpec::SCS SC = getStorageClassSpec()) {
      SpecName = getSpecifierName(SC);
      SCLoc = getStorageClassSpecLoc();
      StorageHint = FixItHint::CreateRemoval(SCLoc);
    }

    if (DeclSpec::TSCS TSC = getThreadStorageClassSpec()) {
      if (!SpecName.empty()) SpecName += " ";
      SpecName += getSpecifierName(TSC);
      SCLoc = getThreadStorageClassSpecLoc();
      ThreadHint = FixItHint::CreateRemoval(SCLoc);
    }

    S.Diag(SCLoc, diag::err_friend_decl_spec)
      << SpecName << StorageHint << ThreadHint;

    ClearStorageClassSpecs();
  }

  // C++11 [dcl.fct.spec]p5:
  //   The virtual specifier shall be used only in the initial
  //   declaration of a non-static class member function;
  // C++11 [dcl.fct.spec]p6:
  //   The explicit specifier shall be used only in the declaration of
  //   a constructor or conversion function within its class
  //   definition;
  if (isFriendSpecified() && (isVirtualSpecified() || isExplicitSpecified())) {
    StringRef Keyword;
    SourceLocation SCLoc;

    if (isVirtualSpecified()) {
      Keyword = "virtual";
      SCLoc = getVirtualSpecLoc();
    } else {
      Keyword = "explicit";
      SCLoc = getExplicitSpecLoc();
    }

    FixItHint Hint = FixItHint::CreateRemoval(SCLoc);
    S.Diag(SCLoc, diag::err_friend_decl_spec)
      << Keyword << Hint;

    FS_virtual_specified = FS_explicit_specified = false;
    FS_virtualLoc = FS_explicitLoc = SourceLocation();
  }

  assert(!TypeSpecOwned || isDeclRep((TST) TypeSpecType));

  // Okay, now we can infer the real type.

  // TODO: return "auto function" and other bad things based on the real type.

  // 'data definition has no type or storage class'?
}

bool DeclSpec::isMissingDeclaratorOk() {
  TST tst = getTypeSpecType();
  return isDeclRep(tst) && getRepAsDecl() != nullptr &&
    StorageClassSpec != DeclSpec::SCS_typedef;
}

void UnqualifiedId::setOperatorFunctionId(SourceLocation OperatorLoc, 
                                          OverloadedOperatorKind Op,
                                          SourceLocation SymbolLocations[3]) {
  Kind = IK_OperatorFunctionId;
  StartLocation = OperatorLoc;
  EndLocation = OperatorLoc;
  OperatorFunctionId.Operator = Op;
  for (unsigned I = 0; I != 3; ++I) {
    OperatorFunctionId.SymbolLocations[I] = SymbolLocations[I].getRawEncoding();
    
    if (SymbolLocations[I].isValid())
      EndLocation = SymbolLocations[I];
  }
}

bool VirtSpecifiers::SetSpecifier(Specifier VS, SourceLocation Loc,
                                  const char *&PrevSpec) {
  if (!FirstLocation.isValid())
    FirstLocation = Loc;
  LastLocation = Loc;
  LastSpecifier = VS;
  
  if (Specifiers & VS) {
    PrevSpec = getSpecifierName(VS);
    return true;
  }

  Specifiers |= VS;

  switch (VS) {
  default: llvm_unreachable("Unknown specifier!");
  case VS_Override: VS_overrideLoc = Loc; break;
  case VS_GNU_Final:
  case VS_Sealed:
  case VS_Final:    VS_finalLoc = Loc; break;
  }

  return false;
}

const char *VirtSpecifiers::getSpecifierName(Specifier VS) {
  switch (VS) {
  default: llvm_unreachable("Unknown specifier");
  case VS_Override: return "override";
  case VS_Final: return "final";
  case VS_GNU_Final: return "__final";
  case VS_Sealed: return "sealed";
  }
}<|MERGE_RESOLUTION|>--- conflicted
+++ resolved
@@ -216,11 +216,7 @@
                                   TrailingReturnType.isInvalid();
   I.Fun.TrailingReturnType      = TrailingReturnType.get();
   I.Fun.ReturnAnnotsColonLoc    = ReturnAnnotsColonLoc.getRawEncoding();
-<<<<<<< HEAD
-  I.Fun.ReturnBounds            =  ReturnBounds.release();
-=======
   I.Fun.ReturnBounds            = ReturnBounds.release();
->>>>>>> 8e460ef9
   I.Fun.ReturnInteropType       = ReturnInteropTypeExpr;
 
   assert(I.Fun.TypeQuals == TypeQuals && "bitfield overflow");
