--- conflicted
+++ resolved
@@ -1961,11 +1961,7 @@
         // parameter list for a function and before the function body.
         // It is easy to misplace it.  Handle the case where the return bounds
         // expression is misplaced for a complex function declarator.
-<<<<<<< HEAD
         // Diagnosis this, suggest a fix, and bail out.
-=======
-        // Diagnose this, suggest a fix, and bail out.
->>>>>>> 8e460ef9
         if (Tok.is(tok::colon)) {
           Token Next = NextToken();
           if (StartsBoundsExpression(Next) ||
