//===--- ParseExpr.cpp - Expression Parsing -------------------------------===//
//
//                     The LLVM Compiler Infrastructure
//
// This file is distributed under the University of Illinois Open Source
// License. See LICENSE.TXT for details.
//
//===----------------------------------------------------------------------===//
///
/// \file
/// \brief Provides the Expression parsing implementation.
///
/// Expressions in C99 basically consist of a bunch of binary operators with
/// unary operators and other random stuff at the leaves.
///
/// In the C99 grammar, these unary operators bind tightest and are represented
/// as the 'cast-expression' production.  Everything else is either a binary
/// operator (e.g. '/') or a ternary operator ("?:").  The unary leaves are
/// handled by ParseCastExpression, the higher level pieces are handled by
/// ParseBinaryExpression.
///
//===----------------------------------------------------------------------===//

#include "RAIIObjectsForParser.h"
#include "clang/AST/ASTContext.h"
#include "clang/Basic/PrettyStackTrace.h"
#include "clang/Parse/Parser.h"
#include "clang/Sema/DeclSpec.h"
#include "clang/Sema/ParsedTemplate.h"
#include "clang/Sema/Scope.h"
#include "clang/Sema/TypoCorrection.h"
#include "llvm/ADT/SmallVector.h"
using namespace clang;

/// \brief Simple precedence-based parser for binary/ternary operators.
///
/// Note: we diverge from the C99 grammar when parsing the assignment-expression
/// production.  C99 specifies that the LHS of an assignment operator should be
/// parsed as a unary-expression, but consistency dictates that it be a
/// conditional-expession.  In practice, the important thing here is that the
/// LHS of an assignment has to be an l-value, which productions between
/// unary-expression and conditional-expression don't produce.  Because we want
/// consistency, we parse the LHS as a conditional-expression, then check for
/// l-value-ness in semantic analysis stages.
///
/// \verbatim
///       pm-expression: [C++ 5.5]
///         cast-expression
///         pm-expression '.*' cast-expression
///         pm-expression '->*' cast-expression
///
///       multiplicative-expression: [C99 6.5.5]
///     Note: in C++, apply pm-expression instead of cast-expression
///         cast-expression
///         multiplicative-expression '*' cast-expression
///         multiplicative-expression '/' cast-expression
///         multiplicative-expression '%' cast-expression
///
///       additive-expression: [C99 6.5.6]
///         multiplicative-expression
///         additive-expression '+' multiplicative-expression
///         additive-expression '-' multiplicative-expression
///
///       shift-expression: [C99 6.5.7]
///         additive-expression
///         shift-expression '<<' additive-expression
///         shift-expression '>>' additive-expression
///
///       relational-expression: [C99 6.5.8]
///         shift-expression
///         relational-expression '<' shift-expression
///         relational-expression '>' shift-expression
///         relational-expression '<=' shift-expression
///         relational-expression '>=' shift-expression
///
///       equality-expression: [C99 6.5.9]
///         relational-expression
///         equality-expression '==' relational-expression
///         equality-expression '!=' relational-expression
///
///       AND-expression: [C99 6.5.10]
///         equality-expression
///         AND-expression '&' equality-expression
///
///       exclusive-OR-expression: [C99 6.5.11]
///         AND-expression
///         exclusive-OR-expression '^' AND-expression
///
///       inclusive-OR-expression: [C99 6.5.12]
///         exclusive-OR-expression
///         inclusive-OR-expression '|' exclusive-OR-expression
///
///       logical-AND-expression: [C99 6.5.13]
///         inclusive-OR-expression
///         logical-AND-expression '&&' inclusive-OR-expression
///
///       logical-OR-expression: [C99 6.5.14]
///         logical-AND-expression
///         logical-OR-expression '||' logical-AND-expression
///
///       conditional-expression: [C99 6.5.15]
///         logical-OR-expression
///         logical-OR-expression '?' expression ':' conditional-expression
/// [GNU]   logical-OR-expression '?' ':' conditional-expression
/// [C++] the third operand is an assignment-expression
///
///       assignment-expression: [C99 6.5.16]
///         conditional-expression
///         unary-expression assignment-operator assignment-expression
/// [C++]   throw-expression [C++ 15]
///
///       assignment-operator: one of
///         = *= /= %= += -= <<= >>= &= ^= |=
///
///       expression: [C99 6.5.17]
///         assignment-expression ...[opt]
///         expression ',' assignment-expression ...[opt]
/// \endverbatim
ExprResult Parser::ParseExpression(TypeCastState isTypeCast) {
  ExprResult LHS(ParseAssignmentExpression(isTypeCast));
  return ParseRHSOfBinaryExpression(LHS, prec::Comma);
}

/// This routine is called when the '@' is seen and consumed.
/// Current token is an Identifier and is not a 'try'. This
/// routine is necessary to disambiguate \@try-statement from,
/// for example, \@encode-expression.
///
ExprResult
Parser::ParseExpressionWithLeadingAt(SourceLocation AtLoc) {
  ExprResult LHS(ParseObjCAtExpression(AtLoc));
  return ParseRHSOfBinaryExpression(LHS, prec::Comma);
}

/// This routine is called when a leading '__extension__' is seen and
/// consumed.  This is necessary because the token gets consumed in the
/// process of disambiguating between an expression and a declaration.
ExprResult
Parser::ParseExpressionWithLeadingExtension(SourceLocation ExtLoc) {
  ExprResult LHS(true);
  {
    // Silence extension warnings in the sub-expression
    ExtensionRAIIObject O(Diags);

    LHS = ParseCastExpression(false);
  }

  if (!LHS.isInvalid())
    LHS = Actions.ActOnUnaryOp(getCurScope(), ExtLoc, tok::kw___extension__,
                               LHS.get());

  return ParseRHSOfBinaryExpression(LHS, prec::Comma);
}

/// \brief Parse an expr that doesn't include (top-level) commas.
ExprResult Parser::ParseAssignmentExpression(TypeCastState isTypeCast) {
  if (Tok.is(tok::code_completion)) {
    Actions.CodeCompleteOrdinaryName(getCurScope(), Sema::PCC_Expression);
    cutOffParsing();
    return ExprError();
  }

  if (Tok.is(tok::kw_throw))
    return ParseThrowExpression();
  if (Tok.is(tok::kw_co_yield))
    return ParseCoyieldExpression();

  ExprResult LHS = ParseCastExpression(/*isUnaryExpression=*/false,
                                       /*isAddressOfOperand=*/false,
                                       isTypeCast);
  return ParseRHSOfBinaryExpression(LHS, prec::Assignment);
}

/// \brief Parse an assignment expression where part of an Objective-C message
/// send has already been parsed.
///
/// In this case \p LBracLoc indicates the location of the '[' of the message
/// send, and either \p ReceiverName or \p ReceiverExpr is non-null indicating
/// the receiver of the message.
///
/// Since this handles full assignment-expression's, it handles postfix
/// expressions and other binary operators for these expressions as well.
ExprResult
Parser::ParseAssignmentExprWithObjCMessageExprStart(SourceLocation LBracLoc,
                                                    SourceLocation SuperLoc,
                                                    ParsedType ReceiverType,
                                                    Expr *ReceiverExpr) {
  ExprResult R
    = ParseObjCMessageExpressionBody(LBracLoc, SuperLoc,
                                     ReceiverType, ReceiverExpr);
  R = ParsePostfixExpressionSuffix(R);
  return ParseRHSOfBinaryExpression(R, prec::Assignment);
}


ExprResult Parser::ParseConstantExpression(TypeCastState isTypeCast) {
  // C++03 [basic.def.odr]p2:
  //   An expression is potentially evaluated unless it appears where an
  //   integral constant expression is required (see 5.19) [...].
  // C++98 and C++11 have no such rule, but this is only a defect in C++98.
  EnterExpressionEvaluationContext Unevaluated(Actions,
                                               Sema::ConstantEvaluated);

  ExprResult LHS(ParseCastExpression(false, false, isTypeCast));
  ExprResult Res(ParseRHSOfBinaryExpression(LHS, prec::Conditional));
  return Actions.ActOnConstantExpression(Res);
}

/// \brief Parse a constraint-expression.
///
/// \verbatim
///       constraint-expression: [Concepts TS temp.constr.decl p1]
///         logical-or-expression
/// \endverbatim
ExprResult Parser::ParseConstraintExpression() {
  // FIXME: this may erroneously consume a function-body as the braced
  // initializer list of a compound literal
  //
  // FIXME: this may erroneously consume a parenthesized rvalue reference
  // declarator as a parenthesized address-of-label expression
  ExprResult LHS(ParseCastExpression(/*isUnaryExpression=*/false));
  ExprResult Res(ParseRHSOfBinaryExpression(LHS, prec::LogicalOr));

  return Res;
}

bool Parser::isNotExpressionStart() {
  tok::TokenKind K = Tok.getKind();
  if (K == tok::l_brace || K == tok::r_brace  ||
      K == tok::kw_for  || K == tok::kw_while ||
      K == tok::kw_if   || K == tok::kw_else  ||
      K == tok::kw_goto || K == tok::kw_try)
    return true;
  // If this is a decl-specifier, we can't be at the start of an expression.
  return isKnownToBeDeclarationSpecifier();
}

static bool isFoldOperator(prec::Level Level) {
  return Level > prec::Unknown && Level != prec::Conditional;
}
static bool isFoldOperator(tok::TokenKind Kind) {
  return isFoldOperator(getBinOpPrecedence(Kind, false, true));
}

/// \brief Parse a binary expression that starts with \p LHS and has a
/// precedence of at least \p MinPrec.
ExprResult
Parser::ParseRHSOfBinaryExpression(ExprResult LHS, prec::Level MinPrec) {
  prec::Level NextTokPrec = getBinOpPrecedence(Tok.getKind(),
                                               GreaterThanIsOperator,
                                               getLangOpts().CPlusPlus11);
  SourceLocation ColonLoc;

  while (1) {
    // If this token has a lower precedence than we are allowed to parse (e.g.
    // because we are called recursively, or because the token is not a binop),
    // then we are done!
    if (NextTokPrec < MinPrec)
      return LHS;

    // Consume the operator, saving the operator token for error reporting.
    Token OpToken = Tok;
    ConsumeToken();

    if (OpToken.is(tok::caretcaret)) {
      return ExprError(Diag(Tok, diag::err_opencl_logical_exclusive_or));
    }
    // Bail out when encountering a comma followed by a token which can't
    // possibly be the start of an expression. For instance:
    //   int f() { return 1, }
    // We can't do this before consuming the comma, because
    // isNotExpressionStart() looks at the token stream.
    if (OpToken.is(tok::comma) && isNotExpressionStart()) {
      PP.EnterToken(Tok);
      Tok = OpToken;
      return LHS;
    }

    // If the next token is an ellipsis, then this is a fold-expression. Leave
    // it alone so we can handle it in the paren expression.
    if (isFoldOperator(NextTokPrec) && Tok.is(tok::ellipsis)) {
      // FIXME: We can't check this via lookahead before we consume the token
      // because that tickles a lexer bug.
      PP.EnterToken(Tok);
      Tok = OpToken;
      return LHS;
    }

    // Special case handling for the ternary operator.
    ExprResult TernaryMiddle(true);
    if (NextTokPrec == prec::Conditional) {
      if (Tok.isNot(tok::colon)) {
        // Don't parse FOO:BAR as if it were a typo for FOO::BAR.
        ColonProtectionRAIIObject X(*this);

        // Handle this production specially:
        //   logical-OR-expression '?' expression ':' conditional-expression
        // In particular, the RHS of the '?' is 'expression', not
        // 'logical-OR-expression' as we might expect.
        TernaryMiddle = ParseExpression();
        if (TernaryMiddle.isInvalid()) {
          Actions.CorrectDelayedTyposInExpr(LHS);
          LHS = ExprError();
          TernaryMiddle = nullptr;
        }
      } else {
        // Special case handling of "X ? Y : Z" where Y is empty:
        //   logical-OR-expression '?' ':' conditional-expression   [GNU]
        TernaryMiddle = nullptr;
        Diag(Tok, diag::ext_gnu_conditional_expr);
      }

      if (!TryConsumeToken(tok::colon, ColonLoc)) {
        // Otherwise, we're missing a ':'.  Assume that this was a typo that
        // the user forgot. If we're not in a macro expansion, we can suggest
        // a fixit hint. If there were two spaces before the current token,
        // suggest inserting the colon in between them, otherwise insert ": ".
        SourceLocation FILoc = Tok.getLocation();
        const char *FIText = ": ";
        const SourceManager &SM = PP.getSourceManager();
        if (FILoc.isFileID() || PP.isAtStartOfMacroExpansion(FILoc, &FILoc)) {
          assert(FILoc.isFileID());
          bool IsInvalid = false;
          const char *SourcePtr =
            SM.getCharacterData(FILoc.getLocWithOffset(-1), &IsInvalid);
          if (!IsInvalid && *SourcePtr == ' ') {
            SourcePtr =
              SM.getCharacterData(FILoc.getLocWithOffset(-2), &IsInvalid);
            if (!IsInvalid && *SourcePtr == ' ') {
              FILoc = FILoc.getLocWithOffset(-1);
              FIText = ":";
            }
          }
        }

        Diag(Tok, diag::err_expected)
            << tok::colon << FixItHint::CreateInsertion(FILoc, FIText);
        Diag(OpToken, diag::note_matching) << tok::question;
        ColonLoc = Tok.getLocation();
      }
    }
    
    // Code completion for the right-hand side of an assignment expression
    // goes through a special hook that takes the left-hand side into account.
    if (Tok.is(tok::code_completion) && NextTokPrec == prec::Assignment) {
      Actions.CodeCompleteAssignmentRHS(getCurScope(), LHS.get());
      cutOffParsing();
      return ExprError();
    }
    
    // Parse another leaf here for the RHS of the operator.
    // ParseCastExpression works here because all RHS expressions in C have it
    // as a prefix, at least. However, in C++, an assignment-expression could
    // be a throw-expression, which is not a valid cast-expression.
    // Therefore we need some special-casing here.
    // Also note that the third operand of the conditional operator is
    // an assignment-expression in C++, and in C++11, we can have a
    // braced-init-list on the RHS of an assignment. For better diagnostics,
    // parse as if we were allowed braced-init-lists everywhere, and check that
    // they only appear on the RHS of assignments later.
    ExprResult RHS;
    bool RHSIsInitList = false;
    if (getLangOpts().CPlusPlus11 && Tok.is(tok::l_brace)) {
      RHS = ParseBraceInitializer();
      RHSIsInitList = true;
    } else if (getLangOpts().CPlusPlus && NextTokPrec <= prec::Conditional)
      RHS = ParseAssignmentExpression();
    else
      RHS = ParseCastExpression(false);

    if (RHS.isInvalid()) {
      // FIXME: Errors generated by the delayed typo correction should be
      // printed before errors from parsing the RHS, not after.
      Actions.CorrectDelayedTyposInExpr(LHS);
      if (TernaryMiddle.isUsable())
        TernaryMiddle = Actions.CorrectDelayedTyposInExpr(TernaryMiddle);
      LHS = ExprError();
    }

    // Remember the precedence of this operator and get the precedence of the
    // operator immediately to the right of the RHS.
    prec::Level ThisPrec = NextTokPrec;
    NextTokPrec = getBinOpPrecedence(Tok.getKind(), GreaterThanIsOperator,
                                     getLangOpts().CPlusPlus11);

    // Assignment and conditional expressions are right-associative.
    bool isRightAssoc = ThisPrec == prec::Conditional ||
                        ThisPrec == prec::Assignment;

    // Get the precedence of the operator to the right of the RHS.  If it binds
    // more tightly with RHS than we do, evaluate it completely first.
    if (ThisPrec < NextTokPrec ||
        (ThisPrec == NextTokPrec && isRightAssoc)) {
      if (!RHS.isInvalid() && RHSIsInitList) {
        Diag(Tok, diag::err_init_list_bin_op)
          << /*LHS*/0 << PP.getSpelling(Tok) << Actions.getExprRange(RHS.get());
        RHS = ExprError();
      }
      // If this is left-associative, only parse things on the RHS that bind
      // more tightly than the current operator.  If it is left-associative, it
      // is okay, to bind exactly as tightly.  For example, compile A=B=C=D as
      // A=(B=(C=D)), where each paren is a level of recursion here.
      // The function takes ownership of the RHS.
      RHS = ParseRHSOfBinaryExpression(RHS, 
                            static_cast<prec::Level>(ThisPrec + !isRightAssoc));
      RHSIsInitList = false;

      if (RHS.isInvalid()) {
        // FIXME: Errors generated by the delayed typo correction should be
        // printed before errors from ParseRHSOfBinaryExpression, not after.
        Actions.CorrectDelayedTyposInExpr(LHS);
        if (TernaryMiddle.isUsable())
          TernaryMiddle = Actions.CorrectDelayedTyposInExpr(TernaryMiddle);
        LHS = ExprError();
      }

      NextTokPrec = getBinOpPrecedence(Tok.getKind(), GreaterThanIsOperator,
                                       getLangOpts().CPlusPlus11);
    }

    if (!RHS.isInvalid() && RHSIsInitList) {
      if (ThisPrec == prec::Assignment) {
        Diag(OpToken, diag::warn_cxx98_compat_generalized_initializer_lists)
          << Actions.getExprRange(RHS.get());
      } else {
        Diag(OpToken, diag::err_init_list_bin_op)
          << /*RHS*/1 << PP.getSpelling(OpToken)
          << Actions.getExprRange(RHS.get());
        LHS = ExprError();
      }
    }

    ExprResult OrigLHS = LHS;
    if (!LHS.isInvalid()) {
      // Combine the LHS and RHS into the LHS (e.g. build AST).
      if (TernaryMiddle.isInvalid()) {
        // If we're using '>>' as an operator within a template
        // argument list (in C++98), suggest the addition of
        // parentheses so that the code remains well-formed in C++0x.
        if (!GreaterThanIsOperator && OpToken.is(tok::greatergreater))
          SuggestParentheses(OpToken.getLocation(),
                             diag::warn_cxx11_right_shift_in_template_arg,
                         SourceRange(Actions.getExprRange(LHS.get()).getBegin(),
                                     Actions.getExprRange(RHS.get()).getEnd()));

        LHS = Actions.ActOnBinOp(getCurScope(), OpToken.getLocation(),
                                 OpToken.getKind(), LHS.get(), RHS.get());

      } else {
        LHS = Actions.ActOnConditionalOp(OpToken.getLocation(), ColonLoc,
                                         LHS.get(), TernaryMiddle.get(),
                                         RHS.get());
      }
      // In this case, ActOnBinOp or ActOnConditionalOp performed the
      // CorrectDelayedTyposInExpr check.
      if (!getLangOpts().CPlusPlus)
        continue;
    }
    // Ensure potential typos aren't left undiagnosed.
    if (LHS.isInvalid()) {
      Actions.CorrectDelayedTyposInExpr(OrigLHS);
      Actions.CorrectDelayedTyposInExpr(TernaryMiddle);
      Actions.CorrectDelayedTyposInExpr(RHS);
    }
  }
}

/// \brief Parse a cast-expression, or, if \p isUnaryExpression is true,
/// parse a unary-expression.
///
/// \p isAddressOfOperand exists because an id-expression that is the
/// operand of address-of gets special treatment due to member pointers.
///
ExprResult Parser::ParseCastExpression(bool isUnaryExpression,
                                       bool isAddressOfOperand,
                                       TypeCastState isTypeCast) {
  bool NotCastExpr;
  ExprResult Res = ParseCastExpression(isUnaryExpression,
                                       isAddressOfOperand,
                                       NotCastExpr,
                                       isTypeCast);
  if (NotCastExpr)
    Diag(Tok, diag::err_expected_expression);
  return Res;
}

namespace {
class CastExpressionIdValidator : public CorrectionCandidateCallback {
 public:
  CastExpressionIdValidator(Token Next, bool AllowTypes, bool AllowNonTypes)
      : NextToken(Next), AllowNonTypes(AllowNonTypes) {
    WantTypeSpecifiers = WantFunctionLikeCasts = AllowTypes;
  }

  bool ValidateCandidate(const TypoCorrection &candidate) override {
    NamedDecl *ND = candidate.getCorrectionDecl();
    if (!ND)
      return candidate.isKeyword();

    if (isa<TypeDecl>(ND))
      return WantTypeSpecifiers;

    if (!AllowNonTypes || !CorrectionCandidateCallback::ValidateCandidate(candidate))
      return false;

    if (!NextToken.isOneOf(tok::equal, tok::arrow, tok::period))
      return true;

    for (auto *C : candidate) {
      NamedDecl *ND = C->getUnderlyingDecl();
      if (isa<ValueDecl>(ND) && !isa<FunctionDecl>(ND))
        return true;
    }
    return false;
  }

 private:
  Token NextToken;
  bool AllowNonTypes;
};
}

/// \brief Parse a cast-expression, or, if \pisUnaryExpression is true, parse
/// a unary-expression.
///
/// \p isAddressOfOperand exists because an id-expression that is the operand
/// of address-of gets special treatment due to member pointers. NotCastExpr
/// is set to true if the token is not the start of a cast-expression, and no
/// diagnostic is emitted in this case and no tokens are consumed.
///
/// \verbatim
///       cast-expression: [C99 6.5.4]
///         unary-expression
///         '(' type-name ')' cast-expression
///
///       unary-expression:  [C99 6.5.3]
///         postfix-expression
///         '++' unary-expression
///         '--' unary-expression
/// [Coro]  'co_await' cast-expression
///         unary-operator cast-expression
///         'sizeof' unary-expression
///         'sizeof' '(' type-name ')'
/// [C++11] 'sizeof' '...' '(' identifier ')'
/// [GNU]   '__alignof' unary-expression
/// [GNU]   '__alignof' '(' type-name ')'
/// [C11]   '_Alignof' '(' type-name ')'
/// [C++11] 'alignof' '(' type-id ')'
/// [GNU]   '&&' identifier
/// [C++11] 'noexcept' '(' expression ')' [C++11 5.3.7]
/// [C++]   new-expression
/// [C++]   delete-expression
///
///       unary-operator: one of
///         '&'  '*'  '+'  '-'  '~'  '!'
/// [GNU]   '__extension__'  '__real'  '__imag'
///
///       primary-expression: [C99 6.5.1]
/// [C99]   identifier
/// [C++]   id-expression
///         constant
///         string-literal
/// [C++]   boolean-literal  [C++ 2.13.5]
/// [C++11] 'nullptr'        [C++11 2.14.7]
/// [C++11] user-defined-literal
///         '(' expression ')'
/// [C11]   generic-selection
///         '__func__'        [C99 6.4.2.2]
/// [GNU]   '__FUNCTION__'
/// [MS]    '__FUNCDNAME__'
/// [MS]    'L__FUNCTION__'
/// [GNU]   '__PRETTY_FUNCTION__'
/// [GNU]   '(' compound-statement ')'
/// [GNU]   '__builtin_va_arg' '(' assignment-expression ',' type-name ')'
/// [GNU]   '__builtin_offsetof' '(' type-name ',' offsetof-member-designator')'
/// [GNU]   '__builtin_choose_expr' '(' assign-expr ',' assign-expr ','
///                                     assign-expr ')'
/// [GNU]   '__builtin_types_compatible_p' '(' type-name ',' type-name ')'
/// [GNU]   '__null'
/// [OBJC]  '[' objc-message-expr ']'
/// [OBJC]  '\@selector' '(' objc-selector-arg ')'
/// [OBJC]  '\@protocol' '(' identifier ')'
/// [OBJC]  '\@encode' '(' type-name ')'
/// [OBJC]  objc-string-literal
/// [C++]   simple-type-specifier '(' expression-list[opt] ')'      [C++ 5.2.3]
/// [C++11] simple-type-specifier braced-init-list                  [C++11 5.2.3]
/// [C++]   typename-specifier '(' expression-list[opt] ')'         [C++ 5.2.3]
/// [C++11] typename-specifier braced-init-list                     [C++11 5.2.3]
/// [C++]   'const_cast' '<' type-name '>' '(' expression ')'       [C++ 5.2p1]
/// [C++]   'dynamic_cast' '<' type-name '>' '(' expression ')'     [C++ 5.2p1]
/// [C++]   'reinterpret_cast' '<' type-name '>' '(' expression ')' [C++ 5.2p1]
/// [C++]   'static_cast' '<' type-name '>' '(' expression ')'      [C++ 5.2p1]
/// [C++]   'typeid' '(' expression ')'                             [C++ 5.2p1]
/// [C++]   'typeid' '(' type-id ')'                                [C++ 5.2p1]
/// [C++]   'this'          [C++ 9.3.2]
/// [G++]   unary-type-trait '(' type-id ')'
/// [G++]   binary-type-trait '(' type-id ',' type-id ')'           [TODO]
/// [EMBT]  array-type-trait '(' type-id ',' integer ')'
/// [clang] '^' block-literal
///
///       constant: [C99 6.4.4]
///         integer-constant
///         floating-constant
///         enumeration-constant -> identifier
///         character-constant
///
///       id-expression: [C++ 5.1]
///                   unqualified-id
///                   qualified-id          
///
///       unqualified-id: [C++ 5.1]
///                   identifier
///                   operator-function-id
///                   conversion-function-id
///                   '~' class-name        
///                   template-id           
///
///       new-expression: [C++ 5.3.4]
///                   '::'[opt] 'new' new-placement[opt] new-type-id
///                                     new-initializer[opt]
///                   '::'[opt] 'new' new-placement[opt] '(' type-id ')'
///                                     new-initializer[opt]
///
///       delete-expression: [C++ 5.3.5]
///                   '::'[opt] 'delete' cast-expression
///                   '::'[opt] 'delete' '[' ']' cast-expression
///
/// [GNU/Embarcadero] unary-type-trait:
///                   '__is_arithmetic'
///                   '__is_floating_point'
///                   '__is_integral'
///                   '__is_lvalue_expr'
///                   '__is_rvalue_expr'
///                   '__is_complete_type'
///                   '__is_void'
///                   '__is_array'
///                   '__is_function'
///                   '__is_reference'
///                   '__is_lvalue_reference'
///                   '__is_rvalue_reference'
///                   '__is_fundamental'
///                   '__is_object'
///                   '__is_scalar'
///                   '__is_compound'
///                   '__is_pointer'
///                   '__is_member_object_pointer'
///                   '__is_member_function_pointer'
///                   '__is_member_pointer'
///                   '__is_const'
///                   '__is_volatile'
///                   '__is_trivial'
///                   '__is_standard_layout'
///                   '__is_signed'
///                   '__is_unsigned'
///
/// [GNU] unary-type-trait:
///                   '__has_nothrow_assign'
///                   '__has_nothrow_copy'
///                   '__has_nothrow_constructor'
///                   '__has_trivial_assign'                  [TODO]
///                   '__has_trivial_copy'                    [TODO]
///                   '__has_trivial_constructor'
///                   '__has_trivial_destructor'
///                   '__has_virtual_destructor'
///                   '__is_abstract'                         [TODO]
///                   '__is_class'
///                   '__is_empty'                            [TODO]
///                   '__is_enum'
///                   '__is_final'
///                   '__is_pod'
///                   '__is_polymorphic'
///                   '__is_sealed'                           [MS]
///                   '__is_trivial'
///                   '__is_union'
///
/// [Clang] unary-type-trait:
///                   '__trivially_copyable'
///
///       binary-type-trait:
/// [GNU]             '__is_base_of'       
/// [MS]              '__is_convertible_to'
///                   '__is_convertible'
///                   '__is_same'
///
/// [Embarcadero] array-type-trait:
///                   '__array_rank'
///                   '__array_extent'
///
/// [Embarcadero] expression-trait:
///                   '__is_lvalue_expr'
///                   '__is_rvalue_expr'
/// \endverbatim
///
ExprResult Parser::ParseCastExpression(bool isUnaryExpression,
                                       bool isAddressOfOperand,
                                       bool &NotCastExpr,
                                       TypeCastState isTypeCast) {
  ExprResult Res;
  tok::TokenKind SavedKind = Tok.getKind();
  NotCastExpr = false;

  // This handles all of cast-expression, unary-expression, postfix-expression,
  // and primary-expression.  We handle them together like this for efficiency
  // and to simplify handling of an expression starting with a '(' token: which
  // may be one of a parenthesized expression, cast-expression, compound literal
  // expression, or statement expression.
  //
  // If the parsed tokens consist of a primary-expression, the cases below
  // break out of the switch;  at the end we call ParsePostfixExpressionSuffix
  // to handle the postfix expression suffixes.  Cases that cannot be followed
  // by postfix exprs should return without invoking
  // ParsePostfixExpressionSuffix.
  switch (SavedKind) {
  case tok::l_paren: {
    // If this expression is limited to being a unary-expression, the parent can
    // not start a cast expression.
    ParenParseOption ParenExprType =
        (isUnaryExpression && !getLangOpts().CPlusPlus) ? CompoundLiteral
                                                        : CastExpr;
    ParsedType CastTy;
    SourceLocation RParenLoc;
    Res = ParseParenExpression(ParenExprType, false/*stopIfCastExr*/,
                               isTypeCast == IsTypeCast, CastTy, RParenLoc);

    switch (ParenExprType) {
    case SimpleExpr:   break;    // Nothing else to do.
    case CompoundStmt: break;  // Nothing else to do.
    case CompoundLiteral:
      // We parsed '(' type-name ')' '{' ... '}'.  If any suffixes of
      // postfix-expression exist, parse them now.
      break;
    case CastExpr:
      // We have parsed the cast-expression and no postfix-expr pieces are
      // following.
      return Res;
    }

    break;
  }

    // primary-expression
  case tok::numeric_constant:
    // constant: integer-constant
    // constant: floating-constant

    Res = Actions.ActOnNumericConstant(Tok, /*UDLScope*/getCurScope());
    ConsumeToken();
    break;

  case tok::kw_true:
  case tok::kw_false:
    return ParseCXXBoolLiteral();
  
  case tok::kw___objc_yes:
  case tok::kw___objc_no:
      return ParseObjCBoolLiteral();

  case tok::kw_nullptr:
    Diag(Tok, diag::warn_cxx98_compat_nullptr);
    return Actions.ActOnCXXNullPtrLiteral(ConsumeToken());

  case tok::annot_primary_expr:
    assert(Res.get() == nullptr && "Stray primary-expression annotation?");
    Res = getExprAnnotation(Tok);
    ConsumeToken();
    break;

  case tok::kw___super:
  case tok::kw_decltype:
    // Annotate the token and tail recurse.
    if (TryAnnotateTypeOrScopeToken())
      return ExprError();
    assert(Tok.isNot(tok::kw_decltype) && Tok.isNot(tok::kw___super));
    return ParseCastExpression(isUnaryExpression, isAddressOfOperand);
      
  case tok::identifier: {      // primary-expression: identifier
                               // unqualified-id: identifier
                               // constant: enumeration-constant
    // Turn a potentially qualified name into a annot_typename or
    // annot_cxxscope if it would be valid.  This handles things like x::y, etc.
    if (getLangOpts().CPlusPlus) {
      // Avoid the unnecessary parse-time lookup in the common case
      // where the syntax forbids a type.
      const Token &Next = NextToken();

      // If this identifier was reverted from a token ID, and the next token
      // is a parenthesis, this is likely to be a use of a type trait. Check
      // those tokens.
      if (Next.is(tok::l_paren) &&
          Tok.is(tok::identifier) &&
          Tok.getIdentifierInfo()->hasRevertedTokenIDToIdentifier()) {
        IdentifierInfo *II = Tok.getIdentifierInfo();
        // Build up the mapping of revertible type traits, for future use.
        if (RevertibleTypeTraits.empty()) {
#define RTT_JOIN(X,Y) X##Y
#define REVERTIBLE_TYPE_TRAIT(Name)                         \
          RevertibleTypeTraits[PP.getIdentifierInfo(#Name)] \
            = RTT_JOIN(tok::kw_,Name)

          REVERTIBLE_TYPE_TRAIT(__is_abstract);
          REVERTIBLE_TYPE_TRAIT(__is_arithmetic);
          REVERTIBLE_TYPE_TRAIT(__is_array);
          REVERTIBLE_TYPE_TRAIT(__is_assignable);
          REVERTIBLE_TYPE_TRAIT(__is_base_of);
          REVERTIBLE_TYPE_TRAIT(__is_class);
          REVERTIBLE_TYPE_TRAIT(__is_complete_type);
          REVERTIBLE_TYPE_TRAIT(__is_compound);
          REVERTIBLE_TYPE_TRAIT(__is_const);
          REVERTIBLE_TYPE_TRAIT(__is_constructible);
          REVERTIBLE_TYPE_TRAIT(__is_convertible);
          REVERTIBLE_TYPE_TRAIT(__is_convertible_to);
          REVERTIBLE_TYPE_TRAIT(__is_destructible);
          REVERTIBLE_TYPE_TRAIT(__is_empty);
          REVERTIBLE_TYPE_TRAIT(__is_enum);
          REVERTIBLE_TYPE_TRAIT(__is_floating_point);
          REVERTIBLE_TYPE_TRAIT(__is_final);
          REVERTIBLE_TYPE_TRAIT(__is_function);
          REVERTIBLE_TYPE_TRAIT(__is_fundamental);
          REVERTIBLE_TYPE_TRAIT(__is_integral);
          REVERTIBLE_TYPE_TRAIT(__is_interface_class);
          REVERTIBLE_TYPE_TRAIT(__is_literal);
          REVERTIBLE_TYPE_TRAIT(__is_lvalue_expr);
          REVERTIBLE_TYPE_TRAIT(__is_lvalue_reference);
          REVERTIBLE_TYPE_TRAIT(__is_member_function_pointer);
          REVERTIBLE_TYPE_TRAIT(__is_member_object_pointer);
          REVERTIBLE_TYPE_TRAIT(__is_member_pointer);
          REVERTIBLE_TYPE_TRAIT(__is_nothrow_assignable);
          REVERTIBLE_TYPE_TRAIT(__is_nothrow_constructible);
          REVERTIBLE_TYPE_TRAIT(__is_nothrow_destructible);
          REVERTIBLE_TYPE_TRAIT(__is_object);
          REVERTIBLE_TYPE_TRAIT(__is_pod);
          REVERTIBLE_TYPE_TRAIT(__is_pointer);
          REVERTIBLE_TYPE_TRAIT(__is_polymorphic);
          REVERTIBLE_TYPE_TRAIT(__is_reference);
          REVERTIBLE_TYPE_TRAIT(__is_rvalue_expr);
          REVERTIBLE_TYPE_TRAIT(__is_rvalue_reference);
          REVERTIBLE_TYPE_TRAIT(__is_same);
          REVERTIBLE_TYPE_TRAIT(__is_scalar);
          REVERTIBLE_TYPE_TRAIT(__is_sealed);
          REVERTIBLE_TYPE_TRAIT(__is_signed);
          REVERTIBLE_TYPE_TRAIT(__is_standard_layout);
          REVERTIBLE_TYPE_TRAIT(__is_trivial);
          REVERTIBLE_TYPE_TRAIT(__is_trivially_assignable);
          REVERTIBLE_TYPE_TRAIT(__is_trivially_constructible);
          REVERTIBLE_TYPE_TRAIT(__is_trivially_copyable);
          REVERTIBLE_TYPE_TRAIT(__is_union);
          REVERTIBLE_TYPE_TRAIT(__is_unsigned);
          REVERTIBLE_TYPE_TRAIT(__is_void);
          REVERTIBLE_TYPE_TRAIT(__is_volatile);
#undef REVERTIBLE_TYPE_TRAIT
#undef RTT_JOIN
        }

        // If we find that this is in fact the name of a type trait,
        // update the token kind in place and parse again to treat it as
        // the appropriate kind of type trait.
        llvm::SmallDenseMap<IdentifierInfo *, tok::TokenKind>::iterator Known
          = RevertibleTypeTraits.find(II);
        if (Known != RevertibleTypeTraits.end()) {
          Tok.setKind(Known->second);
          return ParseCastExpression(isUnaryExpression, isAddressOfOperand,
                                     NotCastExpr, isTypeCast);
        }
      }

      if ((!ColonIsSacred && Next.is(tok::colon)) ||
          Next.isOneOf(tok::coloncolon, tok::less, tok::l_paren,
                       tok::l_brace)) {
        // If TryAnnotateTypeOrScopeToken annotates the token, tail recurse.
        if (TryAnnotateTypeOrScopeToken())
          return ExprError();
        if (!Tok.is(tok::identifier))
          return ParseCastExpression(isUnaryExpression, isAddressOfOperand);
      }
    }

    // Consume the identifier so that we can see if it is followed by a '(' or
    // '.'.
    IdentifierInfo &II = *Tok.getIdentifierInfo();
    SourceLocation ILoc = ConsumeToken();

    // Support 'Class.property' and 'super.property' notation.
    if (getLangOpts().ObjC1 && Tok.is(tok::period) &&
        (Actions.getTypeName(II, ILoc, getCurScope()) ||
         // Allow the base to be 'super' if in an objc-method.
         (&II == Ident_super && getCurScope()->isInObjcMethodScope()))) {
      ConsumeToken();
      
      // Allow either an identifier or the keyword 'class' (in C++).
      if (Tok.isNot(tok::identifier) && 
          !(getLangOpts().CPlusPlus && Tok.is(tok::kw_class))) {
        Diag(Tok, diag::err_expected_property_name);
        return ExprError();
      }
      IdentifierInfo &PropertyName = *Tok.getIdentifierInfo();
      SourceLocation PropertyLoc = ConsumeToken();
      
      Res = Actions.ActOnClassPropertyRefExpr(II, PropertyName,
                                              ILoc, PropertyLoc);
      break;
    }

    // In an Objective-C method, if we have "super" followed by an identifier,
    // the token sequence is ill-formed. However, if there's a ':' or ']' after
    // that identifier, this is probably a message send with a missing open
    // bracket. Treat it as such. 
    if (getLangOpts().ObjC1 && &II == Ident_super && !InMessageExpression &&
        getCurScope()->isInObjcMethodScope() &&
        ((Tok.is(tok::identifier) &&
         (NextToken().is(tok::colon) || NextToken().is(tok::r_square))) ||
         Tok.is(tok::code_completion))) {
      Res = ParseObjCMessageExpressionBody(SourceLocation(), ILoc, nullptr,
                                           nullptr);
      break;
    }
    
    // If we have an Objective-C class name followed by an identifier
    // and either ':' or ']', this is an Objective-C class message
    // send that's missing the opening '['. Recovery
    // appropriately. Also take this path if we're performing code
    // completion after an Objective-C class name.
    if (getLangOpts().ObjC1 && 
        ((Tok.is(tok::identifier) && !InMessageExpression) || 
         Tok.is(tok::code_completion))) {
      const Token& Next = NextToken();
      if (Tok.is(tok::code_completion) || 
          Next.is(tok::colon) || Next.is(tok::r_square))
        if (ParsedType Typ = Actions.getTypeName(II, ILoc, getCurScope()))
          if (Typ.get()->isObjCObjectOrInterfaceType()) {
            // Fake up a Declarator to use with ActOnTypeName.
            DeclSpec DS(AttrFactory);
            DS.SetRangeStart(ILoc);
            DS.SetRangeEnd(ILoc);
            const char *PrevSpec = nullptr;
            unsigned DiagID;
            DS.SetTypeSpecType(TST_typename, ILoc, PrevSpec, DiagID, Typ,
                               Actions.getASTContext().getPrintingPolicy());
            
            Declarator DeclaratorInfo(DS, Declarator::TypeNameContext);
            TypeResult Ty = Actions.ActOnTypeName(getCurScope(), 
                                                  DeclaratorInfo);
            if (Ty.isInvalid())
              break;

            Res = ParseObjCMessageExpressionBody(SourceLocation(), 
                                                 SourceLocation(), 
                                                 Ty.get(), nullptr);
            break;
          }
    }
    
    // Make sure to pass down the right value for isAddressOfOperand.
    if (isAddressOfOperand && isPostfixExpressionSuffixStart())
      isAddressOfOperand = false;
   
    // Function designators are allowed to be undeclared (C99 6.5.1p2), so we
    // need to know whether or not this identifier is a function designator or
    // not.
    UnqualifiedId Name;
    CXXScopeSpec ScopeSpec;
    SourceLocation TemplateKWLoc;
    Token Replacement;
    auto Validator = llvm::make_unique<CastExpressionIdValidator>(
        Tok, isTypeCast != NotTypeCast, isTypeCast != IsTypeCast);
    Validator->IsAddressOfOperand = isAddressOfOperand;
    if (Tok.isOneOf(tok::periodstar, tok::arrowstar)) {
      Validator->WantExpressionKeywords = false;
      Validator->WantRemainingKeywords = false;
    } else {
      Validator->WantRemainingKeywords = Tok.isNot(tok::r_paren);
    }
    Name.setIdentifier(&II, ILoc);
    Res = Actions.ActOnIdExpression(
        getCurScope(), ScopeSpec, TemplateKWLoc, Name, Tok.is(tok::l_paren),
        isAddressOfOperand, std::move(Validator),
        /*IsInlineAsmIdentifier=*/false,
        Tok.is(tok::r_paren) ? nullptr : &Replacement);
    if (!Res.isInvalid() && !Res.get()) {
      UnconsumeToken(Replacement);
      return ParseCastExpression(isUnaryExpression, isAddressOfOperand,
                                 NotCastExpr, isTypeCast);
    }
    break;
  }
  case tok::char_constant:     // constant: character-constant
  case tok::wide_char_constant:
  case tok::utf8_char_constant:
  case tok::utf16_char_constant:
  case tok::utf32_char_constant:
    Res = Actions.ActOnCharacterConstant(Tok, /*UDLScope*/getCurScope());
    ConsumeToken();
    break;
  case tok::kw___func__:       // primary-expression: __func__ [C99 6.4.2.2]
  case tok::kw___FUNCTION__:   // primary-expression: __FUNCTION__ [GNU]
  case tok::kw___FUNCDNAME__:   // primary-expression: __FUNCDNAME__ [MS]
  case tok::kw___FUNCSIG__:     // primary-expression: __FUNCSIG__ [MS]
  case tok::kw_L__FUNCTION__:   // primary-expression: L__FUNCTION__ [MS]
  case tok::kw___PRETTY_FUNCTION__:  // primary-expression: __P..Y_F..N__ [GNU]
    Res = Actions.ActOnPredefinedExpr(Tok.getLocation(), SavedKind);
    ConsumeToken();
    break;
  case tok::string_literal:    // primary-expression: string-literal
  case tok::wide_string_literal:
  case tok::utf8_string_literal:
  case tok::utf16_string_literal:
  case tok::utf32_string_literal:
    Res = ParseStringLiteralExpression(true);
    break;
  case tok::kw__Generic:   // primary-expression: generic-selection [C11 6.5.1]
    Res = ParseGenericSelectionExpression();
    break;
  case tok::kw___builtin_available:
    return ParseAvailabilityCheckExpr(Tok.getLocation());
  case tok::kw___builtin_va_arg:
  case tok::kw___builtin_offsetof:
  case tok::kw___builtin_choose_expr:
  case tok::kw___builtin_astype: // primary-expression: [OCL] as_type()
  case tok::kw___builtin_convertvector:
    return ParseBuiltinPrimaryExpression();
  case tok::kw___null:
    return Actions.ActOnGNUNullExpr(ConsumeToken());

  case tok::plusplus:      // unary-expression: '++' unary-expression [C99]
  case tok::minusminus: {  // unary-expression: '--' unary-expression [C99]
    // C++ [expr.unary] has:
    //   unary-expression:
    //     ++ cast-expression
    //     -- cast-expression
    Token SavedTok = Tok;
    ConsumeToken();
    // One special case is implicitly handled here: if the preceding tokens are
    // an ambiguous cast expression, such as "(T())++", then we recurse to
    // determine whether the '++' is prefix or postfix.
    Res = ParseCastExpression(!getLangOpts().CPlusPlus,
                              /*isAddressOfOperand*/false, NotCastExpr,
                              NotTypeCast);
    if (NotCastExpr) {
      // If we return with NotCastExpr = true, we must not consume any tokens,
      // so put the token back where we found it.
      assert(Res.isInvalid());
      UnconsumeToken(SavedTok);
      return ExprError();
    }
    if (!Res.isInvalid())
      Res = Actions.ActOnUnaryOp(getCurScope(), SavedTok.getLocation(),
                                 SavedKind, Res.get());
    return Res;
  }
  case tok::amp: {         // unary-expression: '&' cast-expression
    // Special treatment because of member pointers
    SourceLocation SavedLoc = ConsumeToken();
    Res = ParseCastExpression(false, true);
    if (!Res.isInvalid())
      Res = Actions.ActOnUnaryOp(getCurScope(), SavedLoc, SavedKind, Res.get());
    return Res;
  }

  case tok::star:          // unary-expression: '*' cast-expression
  case tok::plus:          // unary-expression: '+' cast-expression
  case tok::minus:         // unary-expression: '-' cast-expression
  case tok::tilde:         // unary-expression: '~' cast-expression
  case tok::exclaim:       // unary-expression: '!' cast-expression
  case tok::kw___real:     // unary-expression: '__real' cast-expression [GNU]
  case tok::kw___imag: {   // unary-expression: '__imag' cast-expression [GNU]
    SourceLocation SavedLoc = ConsumeToken();
    Res = ParseCastExpression(false);
    if (!Res.isInvalid())
      Res = Actions.ActOnUnaryOp(getCurScope(), SavedLoc, SavedKind, Res.get());
    return Res;
  }

  case tok::kw_co_await: {  // unary-expression: 'co_await' cast-expression
    SourceLocation CoawaitLoc = ConsumeToken();
    Res = ParseCastExpression(false);
    if (!Res.isInvalid())
      Res = Actions.ActOnCoawaitExpr(getCurScope(), CoawaitLoc, Res.get());
    return Res;
  }

  case tok::kw___extension__:{//unary-expression:'__extension__' cast-expr [GNU]
    // __extension__ silences extension warnings in the subexpression.
    ExtensionRAIIObject O(Diags);  // Use RAII to do this.
    SourceLocation SavedLoc = ConsumeToken();
    Res = ParseCastExpression(false);
    if (!Res.isInvalid())
      Res = Actions.ActOnUnaryOp(getCurScope(), SavedLoc, SavedKind, Res.get());
    return Res;
  }
  case tok::kw__Alignof:   // unary-expression: '_Alignof' '(' type-name ')'
    if (!getLangOpts().C11)
      Diag(Tok, diag::ext_c11_alignment) << Tok.getName();
    // fallthrough
  case tok::kw_alignof:    // unary-expression: 'alignof' '(' type-id ')'
  case tok::kw___alignof:  // unary-expression: '__alignof' unary-expression
                           // unary-expression: '__alignof' '(' type-name ')'
  case tok::kw_sizeof:     // unary-expression: 'sizeof' unary-expression
                           // unary-expression: 'sizeof' '(' type-name ')'
  case tok::kw_vec_step:   // unary-expression: OpenCL 'vec_step' expression
  // unary-expression: '__builtin_omp_required_simd_align' '(' type-name ')'
  case tok::kw___builtin_omp_required_simd_align:
    return ParseUnaryExprOrTypeTraitExpression();
  case tok::ampamp: {      // unary-expression: '&&' identifier
    SourceLocation AmpAmpLoc = ConsumeToken();
    if (Tok.isNot(tok::identifier))
      return ExprError(Diag(Tok, diag::err_expected) << tok::identifier);

    if (getCurScope()->getFnParent() == nullptr)
      return ExprError(Diag(Tok, diag::err_address_of_label_outside_fn));
    
    Diag(AmpAmpLoc, diag::ext_gnu_address_of_label);
    LabelDecl *LD = Actions.LookupOrCreateLabel(Tok.getIdentifierInfo(),
                                                Tok.getLocation());
    Res = Actions.ActOnAddrLabel(AmpAmpLoc, Tok.getLocation(), LD);
    ConsumeToken();
    return Res;
  }
  case tok::kw_const_cast:
  case tok::kw_dynamic_cast:
  case tok::kw_reinterpret_cast:
  case tok::kw_static_cast:
    Res = ParseCXXCasts();
    break;
  case tok::kw_typeid:
    Res = ParseCXXTypeid();
    break;
  case tok::kw___uuidof:
    Res = ParseCXXUuidof();
    break;
  case tok::kw_this:
    Res = ParseCXXThis();
    break;

  case tok::annot_typename:
    if (isStartOfObjCClassMessageMissingOpenBracket()) {
      ParsedType Type = getTypeAnnotation(Tok);

      // Fake up a Declarator to use with ActOnTypeName.
      DeclSpec DS(AttrFactory);
      DS.SetRangeStart(Tok.getLocation());
      DS.SetRangeEnd(Tok.getLastLoc());

      const char *PrevSpec = nullptr;
      unsigned DiagID;
      DS.SetTypeSpecType(TST_typename, Tok.getAnnotationEndLoc(),
                         PrevSpec, DiagID, Type,
                         Actions.getASTContext().getPrintingPolicy());

      Declarator DeclaratorInfo(DS, Declarator::TypeNameContext);
      TypeResult Ty = Actions.ActOnTypeName(getCurScope(), DeclaratorInfo);
      if (Ty.isInvalid())
        break;

      ConsumeToken();
      Res = ParseObjCMessageExpressionBody(SourceLocation(), SourceLocation(),
                                           Ty.get(), nullptr);
      break;
    }
    // Fall through

  case tok::annot_decltype:
  case tok::kw_char:
  case tok::kw_wchar_t:
  case tok::kw_char16_t:
  case tok::kw_char32_t:
  case tok::kw_bool:
  case tok::kw_short:
  case tok::kw_int:
  case tok::kw_long:
  case tok::kw___int64:
  case tok::kw___int128:
  case tok::kw_signed:
  case tok::kw_unsigned:
  case tok::kw_half:
  case tok::kw_float:
  case tok::kw_double:
  case tok::kw___float128:
  case tok::kw_void:
  case tok::kw_typename:
  case tok::kw_typeof:
  case tok::kw___vector:
#define GENERIC_IMAGE_TYPE(ImgType, Id) case tok::kw_##ImgType##_t:
#include "clang/Basic/OpenCLImageTypes.def"
  {
    if (!getLangOpts().CPlusPlus) {
      Diag(Tok, diag::err_expected_expression);
      return ExprError();
    }

    if (SavedKind == tok::kw_typename) {
      // postfix-expression: typename-specifier '(' expression-list[opt] ')'
      //                     typename-specifier braced-init-list
      if (TryAnnotateTypeOrScopeToken())
        return ExprError();

      if (!Actions.isSimpleTypeSpecifier(Tok.getKind()))
        // We are trying to parse a simple-type-specifier but might not get such
        // a token after error recovery.
        return ExprError();
    }

    // postfix-expression: simple-type-specifier '(' expression-list[opt] ')'
    //                     simple-type-specifier braced-init-list
    //
    DeclSpec DS(AttrFactory);

    ParseCXXSimpleTypeSpecifier(DS);
    if (Tok.isNot(tok::l_paren) &&
        (!getLangOpts().CPlusPlus11 || Tok.isNot(tok::l_brace)))
      return ExprError(Diag(Tok, diag::err_expected_lparen_after_type)
                         << DS.getSourceRange());

    if (Tok.is(tok::l_brace))
      Diag(Tok, diag::warn_cxx98_compat_generalized_initializer_lists);

    Res = ParseCXXTypeConstructExpression(DS);
    break;
  }

  case tok::annot_cxxscope: { // [C++] id-expression: qualified-id
    // If TryAnnotateTypeOrScopeToken annotates the token, tail recurse.
    // (We can end up in this situation after tentative parsing.)
    if (TryAnnotateTypeOrScopeToken())
      return ExprError();
    if (!Tok.is(tok::annot_cxxscope))
      return ParseCastExpression(isUnaryExpression, isAddressOfOperand,
                                 NotCastExpr, isTypeCast);

    Token Next = NextToken();
    if (Next.is(tok::annot_template_id)) {
      TemplateIdAnnotation *TemplateId = takeTemplateIdAnnotation(Next);
      if (TemplateId->Kind == TNK_Type_template) {
        // We have a qualified template-id that we know refers to a
        // type, translate it into a type and continue parsing as a
        // cast expression.
        CXXScopeSpec SS;
        ParseOptionalCXXScopeSpecifier(SS, nullptr,
                                       /*EnteringContext=*/false);
        AnnotateTemplateIdTokenAsType();
        return ParseCastExpression(isUnaryExpression, isAddressOfOperand,
                                   NotCastExpr, isTypeCast);
      }
    }

    // Parse as an id-expression.
    Res = ParseCXXIdExpression(isAddressOfOperand);
    break;
  }

  case tok::annot_template_id: { // [C++]          template-id
    TemplateIdAnnotation *TemplateId = takeTemplateIdAnnotation(Tok);
    if (TemplateId->Kind == TNK_Type_template) {
      // We have a template-id that we know refers to a type,
      // translate it into a type and continue parsing as a cast
      // expression.
      AnnotateTemplateIdTokenAsType();
      return ParseCastExpression(isUnaryExpression, isAddressOfOperand,
                                 NotCastExpr, isTypeCast);
    }

    // Fall through to treat the template-id as an id-expression.
  }

  case tok::kw_operator: // [C++] id-expression: operator/conversion-function-id
    Res = ParseCXXIdExpression(isAddressOfOperand);
    break;

  case tok::coloncolon: {
    // ::foo::bar -> global qualified name etc.   If TryAnnotateTypeOrScopeToken
    // annotates the token, tail recurse.
    if (TryAnnotateTypeOrScopeToken())
      return ExprError();
    if (!Tok.is(tok::coloncolon))
      return ParseCastExpression(isUnaryExpression, isAddressOfOperand);

    // ::new -> [C++] new-expression
    // ::delete -> [C++] delete-expression
    SourceLocation CCLoc = ConsumeToken();
    if (Tok.is(tok::kw_new))
      return ParseCXXNewExpression(true, CCLoc);
    if (Tok.is(tok::kw_delete))
      return ParseCXXDeleteExpression(true, CCLoc);

    // This is not a type name or scope specifier, it is an invalid expression.
    Diag(CCLoc, diag::err_expected_expression);
    return ExprError();
  }

  case tok::kw_new: // [C++] new-expression
    return ParseCXXNewExpression(false, Tok.getLocation());

  case tok::kw_delete: // [C++] delete-expression
    return ParseCXXDeleteExpression(false, Tok.getLocation());

  case tok::kw_noexcept: { // [C++0x] 'noexcept' '(' expression ')'
    Diag(Tok, diag::warn_cxx98_compat_noexcept_expr);
    SourceLocation KeyLoc = ConsumeToken();
    BalancedDelimiterTracker T(*this, tok::l_paren);

    if (T.expectAndConsume(diag::err_expected_lparen_after, "noexcept"))
      return ExprError();
    // C++11 [expr.unary.noexcept]p1:
    //   The noexcept operator determines whether the evaluation of its operand,
    //   which is an unevaluated operand, can throw an exception.
    EnterExpressionEvaluationContext Unevaluated(Actions, Sema::Unevaluated);
    ExprResult Result = ParseExpression();

    T.consumeClose();

    if (!Result.isInvalid())
      Result = Actions.ActOnNoexceptExpr(KeyLoc, T.getOpenLocation(), 
                                         Result.get(), T.getCloseLocation());
    return Result;
  }

#define TYPE_TRAIT(N,Spelling,K) \
  case tok::kw_##Spelling:
#include "clang/Basic/TokenKinds.def"
    return ParseTypeTrait();
      
  case tok::kw___array_rank:
  case tok::kw___array_extent:
    return ParseArrayTypeTrait();

  case tok::kw___is_lvalue_expr:
  case tok::kw___is_rvalue_expr:
    return ParseExpressionTrait();
      
  case tok::at: {
    SourceLocation AtLoc = ConsumeToken();
    return ParseObjCAtExpression(AtLoc);
  }
  case tok::caret:
    Res = ParseBlockLiteralExpression();
    break;
  case tok::code_completion: {
    Actions.CodeCompleteOrdinaryName(getCurScope(), Sema::PCC_Expression);
    cutOffParsing();
    return ExprError();
  }
  case tok::l_square:
    if (getLangOpts().CPlusPlus11) {
      if (getLangOpts().ObjC1) {
        // C++11 lambda expressions and Objective-C message sends both start with a
        // square bracket.  There are three possibilities here:
        // we have a valid lambda expression, we have an invalid lambda
        // expression, or we have something that doesn't appear to be a lambda.
        // If we're in the last case, we fall back to ParseObjCMessageExpression.
        Res = TryParseLambdaExpression();
        if (!Res.isInvalid() && !Res.get())
          Res = ParseObjCMessageExpression();
        break;
      }
      Res = ParseLambdaExpression();
      break;
    }
    if (getLangOpts().ObjC1) {
      Res = ParseObjCMessageExpression();
      break;
    }
    // FALL THROUGH.
  default:
    NotCastExpr = true;
    return ExprError();
  }

  // Check to see whether Res is a function designator only. If it is and we
  // are compiling for OpenCL, we need to return an error as this implies
  // that the address of the function is being taken, which is illegal in CL.

  // These can be followed by postfix-expr pieces.
  Res = ParsePostfixExpressionSuffix(Res);
  if (getLangOpts().OpenCL)
    if (Expr *PostfixExpr = Res.get()) {
      QualType Ty = PostfixExpr->getType();
      if (!Ty.isNull() && Ty->isFunctionType()) {
        Diag(PostfixExpr->getExprLoc(),
             diag::err_opencl_taking_function_address_parser);
        return ExprError();
      }
    }

  return Res;
}

/// \brief Once the leading part of a postfix-expression is parsed, this
/// method parses any suffixes that apply.
///
/// \verbatim
///       postfix-expression: [C99 6.5.2]
///         primary-expression
///         postfix-expression '[' expression ']'
///         postfix-expression '[' braced-init-list ']'
///         postfix-expression '(' argument-expression-list[opt] ')'
///         postfix-expression '.' identifier
///         postfix-expression '->' identifier
///         postfix-expression '++'
///         postfix-expression '--'
///         '(' type-name ')' '{' initializer-list '}'
///         '(' type-name ')' '{' initializer-list ',' '}'
///
///       argument-expression-list: [C99 6.5.2]
///         argument-expression ...[opt]
///         argument-expression-list ',' assignment-expression ...[opt]
/// \endverbatim
ExprResult
Parser::ParsePostfixExpressionSuffix(ExprResult LHS) {
  // Now that the primary-expression piece of the postfix-expression has been
  // parsed, see if there are any postfix-expression pieces here.
  SourceLocation Loc;
  while (1) {
    switch (Tok.getKind()) {
    case tok::code_completion:
      if (InMessageExpression)
        return LHS;
        
      Actions.CodeCompletePostfixExpression(getCurScope(), LHS);
      cutOffParsing();
      return ExprError();
        
    case tok::identifier:
      // If we see identifier: after an expression, and we're not already in a
      // message send, then this is probably a message send with a missing
      // opening bracket '['.
      if (getLangOpts().ObjC1 && !InMessageExpression && 
          (NextToken().is(tok::colon) || NextToken().is(tok::r_square))) {
        LHS = ParseObjCMessageExpressionBody(SourceLocation(), SourceLocation(),
                                             nullptr, LHS.get());
        break;
      }
        
      // Fall through; this isn't a message send.
                
    default:  // Not a postfix-expression suffix.
      return LHS;
    case tok::l_square: {  // postfix-expression: p-e '[' expression ']'
      // If we have a array postfix expression that starts on a new line and
      // Objective-C is enabled, it is highly likely that the user forgot a
      // semicolon after the base expression and that the array postfix-expr is
      // actually another message send.  In this case, do some look-ahead to see
      // if the contents of the square brackets are obviously not a valid
      // expression and recover by pretending there is no suffix.
      if (getLangOpts().ObjC1 && Tok.isAtStartOfLine() &&
          isSimpleObjCMessageExpression())
        return LHS;

      // Reject array indices starting with a lambda-expression. '[[' is
      // reserved for attributes.
      if (CheckProhibitedCXX11Attribute()) {
        (void)Actions.CorrectDelayedTyposInExpr(LHS);
        return ExprError();
      }

      BalancedDelimiterTracker T(*this, tok::l_square);
      T.consumeOpen();
      Loc = T.getOpenLocation();
      ExprResult Idx, Length;
      SourceLocation ColonLoc;
      if (getLangOpts().CPlusPlus11 && Tok.is(tok::l_brace)) {
        Diag(Tok, diag::warn_cxx98_compat_generalized_initializer_lists);
        Idx = ParseBraceInitializer();
      } else if (getLangOpts().OpenMP) {
        ColonProtectionRAIIObject RAII(*this);
        // Parse [: or [ expr or [ expr :
        if (!Tok.is(tok::colon)) {
          // [ expr
          Idx = ParseExpression();
        }
        if (Tok.is(tok::colon)) {
          // Consume ':'
          ColonLoc = ConsumeToken();
          if (Tok.isNot(tok::r_square))
            Length = ParseExpression();
        }
      } else
        Idx = ParseExpression();

      SourceLocation RLoc = Tok.getLocation();

      ExprResult OrigLHS = LHS;
      if (!LHS.isInvalid() && !Idx.isInvalid() && !Length.isInvalid() &&
          Tok.is(tok::r_square)) {
        if (ColonLoc.isValid()) {
          LHS = Actions.ActOnOMPArraySectionExpr(LHS.get(), Loc, Idx.get(),
                                                 ColonLoc, Length.get(), RLoc);
        } else {
          LHS = Actions.ActOnArraySubscriptExpr(getCurScope(), LHS.get(), Loc,
                                                Idx.get(), RLoc);
        }
      } else {
        LHS = ExprError();
      }
      if (LHS.isInvalid()) {
        (void)Actions.CorrectDelayedTyposInExpr(OrigLHS);
        (void)Actions.CorrectDelayedTyposInExpr(Idx);
        (void)Actions.CorrectDelayedTyposInExpr(Length);
        LHS = ExprError();
        Idx = ExprError();
      }

      // Match the ']'.
      T.consumeClose();
      break;
    }

    case tok::l_paren:         // p-e: p-e '(' argument-expression-list[opt] ')'
    case tok::lesslessless: {  // p-e: p-e '<<<' argument-expression-list '>>>'
                               //   '(' argument-expression-list[opt] ')'
      tok::TokenKind OpKind = Tok.getKind();
      InMessageExpressionRAIIObject InMessage(*this, false);

      Expr *ExecConfig = nullptr;

      BalancedDelimiterTracker PT(*this, tok::l_paren);

      if (OpKind == tok::lesslessless) {
        ExprVector ExecConfigExprs;
        CommaLocsTy ExecConfigCommaLocs;
        SourceLocation OpenLoc = ConsumeToken();

        if (ParseSimpleExpressionList(ExecConfigExprs, ExecConfigCommaLocs)) {
          (void)Actions.CorrectDelayedTyposInExpr(LHS);
          LHS = ExprError();
        }

        SourceLocation CloseLoc;
        if (TryConsumeToken(tok::greatergreatergreater, CloseLoc)) {
        } else if (LHS.isInvalid()) {
          SkipUntil(tok::greatergreatergreater, StopAtSemi);
        } else {
          // There was an error closing the brackets
          Diag(Tok, diag::err_expected) << tok::greatergreatergreater;
          Diag(OpenLoc, diag::note_matching) << tok::lesslessless;
          SkipUntil(tok::greatergreatergreater, StopAtSemi);
          LHS = ExprError();
        }

        if (!LHS.isInvalid()) {
          if (ExpectAndConsume(tok::l_paren))
            LHS = ExprError();
          else
            Loc = PrevTokLocation;
        }

        if (!LHS.isInvalid()) {
          ExprResult ECResult = Actions.ActOnCUDAExecConfigExpr(getCurScope(),
                                    OpenLoc, 
                                    ExecConfigExprs, 
                                    CloseLoc);
          if (ECResult.isInvalid())
            LHS = ExprError();
          else
            ExecConfig = ECResult.get();
        }
      } else {
        PT.consumeOpen();
        Loc = PT.getOpenLocation();
      }

      ExprVector ArgExprs;
      CommaLocsTy CommaLocs;
      
      if (Tok.is(tok::code_completion)) {
        Actions.CodeCompleteCall(getCurScope(), LHS.get(), None);
        cutOffParsing();
        return ExprError();
      }

      if (OpKind == tok::l_paren || !LHS.isInvalid()) {
        if (Tok.isNot(tok::r_paren)) {
          if (ParseExpressionList(ArgExprs, CommaLocs, [&] {
                Actions.CodeCompleteCall(getCurScope(), LHS.get(), ArgExprs);
             })) {
            (void)Actions.CorrectDelayedTyposInExpr(LHS);
            LHS = ExprError();
          } else if (LHS.isInvalid()) {
            for (auto &E : ArgExprs)
              Actions.CorrectDelayedTyposInExpr(E);
          }
        }
      }

      // Match the ')'.
      if (LHS.isInvalid()) {
        SkipUntil(tok::r_paren, StopAtSemi);
      } else if (Tok.isNot(tok::r_paren)) {
        bool HadDelayedTypo = false;
        if (Actions.CorrectDelayedTyposInExpr(LHS).get() != LHS.get())
          HadDelayedTypo = true;
        for (auto &E : ArgExprs)
          if (Actions.CorrectDelayedTyposInExpr(E).get() != E)
            HadDelayedTypo = true;
        // If there were delayed typos in the LHS or ArgExprs, call SkipUntil
        // instead of PT.consumeClose() to avoid emitting extra diagnostics for
        // the unmatched l_paren.
        if (HadDelayedTypo)
          SkipUntil(tok::r_paren, StopAtSemi);
        else
          PT.consumeClose();
        LHS = ExprError();
      } else {
        assert((ArgExprs.size() == 0 || 
                ArgExprs.size()-1 == CommaLocs.size())&&
               "Unexpected number of commas!");
        LHS = Actions.ActOnCallExpr(getCurScope(), LHS.get(), Loc,
                                    ArgExprs, Tok.getLocation(),
                                    ExecConfig);
        PT.consumeClose();
      }

      break;
    }
    case tok::arrow:
    case tok::period: {
      // postfix-expression: p-e '->' template[opt] id-expression
      // postfix-expression: p-e '.' template[opt] id-expression
      tok::TokenKind OpKind = Tok.getKind();
      SourceLocation OpLoc = ConsumeToken();  // Eat the "." or "->" token.

      CXXScopeSpec SS;
      ParsedType ObjectType;
      bool MayBePseudoDestructor = false;
      if (getLangOpts().CPlusPlus && !LHS.isInvalid()) {
        Expr *Base = LHS.get();
        const Type* BaseType = Base->getType().getTypePtrOrNull();
        if (BaseType && Tok.is(tok::l_paren) &&
            (BaseType->isFunctionType() ||
             BaseType->isSpecificPlaceholderType(BuiltinType::BoundMember))) {
          Diag(OpLoc, diag::err_function_is_not_record)
              << OpKind << Base->getSourceRange()
              << FixItHint::CreateRemoval(OpLoc);
          return ParsePostfixExpressionSuffix(Base);
        }

        LHS = Actions.ActOnStartCXXMemberReference(getCurScope(), Base,
                                                   OpLoc, OpKind, ObjectType,
                                                   MayBePseudoDestructor);
        if (LHS.isInvalid())
          break;

        ParseOptionalCXXScopeSpecifier(SS, ObjectType, 
                                       /*EnteringContext=*/false,
                                       &MayBePseudoDestructor);
        if (SS.isNotEmpty())
          ObjectType = nullptr;
      }

      if (Tok.is(tok::code_completion)) {
        // Code completion for a member access expression.
        Actions.CodeCompleteMemberReferenceExpr(getCurScope(), LHS.get(),
                                                OpLoc, OpKind == tok::arrow);
        
        cutOffParsing();
        return ExprError();
      }

      if (MayBePseudoDestructor && !LHS.isInvalid()) {
        LHS = ParseCXXPseudoDestructor(LHS.get(), OpLoc, OpKind, SS, 
                                       ObjectType);
        break;
      }

      // Either the action has told us that this cannot be a
      // pseudo-destructor expression (based on the type of base
      // expression), or we didn't see a '~' in the right place. We
      // can still parse a destructor name here, but in that case it
      // names a real destructor.
      // Allow explicit constructor calls in Microsoft mode.
      // FIXME: Add support for explicit call of template constructor.
      SourceLocation TemplateKWLoc;
      UnqualifiedId Name;
      if (getLangOpts().ObjC2 && OpKind == tok::period &&
          Tok.is(tok::kw_class)) {
        // Objective-C++:
        //   After a '.' in a member access expression, treat the keyword
        //   'class' as if it were an identifier.
        //
        // This hack allows property access to the 'class' method because it is
        // such a common method name. For other C++ keywords that are 
        // Objective-C method names, one must use the message send syntax.
        IdentifierInfo *Id = Tok.getIdentifierInfo();
        SourceLocation Loc = ConsumeToken();
        Name.setIdentifier(Id, Loc);
      } else if (ParseUnqualifiedId(SS, 
                                    /*EnteringContext=*/false, 
                                    /*AllowDestructorName=*/true,
                                    /*AllowConstructorName=*/
                                      getLangOpts().MicrosoftExt, 
                                    ObjectType, TemplateKWLoc, Name)) {
        (void)Actions.CorrectDelayedTyposInExpr(LHS);
        LHS = ExprError();
      }
      
      if (!LHS.isInvalid())
        LHS = Actions.ActOnMemberAccessExpr(getCurScope(), LHS.get(), OpLoc, 
                                            OpKind, SS, TemplateKWLoc, Name,
                                 CurParsedObjCImpl ? CurParsedObjCImpl->Dcl
                                                   : nullptr);
      break;
    }
    case tok::plusplus:    // postfix-expression: postfix-expression '++'
    case tok::minusminus:  // postfix-expression: postfix-expression '--'
      if (!LHS.isInvalid()) {
        LHS = Actions.ActOnPostfixUnaryOp(getCurScope(), Tok.getLocation(),
                                          Tok.getKind(), LHS.get());
      }
      ConsumeToken();
      break;
    }
  }
}

/// ParseExprAfterUnaryExprOrTypeTrait - We parsed a typeof/sizeof/alignof/
/// vec_step and we are at the start of an expression or a parenthesized
/// type-id. OpTok is the operand token (typeof/sizeof/alignof). Returns the
/// expression (isCastExpr == false) or the type (isCastExpr == true).
///
/// \verbatim
///       unary-expression:  [C99 6.5.3]
///         'sizeof' unary-expression
///         'sizeof' '(' type-name ')'
/// [GNU]   '__alignof' unary-expression
/// [GNU]   '__alignof' '(' type-name ')'
/// [C11]   '_Alignof' '(' type-name ')'
/// [C++0x] 'alignof' '(' type-id ')'
///
/// [GNU]   typeof-specifier:
///           typeof ( expressions )
///           typeof ( type-name )
/// [GNU/C++] typeof unary-expression
///
/// [OpenCL 1.1 6.11.12] vec_step built-in function:
///           vec_step ( expressions )
///           vec_step ( type-name )
/// \endverbatim
ExprResult
Parser::ParseExprAfterUnaryExprOrTypeTrait(const Token &OpTok,
                                           bool &isCastExpr,
                                           ParsedType &CastTy,
                                           SourceRange &CastRange) {

  assert(OpTok.isOneOf(tok::kw_typeof, tok::kw_sizeof, tok::kw___alignof,
                       tok::kw_alignof, tok::kw__Alignof, tok::kw_vec_step,
                       tok::kw___builtin_omp_required_simd_align) &&
         "Not a typeof/sizeof/alignof/vec_step expression!");

  ExprResult Operand;

  // If the operand doesn't start with an '(', it must be an expression.
  if (Tok.isNot(tok::l_paren)) {
    // If construct allows a form without parenthesis, user may forget to put
    // pathenthesis around type name.
    if (OpTok.isOneOf(tok::kw_sizeof, tok::kw___alignof, tok::kw_alignof,
                      tok::kw__Alignof)) {
      if (isTypeIdUnambiguously()) {
        DeclSpec DS(AttrFactory);
        ParseSpecifierQualifierList(DS);
        Declarator DeclaratorInfo(DS, Declarator::TypeNameContext);
        ParseDeclarator(DeclaratorInfo);

        SourceLocation LParenLoc = PP.getLocForEndOfToken(OpTok.getLocation());
        SourceLocation RParenLoc = PP.getLocForEndOfToken(PrevTokLocation);
        Diag(LParenLoc, diag::err_expected_parentheses_around_typename)
          << OpTok.getName()
          << FixItHint::CreateInsertion(LParenLoc, "(")
          << FixItHint::CreateInsertion(RParenLoc, ")");
        isCastExpr = true;
        return ExprEmpty();
      }
    }

    isCastExpr = false;
    if (OpTok.is(tok::kw_typeof) && !getLangOpts().CPlusPlus) {
      Diag(Tok, diag::err_expected_after) << OpTok.getIdentifierInfo()
                                          << tok::l_paren;
      return ExprError();
    }

    Operand = ParseCastExpression(true/*isUnaryExpression*/);
  } else {
    // If it starts with a '(', we know that it is either a parenthesized
    // type-name, or it is a unary-expression that starts with a compound
    // literal, or starts with a primary-expression that is a parenthesized
    // expression.
    ParenParseOption ExprType = CastExpr;
    SourceLocation LParenLoc = Tok.getLocation(), RParenLoc;

    Operand = ParseParenExpression(ExprType, true/*stopIfCastExpr*/, 
                                   false, CastTy, RParenLoc);
    CastRange = SourceRange(LParenLoc, RParenLoc);

    // If ParseParenExpression parsed a '(typename)' sequence only, then this is
    // a type.
    if (ExprType == CastExpr) {
      isCastExpr = true;
      return ExprEmpty();
    }

    if (getLangOpts().CPlusPlus || OpTok.isNot(tok::kw_typeof)) {
      // GNU typeof in C requires the expression to be parenthesized. Not so for
      // sizeof/alignof or in C++. Therefore, the parenthesized expression is
      // the start of a unary-expression, but doesn't include any postfix 
      // pieces. Parse these now if present.
      if (!Operand.isInvalid())
        Operand = ParsePostfixExpressionSuffix(Operand.get());
    }
  }

  // If we get here, the operand to the typeof/sizeof/alignof was an expresion.
  isCastExpr = false;
  return Operand;
}


/// \brief Parse a sizeof or alignof expression.
///
/// \verbatim
///       unary-expression:  [C99 6.5.3]
///         'sizeof' unary-expression
///         'sizeof' '(' type-name ')'
/// [C++11] 'sizeof' '...' '(' identifier ')'
/// [GNU]   '__alignof' unary-expression
/// [GNU]   '__alignof' '(' type-name ')'
/// [C11]   '_Alignof' '(' type-name ')'
/// [C++11] 'alignof' '(' type-id ')'
/// \endverbatim
ExprResult Parser::ParseUnaryExprOrTypeTraitExpression() {
  assert(Tok.isOneOf(tok::kw_sizeof, tok::kw___alignof, tok::kw_alignof,
                     tok::kw__Alignof, tok::kw_vec_step,
                     tok::kw___builtin_omp_required_simd_align) &&
         "Not a sizeof/alignof/vec_step expression!");
  Token OpTok = Tok;
  ConsumeToken();

  // [C++11] 'sizeof' '...' '(' identifier ')'
  if (Tok.is(tok::ellipsis) && OpTok.is(tok::kw_sizeof)) {
    SourceLocation EllipsisLoc = ConsumeToken();
    SourceLocation LParenLoc, RParenLoc;
    IdentifierInfo *Name = nullptr;
    SourceLocation NameLoc;
    if (Tok.is(tok::l_paren)) {
      BalancedDelimiterTracker T(*this, tok::l_paren);
      T.consumeOpen();
      LParenLoc = T.getOpenLocation();
      if (Tok.is(tok::identifier)) {
        Name = Tok.getIdentifierInfo();
        NameLoc = ConsumeToken();
        T.consumeClose();
        RParenLoc = T.getCloseLocation();
        if (RParenLoc.isInvalid())
          RParenLoc = PP.getLocForEndOfToken(NameLoc);
      } else {
        Diag(Tok, diag::err_expected_parameter_pack);
        SkipUntil(tok::r_paren, StopAtSemi);
      }
    } else if (Tok.is(tok::identifier)) {
      Name = Tok.getIdentifierInfo();
      NameLoc = ConsumeToken();
      LParenLoc = PP.getLocForEndOfToken(EllipsisLoc);
      RParenLoc = PP.getLocForEndOfToken(NameLoc);
      Diag(LParenLoc, diag::err_paren_sizeof_parameter_pack)
        << Name
        << FixItHint::CreateInsertion(LParenLoc, "(")
        << FixItHint::CreateInsertion(RParenLoc, ")");
    } else {
      Diag(Tok, diag::err_sizeof_parameter_pack);
    }
    
    if (!Name)
      return ExprError();
    
    EnterExpressionEvaluationContext Unevaluated(Actions, Sema::Unevaluated,
                                                 Sema::ReuseLambdaContextDecl);

    return Actions.ActOnSizeofParameterPackExpr(getCurScope(),
                                                OpTok.getLocation(), 
                                                *Name, NameLoc,
                                                RParenLoc);
  }

  if (OpTok.isOneOf(tok::kw_alignof, tok::kw__Alignof))
    Diag(OpTok, diag::warn_cxx98_compat_alignof);

  EnterExpressionEvaluationContext Unevaluated(Actions, Sema::Unevaluated,
                                               Sema::ReuseLambdaContextDecl);

  bool isCastExpr;
  ParsedType CastTy;
  SourceRange CastRange;
  ExprResult Operand = ParseExprAfterUnaryExprOrTypeTrait(OpTok,
                                                          isCastExpr,
                                                          CastTy,
                                                          CastRange);

  UnaryExprOrTypeTrait ExprKind = UETT_SizeOf;
  if (OpTok.isOneOf(tok::kw_alignof, tok::kw___alignof, tok::kw__Alignof))
    ExprKind = UETT_AlignOf;
  else if (OpTok.is(tok::kw_vec_step))
    ExprKind = UETT_VecStep;
  else if (OpTok.is(tok::kw___builtin_omp_required_simd_align))
    ExprKind = UETT_OpenMPRequiredSimdAlign;

  if (isCastExpr)
    return Actions.ActOnUnaryExprOrTypeTraitExpr(OpTok.getLocation(),
                                                 ExprKind,
                                                 /*isType=*/true,
                                                 CastTy.getAsOpaquePtr(),
                                                 CastRange);

  if (OpTok.isOneOf(tok::kw_alignof, tok::kw__Alignof))
    Diag(OpTok, diag::ext_alignof_expr) << OpTok.getIdentifierInfo();

  // If we get here, the operand to the sizeof/alignof was an expresion.
  if (!Operand.isInvalid())
    Operand = Actions.ActOnUnaryExprOrTypeTraitExpr(OpTok.getLocation(),
                                                    ExprKind,
                                                    /*isType=*/false,
                                                    Operand.get(),
                                                    CastRange);
  return Operand;
}

/// ParseBuiltinPrimaryExpression
///
/// \verbatim
///       primary-expression: [C99 6.5.1]
/// [GNU]   '__builtin_va_arg' '(' assignment-expression ',' type-name ')'
/// [GNU]   '__builtin_offsetof' '(' type-name ',' offsetof-member-designator')'
/// [GNU]   '__builtin_choose_expr' '(' assign-expr ',' assign-expr ','
///                                     assign-expr ')'
/// [GNU]   '__builtin_types_compatible_p' '(' type-name ',' type-name ')'
/// [OCL]   '__builtin_astype' '(' assignment-expression ',' type-name ')'
///
/// [GNU] offsetof-member-designator:
/// [GNU]   identifier
/// [GNU]   offsetof-member-designator '.' identifier
/// [GNU]   offsetof-member-designator '[' expression ']'
/// \endverbatim
ExprResult Parser::ParseBuiltinPrimaryExpression() {
  ExprResult Res;
  const IdentifierInfo *BuiltinII = Tok.getIdentifierInfo();

  tok::TokenKind T = Tok.getKind();
  SourceLocation StartLoc = ConsumeToken();   // Eat the builtin identifier.

  // All of these start with an open paren.
  if (Tok.isNot(tok::l_paren))
    return ExprError(Diag(Tok, diag::err_expected_after) << BuiltinII
                                                         << tok::l_paren);

  BalancedDelimiterTracker PT(*this, tok::l_paren);
  PT.consumeOpen();

  // TODO: Build AST.

  switch (T) {
  default: llvm_unreachable("Not a builtin primary expression!");
  case tok::kw___builtin_va_arg: {
    ExprResult Expr(ParseAssignmentExpression());

    if (ExpectAndConsume(tok::comma)) {
      SkipUntil(tok::r_paren, StopAtSemi);
      Expr = ExprError();
    }

    TypeResult Ty = ParseTypeName();

    if (Tok.isNot(tok::r_paren)) {
      Diag(Tok, diag::err_expected) << tok::r_paren;
      Expr = ExprError();
    }

    if (Expr.isInvalid() || Ty.isInvalid())
      Res = ExprError();
    else
      Res = Actions.ActOnVAArg(StartLoc, Expr.get(), Ty.get(), ConsumeParen());
    break;
  }
  case tok::kw___builtin_offsetof: {
    SourceLocation TypeLoc = Tok.getLocation();
    TypeResult Ty = ParseTypeName();
    if (Ty.isInvalid()) {
      SkipUntil(tok::r_paren, StopAtSemi);
      return ExprError();
    }

    if (ExpectAndConsume(tok::comma)) {
      SkipUntil(tok::r_paren, StopAtSemi);
      return ExprError();
    }

    // We must have at least one identifier here.
    if (Tok.isNot(tok::identifier)) {
      Diag(Tok, diag::err_expected) << tok::identifier;
      SkipUntil(tok::r_paren, StopAtSemi);
      return ExprError();
    }

    // Keep track of the various subcomponents we see.
    SmallVector<Sema::OffsetOfComponent, 4> Comps;

    Comps.push_back(Sema::OffsetOfComponent());
    Comps.back().isBrackets = false;
    Comps.back().U.IdentInfo = Tok.getIdentifierInfo();
    Comps.back().LocStart = Comps.back().LocEnd = ConsumeToken();

    // FIXME: This loop leaks the index expressions on error.
    while (1) {
      if (Tok.is(tok::period)) {
        // offsetof-member-designator: offsetof-member-designator '.' identifier
        Comps.push_back(Sema::OffsetOfComponent());
        Comps.back().isBrackets = false;
        Comps.back().LocStart = ConsumeToken();

        if (Tok.isNot(tok::identifier)) {
          Diag(Tok, diag::err_expected) << tok::identifier;
          SkipUntil(tok::r_paren, StopAtSemi);
          return ExprError();
        }
        Comps.back().U.IdentInfo = Tok.getIdentifierInfo();
        Comps.back().LocEnd = ConsumeToken();

      } else if (Tok.is(tok::l_square)) {
        if (CheckProhibitedCXX11Attribute())
          return ExprError();

        // offsetof-member-designator: offsetof-member-design '[' expression ']'
        Comps.push_back(Sema::OffsetOfComponent());
        Comps.back().isBrackets = true;
        BalancedDelimiterTracker ST(*this, tok::l_square);
        ST.consumeOpen();
        Comps.back().LocStart = ST.getOpenLocation();
        Res = ParseExpression();
        if (Res.isInvalid()) {
          SkipUntil(tok::r_paren, StopAtSemi);
          return Res;
        }
        Comps.back().U.E = Res.get();

        ST.consumeClose();
        Comps.back().LocEnd = ST.getCloseLocation();
      } else {
        if (Tok.isNot(tok::r_paren)) {
          PT.consumeClose();
          Res = ExprError();
        } else if (Ty.isInvalid()) {
          Res = ExprError();
        } else {
          PT.consumeClose();
          Res = Actions.ActOnBuiltinOffsetOf(getCurScope(), StartLoc, TypeLoc,
                                             Ty.get(), Comps,
                                             PT.getCloseLocation());
        }
        break;
      }
    }
    break;
  }
  case tok::kw___builtin_choose_expr: {
    ExprResult Cond(ParseAssignmentExpression());
    if (Cond.isInvalid()) {
      SkipUntil(tok::r_paren, StopAtSemi);
      return Cond;
    }
    if (ExpectAndConsume(tok::comma)) {
      SkipUntil(tok::r_paren, StopAtSemi);
      return ExprError();
    }

    ExprResult Expr1(ParseAssignmentExpression());
    if (Expr1.isInvalid()) {
      SkipUntil(tok::r_paren, StopAtSemi);
      return Expr1;
    }
    if (ExpectAndConsume(tok::comma)) {
      SkipUntil(tok::r_paren, StopAtSemi);
      return ExprError();
    }

    ExprResult Expr2(ParseAssignmentExpression());
    if (Expr2.isInvalid()) {
      SkipUntil(tok::r_paren, StopAtSemi);
      return Expr2;
    }
    if (Tok.isNot(tok::r_paren)) {
      Diag(Tok, diag::err_expected) << tok::r_paren;
      return ExprError();
    }
    Res = Actions.ActOnChooseExpr(StartLoc, Cond.get(), Expr1.get(),
                                  Expr2.get(), ConsumeParen());
    break;
  }
  case tok::kw___builtin_astype: {
    // The first argument is an expression to be converted, followed by a comma.
    ExprResult Expr(ParseAssignmentExpression());
    if (Expr.isInvalid()) {
      SkipUntil(tok::r_paren, StopAtSemi);
      return ExprError();
    }

    if (ExpectAndConsume(tok::comma)) {
      SkipUntil(tok::r_paren, StopAtSemi);
      return ExprError();
    }

    // Second argument is the type to bitcast to.
    TypeResult DestTy = ParseTypeName();
    if (DestTy.isInvalid())
      return ExprError();
    
    // Attempt to consume the r-paren.
    if (Tok.isNot(tok::r_paren)) {
      Diag(Tok, diag::err_expected) << tok::r_paren;
      SkipUntil(tok::r_paren, StopAtSemi);
      return ExprError();
    }
    
    Res = Actions.ActOnAsTypeExpr(Expr.get(), DestTy.get(), StartLoc, 
                                  ConsumeParen());
    break;
  }
  case tok::kw___builtin_convertvector: {
    // The first argument is an expression to be converted, followed by a comma.
    ExprResult Expr(ParseAssignmentExpression());
    if (Expr.isInvalid()) {
      SkipUntil(tok::r_paren, StopAtSemi);
      return ExprError();
    }

    if (ExpectAndConsume(tok::comma)) {
      SkipUntil(tok::r_paren, StopAtSemi);
      return ExprError();
    }

    // Second argument is the type to bitcast to.
    TypeResult DestTy = ParseTypeName();
    if (DestTy.isInvalid())
      return ExprError();
    
    // Attempt to consume the r-paren.
    if (Tok.isNot(tok::r_paren)) {
      Diag(Tok, diag::err_expected) << tok::r_paren;
      SkipUntil(tok::r_paren, StopAtSemi);
      return ExprError();
    }
    
    Res = Actions.ActOnConvertVectorExpr(Expr.get(), DestTy.get(), StartLoc, 
                                         ConsumeParen());
    break;
  }
  }

  if (Res.isInvalid())
    return ExprError();

  // These can be followed by postfix-expr pieces because they are
  // primary-expressions.
  return ParsePostfixExpressionSuffix(Res.get());
}

/// ParseParenExpression - This parses the unit that starts with a '(' token,
/// based on what is allowed by ExprType.  The actual thing parsed is returned
/// in ExprType. If stopIfCastExpr is true, it will only return the parsed type,
/// not the parsed cast-expression.
///
/// \verbatim
///       primary-expression: [C99 6.5.1]
///         '(' expression ')'
/// [GNU]   '(' compound-statement ')'      (if !ParenExprOnly)
///       postfix-expression: [C99 6.5.2]
///         '(' type-name ')' '{' initializer-list '}'
///         '(' type-name ')' '{' initializer-list ',' '}'
///       cast-expression: [C99 6.5.4]
///         '(' type-name ')' cast-expression
/// [ARC]   bridged-cast-expression
/// [ARC] bridged-cast-expression:
///         (__bridge type-name) cast-expression
///         (__bridge_transfer type-name) cast-expression
///         (__bridge_retained type-name) cast-expression
///       fold-expression: [C++1z]
///         '(' cast-expression fold-operator '...' ')'
///         '(' '...' fold-operator cast-expression ')'
///         '(' cast-expression fold-operator '...'
///                 fold-operator cast-expression ')'
/// \endverbatim
ExprResult
Parser::ParseParenExpression(ParenParseOption &ExprType, bool stopIfCastExpr,
                             bool isTypeCast, ParsedType &CastTy,
                             SourceLocation &RParenLoc) {
  assert(Tok.is(tok::l_paren) && "Not a paren expr!");
  ColonProtectionRAIIObject ColonProtection(*this, false);
  BalancedDelimiterTracker T(*this, tok::l_paren);
  if (T.consumeOpen())
    return ExprError();
  SourceLocation OpenLoc = T.getOpenLocation();

  ExprResult Result(true);
  bool isAmbiguousTypeId;
  CastTy = nullptr;

  if (Tok.is(tok::code_completion)) {
    Actions.CodeCompleteOrdinaryName(getCurScope(), 
                 ExprType >= CompoundLiteral? Sema::PCC_ParenthesizedExpression
                                            : Sema::PCC_Expression);
    cutOffParsing();
    return ExprError();
  }

  // Diagnose use of bridge casts in non-arc mode.
  bool BridgeCast = (getLangOpts().ObjC2 &&
                     Tok.isOneOf(tok::kw___bridge,
                                 tok::kw___bridge_transfer,
                                 tok::kw___bridge_retained,
                                 tok::kw___bridge_retain));
  if (BridgeCast && !getLangOpts().ObjCAutoRefCount) {
    if (!TryConsumeToken(tok::kw___bridge)) {
      StringRef BridgeCastName = Tok.getName();
      SourceLocation BridgeKeywordLoc = ConsumeToken();
      if (!PP.getSourceManager().isInSystemHeader(BridgeKeywordLoc))
        Diag(BridgeKeywordLoc, diag::warn_arc_bridge_cast_nonarc)
          << BridgeCastName
          << FixItHint::CreateReplacement(BridgeKeywordLoc, "");
    }
    BridgeCast = false;
  }
  
  // None of these cases should fall through with an invalid Result
  // unless they've already reported an error.
  if (ExprType >= CompoundStmt && Tok.is(tok::l_brace)) {
    Diag(Tok, diag::ext_gnu_statement_expr);

    if (!getCurScope()->getFnParent() && !getCurScope()->getBlockParent()) {
      Result = ExprError(Diag(OpenLoc, diag::err_stmtexpr_file_scope));
    } else {
      // Find the nearest non-record decl context. Variables declared in a
      // statement expression behave as if they were declared in the enclosing
      // function, block, or other code construct.
      DeclContext *CodeDC = Actions.CurContext;
      while (CodeDC->isRecord() || isa<EnumDecl>(CodeDC)) {
        CodeDC = CodeDC->getParent();
        assert(CodeDC && !CodeDC->isFileContext() &&
               "statement expr not in code context");
      }
      Sema::ContextRAII SavedContext(Actions, CodeDC, /*NewThisContext=*/false);

      Actions.ActOnStartStmtExpr();

      StmtResult Stmt(ParseCompoundStatement(true));
      ExprType = CompoundStmt;

      // If the substmt parsed correctly, build the AST node.
      if (!Stmt.isInvalid()) {
        Result = Actions.ActOnStmtExpr(OpenLoc, Stmt.get(), Tok.getLocation());
      } else {
        Actions.ActOnStmtExprError();
      }
    }
  } else if (ExprType >= CompoundLiteral && BridgeCast) {
    tok::TokenKind tokenKind = Tok.getKind();
    SourceLocation BridgeKeywordLoc = ConsumeToken();

    // Parse an Objective-C ARC ownership cast expression.
    ObjCBridgeCastKind Kind;
    if (tokenKind == tok::kw___bridge)
      Kind = OBC_Bridge;
    else if (tokenKind == tok::kw___bridge_transfer)
      Kind = OBC_BridgeTransfer;
    else if (tokenKind == tok::kw___bridge_retained)
      Kind = OBC_BridgeRetained;
    else {
      // As a hopefully temporary workaround, allow __bridge_retain as
      // a synonym for __bridge_retained, but only in system headers.
      assert(tokenKind == tok::kw___bridge_retain);
      Kind = OBC_BridgeRetained;
      if (!PP.getSourceManager().isInSystemHeader(BridgeKeywordLoc))
        Diag(BridgeKeywordLoc, diag::err_arc_bridge_retain)
          << FixItHint::CreateReplacement(BridgeKeywordLoc,
                                          "__bridge_retained");
    }
             
    TypeResult Ty = ParseTypeName();
    T.consumeClose();
    ColonProtection.restore();
    RParenLoc = T.getCloseLocation();
    ExprResult SubExpr = ParseCastExpression(/*isUnaryExpression=*/false);
    
    if (Ty.isInvalid() || SubExpr.isInvalid())
      return ExprError();
    
    return Actions.ActOnObjCBridgedCast(getCurScope(), OpenLoc, Kind,
                                        BridgeKeywordLoc, Ty.get(),
                                        RParenLoc, SubExpr.get());
  } else if (ExprType >= CompoundLiteral &&
             isTypeIdInParens(isAmbiguousTypeId)) {

    // Otherwise, this is a compound literal expression or cast expression.

    // In C++, if the type-id is ambiguous we disambiguate based on context.
    // If stopIfCastExpr is true the context is a typeof/sizeof/alignof
    // in which case we should treat it as type-id.
    // if stopIfCastExpr is false, we need to determine the context past the
    // parens, so we defer to ParseCXXAmbiguousParenExpression for that.
    if (isAmbiguousTypeId && !stopIfCastExpr) {
      ExprResult res = ParseCXXAmbiguousParenExpression(ExprType, CastTy, T,
                                                        ColonProtection);
      RParenLoc = T.getCloseLocation();
      return res;
    }

    // Parse the type declarator.
    DeclSpec DS(AttrFactory);
    ParseSpecifierQualifierList(DS);
    Declarator DeclaratorInfo(DS, Declarator::TypeNameContext);
    ParseDeclarator(DeclaratorInfo);
    
    // If our type is followed by an identifier and either ':' or ']', then 
    // this is probably an Objective-C message send where the leading '[' is
    // missing. Recover as if that were the case.
    if (!DeclaratorInfo.isInvalidType() && Tok.is(tok::identifier) &&
        !InMessageExpression && getLangOpts().ObjC1 &&
        (NextToken().is(tok::colon) || NextToken().is(tok::r_square))) {
      TypeResult Ty;
      {
        InMessageExpressionRAIIObject InMessage(*this, false);
        Ty = Actions.ActOnTypeName(getCurScope(), DeclaratorInfo);
      }
      Result = ParseObjCMessageExpressionBody(SourceLocation(), 
                                              SourceLocation(), 
                                              Ty.get(), nullptr);
    } else {          
      // Match the ')'.
      T.consumeClose();
      ColonProtection.restore();
      RParenLoc = T.getCloseLocation();
      if (Tok.is(tok::l_brace)) {
        ExprType = CompoundLiteral;
        TypeResult Ty;
        {
          InMessageExpressionRAIIObject InMessage(*this, false);
          Ty = Actions.ActOnTypeName(getCurScope(), DeclaratorInfo);
        }
        return ParseCompoundLiteralExpression(Ty.get(), OpenLoc, RParenLoc);
      }

      if (ExprType == CastExpr) {
        // We parsed '(' type-name ')' and the thing after it wasn't a '{'.

        if (DeclaratorInfo.isInvalidType())
          return ExprError();

        // Note that this doesn't parse the subsequent cast-expression, it just
        // returns the parsed type to the callee.
        if (stopIfCastExpr) {
          TypeResult Ty;
          {
            InMessageExpressionRAIIObject InMessage(*this, false);
            Ty = Actions.ActOnTypeName(getCurScope(), DeclaratorInfo);
          }
          CastTy = Ty.get();
          return ExprResult();
        }

        // Reject the cast of super idiom in ObjC.
        if (Tok.is(tok::identifier) && getLangOpts().ObjC1 &&
            Tok.getIdentifierInfo() == Ident_super && 
            getCurScope()->isInObjcMethodScope() &&
            GetLookAheadToken(1).isNot(tok::period)) {
          Diag(Tok.getLocation(), diag::err_illegal_super_cast)
            << SourceRange(OpenLoc, RParenLoc);
          return ExprError();
        }

        // Parse the cast-expression that follows it next.
        // TODO: For cast expression with CastTy.
        Result = ParseCastExpression(/*isUnaryExpression=*/false,
                                     /*isAddressOfOperand=*/false,
                                     /*isTypeCast=*/IsTypeCast);
        if (!Result.isInvalid()) {
          Result = Actions.ActOnCastExpr(getCurScope(), OpenLoc,
                                         DeclaratorInfo, CastTy, 
                                         RParenLoc, Result.get());
        }
        return Result;
      }

      Diag(Tok, diag::err_expected_lbrace_in_compound_literal);
      return ExprError();
    }
  } else if (Tok.is(tok::ellipsis) &&
             isFoldOperator(NextToken().getKind())) {
    return ParseFoldExpression(ExprResult(), T);
  } else if (isTypeCast) {
    // Parse the expression-list.
    InMessageExpressionRAIIObject InMessage(*this, false);

    ExprVector ArgExprs;
    CommaLocsTy CommaLocs;

    if (!ParseSimpleExpressionList(ArgExprs, CommaLocs)) {
      // FIXME: If we ever support comma expressions as operands to
      // fold-expressions, we'll need to allow multiple ArgExprs here.
      if (ArgExprs.size() == 1 && isFoldOperator(Tok.getKind()) &&
          NextToken().is(tok::ellipsis))
        return ParseFoldExpression(Result, T);

      ExprType = SimpleExpr;
      Result = Actions.ActOnParenListExpr(OpenLoc, Tok.getLocation(),
                                          ArgExprs);
    }
  } else {
    InMessageExpressionRAIIObject InMessage(*this, false);

    Result = ParseExpression(MaybeTypeCast);
    if (!getLangOpts().CPlusPlus && MaybeTypeCast && Result.isUsable()) {
      // Correct typos in non-C++ code earlier so that implicit-cast-like
      // expressions are parsed correctly.
      Result = Actions.CorrectDelayedTyposInExpr(Result);
    }
    ExprType = SimpleExpr;

    if (isFoldOperator(Tok.getKind()) && NextToken().is(tok::ellipsis))
      return ParseFoldExpression(Result, T);

    // Don't build a paren expression unless we actually match a ')'.
    if (!Result.isInvalid() && Tok.is(tok::r_paren))
      Result =
          Actions.ActOnParenExpr(OpenLoc, Tok.getLocation(), Result.get());
  }

  // Match the ')'.
  if (Result.isInvalid()) {
    SkipUntil(tok::r_paren, StopAtSemi);
    return ExprError();
  }

  T.consumeClose();
  RParenLoc = T.getCloseLocation();
  return Result;
}

/// ParseCompoundLiteralExpression - We have parsed the parenthesized type-name
/// and we are at the left brace.
///
/// \verbatim
///       postfix-expression: [C99 6.5.2]
///         '(' type-name ')' '{' initializer-list '}'
///         '(' type-name ')' '{' initializer-list ',' '}'
/// \endverbatim
ExprResult
Parser::ParseCompoundLiteralExpression(ParsedType Ty,
                                       SourceLocation LParenLoc,
                                       SourceLocation RParenLoc) {
  assert(Tok.is(tok::l_brace) && "Not a compound literal!");
  if (!getLangOpts().C99)   // Compound literals don't exist in C90.
    Diag(LParenLoc, diag::ext_c99_compound_literal);
  ExprResult Result = ParseInitializer();
  if (!Result.isInvalid() && Ty)
    return Actions.ActOnCompoundLiteral(LParenLoc, Ty, RParenLoc, Result.get());
  return Result;
}

/// ParseStringLiteralExpression - This handles the various token types that
/// form string literals, and also handles string concatenation [C99 5.1.1.2,
/// translation phase #6].
///
/// \verbatim
///       primary-expression: [C99 6.5.1]
///         string-literal
/// \verbatim
ExprResult Parser::ParseStringLiteralExpression(bool AllowUserDefinedLiteral) {
  assert(isTokenStringLiteral() && "Not a string literal!");

  // String concat.  Note that keywords like __func__ and __FUNCTION__ are not
  // considered to be strings for concatenation purposes.
  SmallVector<Token, 4> StringToks;

  do {
    StringToks.push_back(Tok);
    ConsumeStringToken();
  } while (isTokenStringLiteral());

  // Pass the set of string tokens, ready for concatenation, to the actions.
  return Actions.ActOnStringLiteral(StringToks,
                                    AllowUserDefinedLiteral ? getCurScope()
                                                            : nullptr);
}

/// ParseGenericSelectionExpression - Parse a C11 generic-selection
/// [C11 6.5.1.1].
///
/// \verbatim
///    generic-selection:
///           _Generic ( assignment-expression , generic-assoc-list )
///    generic-assoc-list:
///           generic-association
///           generic-assoc-list , generic-association
///    generic-association:
///           type-name : assignment-expression
///           default : assignment-expression
/// \endverbatim
ExprResult Parser::ParseGenericSelectionExpression() {
  assert(Tok.is(tok::kw__Generic) && "_Generic keyword expected");
  SourceLocation KeyLoc = ConsumeToken();

  if (!getLangOpts().C11)
    Diag(KeyLoc, diag::ext_c11_generic_selection);

  BalancedDelimiterTracker T(*this, tok::l_paren);
  if (T.expectAndConsume())
    return ExprError();

  ExprResult ControllingExpr;
  {
    // C11 6.5.1.1p3 "The controlling expression of a generic selection is
    // not evaluated."
    EnterExpressionEvaluationContext Unevaluated(Actions, Sema::Unevaluated);
    ControllingExpr =
        Actions.CorrectDelayedTyposInExpr(ParseAssignmentExpression());
    if (ControllingExpr.isInvalid()) {
      SkipUntil(tok::r_paren, StopAtSemi);
      return ExprError();
    }
  }

  if (ExpectAndConsume(tok::comma)) {
    SkipUntil(tok::r_paren, StopAtSemi);
    return ExprError();
  }

  SourceLocation DefaultLoc;
  TypeVector Types;
  ExprVector Exprs;
  do {
    ParsedType Ty;
    if (Tok.is(tok::kw_default)) {
      // C11 6.5.1.1p2 "A generic selection shall have no more than one default
      // generic association."
      if (!DefaultLoc.isInvalid()) {
        Diag(Tok, diag::err_duplicate_default_assoc);
        Diag(DefaultLoc, diag::note_previous_default_assoc);
        SkipUntil(tok::r_paren, StopAtSemi);
        return ExprError();
      }
      DefaultLoc = ConsumeToken();
      Ty = nullptr;
    } else {
      ColonProtectionRAIIObject X(*this);
      TypeResult TR = ParseTypeName();
      if (TR.isInvalid()) {
        SkipUntil(tok::r_paren, StopAtSemi);
        return ExprError();
      }
      Ty = TR.get();
    }
    Types.push_back(Ty);

    if (ExpectAndConsume(tok::colon)) {
      SkipUntil(tok::r_paren, StopAtSemi);
      return ExprError();
    }

    // FIXME: These expressions should be parsed in a potentially potentially
    // evaluated context.
    ExprResult ER(
        Actions.CorrectDelayedTyposInExpr(ParseAssignmentExpression()));
    if (ER.isInvalid()) {
      SkipUntil(tok::r_paren, StopAtSemi);
      return ExprError();
    }
    Exprs.push_back(ER.get());
  } while (TryConsumeToken(tok::comma));

  T.consumeClose();
  if (T.getCloseLocation().isInvalid())
    return ExprError();

  return Actions.ActOnGenericSelectionExpr(KeyLoc, DefaultLoc, 
                                           T.getCloseLocation(),
                                           ControllingExpr.get(),
                                           Types, Exprs);
}

/// \brief Parse A C++1z fold-expression after the opening paren and optional
/// left-hand-side expression.
///
/// \verbatim
///   fold-expression:
///       ( cast-expression fold-operator ... )
///       ( ... fold-operator cast-expression )
///       ( cast-expression fold-operator ... fold-operator cast-expression )
ExprResult Parser::ParseFoldExpression(ExprResult LHS,
                                       BalancedDelimiterTracker &T) {
  if (LHS.isInvalid()) {
    T.skipToEnd();
    return true;
  }

  tok::TokenKind Kind = tok::unknown;
  SourceLocation FirstOpLoc;
  if (LHS.isUsable()) {
    Kind = Tok.getKind();
    assert(isFoldOperator(Kind) && "missing fold-operator");
    FirstOpLoc = ConsumeToken();
  }

  assert(Tok.is(tok::ellipsis) && "not a fold-expression");
  SourceLocation EllipsisLoc = ConsumeToken();

  ExprResult RHS;
  if (Tok.isNot(tok::r_paren)) {
    if (!isFoldOperator(Tok.getKind()))
      return Diag(Tok.getLocation(), diag::err_expected_fold_operator);

    if (Kind != tok::unknown && Tok.getKind() != Kind)
      Diag(Tok.getLocation(), diag::err_fold_operator_mismatch)
        << SourceRange(FirstOpLoc);
    Kind = Tok.getKind();
    ConsumeToken();

    RHS = ParseExpression();
    if (RHS.isInvalid()) {
      T.skipToEnd();
      return true;
    }
  }

  Diag(EllipsisLoc, getLangOpts().CPlusPlus1z
                        ? diag::warn_cxx14_compat_fold_expression
                        : diag::ext_fold_expression);

  T.consumeClose();
  return Actions.ActOnCXXFoldExpr(T.getOpenLocation(), LHS.get(), Kind,
                                  EllipsisLoc, RHS.get(), T.getCloseLocation());
}

/// ParseExpressionList - Used for C/C++ (argument-)expression-list.
///
/// \verbatim
///       argument-expression-list:
///         assignment-expression
///         argument-expression-list , assignment-expression
///
/// [C++] expression-list:
/// [C++]   assignment-expression
/// [C++]   expression-list , assignment-expression
///
/// [C++0x] expression-list:
/// [C++0x]   initializer-list
///
/// [C++0x] initializer-list
/// [C++0x]   initializer-clause ...[opt]
/// [C++0x]   initializer-list , initializer-clause ...[opt]
///
/// [C++0x] initializer-clause:
/// [C++0x]   assignment-expression
/// [C++0x]   braced-init-list
/// \endverbatim
bool Parser::ParseExpressionList(SmallVectorImpl<Expr *> &Exprs,
                                 SmallVectorImpl<SourceLocation> &CommaLocs,
                                 std::function<void()> Completer) {
  bool SawError = false;
  while (1) {
    if (Tok.is(tok::code_completion)) {
      if (Completer)
        Completer();
      else
        Actions.CodeCompleteOrdinaryName(getCurScope(), Sema::PCC_Expression);
      cutOffParsing();
      return true;
    }

    ExprResult Expr;
    if (getLangOpts().CPlusPlus11 && Tok.is(tok::l_brace)) {
      Diag(Tok, diag::warn_cxx98_compat_generalized_initializer_lists);
      Expr = ParseBraceInitializer();
    } else
      Expr = ParseAssignmentExpression();

    if (Tok.is(tok::ellipsis))
      Expr = Actions.ActOnPackExpansion(Expr.get(), ConsumeToken());    
    if (Expr.isInvalid()) {
      SkipUntil(tok::comma, tok::r_paren, StopBeforeMatch);
      SawError = true;
    } else {
      Exprs.push_back(Expr.get());
    }

    if (Tok.isNot(tok::comma))
      break;
    // Move to the next argument, remember where the comma was.
    CommaLocs.push_back(ConsumeToken());
  }
  if (SawError) {
    // Ensure typos get diagnosed when errors were encountered while parsing the
    // expression list.
    for (auto &E : Exprs) {
      ExprResult Expr = Actions.CorrectDelayedTyposInExpr(E);
      if (Expr.isUsable()) E = Expr.get();
    }
  }
  return SawError;
}

/// ParseSimpleExpressionList - A simple comma-separated list of expressions,
/// used for misc language extensions.
///
/// \verbatim
///       simple-expression-list:
///         assignment-expression
///         simple-expression-list , assignment-expression
/// \endverbatim
bool
Parser::ParseSimpleExpressionList(SmallVectorImpl<Expr*> &Exprs,
                                  SmallVectorImpl<SourceLocation> &CommaLocs) {
  while (1) {
    ExprResult Expr = ParseAssignmentExpression();
    if (Expr.isInvalid())
      return true;

    Exprs.push_back(Expr.get());

    if (Tok.isNot(tok::comma))
      return false;

    // Move to the next argument, remember where the comma was.
    CommaLocs.push_back(ConsumeToken());
  }
}

/// ParseBlockId - Parse a block-id, which roughly looks like int (int x).
///
/// \verbatim
/// [clang] block-id:
/// [clang]   specifier-qualifier-list block-declarator
/// \endverbatim
void Parser::ParseBlockId(SourceLocation CaretLoc) {
  if (Tok.is(tok::code_completion)) {
    Actions.CodeCompleteOrdinaryName(getCurScope(), Sema::PCC_Type);
    return cutOffParsing();
  }
  
  // Parse the specifier-qualifier-list piece.
  DeclSpec DS(AttrFactory);
  ParseSpecifierQualifierList(DS);

  // Parse the block-declarator.
  Declarator DeclaratorInfo(DS, Declarator::BlockLiteralContext);
  ParseDeclarator(DeclaratorInfo);

  MaybeParseGNUAttributes(DeclaratorInfo);

  // Inform sema that we are starting a block.
  Actions.ActOnBlockArguments(CaretLoc, DeclaratorInfo, getCurScope());
}

bool Parser::StartsBoundsExpression(Token &T) {
  if (T.getKind() == tok::identifier) {
    IdentifierInfo *Ident = T.getIdentifierInfo();
    return (Ident == Ident_byte_count || Ident == Ident_count ||
            Ident == Ident_bounds);
  }
  return false;
}

bool Parser::StartsInteropTypeAnnotation(Token &T) {
  if (T.getKind() == tok::identifier) {
    IdentifierInfo *Ident = T.getIdentifierInfo();
    return (Ident == Ident_itype);
  }
  return false;
}

ExprResult Parser::ParseInteropTypeAnnotation(const Declarator &D, bool IsReturn) {
  if (StartsInteropTypeAnnotation(Tok)) {
    IdentifierInfo *Ident = Tok.getIdentifierInfo();
    SourceLocation TypeKWLoc = Tok.getLocation();
    ConsumeToken();
    BalancedDelimiterTracker PT(*this, tok::l_paren);
    if (PT.expectAndConsume(diag::err_expected_lparen_after,
                            Ident->getNameStart()))
      return ExprError();
    // If we are parsing interop type annotations in a declarator that contains
    // parameter declarators, we must be careful to not use the default context
    // for parsing type names (TypeNameContext).  We must instead use a prototype
    // context.  We just pass along the context from the declarator in that case.
    // Within protoype contexts, array types can have static or a type qualifier
    // declared as part of the first dimension. For example:
    //     int a[static 10] : itype(int [static 10])
    // This is not allowed in other contexts.
    Declarator::TheContext TypeContext = Declarator::TypeNameContext;
    if (D.isPrototypeContext())
       TypeContext = D.getContext();
    TypeResult Ty = ParseTypeName(nullptr, TypeContext);
    ExprResult Result;
    if (Ty.isInvalid())
      Result = ExprError();
    else
      Result = Actions.ActOnBoundsInteropType(TypeKWLoc, Ty.get(),
<<<<<<< HEAD
                                             Tok.getLocation(), IsReturn);
=======
                                             Tok.getLocation());
>>>>>>> 3bab63e2
    PT.consumeClose();
    return Result;
  }

  Diag(Tok, diag::err_expected_bounds_interop_type);
  return ExprError();
}

ExprResult Parser::ParseBoundsExpressionOrInteropType(const Declarator &D,
                                                      bool IsReturn) {
  if (StartsBoundsExpression(Tok))
    return ParseBoundsExpression();

  if (StartsInteropTypeAnnotation(Tok))
    return ParseInteropTypeAnnotation(D, IsReturn);

  Diag(Tok, diag::err_expected_bounds_expr_or_interop_type);
  return ExprError();
}

ExprResult Parser::ParseBoundsExpression() {
  tok::TokenKind TokKind = Tok.getKind();
  if (TokKind != tok::identifier) {
    // This can't be a contextual keyword that begins a bounds expression,
    // so stop now.
    Diag(Tok, diag::err_expected_bounds_expr);
    return ExprError();
  }

  IdentifierInfo *Ident = Tok.getIdentifierInfo();
  SourceLocation BoundsKWLoc = Tok.getLocation();
  ConsumeToken();

  // Parse the body of a bounds expression. Set Result to ExprError() if
  // something goes wrong.
  BalancedDelimiterTracker PT(*this, tok::l_paren);
  if (PT.expectAndConsume(diag::err_expected_lparen_after, Ident->getNameStart()))
    return ExprError();

  ExprResult Result;
  if (Ident == Ident_byte_count || Ident == Ident_count) {
    // Parse byte_count(e1) or count(e1)
    Result = Actions.CorrectDelayedTyposInExpr(ParseAssignmentExpression());
    BoundsExpr::Kind CountKind = Ident == Ident_count ?
      BoundsExpr::Kind::ElementCount : BoundsExpr::Kind::ByteCount;
    if (Result.isInvalid())
      Result = ExprError();
    else
      Result = Actions.ActOnCountBoundsExpr(BoundsKWLoc, CountKind,
                                            Result.get(),
                                           Tok.getLocation());
  } else if (Ident == Ident_bounds) {
    // Parse bounds(none) or bounds(e1, e2)
    bool FoundNullaryOperator = false;

    // Start with "none"
    if (Tok.getKind() == tok::identifier) {
      IdentifierInfo *NextIdent = Tok.getIdentifierInfo();
      if (NextIdent == Ident_none) {
        FoundNullaryOperator = true;
        ConsumeToken();
        Result = Actions.ActOnNullaryBoundsExpr(BoundsKWLoc, 
                                                BoundsExpr::Kind::None,
                                                Tok.getLocation());
      }
    }

    if (!FoundNullaryOperator) {
      // Look for e1 "," e2
      ExprResult LowerBound =
        Actions.CorrectDelayedTyposInExpr(ParseAssignmentExpression());

     if (Tok.getKind() == tok::comma) {
       ConsumeToken();
       ExprResult UpperBound =
         Actions.CorrectDelayedTyposInExpr(ParseAssignmentExpression());
       if (LowerBound.isInvalid() || UpperBound.isInvalid())
         Result = ExprError();
       else
         Result = Actions.ActOnRangeBoundsExpr(BoundsKWLoc, LowerBound.get(),
                                               UpperBound.get(),
                                               Tok.getLocation());
     } else {
       // We didn't find a comma. Only issue an error message if the
       // LowerBound expression is valid.  Otherwise, we already issued an
       // error message when parsing the lower bound. Emitting an error
       // message here could be spurious or confusing.
       if (!LowerBound.isInvalid()) {
         Diag(Tok, diag::err_expected) << tok::comma;
       }
       Result = ExprError();
     }
    } // if (!FoundNullaryOperator)
  } else {
    // The identifier is not a valid contextual keyword for the start of a
    // a bounds expression.
    Diag(Tok, diag::err_expected_bounds_expr);
    SkipUntil(tok::r_paren, StopAtSemi | StopBeforeMatch);
    Result = ExprError();
  }

  // Result could be invalid because of a syntax error or a semantic checking
  // error.  We don't know which.  Skip tokens until a right paren is found.
  // If this was only a semantic checking error, the input will already be at
  // a right paren, so skipping will be do nothing.
  if (Result.isInvalid())
    SkipUntil(tok::r_paren, StopAtSemi | StopBeforeMatch);

  PT.consumeClose();
  return Result;
}

/// Consume and store tokens for an expression shaped like a bounds expression
/// in the passed token container. Returns \c true if it reached the end of
/// something bounds-expression shaped, \c false if a parsing error occurred,
///
/// Stop when the end of the expression is reached or a parsing error occurs
/// for which ParseBoundsExpression doesn't know how to make forward progress.
/// An expression is shaped like a bounds expression if it consists of
///   identifier '(' sequence of tokens ')'
/// where parentheses balance within the sequence of tokens.
bool Parser::ConsumeAndStoreBoundsExpression(CachedTokens &Toks) {
  Toks.push_back(Tok);
  if (Tok.getKind() != tok::identifier) {
    return false;
  }
  ConsumeToken();
  Toks.push_back(Tok);
  if (Tok.getKind() != tok::l_paren) {
    return false;
  }
  ConsumeParen();
  return ConsumeAndStoreUntil(tok::r_paren, Toks, /*StopAtSemi=*/true);
}

/// Given a list of tokens that have the same shape as a bounds
/// expression, parse them to create a bounds expression.  Delete
/// the list of tokens at the end.
ExprResult Parser::DeferredParseBoundsExpression(std::unique_ptr<CachedTokens> Toks) {
  Token LastBoundsExprToken = Toks->back();
  Token BoundsExprEnd;
  BoundsExprEnd.startToken();
  BoundsExprEnd.setKind(tok::eof);
  SourceLocation OrigLoc = LastBoundsExprToken.getEndLoc();
  BoundsExprEnd.setLocation(OrigLoc);
  Toks->push_back(BoundsExprEnd);

  Toks->push_back(Tok); // Save the current token at the end of the new tokens
                       // so it isn't lost.
  PP.EnterTokenStream(*Toks, true);
  ConsumeAnyToken();   // Skip past the current token to the new tokens.
  ExprResult Result = ParseBoundsExpression();

  // There could be leftover tokens because of an error.
  // Skip through them until we reach the eof token.
  if (Tok.isNot(tok::eof)) {
    assert(Result.isInvalid());
    while (Tok.isNot(tok::eof))
      ConsumeAnyToken();
  }

  // Clean up the remaining EOF token.
  if (Tok.is(tok::eof) && Tok.getLocation() == OrigLoc)
    ConsumeAnyToken();

  return Result;
}

/// ParseBlockLiteralExpression - Parse a block literal, which roughly looks
/// like ^(int x){ return x+1; }
///
/// \verbatim
///         block-literal:
/// [clang]   '^' block-args[opt] compound-statement
/// [clang]   '^' block-id compound-statement
/// [clang] block-args:
/// [clang]   '(' parameter-list ')'
/// \endverbatim
ExprResult Parser::ParseBlockLiteralExpression() {
  assert(Tok.is(tok::caret) && "block literal starts with ^");
  SourceLocation CaretLoc = ConsumeToken();

  PrettyStackTraceLoc CrashInfo(PP.getSourceManager(), CaretLoc,
                                "block literal parsing");

  // Enter a scope to hold everything within the block.  This includes the
  // argument decls, decls within the compound expression, etc.  This also
  // allows determining whether a variable reference inside the block is
  // within or outside of the block.
  ParseScope BlockScope(this, Scope::BlockScope | Scope::FnScope |
                              Scope::DeclScope);

  // Inform sema that we are starting a block.
  Actions.ActOnBlockStart(CaretLoc, getCurScope());

  // Parse the return type if present.
  DeclSpec DS(AttrFactory);
  Declarator ParamInfo(DS, Declarator::BlockLiteralContext);
  // FIXME: Since the return type isn't actually parsed, it can't be used to
  // fill ParamInfo with an initial valid range, so do it manually.
  ParamInfo.SetSourceRange(SourceRange(Tok.getLocation(), Tok.getLocation()));

  // If this block has arguments, parse them.  There is no ambiguity here with
  // the expression case, because the expression case requires a parameter list.
  if (Tok.is(tok::l_paren)) {
    ParseParenDeclarator(ParamInfo);
    // Parse the pieces after the identifier as if we had "int(...)".
    // SetIdentifier sets the source range end, but in this case we're past
    // that location.
    SourceLocation Tmp = ParamInfo.getSourceRange().getEnd();
    ParamInfo.SetIdentifier(nullptr, CaretLoc);
    ParamInfo.SetRangeEnd(Tmp);
    if (ParamInfo.isInvalidType()) {
      // If there was an error parsing the arguments, they may have
      // tried to use ^(x+y) which requires an argument list.  Just
      // skip the whole block literal.
      Actions.ActOnBlockError(CaretLoc, getCurScope());
      return ExprError();
    }

    MaybeParseGNUAttributes(ParamInfo);

    // Inform sema that we are starting a block.
    Actions.ActOnBlockArguments(CaretLoc, ParamInfo, getCurScope());
  } else if (!Tok.is(tok::l_brace)) {
    ParseBlockId(CaretLoc);
  } else {
    // Otherwise, pretend we saw (void).
    ParsedAttributes attrs(AttrFactory);
    SourceLocation NoLoc;
    ParamInfo.AddTypeInfo(DeclaratorChunk::getFunction(/*HasProto=*/true,
                                             /*IsAmbiguous=*/false,
                                             /*RParenLoc=*/NoLoc,
                                             /*ArgInfo=*/nullptr,
                                             /*NumArgs=*/0,
                                             /*EllipsisLoc=*/NoLoc,
                                             /*RParenLoc=*/NoLoc,
                                             /*TypeQuals=*/0,
                                             /*RefQualifierIsLvalueRef=*/true,
                                             /*RefQualifierLoc=*/NoLoc,
                                             /*ConstQualifierLoc=*/NoLoc,
                                             /*VolatileQualifierLoc=*/NoLoc,
                                             /*RestrictQualifierLoc=*/NoLoc,
                                             /*MutableLoc=*/NoLoc,
                                             EST_None,
                                             /*ESpecRange=*/SourceRange(),
                                             /*Exceptions=*/nullptr,
                                             /*ExceptionRanges=*/nullptr,
                                             /*NumExceptions=*/0,
                                             /*NoexceptExpr=*/nullptr,
                                             /*ExceptionSpecTokens=*/nullptr,
                                             CaretLoc, CaretLoc,
                                             /*ReturnBoundsColon=*/NoLoc,
                                             /*ReturnBoundsExpr=*/nullptr,
                                             ParamInfo),
                          attrs, CaretLoc);

    MaybeParseGNUAttributes(ParamInfo);

    // Inform sema that we are starting a block.
    Actions.ActOnBlockArguments(CaretLoc, ParamInfo, getCurScope());
  }


  ExprResult Result(true);
  if (!Tok.is(tok::l_brace)) {
    // Saw something like: ^expr
    Diag(Tok, diag::err_expected_expression);
    Actions.ActOnBlockError(CaretLoc, getCurScope());
    return ExprError();
  }

  StmtResult Stmt(ParseCompoundStatementBody());
  BlockScope.Exit();
  if (!Stmt.isInvalid())
    Result = Actions.ActOnBlockStmtExpr(CaretLoc, Stmt.get(), getCurScope());
  else
    Actions.ActOnBlockError(CaretLoc, getCurScope());
  return Result;
}

/// ParseObjCBoolLiteral - This handles the objective-c Boolean literals.
///
///         '__objc_yes'
///         '__objc_no'
ExprResult Parser::ParseObjCBoolLiteral() {
  tok::TokenKind Kind = Tok.getKind();
  return Actions.ActOnObjCBoolLiteral(ConsumeToken(), Kind);
}

/// Validate availability spec list, emitting diagnostics if necessary. Returns
/// true if invalid.
static bool CheckAvailabilitySpecList(Parser &P,
                                      ArrayRef<AvailabilitySpec> AvailSpecs) {
  llvm::SmallSet<StringRef, 4> Platforms;
  bool HasOtherPlatformSpec = false;
  bool Valid = true;
  for (const auto &Spec : AvailSpecs) {
    if (Spec.isOtherPlatformSpec()) {
      if (HasOtherPlatformSpec) {
        P.Diag(Spec.getBeginLoc(), diag::err_availability_query_repeated_star);
        Valid = false;
      }

      HasOtherPlatformSpec = true;
      continue;
    }

    bool Inserted = Platforms.insert(Spec.getPlatform()).second;
    if (!Inserted) {
      // Rule out multiple version specs referring to the same platform.
      // For example, we emit an error for:
      // @available(macos 10.10, macos 10.11, *)
      StringRef Platform = Spec.getPlatform();
      P.Diag(Spec.getBeginLoc(), diag::err_availability_query_repeated_platform)
          << Spec.getEndLoc() << Platform;
      Valid = false;
    }
  }

  if (!HasOtherPlatformSpec) {
    SourceLocation InsertWildcardLoc = AvailSpecs.back().getEndLoc();
    P.Diag(InsertWildcardLoc, diag::err_availability_query_wildcard_required)
        << FixItHint::CreateInsertion(InsertWildcardLoc, ", *");
    return true;
  }

  return !Valid;
}

/// Parse availability query specification.
///
///  availability-spec:
///     '*'
///     identifier version-tuple
Optional<AvailabilitySpec> Parser::ParseAvailabilitySpec() {
  if (Tok.is(tok::star)) {
    return AvailabilitySpec(ConsumeToken());
  } else {
    // Parse the platform name.
    if (Tok.isNot(tok::identifier)) {
      Diag(Tok, diag::err_avail_query_expected_platform_name);
      return None;
    }

    IdentifierLoc *PlatformIdentifier = ParseIdentifierLoc();
    SourceRange VersionRange;
    VersionTuple Version = ParseVersionTuple(VersionRange);

    if (Version.empty())
      return None;

    StringRef Platform = PlatformIdentifier->Ident->getName();

    if (AvailabilityAttr::getPrettyPlatformName(Platform).empty()) {
      Diag(PlatformIdentifier->Loc,
           diag::err_avail_query_unrecognized_platform_name)
          << Platform;
      return None;
    }

    return AvailabilitySpec(Version, Platform, PlatformIdentifier->Loc,
                            VersionRange.getEnd());
  }
}

ExprResult Parser::ParseAvailabilityCheckExpr(SourceLocation BeginLoc) {
  assert(Tok.is(tok::kw___builtin_available) ||
         Tok.isObjCAtKeyword(tok::objc_available));

  // Eat the available or __builtin_available.
  ConsumeToken();

  BalancedDelimiterTracker Parens(*this, tok::l_paren);
  if (Parens.expectAndConsume())
    return ExprError();

  SmallVector<AvailabilitySpec, 4> AvailSpecs;
  bool HasError = false;
  while (true) {
    Optional<AvailabilitySpec> Spec = ParseAvailabilitySpec();
    if (!Spec)
      HasError = true;
    else
      AvailSpecs.push_back(*Spec);

    if (!TryConsumeToken(tok::comma))
      break;
  }

  if (HasError) {
    SkipUntil(tok::r_paren, StopAtSemi);
    return ExprError();
  }

  CheckAvailabilitySpecList(*this, AvailSpecs);

  if (Parens.consumeClose())
    return ExprError();

  return Actions.ActOnObjCAvailabilityCheckExpr(AvailSpecs, BeginLoc,
                                                Parens.getCloseLocation());
}<|MERGE_RESOLUTION|>--- conflicted
+++ resolved
@@ -2795,11 +2795,7 @@
       Result = ExprError();
     else
       Result = Actions.ActOnBoundsInteropType(TypeKWLoc, Ty.get(),
-<<<<<<< HEAD
-                                             Tok.getLocation(), IsReturn);
-=======
-                                             Tok.getLocation());
->>>>>>> 3bab63e2
+                                              Tok.getLocation());
     PT.consumeClose();
     return Result;
   }
