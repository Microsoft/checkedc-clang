//===--- ParseExpr.cpp - Expression Parsing -------------------------------===//
//
//                     The LLVM Compiler Infrastructure
//
// This file is distributed under the University of Illinois Open Source
// License. See LICENSE.TXT for details.
//
//===----------------------------------------------------------------------===//
///
/// \file
/// \brief Provides the Expression parsing implementation.
///
/// Expressions in C99 basically consist of a bunch of binary operators with
/// unary operators and other random stuff at the leaves.
///
/// In the C99 grammar, these unary operators bind tightest and are represented
/// as the 'cast-expression' production.  Everything else is either a binary
/// operator (e.g. '/') or a ternary operator ("?:").  The unary leaves are
/// handled by ParseCastExpression, the higher level pieces are handled by
/// ParseBinaryExpression.
///
//===----------------------------------------------------------------------===//

#include "RAIIObjectsForParser.h"
#include "clang/AST/ASTContext.h"
#include "clang/Basic/PrettyStackTrace.h"
#include "clang/Parse/Parser.h"
#include "clang/Sema/DeclSpec.h"
#include "clang/Sema/ParsedTemplate.h"
#include "clang/Sema/Scope.h"
#include "clang/Sema/TypoCorrection.h"
#include "llvm/ADT/SmallVector.h"
using namespace clang;

/// \brief Simple precedence-based parser for binary/ternary operators.
///
/// Note: we diverge from the C99 grammar when parsing the assignment-expression
/// production.  C99 specifies that the LHS of an assignment operator should be
/// parsed as a unary-expression, but consistency dictates that it be a
/// conditional-expession.  In practice, the important thing here is that the
/// LHS of an assignment has to be an l-value, which productions between
/// unary-expression and conditional-expression don't produce.  Because we want
/// consistency, we parse the LHS as a conditional-expression, then check for
/// l-value-ness in semantic analysis stages.
///
/// \verbatim
///       pm-expression: [C++ 5.5]
///         cast-expression
///         pm-expression '.*' cast-expression
///         pm-expression '->*' cast-expression
///
///       multiplicative-expression: [C99 6.5.5]
///     Note: in C++, apply pm-expression instead of cast-expression
///         cast-expression
///         multiplicative-expression '*' cast-expression
///         multiplicative-expression '/' cast-expression
///         multiplicative-expression '%' cast-expression
///
///       additive-expression: [C99 6.5.6]
///         multiplicative-expression
///         additive-expression '+' multiplicative-expression
///         additive-expression '-' multiplicative-expression
///
///       shift-expression: [C99 6.5.7]
///         additive-expression
///         shift-expression '<<' additive-expression
///         shift-expression '>>' additive-expression
///
///       relational-expression: [C99 6.5.8]
///         shift-expression
///         relational-expression '<' shift-expression
///         relational-expression '>' shift-expression
///         relational-expression '<=' shift-expression
///         relational-expression '>=' shift-expression
///
///       equality-expression: [C99 6.5.9]
///         relational-expression
///         equality-expression '==' relational-expression
///         equality-expression '!=' relational-expression
///
///       AND-expression: [C99 6.5.10]
///         equality-expression
///         AND-expression '&' equality-expression
///
///       exclusive-OR-expression: [C99 6.5.11]
///         AND-expression
///         exclusive-OR-expression '^' AND-expression
///
///       inclusive-OR-expression: [C99 6.5.12]
///         exclusive-OR-expression
///         inclusive-OR-expression '|' exclusive-OR-expression
///
///       logical-AND-expression: [C99 6.5.13]
///         inclusive-OR-expression
///         logical-AND-expression '&&' inclusive-OR-expression
///
///       logical-OR-expression: [C99 6.5.14]
///         logical-AND-expression
///         logical-OR-expression '||' logical-AND-expression
///
///       conditional-expression: [C99 6.5.15]
///         logical-OR-expression
///         logical-OR-expression '?' expression ':' conditional-expression
/// [GNU]   logical-OR-expression '?' ':' conditional-expression
/// [C++] the third operand is an assignment-expression
///
///       assignment-expression: [C99 6.5.16]
///         conditional-expression
///         unary-expression assignment-operator assignment-expression
/// [C++]   throw-expression [C++ 15]
///
///       assignment-operator: one of
///         = *= /= %= += -= <<= >>= &= ^= |=
///
///       expression: [C99 6.5.17]
///         assignment-expression ...[opt]
///         expression ',' assignment-expression ...[opt]
/// \endverbatim
ExprResult Parser::ParseExpression(TypeCastState isTypeCast) {
  ExprResult LHS(ParseAssignmentExpression(isTypeCast));
  return ParseRHSOfBinaryExpression(LHS, prec::Comma);
}

/// This routine is called when the '@' is seen and consumed.
/// Current token is an Identifier and is not a 'try'. This
/// routine is necessary to disambiguate \@try-statement from,
/// for example, \@encode-expression.
///
ExprResult
Parser::ParseExpressionWithLeadingAt(SourceLocation AtLoc) {
  ExprResult LHS(ParseObjCAtExpression(AtLoc));
  return ParseRHSOfBinaryExpression(LHS, prec::Comma);
}

/// This routine is called when a leading '__extension__' is seen and
/// consumed.  This is necessary because the token gets consumed in the
/// process of disambiguating between an expression and a declaration.
ExprResult
Parser::ParseExpressionWithLeadingExtension(SourceLocation ExtLoc) {
  ExprResult LHS(true);
  {
    // Silence extension warnings in the sub-expression
    ExtensionRAIIObject O(Diags);

    LHS = ParseCastExpression(false);
  }

  if (!LHS.isInvalid())
    LHS = Actions.ActOnUnaryOp(getCurScope(), ExtLoc, tok::kw___extension__,
                               LHS.get());

  return ParseRHSOfBinaryExpression(LHS, prec::Comma);
}

/// \brief Parse an expr that doesn't include (top-level) commas.
ExprResult Parser::ParseAssignmentExpression(TypeCastState isTypeCast) {
  if (Tok.is(tok::code_completion)) {
    Actions.CodeCompleteOrdinaryName(getCurScope(), Sema::PCC_Expression);
    cutOffParsing();
    return ExprError();
  }

  if (Tok.is(tok::kw_throw))
    return ParseThrowExpression();
  if (Tok.is(tok::kw_co_yield))
    return ParseCoyieldExpression();

  ExprResult LHS = ParseCastExpression(/*isUnaryExpression=*/false,
                                       /*isAddressOfOperand=*/false,
                                       isTypeCast);
  return ParseRHSOfBinaryExpression(LHS, prec::Assignment);
}

/// \brief Parse an assignment expression where part of an Objective-C message
/// send has already been parsed.
///
/// In this case \p LBracLoc indicates the location of the '[' of the message
/// send, and either \p ReceiverName or \p ReceiverExpr is non-null indicating
/// the receiver of the message.
///
/// Since this handles full assignment-expression's, it handles postfix
/// expressions and other binary operators for these expressions as well.
ExprResult
Parser::ParseAssignmentExprWithObjCMessageExprStart(SourceLocation LBracLoc,
                                                    SourceLocation SuperLoc,
                                                    ParsedType ReceiverType,
                                                    Expr *ReceiverExpr) {
  ExprResult R
    = ParseObjCMessageExpressionBody(LBracLoc, SuperLoc,
                                     ReceiverType, ReceiverExpr);
  R = ParsePostfixExpressionSuffix(R);
  return ParseRHSOfBinaryExpression(R, prec::Assignment);
}


ExprResult Parser::ParseConstantExpression(TypeCastState isTypeCast) {
  // C++03 [basic.def.odr]p2:
  //   An expression is potentially evaluated unless it appears where an
  //   integral constant expression is required (see 5.19) [...].
  // C++98 and C++11 have no such rule, but this is only a defect in C++98.
  EnterExpressionEvaluationContext Unevaluated(Actions,
                                               Sema::ConstantEvaluated);

  ExprResult LHS(ParseCastExpression(false, false, isTypeCast));
  ExprResult Res(ParseRHSOfBinaryExpression(LHS, prec::Conditional));
  return Actions.ActOnConstantExpression(Res);
}

/// \brief Parse a constraint-expression.
///
/// \verbatim
///       constraint-expression: [Concepts TS temp.constr.decl p1]
///         logical-or-expression
/// \endverbatim
ExprResult Parser::ParseConstraintExpression() {
  // FIXME: this may erroneously consume a function-body as the braced
  // initializer list of a compound literal
  //
  // FIXME: this may erroneously consume a parenthesized rvalue reference
  // declarator as a parenthesized address-of-label expression
  ExprResult LHS(ParseCastExpression(/*isUnaryExpression=*/false));
  ExprResult Res(ParseRHSOfBinaryExpression(LHS, prec::LogicalOr));

  return Res;
}

bool Parser::isNotExpressionStart() {
  tok::TokenKind K = Tok.getKind();
  if (K == tok::l_brace || K == tok::r_brace  ||
      K == tok::kw_for  || K == tok::kw_while ||
      K == tok::kw_if   || K == tok::kw_else  ||
      K == tok::kw_goto || K == tok::kw_try)
    return true;
  // If this is a decl-specifier, we can't be at the start of an expression.
  return isKnownToBeDeclarationSpecifier();
}

static bool isFoldOperator(prec::Level Level) {
  return Level > prec::Unknown && Level != prec::Conditional;
}
static bool isFoldOperator(tok::TokenKind Kind) {
  return isFoldOperator(getBinOpPrecedence(Kind, false, true));
}

/// \brief Parse a binary expression that starts with \p LHS and has a
/// precedence of at least \p MinPrec.
ExprResult
Parser::ParseRHSOfBinaryExpression(ExprResult LHS, prec::Level MinPrec) {
  prec::Level NextTokPrec = getBinOpPrecedence(Tok.getKind(),
                                               GreaterThanIsOperator,
                                               getLangOpts().CPlusPlus11);
  SourceLocation ColonLoc;

  while (1) {
    // If this token has a lower precedence than we are allowed to parse (e.g.
    // because we are called recursively, or because the token is not a binop),
    // then we are done!
    if (NextTokPrec < MinPrec)
      return LHS;

    // Consume the operator, saving the operator token for error reporting.
    Token OpToken = Tok;
    ConsumeToken();

    if (OpToken.is(tok::caretcaret)) {
      return ExprError(Diag(Tok, diag::err_opencl_logical_exclusive_or));
    }
    // Bail out when encountering a comma followed by a token which can't
    // possibly be the start of an expression. For instance:
    //   int f() { return 1, }
    // We can't do this before consuming the comma, because
    // isNotExpressionStart() looks at the token stream.
    if (OpToken.is(tok::comma) && isNotExpressionStart()) {
      PP.EnterToken(Tok);
      Tok = OpToken;
      return LHS;
    }

    // If the next token is an ellipsis, then this is a fold-expression. Leave
    // it alone so we can handle it in the paren expression.
    if (isFoldOperator(NextTokPrec) && Tok.is(tok::ellipsis)) {
      // FIXME: We can't check this via lookahead before we consume the token
      // because that tickles a lexer bug.
      PP.EnterToken(Tok);
      Tok = OpToken;
      return LHS;
    }

    // Special case handling for the ternary operator.
    ExprResult TernaryMiddle(true);
    if (NextTokPrec == prec::Conditional) {
      if (Tok.isNot(tok::colon)) {
        // Don't parse FOO:BAR as if it were a typo for FOO::BAR.
        ColonProtectionRAIIObject X(*this);

        // Handle this production specially:
        //   logical-OR-expression '?' expression ':' conditional-expression
        // In particular, the RHS of the '?' is 'expression', not
        // 'logical-OR-expression' as we might expect.
        TernaryMiddle = ParseExpression();
        if (TernaryMiddle.isInvalid()) {
          Actions.CorrectDelayedTyposInExpr(LHS);
          LHS = ExprError();
          TernaryMiddle = nullptr;
        }
      } else {
        // Special case handling of "X ? Y : Z" where Y is empty:
        //   logical-OR-expression '?' ':' conditional-expression   [GNU]
        TernaryMiddle = nullptr;
        Diag(Tok, diag::ext_gnu_conditional_expr);
      }

      if (!TryConsumeToken(tok::colon, ColonLoc)) {
        // Otherwise, we're missing a ':'.  Assume that this was a typo that
        // the user forgot. If we're not in a macro expansion, we can suggest
        // a fixit hint. If there were two spaces before the current token,
        // suggest inserting the colon in between them, otherwise insert ": ".
        SourceLocation FILoc = Tok.getLocation();
        const char *FIText = ": ";
        const SourceManager &SM = PP.getSourceManager();
        if (FILoc.isFileID() || PP.isAtStartOfMacroExpansion(FILoc, &FILoc)) {
          assert(FILoc.isFileID());
          bool IsInvalid = false;
          const char *SourcePtr =
            SM.getCharacterData(FILoc.getLocWithOffset(-1), &IsInvalid);
          if (!IsInvalid && *SourcePtr == ' ') {
            SourcePtr =
              SM.getCharacterData(FILoc.getLocWithOffset(-2), &IsInvalid);
            if (!IsInvalid && *SourcePtr == ' ') {
              FILoc = FILoc.getLocWithOffset(-1);
              FIText = ":";
            }
          }
        }

        Diag(Tok, diag::err_expected)
            << tok::colon << FixItHint::CreateInsertion(FILoc, FIText);
        Diag(OpToken, diag::note_matching) << tok::question;
        ColonLoc = Tok.getLocation();
      }
    }
    
    // Code completion for the right-hand side of an assignment expression
    // goes through a special hook that takes the left-hand side into account.
    if (Tok.is(tok::code_completion) && NextTokPrec == prec::Assignment) {
      Actions.CodeCompleteAssignmentRHS(getCurScope(), LHS.get());
      cutOffParsing();
      return ExprError();
    }
    
    // Parse another leaf here for the RHS of the operator.
    // ParseCastExpression works here because all RHS expressions in C have it
    // as a prefix, at least. However, in C++, an assignment-expression could
    // be a throw-expression, which is not a valid cast-expression.
    // Therefore we need some special-casing here.
    // Also note that the third operand of the conditional operator is
    // an assignment-expression in C++, and in C++11, we can have a
    // braced-init-list on the RHS of an assignment. For better diagnostics,
    // parse as if we were allowed braced-init-lists everywhere, and check that
    // they only appear on the RHS of assignments later.
    ExprResult RHS;
    bool RHSIsInitList = false;
    if (getLangOpts().CPlusPlus11 && Tok.is(tok::l_brace)) {
      RHS = ParseBraceInitializer();
      RHSIsInitList = true;
    } else if (getLangOpts().CPlusPlus && NextTokPrec <= prec::Conditional)
      RHS = ParseAssignmentExpression();
    else
      RHS = ParseCastExpression(false);

    if (RHS.isInvalid()) {
      // FIXME: Errors generated by the delayed typo correction should be
      // printed before errors from parsing the RHS, not after.
      Actions.CorrectDelayedTyposInExpr(LHS);
      if (TernaryMiddle.isUsable())
        TernaryMiddle = Actions.CorrectDelayedTyposInExpr(TernaryMiddle);
      LHS = ExprError();
    }

    // Remember the precedence of this operator and get the precedence of the
    // operator immediately to the right of the RHS.
    prec::Level ThisPrec = NextTokPrec;
    NextTokPrec = getBinOpPrecedence(Tok.getKind(), GreaterThanIsOperator,
                                     getLangOpts().CPlusPlus11);

    // Assignment and conditional expressions are right-associative.
    bool isRightAssoc = ThisPrec == prec::Conditional ||
                        ThisPrec == prec::Assignment;

    // Get the precedence of the operator to the right of the RHS.  If it binds
    // more tightly with RHS than we do, evaluate it completely first.
    if (ThisPrec < NextTokPrec ||
        (ThisPrec == NextTokPrec && isRightAssoc)) {
      if (!RHS.isInvalid() && RHSIsInitList) {
        Diag(Tok, diag::err_init_list_bin_op)
          << /*LHS*/0 << PP.getSpelling(Tok) << Actions.getExprRange(RHS.get());
        RHS = ExprError();
      }
      // If this is left-associative, only parse things on the RHS that bind
      // more tightly than the current operator.  If it is left-associative, it
      // is okay, to bind exactly as tightly.  For example, compile A=B=C=D as
      // A=(B=(C=D)), where each paren is a level of recursion here.
      // The function takes ownership of the RHS.
      RHS = ParseRHSOfBinaryExpression(RHS, 
                            static_cast<prec::Level>(ThisPrec + !isRightAssoc));
      RHSIsInitList = false;

      if (RHS.isInvalid()) {
        // FIXME: Errors generated by the delayed typo correction should be
        // printed before errors from ParseRHSOfBinaryExpression, not after.
        Actions.CorrectDelayedTyposInExpr(LHS);
        if (TernaryMiddle.isUsable())
          TernaryMiddle = Actions.CorrectDelayedTyposInExpr(TernaryMiddle);
        LHS = ExprError();
      }

      NextTokPrec = getBinOpPrecedence(Tok.getKind(), GreaterThanIsOperator,
                                       getLangOpts().CPlusPlus11);
    }

    if (!RHS.isInvalid() && RHSIsInitList) {
      if (ThisPrec == prec::Assignment) {
        Diag(OpToken, diag::warn_cxx98_compat_generalized_initializer_lists)
          << Actions.getExprRange(RHS.get());
      } else {
        Diag(OpToken, diag::err_init_list_bin_op)
          << /*RHS*/1 << PP.getSpelling(OpToken)
          << Actions.getExprRange(RHS.get());
        LHS = ExprError();
      }
    }

    ExprResult OrigLHS = LHS;
    if (!LHS.isInvalid()) {
      // Combine the LHS and RHS into the LHS (e.g. build AST).
      if (TernaryMiddle.isInvalid()) {
        // If we're using '>>' as an operator within a template
        // argument list (in C++98), suggest the addition of
        // parentheses so that the code remains well-formed in C++0x.
        if (!GreaterThanIsOperator && OpToken.is(tok::greatergreater))
          SuggestParentheses(OpToken.getLocation(),
                             diag::warn_cxx11_right_shift_in_template_arg,
                         SourceRange(Actions.getExprRange(LHS.get()).getBegin(),
                                     Actions.getExprRange(RHS.get()).getEnd()));

        LHS = Actions.ActOnBinOp(getCurScope(), OpToken.getLocation(),
                                 OpToken.getKind(), LHS.get(), RHS.get());

      } else {
        LHS = Actions.ActOnConditionalOp(OpToken.getLocation(), ColonLoc,
                                         LHS.get(), TernaryMiddle.get(),
                                         RHS.get());
      }
      // In this case, ActOnBinOp or ActOnConditionalOp performed the
      // CorrectDelayedTyposInExpr check.
      if (!getLangOpts().CPlusPlus)
        continue;
    }
    // Ensure potential typos aren't left undiagnosed.
    if (LHS.isInvalid()) {
      Actions.CorrectDelayedTyposInExpr(OrigLHS);
      Actions.CorrectDelayedTyposInExpr(TernaryMiddle);
      Actions.CorrectDelayedTyposInExpr(RHS);
    }
  }
}

/// \brief Parse a cast-expression, or, if \p isUnaryExpression is true,
/// parse a unary-expression.
///
/// \p isAddressOfOperand exists because an id-expression that is the
/// operand of address-of gets special treatment due to member pointers.
///
ExprResult Parser::ParseCastExpression(bool isUnaryExpression,
                                       bool isAddressOfOperand,
                                       TypeCastState isTypeCast) {
  bool NotCastExpr;
  ExprResult Res = ParseCastExpression(isUnaryExpression,
                                       isAddressOfOperand,
                                       NotCastExpr,
                                       isTypeCast);
  if (NotCastExpr)
    Diag(Tok, diag::err_expected_expression);
  return Res;
}

namespace {
class CastExpressionIdValidator : public CorrectionCandidateCallback {
 public:
  CastExpressionIdValidator(Token Next, bool AllowTypes, bool AllowNonTypes)
      : NextToken(Next), AllowNonTypes(AllowNonTypes) {
    WantTypeSpecifiers = WantFunctionLikeCasts = AllowTypes;
  }

  bool ValidateCandidate(const TypoCorrection &candidate) override {
    NamedDecl *ND = candidate.getCorrectionDecl();
    if (!ND)
      return candidate.isKeyword();

    if (isa<TypeDecl>(ND))
      return WantTypeSpecifiers;

    if (!AllowNonTypes || !CorrectionCandidateCallback::ValidateCandidate(candidate))
      return false;

    if (!NextToken.isOneOf(tok::equal, tok::arrow, tok::period))
      return true;

    for (auto *C : candidate) {
      NamedDecl *ND = C->getUnderlyingDecl();
      if (isa<ValueDecl>(ND) && !isa<FunctionDecl>(ND))
        return true;
    }
    return false;
  }

 private:
  Token NextToken;
  bool AllowNonTypes;
};
}

/// \brief Parse a cast-expression, or, if \pisUnaryExpression is true, parse
/// a unary-expression.
///
/// \p isAddressOfOperand exists because an id-expression that is the operand
/// of address-of gets special treatment due to member pointers. NotCastExpr
/// is set to true if the token is not the start of a cast-expression, and no
/// diagnostic is emitted in this case and no tokens are consumed.
///
/// \verbatim
///       cast-expression: [C99 6.5.4]
///         unary-expression
///         '(' type-name ')' cast-expression
///
///       unary-expression:  [C99 6.5.3]
///         postfix-expression
///         '++' unary-expression
///         '--' unary-expression
/// [Coro]  'co_await' cast-expression
///         unary-operator cast-expression
///         'sizeof' unary-expression
///         'sizeof' '(' type-name ')'
/// [C++11] 'sizeof' '...' '(' identifier ')'
/// [GNU]   '__alignof' unary-expression
/// [GNU]   '__alignof' '(' type-name ')'
/// [C11]   '_Alignof' '(' type-name ')'
/// [C++11] 'alignof' '(' type-id ')'
/// [GNU]   '&&' identifier
/// [C++11] 'noexcept' '(' expression ')' [C++11 5.3.7]
/// [C++]   new-expression
/// [C++]   delete-expression
///
///       unary-operator: one of
///         '&'  '*'  '+'  '-'  '~'  '!'
/// [GNU]   '__extension__'  '__real'  '__imag'
///
///       primary-expression: [C99 6.5.1]
/// [C99]   identifier
/// [C++]   id-expression
///         constant
///         string-literal
/// [C++]   boolean-literal  [C++ 2.13.5]
/// [C++11] 'nullptr'        [C++11 2.14.7]
/// [C++11] user-defined-literal
///         '(' expression ')'
/// [C11]   generic-selection
///         '__func__'        [C99 6.4.2.2]
/// [GNU]   '__FUNCTION__'
/// [MS]    '__FUNCDNAME__'
/// [MS]    'L__FUNCTION__'
/// [GNU]   '__PRETTY_FUNCTION__'
/// [GNU]   '(' compound-statement ')'
/// [GNU]   '__builtin_va_arg' '(' assignment-expression ',' type-name ')'
/// [GNU]   '__builtin_offsetof' '(' type-name ',' offsetof-member-designator')'
/// [GNU]   '__builtin_choose_expr' '(' assign-expr ',' assign-expr ','
///                                     assign-expr ')'
/// [GNU]   '__builtin_types_compatible_p' '(' type-name ',' type-name ')'
/// [GNU]   '__null'
/// [OBJC]  '[' objc-message-expr ']'
/// [OBJC]  '\@selector' '(' objc-selector-arg ')'
/// [OBJC]  '\@protocol' '(' identifier ')'
/// [OBJC]  '\@encode' '(' type-name ')'
/// [OBJC]  objc-string-literal
/// [C++]   simple-type-specifier '(' expression-list[opt] ')'      [C++ 5.2.3]
/// [C++11] simple-type-specifier braced-init-list                  [C++11 5.2.3]
/// [C++]   typename-specifier '(' expression-list[opt] ')'         [C++ 5.2.3]
/// [C++11] typename-specifier braced-init-list                     [C++11 5.2.3]
/// [C++]   'const_cast' '<' type-name '>' '(' expression ')'       [C++ 5.2p1]
/// [C++]   'dynamic_cast' '<' type-name '>' '(' expression ')'     [C++ 5.2p1]
/// [C++]   'reinterpret_cast' '<' type-name '>' '(' expression ')' [C++ 5.2p1]
/// [C++]   'static_cast' '<' type-name '>' '(' expression ')'      [C++ 5.2p1]
/// [C++]   'typeid' '(' expression ')'                             [C++ 5.2p1]
/// [C++]   'typeid' '(' type-id ')'                                [C++ 5.2p1]
/// [C++]   'this'          [C++ 9.3.2]
/// [G++]   unary-type-trait '(' type-id ')'
/// [G++]   binary-type-trait '(' type-id ',' type-id ')'           [TODO]
/// [EMBT]  array-type-trait '(' type-id ',' integer ')'
/// [clang] '^' block-literal
///
///       constant: [C99 6.4.4]
///         integer-constant
///         floating-constant
///         enumeration-constant -> identifier
///         character-constant
///
///       id-expression: [C++ 5.1]
///                   unqualified-id
///                   qualified-id          
///
///       unqualified-id: [C++ 5.1]
///                   identifier
///                   operator-function-id
///                   conversion-function-id
///                   '~' class-name        
///                   template-id           
///
///       new-expression: [C++ 5.3.4]
///                   '::'[opt] 'new' new-placement[opt] new-type-id
///                                     new-initializer[opt]
///                   '::'[opt] 'new' new-placement[opt] '(' type-id ')'
///                                     new-initializer[opt]
///
///       delete-expression: [C++ 5.3.5]
///                   '::'[opt] 'delete' cast-expression
///                   '::'[opt] 'delete' '[' ']' cast-expression
///
/// [GNU/Embarcadero] unary-type-trait:
///                   '__is_arithmetic'
///                   '__is_floating_point'
///                   '__is_integral'
///                   '__is_lvalue_expr'
///                   '__is_rvalue_expr'
///                   '__is_complete_type'
///                   '__is_void'
///                   '__is_array'
///                   '__is_function'
///                   '__is_reference'
///                   '__is_lvalue_reference'
///                   '__is_rvalue_reference'
///                   '__is_fundamental'
///                   '__is_object'
///                   '__is_scalar'
///                   '__is_compound'
///                   '__is_pointer'
///                   '__is_member_object_pointer'
///                   '__is_member_function_pointer'
///                   '__is_member_pointer'
///                   '__is_const'
///                   '__is_volatile'
///                   '__is_trivial'
///                   '__is_standard_layout'
///                   '__is_signed'
///                   '__is_unsigned'
///
/// [GNU] unary-type-trait:
///                   '__has_nothrow_assign'
///                   '__has_nothrow_copy'
///                   '__has_nothrow_constructor'
///                   '__has_trivial_assign'                  [TODO]
///                   '__has_trivial_copy'                    [TODO]
///                   '__has_trivial_constructor'
///                   '__has_trivial_destructor'
///                   '__has_virtual_destructor'
///                   '__is_abstract'                         [TODO]
///                   '__is_class'
///                   '__is_empty'                            [TODO]
///                   '__is_enum'
///                   '__is_final'
///                   '__is_pod'
///                   '__is_polymorphic'
///                   '__is_sealed'                           [MS]
///                   '__is_trivial'
///                   '__is_union'
///
/// [Clang] unary-type-trait:
///                   '__trivially_copyable'
///
///       binary-type-trait:
/// [GNU]             '__is_base_of'       
/// [MS]              '__is_convertible_to'
///                   '__is_convertible'
///                   '__is_same'
///
/// [Embarcadero] array-type-trait:
///                   '__array_rank'
///                   '__array_extent'
///
/// [Embarcadero] expression-trait:
///                   '__is_lvalue_expr'
///                   '__is_rvalue_expr'
/// \endverbatim
///
ExprResult Parser::ParseCastExpression(bool isUnaryExpression,
                                       bool isAddressOfOperand,
                                       bool &NotCastExpr,
                                       TypeCastState isTypeCast) {
  ExprResult Res;
  tok::TokenKind SavedKind = Tok.getKind();
  NotCastExpr = false;

  // This handles all of cast-expression, unary-expression, postfix-expression,
  // and primary-expression.  We handle them together like this for efficiency
  // and to simplify handling of an expression starting with a '(' token: which
  // may be one of a parenthesized expression, cast-expression, compound literal
  // expression, or statement expression.
  //
  // If the parsed tokens consist of a primary-expression, the cases below
  // break out of the switch;  at the end we call ParsePostfixExpressionSuffix
  // to handle the postfix expression suffixes.  Cases that cannot be followed
  // by postfix exprs should return without invoking
  // ParsePostfixExpressionSuffix.
  switch (SavedKind) {
  case tok::l_paren: {
    // If this expression is limited to being a unary-expression, the parent can
    // not start a cast expression.
    ParenParseOption ParenExprType =
        (isUnaryExpression && !getLangOpts().CPlusPlus) ? CompoundLiteral
                                                        : CastExpr;
    ParsedType CastTy;
    SourceLocation RParenLoc;
    Res = ParseParenExpression(ParenExprType, false/*stopIfCastExr*/,
                               isTypeCast == IsTypeCast, CastTy, RParenLoc);

    switch (ParenExprType) {
    case SimpleExpr:   break;    // Nothing else to do.
    case CompoundStmt: break;  // Nothing else to do.
    case CompoundLiteral:
      // We parsed '(' type-name ')' '{' ... '}'.  If any suffixes of
      // postfix-expression exist, parse them now.
      break;
    case CastExpr:
      // We have parsed the cast-expression and no postfix-expr pieces are
      // following.
      return Res;
    }

    break;
  }

    // primary-expression
  case tok::numeric_constant:
    // constant: integer-constant
    // constant: floating-constant

    Res = Actions.ActOnNumericConstant(Tok, /*UDLScope*/getCurScope());
    ConsumeToken();
    break;

  case tok::kw_true:
  case tok::kw_false:
    return ParseCXXBoolLiteral();
  
  case tok::kw___objc_yes:
  case tok::kw___objc_no:
      return ParseObjCBoolLiteral();

  case tok::kw_nullptr:
    Diag(Tok, diag::warn_cxx98_compat_nullptr);
    return Actions.ActOnCXXNullPtrLiteral(ConsumeToken());

  case tok::annot_primary_expr:
    assert(Res.get() == nullptr && "Stray primary-expression annotation?");
    Res = getExprAnnotation(Tok);
    ConsumeToken();
    break;

  case tok::kw___super:
  case tok::kw_decltype:
    // Annotate the token and tail recurse.
    if (TryAnnotateTypeOrScopeToken())
      return ExprError();
    assert(Tok.isNot(tok::kw_decltype) && Tok.isNot(tok::kw___super));
    return ParseCastExpression(isUnaryExpression, isAddressOfOperand);
      
  case tok::identifier: {      // primary-expression: identifier
                               // unqualified-id: identifier
                               // constant: enumeration-constant
    // Turn a potentially qualified name into a annot_typename or
    // annot_cxxscope if it would be valid.  This handles things like x::y, etc.
    if (getLangOpts().CPlusPlus) {
      // Avoid the unnecessary parse-time lookup in the common case
      // where the syntax forbids a type.
      const Token &Next = NextToken();

      // If this identifier was reverted from a token ID, and the next token
      // is a parenthesis, this is likely to be a use of a type trait. Check
      // those tokens.
      if (Next.is(tok::l_paren) &&
          Tok.is(tok::identifier) &&
          Tok.getIdentifierInfo()->hasRevertedTokenIDToIdentifier()) {
        IdentifierInfo *II = Tok.getIdentifierInfo();
        // Build up the mapping of revertible type traits, for future use.
        if (RevertibleTypeTraits.empty()) {
#define RTT_JOIN(X,Y) X##Y
#define REVERTIBLE_TYPE_TRAIT(Name)                         \
          RevertibleTypeTraits[PP.getIdentifierInfo(#Name)] \
            = RTT_JOIN(tok::kw_,Name)

          REVERTIBLE_TYPE_TRAIT(__is_abstract);
          REVERTIBLE_TYPE_TRAIT(__is_arithmetic);
          REVERTIBLE_TYPE_TRAIT(__is_array);
          REVERTIBLE_TYPE_TRAIT(__is_assignable);
          REVERTIBLE_TYPE_TRAIT(__is_base_of);
          REVERTIBLE_TYPE_TRAIT(__is_class);
          REVERTIBLE_TYPE_TRAIT(__is_complete_type);
          REVERTIBLE_TYPE_TRAIT(__is_compound);
          REVERTIBLE_TYPE_TRAIT(__is_const);
          REVERTIBLE_TYPE_TRAIT(__is_constructible);
          REVERTIBLE_TYPE_TRAIT(__is_convertible);
          REVERTIBLE_TYPE_TRAIT(__is_convertible_to);
          REVERTIBLE_TYPE_TRAIT(__is_destructible);
          REVERTIBLE_TYPE_TRAIT(__is_empty);
          REVERTIBLE_TYPE_TRAIT(__is_enum);
          REVERTIBLE_TYPE_TRAIT(__is_floating_point);
          REVERTIBLE_TYPE_TRAIT(__is_final);
          REVERTIBLE_TYPE_TRAIT(__is_function);
          REVERTIBLE_TYPE_TRAIT(__is_fundamental);
          REVERTIBLE_TYPE_TRAIT(__is_integral);
          REVERTIBLE_TYPE_TRAIT(__is_interface_class);
          REVERTIBLE_TYPE_TRAIT(__is_literal);
          REVERTIBLE_TYPE_TRAIT(__is_lvalue_expr);
          REVERTIBLE_TYPE_TRAIT(__is_lvalue_reference);
          REVERTIBLE_TYPE_TRAIT(__is_member_function_pointer);
          REVERTIBLE_TYPE_TRAIT(__is_member_object_pointer);
          REVERTIBLE_TYPE_TRAIT(__is_member_pointer);
          REVERTIBLE_TYPE_TRAIT(__is_nothrow_assignable);
          REVERTIBLE_TYPE_TRAIT(__is_nothrow_constructible);
          REVERTIBLE_TYPE_TRAIT(__is_nothrow_destructible);
          REVERTIBLE_TYPE_TRAIT(__is_object);
          REVERTIBLE_TYPE_TRAIT(__is_pod);
          REVERTIBLE_TYPE_TRAIT(__is_pointer);
          REVERTIBLE_TYPE_TRAIT(__is_polymorphic);
          REVERTIBLE_TYPE_TRAIT(__is_reference);
          REVERTIBLE_TYPE_TRAIT(__is_rvalue_expr);
          REVERTIBLE_TYPE_TRAIT(__is_rvalue_reference);
          REVERTIBLE_TYPE_TRAIT(__is_same);
          REVERTIBLE_TYPE_TRAIT(__is_scalar);
          REVERTIBLE_TYPE_TRAIT(__is_sealed);
          REVERTIBLE_TYPE_TRAIT(__is_signed);
          REVERTIBLE_TYPE_TRAIT(__is_standard_layout);
          REVERTIBLE_TYPE_TRAIT(__is_trivial);
          REVERTIBLE_TYPE_TRAIT(__is_trivially_assignable);
          REVERTIBLE_TYPE_TRAIT(__is_trivially_constructible);
          REVERTIBLE_TYPE_TRAIT(__is_trivially_copyable);
          REVERTIBLE_TYPE_TRAIT(__is_union);
          REVERTIBLE_TYPE_TRAIT(__is_unsigned);
          REVERTIBLE_TYPE_TRAIT(__is_void);
          REVERTIBLE_TYPE_TRAIT(__is_volatile);
#undef REVERTIBLE_TYPE_TRAIT
#undef RTT_JOIN
        }

        // If we find that this is in fact the name of a type trait,
        // update the token kind in place and parse again to treat it as
        // the appropriate kind of type trait.
        llvm::SmallDenseMap<IdentifierInfo *, tok::TokenKind>::iterator Known
          = RevertibleTypeTraits.find(II);
        if (Known != RevertibleTypeTraits.end()) {
          Tok.setKind(Known->second);
          return ParseCastExpression(isUnaryExpression, isAddressOfOperand,
                                     NotCastExpr, isTypeCast);
        }
      }

      if ((!ColonIsSacred && Next.is(tok::colon)) ||
          Next.isOneOf(tok::coloncolon, tok::less, tok::l_paren,
                       tok::l_brace)) {
        // If TryAnnotateTypeOrScopeToken annotates the token, tail recurse.
        if (TryAnnotateTypeOrScopeToken())
          return ExprError();
        if (!Tok.is(tok::identifier))
          return ParseCastExpression(isUnaryExpression, isAddressOfOperand);
      }
    }

    // Consume the identifier so that we can see if it is followed by a '(' or
    // '.'.
    IdentifierInfo &II = *Tok.getIdentifierInfo();
    SourceLocation ILoc = ConsumeToken();

    // Support 'Class.property' and 'super.property' notation.
    if (getLangOpts().ObjC1 && Tok.is(tok::period) &&
        (Actions.getTypeName(II, ILoc, getCurScope()) ||
         // Allow the base to be 'super' if in an objc-method.
         (&II == Ident_super && getCurScope()->isInObjcMethodScope()))) {
      ConsumeToken();
      
      // Allow either an identifier or the keyword 'class' (in C++).
      if (Tok.isNot(tok::identifier) && 
          !(getLangOpts().CPlusPlus && Tok.is(tok::kw_class))) {
        Diag(Tok, diag::err_expected_property_name);
        return ExprError();
      }
      IdentifierInfo &PropertyName = *Tok.getIdentifierInfo();
      SourceLocation PropertyLoc = ConsumeToken();
      
      Res = Actions.ActOnClassPropertyRefExpr(II, PropertyName,
                                              ILoc, PropertyLoc);
      break;
    }

    // In an Objective-C method, if we have "super" followed by an identifier,
    // the token sequence is ill-formed. However, if there's a ':' or ']' after
    // that identifier, this is probably a message send with a missing open
    // bracket. Treat it as such. 
    if (getLangOpts().ObjC1 && &II == Ident_super && !InMessageExpression &&
        getCurScope()->isInObjcMethodScope() &&
        ((Tok.is(tok::identifier) &&
         (NextToken().is(tok::colon) || NextToken().is(tok::r_square))) ||
         Tok.is(tok::code_completion))) {
      Res = ParseObjCMessageExpressionBody(SourceLocation(), ILoc, nullptr,
                                           nullptr);
      break;
    }
    
    // If we have an Objective-C class name followed by an identifier
    // and either ':' or ']', this is an Objective-C class message
    // send that's missing the opening '['. Recovery
    // appropriately. Also take this path if we're performing code
    // completion after an Objective-C class name.
    if (getLangOpts().ObjC1 && 
        ((Tok.is(tok::identifier) && !InMessageExpression) || 
         Tok.is(tok::code_completion))) {
      const Token& Next = NextToken();
      if (Tok.is(tok::code_completion) || 
          Next.is(tok::colon) || Next.is(tok::r_square))
        if (ParsedType Typ = Actions.getTypeName(II, ILoc, getCurScope()))
          if (Typ.get()->isObjCObjectOrInterfaceType()) {
            // Fake up a Declarator to use with ActOnTypeName.
            DeclSpec DS(AttrFactory);
            DS.SetRangeStart(ILoc);
            DS.SetRangeEnd(ILoc);
            const char *PrevSpec = nullptr;
            unsigned DiagID;
            DS.SetTypeSpecType(TST_typename, ILoc, PrevSpec, DiagID, Typ,
                               Actions.getASTContext().getPrintingPolicy());
            
            Declarator DeclaratorInfo(DS, Declarator::TypeNameContext);
            TypeResult Ty = Actions.ActOnTypeName(getCurScope(), 
                                                  DeclaratorInfo);
            if (Ty.isInvalid())
              break;

            Res = ParseObjCMessageExpressionBody(SourceLocation(), 
                                                 SourceLocation(), 
                                                 Ty.get(), nullptr);
            break;
          }
    }
    
    // Make sure to pass down the right value for isAddressOfOperand.
    if (isAddressOfOperand && isPostfixExpressionSuffixStart())
      isAddressOfOperand = false;
   
    // Function designators are allowed to be undeclared (C99 6.5.1p2), so we
    // need to know whether or not this identifier is a function designator or
    // not.
    UnqualifiedId Name;
    CXXScopeSpec ScopeSpec;
    SourceLocation TemplateKWLoc;
    Token Replacement;
    auto Validator = llvm::make_unique<CastExpressionIdValidator>(
        Tok, isTypeCast != NotTypeCast, isTypeCast != IsTypeCast);
    Validator->IsAddressOfOperand = isAddressOfOperand;
    if (Tok.isOneOf(tok::periodstar, tok::arrowstar)) {
      Validator->WantExpressionKeywords = false;
      Validator->WantRemainingKeywords = false;
    } else {
      Validator->WantRemainingKeywords = Tok.isNot(tok::r_paren);
    }
    Name.setIdentifier(&II, ILoc);
    Res = Actions.ActOnIdExpression(
        getCurScope(), ScopeSpec, TemplateKWLoc, Name, Tok.is(tok::l_paren),
        isAddressOfOperand, std::move(Validator),
        /*IsInlineAsmIdentifier=*/false,
        Tok.is(tok::r_paren) ? nullptr : &Replacement);
    if (!Res.isInvalid() && !Res.get()) {
      UnconsumeToken(Replacement);
      return ParseCastExpression(isUnaryExpression, isAddressOfOperand,
                                 NotCastExpr, isTypeCast);
    }
    break;
  }
  case tok::char_constant:     // constant: character-constant
  case tok::wide_char_constant:
  case tok::utf8_char_constant:
  case tok::utf16_char_constant:
  case tok::utf32_char_constant:
    Res = Actions.ActOnCharacterConstant(Tok, /*UDLScope*/getCurScope());
    ConsumeToken();
    break;
  case tok::kw___func__:       // primary-expression: __func__ [C99 6.4.2.2]
  case tok::kw___FUNCTION__:   // primary-expression: __FUNCTION__ [GNU]
  case tok::kw___FUNCDNAME__:   // primary-expression: __FUNCDNAME__ [MS]
  case tok::kw___FUNCSIG__:     // primary-expression: __FUNCSIG__ [MS]
  case tok::kw_L__FUNCTION__:   // primary-expression: L__FUNCTION__ [MS]
  case tok::kw___PRETTY_FUNCTION__:  // primary-expression: __P..Y_F..N__ [GNU]
    Res = Actions.ActOnPredefinedExpr(Tok.getLocation(), SavedKind);
    ConsumeToken();
    break;
  case tok::string_literal:    // primary-expression: string-literal
  case tok::wide_string_literal:
  case tok::utf8_string_literal:
  case tok::utf16_string_literal:
  case tok::utf32_string_literal:
    Res = ParseStringLiteralExpression(true);
    break;
  case tok::kw__Generic:   // primary-expression: generic-selection [C11 6.5.1]
    Res = ParseGenericSelectionExpression();
    break;
  case tok::kw___builtin_available:
    return ParseAvailabilityCheckExpr(Tok.getLocation());
  case tok::kw___builtin_va_arg:
  case tok::kw___builtin_offsetof:
  case tok::kw___builtin_choose_expr:
  case tok::kw___builtin_astype: // primary-expression: [OCL] as_type()
  case tok::kw___builtin_convertvector:
    return ParseBuiltinPrimaryExpression();
  case tok::kw___null:
    return Actions.ActOnGNUNullExpr(ConsumeToken());

  case tok::plusplus:      // unary-expression: '++' unary-expression [C99]
  case tok::minusminus: {  // unary-expression: '--' unary-expression [C99]
    // C++ [expr.unary] has:
    //   unary-expression:
    //     ++ cast-expression
    //     -- cast-expression
    Token SavedTok = Tok;
    ConsumeToken();
    // One special case is implicitly handled here: if the preceding tokens are
    // an ambiguous cast expression, such as "(T())++", then we recurse to
    // determine whether the '++' is prefix or postfix.
    Res = ParseCastExpression(!getLangOpts().CPlusPlus,
                              /*isAddressOfOperand*/false, NotCastExpr,
                              NotTypeCast);
    if (NotCastExpr) {
      // If we return with NotCastExpr = true, we must not consume any tokens,
      // so put the token back where we found it.
      assert(Res.isInvalid());
      UnconsumeToken(SavedTok);
      return ExprError();
    }
    if (!Res.isInvalid())
      Res = Actions.ActOnUnaryOp(getCurScope(), SavedTok.getLocation(),
                                 SavedKind, Res.get());
    return Res;
  }
  case tok::amp: {         // unary-expression: '&' cast-expression
    // Special treatment because of member pointers
    SourceLocation SavedLoc = ConsumeToken();
    Res = ParseCastExpression(false, true);
    if (!Res.isInvalid())
      Res = Actions.ActOnUnaryOp(getCurScope(), SavedLoc, SavedKind, Res.get());
    return Res;
  }

  case tok::star:          // unary-expression: '*' cast-expression
  case tok::plus:          // unary-expression: '+' cast-expression
  case tok::minus:         // unary-expression: '-' cast-expression
  case tok::tilde:         // unary-expression: '~' cast-expression
  case tok::exclaim:       // unary-expression: '!' cast-expression
  case tok::kw___real:     // unary-expression: '__real' cast-expression [GNU]
  case tok::kw___imag: {   // unary-expression: '__imag' cast-expression [GNU]
    SourceLocation SavedLoc = ConsumeToken();
    Res = ParseCastExpression(false);
    if (!Res.isInvalid())
      Res = Actions.ActOnUnaryOp(getCurScope(), SavedLoc, SavedKind, Res.get());
    return Res;
  }

  case tok::kw_co_await: {  // unary-expression: 'co_await' cast-expression
    SourceLocation CoawaitLoc = ConsumeToken();
    Res = ParseCastExpression(false);
    if (!Res.isInvalid())
      Res = Actions.ActOnCoawaitExpr(getCurScope(), CoawaitLoc, Res.get());
    return Res;
  }

  case tok::kw___extension__:{//unary-expression:'__extension__' cast-expr [GNU]
    // __extension__ silences extension warnings in the subexpression.
    ExtensionRAIIObject O(Diags);  // Use RAII to do this.
    SourceLocation SavedLoc = ConsumeToken();
    Res = ParseCastExpression(false);
    if (!Res.isInvalid())
      Res = Actions.ActOnUnaryOp(getCurScope(), SavedLoc, SavedKind, Res.get());
    return Res;
  }
  case tok::kw__Alignof:   // unary-expression: '_Alignof' '(' type-name ')'
    if (!getLangOpts().C11)
      Diag(Tok, diag::ext_c11_alignment) << Tok.getName();
    // fallthrough
  case tok::kw_alignof:    // unary-expression: 'alignof' '(' type-id ')'
  case tok::kw___alignof:  // unary-expression: '__alignof' unary-expression
                           // unary-expression: '__alignof' '(' type-name ')'
  case tok::kw_sizeof:     // unary-expression: 'sizeof' unary-expression
                           // unary-expression: 'sizeof' '(' type-name ')'
  case tok::kw_vec_step:   // unary-expression: OpenCL 'vec_step' expression
  // unary-expression: '__builtin_omp_required_simd_align' '(' type-name ')'
  case tok::kw___builtin_omp_required_simd_align:
    return ParseUnaryExprOrTypeTraitExpression();
  case tok::ampamp: {      // unary-expression: '&&' identifier
    SourceLocation AmpAmpLoc = ConsumeToken();
    if (Tok.isNot(tok::identifier))
      return ExprError(Diag(Tok, diag::err_expected) << tok::identifier);

    if (getCurScope()->getFnParent() == nullptr)
      return ExprError(Diag(Tok, diag::err_address_of_label_outside_fn));
    
    Diag(AmpAmpLoc, diag::ext_gnu_address_of_label);
    LabelDecl *LD = Actions.LookupOrCreateLabel(Tok.getIdentifierInfo(),
                                                Tok.getLocation());
    Res = Actions.ActOnAddrLabel(AmpAmpLoc, Tok.getLocation(), LD);
    ConsumeToken();
    return Res;
  }
  case tok::kw_const_cast:
  case tok::kw_dynamic_cast:
  case tok::kw_reinterpret_cast:
  case tok::kw_static_cast:
    Res = ParseCXXCasts();
    break;
  case tok::kw_typeid:
    Res = ParseCXXTypeid();
    break;
  case tok::kw___uuidof:
    Res = ParseCXXUuidof();
    break;
  case tok::kw_this:
    Res = ParseCXXThis();
    break;

  case tok::annot_typename:
    if (isStartOfObjCClassMessageMissingOpenBracket()) {
      ParsedType Type = getTypeAnnotation(Tok);

      // Fake up a Declarator to use with ActOnTypeName.
      DeclSpec DS(AttrFactory);
      DS.SetRangeStart(Tok.getLocation());
      DS.SetRangeEnd(Tok.getLastLoc());

      const char *PrevSpec = nullptr;
      unsigned DiagID;
      DS.SetTypeSpecType(TST_typename, Tok.getAnnotationEndLoc(),
                         PrevSpec, DiagID, Type,
                         Actions.getASTContext().getPrintingPolicy());

      Declarator DeclaratorInfo(DS, Declarator::TypeNameContext);
      TypeResult Ty = Actions.ActOnTypeName(getCurScope(), DeclaratorInfo);
      if (Ty.isInvalid())
        break;

      ConsumeToken();
      Res = ParseObjCMessageExpressionBody(SourceLocation(), SourceLocation(),
                                           Ty.get(), nullptr);
      break;
    }
    // Fall through

  case tok::annot_decltype:
  case tok::kw_char:
  case tok::kw_wchar_t:
  case tok::kw_char16_t:
  case tok::kw_char32_t:
  case tok::kw_bool:
  case tok::kw_short:
  case tok::kw_int:
  case tok::kw_long:
  case tok::kw___int64:
  case tok::kw___int128:
  case tok::kw_signed:
  case tok::kw_unsigned:
  case tok::kw_half:
  case tok::kw_float:
  case tok::kw_double:
  case tok::kw___float128:
  case tok::kw_void:
  case tok::kw_typename:
  case tok::kw_typeof:
  case tok::kw___vector:
#define GENERIC_IMAGE_TYPE(ImgType, Id) case tok::kw_##ImgType##_t:
#include "clang/Basic/OpenCLImageTypes.def"
  {
    if (!getLangOpts().CPlusPlus) {
      Diag(Tok, diag::err_expected_expression);
      return ExprError();
    }

    if (SavedKind == tok::kw_typename) {
      // postfix-expression: typename-specifier '(' expression-list[opt] ')'
      //                     typename-specifier braced-init-list
      if (TryAnnotateTypeOrScopeToken())
        return ExprError();

      if (!Actions.isSimpleTypeSpecifier(Tok.getKind()))
        // We are trying to parse a simple-type-specifier but might not get such
        // a token after error recovery.
        return ExprError();
    }

    // postfix-expression: simple-type-specifier '(' expression-list[opt] ')'
    //                     simple-type-specifier braced-init-list
    //
    DeclSpec DS(AttrFactory);

    ParseCXXSimpleTypeSpecifier(DS);
    if (Tok.isNot(tok::l_paren) &&
        (!getLangOpts().CPlusPlus11 || Tok.isNot(tok::l_brace)))
      return ExprError(Diag(Tok, diag::err_expected_lparen_after_type)
                         << DS.getSourceRange());

    if (Tok.is(tok::l_brace))
      Diag(Tok, diag::warn_cxx98_compat_generalized_initializer_lists);

    Res = ParseCXXTypeConstructExpression(DS);
    break;
  }

  case tok::annot_cxxscope: { // [C++] id-expression: qualified-id
    // If TryAnnotateTypeOrScopeToken annotates the token, tail recurse.
    // (We can end up in this situation after tentative parsing.)
    if (TryAnnotateTypeOrScopeToken())
      return ExprError();
    if (!Tok.is(tok::annot_cxxscope))
      return ParseCastExpression(isUnaryExpression, isAddressOfOperand,
                                 NotCastExpr, isTypeCast);

    Token Next = NextToken();
    if (Next.is(tok::annot_template_id)) {
      TemplateIdAnnotation *TemplateId = takeTemplateIdAnnotation(Next);
      if (TemplateId->Kind == TNK_Type_template) {
        // We have a qualified template-id that we know refers to a
        // type, translate it into a type and continue parsing as a
        // cast expression.
        CXXScopeSpec SS;
        ParseOptionalCXXScopeSpecifier(SS, nullptr,
                                       /*EnteringContext=*/false);
        AnnotateTemplateIdTokenAsType();
        return ParseCastExpression(isUnaryExpression, isAddressOfOperand,
                                   NotCastExpr, isTypeCast);
      }
    }

    // Parse as an id-expression.
    Res = ParseCXXIdExpression(isAddressOfOperand);
    break;
  }

  case tok::annot_template_id: { // [C++]          template-id
    TemplateIdAnnotation *TemplateId = takeTemplateIdAnnotation(Tok);
    if (TemplateId->Kind == TNK_Type_template) {
      // We have a template-id that we know refers to a type,
      // translate it into a type and continue parsing as a cast
      // expression.
      AnnotateTemplateIdTokenAsType();
      return ParseCastExpression(isUnaryExpression, isAddressOfOperand,
                                 NotCastExpr, isTypeCast);
    }

    // Fall through to treat the template-id as an id-expression.
  }

  case tok::kw_operator: // [C++] id-expression: operator/conversion-function-id
    Res = ParseCXXIdExpression(isAddressOfOperand);
    break;

  case tok::coloncolon: {
    // ::foo::bar -> global qualified name etc.   If TryAnnotateTypeOrScopeToken
    // annotates the token, tail recurse.
    if (TryAnnotateTypeOrScopeToken())
      return ExprError();
    if (!Tok.is(tok::coloncolon))
      return ParseCastExpression(isUnaryExpression, isAddressOfOperand);

    // ::new -> [C++] new-expression
    // ::delete -> [C++] delete-expression
    SourceLocation CCLoc = ConsumeToken();
    if (Tok.is(tok::kw_new))
      return ParseCXXNewExpression(true, CCLoc);
    if (Tok.is(tok::kw_delete))
      return ParseCXXDeleteExpression(true, CCLoc);

    // This is not a type name or scope specifier, it is an invalid expression.
    Diag(CCLoc, diag::err_expected_expression);
    return ExprError();
  }

  case tok::kw_new: // [C++] new-expression
    return ParseCXXNewExpression(false, Tok.getLocation());

  case tok::kw_delete: // [C++] delete-expression
    return ParseCXXDeleteExpression(false, Tok.getLocation());

  case tok::kw_noexcept: { // [C++0x] 'noexcept' '(' expression ')'
    Diag(Tok, diag::warn_cxx98_compat_noexcept_expr);
    SourceLocation KeyLoc = ConsumeToken();
    BalancedDelimiterTracker T(*this, tok::l_paren);

    if (T.expectAndConsume(diag::err_expected_lparen_after, "noexcept"))
      return ExprError();
    // C++11 [expr.unary.noexcept]p1:
    //   The noexcept operator determines whether the evaluation of its operand,
    //   which is an unevaluated operand, can throw an exception.
    EnterExpressionEvaluationContext Unevaluated(Actions, Sema::Unevaluated);
    ExprResult Result = ParseExpression();

    T.consumeClose();

    if (!Result.isInvalid())
      Result = Actions.ActOnNoexceptExpr(KeyLoc, T.getOpenLocation(), 
                                         Result.get(), T.getCloseLocation());
    return Result;
  }

#define TYPE_TRAIT(N,Spelling,K) \
  case tok::kw_##Spelling:
#include "clang/Basic/TokenKinds.def"
    return ParseTypeTrait();
      
  case tok::kw___array_rank:
  case tok::kw___array_extent:
    return ParseArrayTypeTrait();

  case tok::kw___is_lvalue_expr:
  case tok::kw___is_rvalue_expr:
    return ParseExpressionTrait();
      
  case tok::at: {
    SourceLocation AtLoc = ConsumeToken();
    return ParseObjCAtExpression(AtLoc);
  }
  case tok::caret:
    Res = ParseBlockLiteralExpression();
    break;
  case tok::code_completion: {
    Actions.CodeCompleteOrdinaryName(getCurScope(), Sema::PCC_Expression);
    cutOffParsing();
    return ExprError();
  }
  case tok::l_square:
    if (getLangOpts().CPlusPlus11) {
      if (getLangOpts().ObjC1) {
        // C++11 lambda expressions and Objective-C message sends both start with a
        // square bracket.  There are three possibilities here:
        // we have a valid lambda expression, we have an invalid lambda
        // expression, or we have something that doesn't appear to be a lambda.
        // If we're in the last case, we fall back to ParseObjCMessageExpression.
        Res = TryParseLambdaExpression();
        if (!Res.isInvalid() && !Res.get())
          Res = ParseObjCMessageExpression();
        break;
      }
      Res = ParseLambdaExpression();
      break;
    }
    if (getLangOpts().ObjC1) {
      Res = ParseObjCMessageExpression();
      break;
    }
    // FALL THROUGH.
  default:
    NotCastExpr = true;
    return ExprError();
  }

  // Check to see whether Res is a function designator only. If it is and we
  // are compiling for OpenCL, we need to return an error as this implies
  // that the address of the function is being taken, which is illegal in CL.

  // These can be followed by postfix-expr pieces.
  Res = ParsePostfixExpressionSuffix(Res);
  if (getLangOpts().OpenCL)
    if (Expr *PostfixExpr = Res.get()) {
      QualType Ty = PostfixExpr->getType();
      if (!Ty.isNull() && Ty->isFunctionType()) {
        Diag(PostfixExpr->getExprLoc(),
             diag::err_opencl_taking_function_address_parser);
        return ExprError();
      }
    }

  return Res;
}

/// \brief Once the leading part of a postfix-expression is parsed, this
/// method parses any suffixes that apply.
///
/// \verbatim
///       postfix-expression: [C99 6.5.2]
///         primary-expression
///         postfix-expression '[' expression ']'
///         postfix-expression '[' braced-init-list ']'
///         postfix-expression '(' argument-expression-list[opt] ')'
///         postfix-expression '.' identifier
///         postfix-expression '->' identifier
///         postfix-expression '++'
///         postfix-expression '--'
///         '(' type-name ')' '{' initializer-list '}'
///         '(' type-name ')' '{' initializer-list ',' '}'
///
///       argument-expression-list: [C99 6.5.2]
///         argument-expression ...[opt]
///         argument-expression-list ',' assignment-expression ...[opt]
/// \endverbatim
ExprResult
Parser::ParsePostfixExpressionSuffix(ExprResult LHS) {
  // Now that the primary-expression piece of the postfix-expression has been
  // parsed, see if there are any postfix-expression pieces here.
  SourceLocation Loc;
  while (1) {
    switch (Tok.getKind()) {
    case tok::code_completion:
      if (InMessageExpression)
        return LHS;
        
      Actions.CodeCompletePostfixExpression(getCurScope(), LHS);
      cutOffParsing();
      return ExprError();
        
    case tok::identifier:
      // If we see identifier: after an expression, and we're not already in a
      // message send, then this is probably a message send with a missing
      // opening bracket '['.
      if (getLangOpts().ObjC1 && !InMessageExpression && 
          (NextToken().is(tok::colon) || NextToken().is(tok::r_square))) {
        LHS = ParseObjCMessageExpressionBody(SourceLocation(), SourceLocation(),
                                             nullptr, LHS.get());
        break;
      }
        
      // Fall through; this isn't a message send.
                
    default:  // Not a postfix-expression suffix.
      return LHS;
    case tok::l_square: {  // postfix-expression: p-e '[' expression ']'
      // If we have a array postfix expression that starts on a new line and
      // Objective-C is enabled, it is highly likely that the user forgot a
      // semicolon after the base expression and that the array postfix-expr is
      // actually another message send.  In this case, do some look-ahead to see
      // if the contents of the square brackets are obviously not a valid
      // expression and recover by pretending there is no suffix.
      if (getLangOpts().ObjC1 && Tok.isAtStartOfLine() &&
          isSimpleObjCMessageExpression())
        return LHS;

      // Reject array indices starting with a lambda-expression. '[[' is
      // reserved for attributes.
      if (CheckProhibitedCXX11Attribute()) {
        (void)Actions.CorrectDelayedTyposInExpr(LHS);
        return ExprError();
      }

      BalancedDelimiterTracker T(*this, tok::l_square);
      T.consumeOpen();
      Loc = T.getOpenLocation();
      ExprResult Idx, Length;
      SourceLocation ColonLoc;
      if (getLangOpts().CPlusPlus11 && Tok.is(tok::l_brace)) {
        Diag(Tok, diag::warn_cxx98_compat_generalized_initializer_lists);
        Idx = ParseBraceInitializer();
      } else if (getLangOpts().OpenMP) {
        ColonProtectionRAIIObject RAII(*this);
        // Parse [: or [ expr or [ expr :
        if (!Tok.is(tok::colon)) {
          // [ expr
          Idx = ParseExpression();
        }
        if (Tok.is(tok::colon)) {
          // Consume ':'
          ColonLoc = ConsumeToken();
          if (Tok.isNot(tok::r_square))
            Length = ParseExpression();
        }
      } else
        Idx = ParseExpression();

      SourceLocation RLoc = Tok.getLocation();

      ExprResult OrigLHS = LHS;
      if (!LHS.isInvalid() && !Idx.isInvalid() && !Length.isInvalid() &&
          Tok.is(tok::r_square)) {
        if (ColonLoc.isValid()) {
          LHS = Actions.ActOnOMPArraySectionExpr(LHS.get(), Loc, Idx.get(),
                                                 ColonLoc, Length.get(), RLoc);
        } else {
          LHS = Actions.ActOnArraySubscriptExpr(getCurScope(), LHS.get(), Loc,
                                                Idx.get(), RLoc);
        }
      } else {
        LHS = ExprError();
      }
      if (LHS.isInvalid()) {
        (void)Actions.CorrectDelayedTyposInExpr(OrigLHS);
        (void)Actions.CorrectDelayedTyposInExpr(Idx);
        (void)Actions.CorrectDelayedTyposInExpr(Length);
        LHS = ExprError();
        Idx = ExprError();
      }

      // Match the ']'.
      T.consumeClose();
      break;
    }

    case tok::l_paren:         // p-e: p-e '(' argument-expression-list[opt] ')'
    case tok::lesslessless: {  // p-e: p-e '<<<' argument-expression-list '>>>'
                               //   '(' argument-expression-list[opt] ')'
      tok::TokenKind OpKind = Tok.getKind();
      InMessageExpressionRAIIObject InMessage(*this, false);

      Expr *ExecConfig = nullptr;

      BalancedDelimiterTracker PT(*this, tok::l_paren);

      if (OpKind == tok::lesslessless) {
        ExprVector ExecConfigExprs;
        CommaLocsTy ExecConfigCommaLocs;
        SourceLocation OpenLoc = ConsumeToken();

        if (ParseSimpleExpressionList(ExecConfigExprs, ExecConfigCommaLocs)) {
          (void)Actions.CorrectDelayedTyposInExpr(LHS);
          LHS = ExprError();
        }

        SourceLocation CloseLoc;
        if (TryConsumeToken(tok::greatergreatergreater, CloseLoc)) {
        } else if (LHS.isInvalid()) {
          SkipUntil(tok::greatergreatergreater, StopAtSemi);
        } else {
          // There was an error closing the brackets
          Diag(Tok, diag::err_expected) << tok::greatergreatergreater;
          Diag(OpenLoc, diag::note_matching) << tok::lesslessless;
          SkipUntil(tok::greatergreatergreater, StopAtSemi);
          LHS = ExprError();
        }

        if (!LHS.isInvalid()) {
          if (ExpectAndConsume(tok::l_paren))
            LHS = ExprError();
          else
            Loc = PrevTokLocation;
        }

        if (!LHS.isInvalid()) {
          ExprResult ECResult = Actions.ActOnCUDAExecConfigExpr(getCurScope(),
                                    OpenLoc, 
                                    ExecConfigExprs, 
                                    CloseLoc);
          if (ECResult.isInvalid())
            LHS = ExprError();
          else
            ExecConfig = ECResult.get();
        }
      } else {
        PT.consumeOpen();
        Loc = PT.getOpenLocation();
      }

      ExprVector ArgExprs;
      CommaLocsTy CommaLocs;
      
      if (Tok.is(tok::code_completion)) {
        Actions.CodeCompleteCall(getCurScope(), LHS.get(), None);
        cutOffParsing();
        return ExprError();
      }

      if (OpKind == tok::l_paren || !LHS.isInvalid()) {
        if (Tok.isNot(tok::r_paren)) {
          if (ParseExpressionList(ArgExprs, CommaLocs, [&] {
                Actions.CodeCompleteCall(getCurScope(), LHS.get(), ArgExprs);
             })) {
            (void)Actions.CorrectDelayedTyposInExpr(LHS);
            LHS = ExprError();
          } else if (LHS.isInvalid()) {
            for (auto &E : ArgExprs)
              Actions.CorrectDelayedTyposInExpr(E);
          }
        }
      }

      // Match the ')'.
      if (LHS.isInvalid()) {
        SkipUntil(tok::r_paren, StopAtSemi);
      } else if (Tok.isNot(tok::r_paren)) {
        bool HadDelayedTypo = false;
        if (Actions.CorrectDelayedTyposInExpr(LHS).get() != LHS.get())
          HadDelayedTypo = true;
        for (auto &E : ArgExprs)
          if (Actions.CorrectDelayedTyposInExpr(E).get() != E)
            HadDelayedTypo = true;
        // If there were delayed typos in the LHS or ArgExprs, call SkipUntil
        // instead of PT.consumeClose() to avoid emitting extra diagnostics for
        // the unmatched l_paren.
        if (HadDelayedTypo)
          SkipUntil(tok::r_paren, StopAtSemi);
        else
          PT.consumeClose();
        LHS = ExprError();
      } else {
        assert((ArgExprs.size() == 0 || 
                ArgExprs.size()-1 == CommaLocs.size())&&
               "Unexpected number of commas!");
        LHS = Actions.ActOnCallExpr(getCurScope(), LHS.get(), Loc,
                                    ArgExprs, Tok.getLocation(),
                                    ExecConfig);
        PT.consumeClose();
      }

      break;
    }
    case tok::arrow:
    case tok::period: {
      // postfix-expression: p-e '->' template[opt] id-expression
      // postfix-expression: p-e '.' template[opt] id-expression
      tok::TokenKind OpKind = Tok.getKind();
      SourceLocation OpLoc = ConsumeToken();  // Eat the "." or "->" token.

      CXXScopeSpec SS;
      ParsedType ObjectType;
      bool MayBePseudoDestructor = false;
      if (getLangOpts().CPlusPlus && !LHS.isInvalid()) {
        Expr *Base = LHS.get();
        const Type* BaseType = Base->getType().getTypePtrOrNull();
        if (BaseType && Tok.is(tok::l_paren) &&
            (BaseType->isFunctionType() ||
             BaseType->isSpecificPlaceholderType(BuiltinType::BoundMember))) {
          Diag(OpLoc, diag::err_function_is_not_record)
              << OpKind << Base->getSourceRange()
              << FixItHint::CreateRemoval(OpLoc);
          return ParsePostfixExpressionSuffix(Base);
        }

        LHS = Actions.ActOnStartCXXMemberReference(getCurScope(), Base,
                                                   OpLoc, OpKind, ObjectType,
                                                   MayBePseudoDestructor);
        if (LHS.isInvalid())
          break;

        ParseOptionalCXXScopeSpecifier(SS, ObjectType, 
                                       /*EnteringContext=*/false,
                                       &MayBePseudoDestructor);
        if (SS.isNotEmpty())
          ObjectType = nullptr;
      }

      if (Tok.is(tok::code_completion)) {
        // Code completion for a member access expression.
        Actions.CodeCompleteMemberReferenceExpr(getCurScope(), LHS.get(),
                                                OpLoc, OpKind == tok::arrow);
        
        cutOffParsing();
        return ExprError();
      }

      if (MayBePseudoDestructor && !LHS.isInvalid()) {
        LHS = ParseCXXPseudoDestructor(LHS.get(), OpLoc, OpKind, SS, 
                                       ObjectType);
        break;
      }

      // Either the action has told us that this cannot be a
      // pseudo-destructor expression (based on the type of base
      // expression), or we didn't see a '~' in the right place. We
      // can still parse a destructor name here, but in that case it
      // names a real destructor.
      // Allow explicit constructor calls in Microsoft mode.
      // FIXME: Add support for explicit call of template constructor.
      SourceLocation TemplateKWLoc;
      UnqualifiedId Name;
      if (getLangOpts().ObjC2 && OpKind == tok::period &&
          Tok.is(tok::kw_class)) {
        // Objective-C++:
        //   After a '.' in a member access expression, treat the keyword
        //   'class' as if it were an identifier.
        //
        // This hack allows property access to the 'class' method because it is
        // such a common method name. For other C++ keywords that are 
        // Objective-C method names, one must use the message send syntax.
        IdentifierInfo *Id = Tok.getIdentifierInfo();
        SourceLocation Loc = ConsumeToken();
        Name.setIdentifier(Id, Loc);
      } else if (ParseUnqualifiedId(SS, 
                                    /*EnteringContext=*/false, 
                                    /*AllowDestructorName=*/true,
                                    /*AllowConstructorName=*/
                                      getLangOpts().MicrosoftExt, 
                                    ObjectType, TemplateKWLoc, Name)) {
        (void)Actions.CorrectDelayedTyposInExpr(LHS);
        LHS = ExprError();
      }
      
      if (!LHS.isInvalid())
        LHS = Actions.ActOnMemberAccessExpr(getCurScope(), LHS.get(), OpLoc, 
                                            OpKind, SS, TemplateKWLoc, Name,
                                 CurParsedObjCImpl ? CurParsedObjCImpl->Dcl
                                                   : nullptr);
      break;
    }
    case tok::plusplus:    // postfix-expression: postfix-expression '++'
    case tok::minusminus:  // postfix-expression: postfix-expression '--'
      if (!LHS.isInvalid()) {
        LHS = Actions.ActOnPostfixUnaryOp(getCurScope(), Tok.getLocation(),
                                          Tok.getKind(), LHS.get());
      }
      ConsumeToken();
      break;
    }
  }
}

/// ParseExprAfterUnaryExprOrTypeTrait - We parsed a typeof/sizeof/alignof/
/// vec_step and we are at the start of an expression or a parenthesized
/// type-id. OpTok is the operand token (typeof/sizeof/alignof). Returns the
/// expression (isCastExpr == false) or the type (isCastExpr == true).
///
/// \verbatim
///       unary-expression:  [C99 6.5.3]
///         'sizeof' unary-expression
///         'sizeof' '(' type-name ')'
/// [GNU]   '__alignof' unary-expression
/// [GNU]   '__alignof' '(' type-name ')'
/// [C11]   '_Alignof' '(' type-name ')'
/// [C++0x] 'alignof' '(' type-id ')'
///
/// [GNU]   typeof-specifier:
///           typeof ( expressions )
///           typeof ( type-name )
/// [GNU/C++] typeof unary-expression
///
/// [OpenCL 1.1 6.11.12] vec_step built-in function:
///           vec_step ( expressions )
///           vec_step ( type-name )
/// \endverbatim
ExprResult
Parser::ParseExprAfterUnaryExprOrTypeTrait(const Token &OpTok,
                                           bool &isCastExpr,
                                           ParsedType &CastTy,
                                           SourceRange &CastRange) {

  assert(OpTok.isOneOf(tok::kw_typeof, tok::kw_sizeof, tok::kw___alignof,
                       tok::kw_alignof, tok::kw__Alignof, tok::kw_vec_step,
                       tok::kw___builtin_omp_required_simd_align) &&
         "Not a typeof/sizeof/alignof/vec_step expression!");

  ExprResult Operand;

  // If the operand doesn't start with an '(', it must be an expression.
  if (Tok.isNot(tok::l_paren)) {
    // If construct allows a form without parenthesis, user may forget to put
    // pathenthesis around type name.
    if (OpTok.isOneOf(tok::kw_sizeof, tok::kw___alignof, tok::kw_alignof,
                      tok::kw__Alignof)) {
      if (isTypeIdUnambiguously()) {
        DeclSpec DS(AttrFactory);
        ParseSpecifierQualifierList(DS);
        Declarator DeclaratorInfo(DS, Declarator::TypeNameContext);
        ParseDeclarator(DeclaratorInfo);

        SourceLocation LParenLoc = PP.getLocForEndOfToken(OpTok.getLocation());
        SourceLocation RParenLoc = PP.getLocForEndOfToken(PrevTokLocation);
        Diag(LParenLoc, diag::err_expected_parentheses_around_typename)
          << OpTok.getName()
          << FixItHint::CreateInsertion(LParenLoc, "(")
          << FixItHint::CreateInsertion(RParenLoc, ")");
        isCastExpr = true;
        return ExprEmpty();
      }
    }

    isCastExpr = false;
    if (OpTok.is(tok::kw_typeof) && !getLangOpts().CPlusPlus) {
      Diag(Tok, diag::err_expected_after) << OpTok.getIdentifierInfo()
                                          << tok::l_paren;
      return ExprError();
    }

    Operand = ParseCastExpression(true/*isUnaryExpression*/);
  } else {
    // If it starts with a '(', we know that it is either a parenthesized
    // type-name, or it is a unary-expression that starts with a compound
    // literal, or starts with a primary-expression that is a parenthesized
    // expression.
    ParenParseOption ExprType = CastExpr;
    SourceLocation LParenLoc = Tok.getLocation(), RParenLoc;

    Operand = ParseParenExpression(ExprType, true/*stopIfCastExpr*/, 
                                   false, CastTy, RParenLoc);
    CastRange = SourceRange(LParenLoc, RParenLoc);

    // If ParseParenExpression parsed a '(typename)' sequence only, then this is
    // a type.
    if (ExprType == CastExpr) {
      isCastExpr = true;
      return ExprEmpty();
    }

    if (getLangOpts().CPlusPlus || OpTok.isNot(tok::kw_typeof)) {
      // GNU typeof in C requires the expression to be parenthesized. Not so for
      // sizeof/alignof or in C++. Therefore, the parenthesized expression is
      // the start of a unary-expression, but doesn't include any postfix 
      // pieces. Parse these now if present.
      if (!Operand.isInvalid())
        Operand = ParsePostfixExpressionSuffix(Operand.get());
    }
  }

  // If we get here, the operand to the typeof/sizeof/alignof was an expresion.
  isCastExpr = false;
  return Operand;
}


/// \brief Parse a sizeof or alignof expression.
///
/// \verbatim
///       unary-expression:  [C99 6.5.3]
///         'sizeof' unary-expression
///         'sizeof' '(' type-name ')'
/// [C++11] 'sizeof' '...' '(' identifier ')'
/// [GNU]   '__alignof' unary-expression
/// [GNU]   '__alignof' '(' type-name ')'
/// [C11]   '_Alignof' '(' type-name ')'
/// [C++11] 'alignof' '(' type-id ')'
/// \endverbatim
ExprResult Parser::ParseUnaryExprOrTypeTraitExpression() {
  assert(Tok.isOneOf(tok::kw_sizeof, tok::kw___alignof, tok::kw_alignof,
                     tok::kw__Alignof, tok::kw_vec_step,
                     tok::kw___builtin_omp_required_simd_align) &&
         "Not a sizeof/alignof/vec_step expression!");
  Token OpTok = Tok;
  ConsumeToken();

  // [C++11] 'sizeof' '...' '(' identifier ')'
  if (Tok.is(tok::ellipsis) && OpTok.is(tok::kw_sizeof)) {
    SourceLocation EllipsisLoc = ConsumeToken();
    SourceLocation LParenLoc, RParenLoc;
    IdentifierInfo *Name = nullptr;
    SourceLocation NameLoc;
    if (Tok.is(tok::l_paren)) {
      BalancedDelimiterTracker T(*this, tok::l_paren);
      T.consumeOpen();
      LParenLoc = T.getOpenLocation();
      if (Tok.is(tok::identifier)) {
        Name = Tok.getIdentifierInfo();
        NameLoc = ConsumeToken();
        T.consumeClose();
        RParenLoc = T.getCloseLocation();
        if (RParenLoc.isInvalid())
          RParenLoc = PP.getLocForEndOfToken(NameLoc);
      } else {
        Diag(Tok, diag::err_expected_parameter_pack);
        SkipUntil(tok::r_paren, StopAtSemi);
      }
    } else if (Tok.is(tok::identifier)) {
      Name = Tok.getIdentifierInfo();
      NameLoc = ConsumeToken();
      LParenLoc = PP.getLocForEndOfToken(EllipsisLoc);
      RParenLoc = PP.getLocForEndOfToken(NameLoc);
      Diag(LParenLoc, diag::err_paren_sizeof_parameter_pack)
        << Name
        << FixItHint::CreateInsertion(LParenLoc, "(")
        << FixItHint::CreateInsertion(RParenLoc, ")");
    } else {
      Diag(Tok, diag::err_sizeof_parameter_pack);
    }
    
    if (!Name)
      return ExprError();
    
    EnterExpressionEvaluationContext Unevaluated(Actions, Sema::Unevaluated,
                                                 Sema::ReuseLambdaContextDecl);

    return Actions.ActOnSizeofParameterPackExpr(getCurScope(),
                                                OpTok.getLocation(), 
                                                *Name, NameLoc,
                                                RParenLoc);
  }

  if (OpTok.isOneOf(tok::kw_alignof, tok::kw__Alignof))
    Diag(OpTok, diag::warn_cxx98_compat_alignof);

  EnterExpressionEvaluationContext Unevaluated(Actions, Sema::Unevaluated,
                                               Sema::ReuseLambdaContextDecl);

  bool isCastExpr;
  ParsedType CastTy;
  SourceRange CastRange;
  ExprResult Operand = ParseExprAfterUnaryExprOrTypeTrait(OpTok,
                                                          isCastExpr,
                                                          CastTy,
                                                          CastRange);

  UnaryExprOrTypeTrait ExprKind = UETT_SizeOf;
  if (OpTok.isOneOf(tok::kw_alignof, tok::kw___alignof, tok::kw__Alignof))
    ExprKind = UETT_AlignOf;
  else if (OpTok.is(tok::kw_vec_step))
    ExprKind = UETT_VecStep;
  else if (OpTok.is(tok::kw___builtin_omp_required_simd_align))
    ExprKind = UETT_OpenMPRequiredSimdAlign;

  if (isCastExpr)
    return Actions.ActOnUnaryExprOrTypeTraitExpr(OpTok.getLocation(),
                                                 ExprKind,
                                                 /*isType=*/true,
                                                 CastTy.getAsOpaquePtr(),
                                                 CastRange);

  if (OpTok.isOneOf(tok::kw_alignof, tok::kw__Alignof))
    Diag(OpTok, diag::ext_alignof_expr) << OpTok.getIdentifierInfo();

  // If we get here, the operand to the sizeof/alignof was an expresion.
  if (!Operand.isInvalid())
    Operand = Actions.ActOnUnaryExprOrTypeTraitExpr(OpTok.getLocation(),
                                                    ExprKind,
                                                    /*isType=*/false,
                                                    Operand.get(),
                                                    CastRange);
  return Operand;
}

/// ParseBuiltinPrimaryExpression
///
/// \verbatim
///       primary-expression: [C99 6.5.1]
/// [GNU]   '__builtin_va_arg' '(' assignment-expression ',' type-name ')'
/// [GNU]   '__builtin_offsetof' '(' type-name ',' offsetof-member-designator')'
/// [GNU]   '__builtin_choose_expr' '(' assign-expr ',' assign-expr ','
///                                     assign-expr ')'
/// [GNU]   '__builtin_types_compatible_p' '(' type-name ',' type-name ')'
/// [OCL]   '__builtin_astype' '(' assignment-expression ',' type-name ')'
///
/// [GNU] offsetof-member-designator:
/// [GNU]   identifier
/// [GNU]   offsetof-member-designator '.' identifier
/// [GNU]   offsetof-member-designator '[' expression ']'
/// \endverbatim
ExprResult Parser::ParseBuiltinPrimaryExpression() {
  ExprResult Res;
  const IdentifierInfo *BuiltinII = Tok.getIdentifierInfo();

  tok::TokenKind T = Tok.getKind();
  SourceLocation StartLoc = ConsumeToken();   // Eat the builtin identifier.

  // All of these start with an open paren.
  if (Tok.isNot(tok::l_paren))
    return ExprError(Diag(Tok, diag::err_expected_after) << BuiltinII
                                                         << tok::l_paren);

  BalancedDelimiterTracker PT(*this, tok::l_paren);
  PT.consumeOpen();

  // TODO: Build AST.

  switch (T) {
  default: llvm_unreachable("Not a builtin primary expression!");
  case tok::kw___builtin_va_arg: {
    ExprResult Expr(ParseAssignmentExpression());

    if (ExpectAndConsume(tok::comma)) {
      SkipUntil(tok::r_paren, StopAtSemi);
      Expr = ExprError();
    }

    TypeResult Ty = ParseTypeName();

    if (Tok.isNot(tok::r_paren)) {
      Diag(Tok, diag::err_expected) << tok::r_paren;
      Expr = ExprError();
    }

    if (Expr.isInvalid() || Ty.isInvalid())
      Res = ExprError();
    else
      Res = Actions.ActOnVAArg(StartLoc, Expr.get(), Ty.get(), ConsumeParen());
    break;
  }
  case tok::kw___builtin_offsetof: {
    SourceLocation TypeLoc = Tok.getLocation();
    TypeResult Ty = ParseTypeName();
    if (Ty.isInvalid()) {
      SkipUntil(tok::r_paren, StopAtSemi);
      return ExprError();
    }

    if (ExpectAndConsume(tok::comma)) {
      SkipUntil(tok::r_paren, StopAtSemi);
      return ExprError();
    }

    // We must have at least one identifier here.
    if (Tok.isNot(tok::identifier)) {
      Diag(Tok, diag::err_expected) << tok::identifier;
      SkipUntil(tok::r_paren, StopAtSemi);
      return ExprError();
    }

    // Keep track of the various subcomponents we see.
    SmallVector<Sema::OffsetOfComponent, 4> Comps;

    Comps.push_back(Sema::OffsetOfComponent());
    Comps.back().isBrackets = false;
    Comps.back().U.IdentInfo = Tok.getIdentifierInfo();
    Comps.back().LocStart = Comps.back().LocEnd = ConsumeToken();

    // FIXME: This loop leaks the index expressions on error.
    while (1) {
      if (Tok.is(tok::period)) {
        // offsetof-member-designator: offsetof-member-designator '.' identifier
        Comps.push_back(Sema::OffsetOfComponent());
        Comps.back().isBrackets = false;
        Comps.back().LocStart = ConsumeToken();

        if (Tok.isNot(tok::identifier)) {
          Diag(Tok, diag::err_expected) << tok::identifier;
          SkipUntil(tok::r_paren, StopAtSemi);
          return ExprError();
        }
        Comps.back().U.IdentInfo = Tok.getIdentifierInfo();
        Comps.back().LocEnd = ConsumeToken();

      } else if (Tok.is(tok::l_square)) {
        if (CheckProhibitedCXX11Attribute())
          return ExprError();

        // offsetof-member-designator: offsetof-member-design '[' expression ']'
        Comps.push_back(Sema::OffsetOfComponent());
        Comps.back().isBrackets = true;
        BalancedDelimiterTracker ST(*this, tok::l_square);
        ST.consumeOpen();
        Comps.back().LocStart = ST.getOpenLocation();
        Res = ParseExpression();
        if (Res.isInvalid()) {
          SkipUntil(tok::r_paren, StopAtSemi);
          return Res;
        }
        Comps.back().U.E = Res.get();

        ST.consumeClose();
        Comps.back().LocEnd = ST.getCloseLocation();
      } else {
        if (Tok.isNot(tok::r_paren)) {
          PT.consumeClose();
          Res = ExprError();
        } else if (Ty.isInvalid()) {
          Res = ExprError();
        } else {
          PT.consumeClose();
          Res = Actions.ActOnBuiltinOffsetOf(getCurScope(), StartLoc, TypeLoc,
                                             Ty.get(), Comps,
                                             PT.getCloseLocation());
        }
        break;
      }
    }
    break;
  }
  case tok::kw___builtin_choose_expr: {
    ExprResult Cond(ParseAssignmentExpression());
    if (Cond.isInvalid()) {
      SkipUntil(tok::r_paren, StopAtSemi);
      return Cond;
    }
    if (ExpectAndConsume(tok::comma)) {
      SkipUntil(tok::r_paren, StopAtSemi);
      return ExprError();
    }

    ExprResult Expr1(ParseAssignmentExpression());
    if (Expr1.isInvalid()) {
      SkipUntil(tok::r_paren, StopAtSemi);
      return Expr1;
    }
    if (ExpectAndConsume(tok::comma)) {
      SkipUntil(tok::r_paren, StopAtSemi);
      return ExprError();
    }

    ExprResult Expr2(ParseAssignmentExpression());
    if (Expr2.isInvalid()) {
      SkipUntil(tok::r_paren, StopAtSemi);
      return Expr2;
    }
    if (Tok.isNot(tok::r_paren)) {
      Diag(Tok, diag::err_expected) << tok::r_paren;
      return ExprError();
    }
    Res = Actions.ActOnChooseExpr(StartLoc, Cond.get(), Expr1.get(),
                                  Expr2.get(), ConsumeParen());
    break;
  }
  case tok::kw___builtin_astype: {
    // The first argument is an expression to be converted, followed by a comma.
    ExprResult Expr(ParseAssignmentExpression());
    if (Expr.isInvalid()) {
      SkipUntil(tok::r_paren, StopAtSemi);
      return ExprError();
    }

    if (ExpectAndConsume(tok::comma)) {
      SkipUntil(tok::r_paren, StopAtSemi);
      return ExprError();
    }

    // Second argument is the type to bitcast to.
    TypeResult DestTy = ParseTypeName();
    if (DestTy.isInvalid())
      return ExprError();
    
    // Attempt to consume the r-paren.
    if (Tok.isNot(tok::r_paren)) {
      Diag(Tok, diag::err_expected) << tok::r_paren;
      SkipUntil(tok::r_paren, StopAtSemi);
      return ExprError();
    }
    
    Res = Actions.ActOnAsTypeExpr(Expr.get(), DestTy.get(), StartLoc, 
                                  ConsumeParen());
    break;
  }
  case tok::kw___builtin_convertvector: {
    // The first argument is an expression to be converted, followed by a comma.
    ExprResult Expr(ParseAssignmentExpression());
    if (Expr.isInvalid()) {
      SkipUntil(tok::r_paren, StopAtSemi);
      return ExprError();
    }

    if (ExpectAndConsume(tok::comma)) {
      SkipUntil(tok::r_paren, StopAtSemi);
      return ExprError();
    }

    // Second argument is the type to bitcast to.
    TypeResult DestTy = ParseTypeName();
    if (DestTy.isInvalid())
      return ExprError();
    
    // Attempt to consume the r-paren.
    if (Tok.isNot(tok::r_paren)) {
      Diag(Tok, diag::err_expected) << tok::r_paren;
      SkipUntil(tok::r_paren, StopAtSemi);
      return ExprError();
    }
    
    Res = Actions.ActOnConvertVectorExpr(Expr.get(), DestTy.get(), StartLoc, 
                                         ConsumeParen());
    break;
  }
  }

  if (Res.isInvalid())
    return ExprError();

  // These can be followed by postfix-expr pieces because they are
  // primary-expressions.
  return ParsePostfixExpressionSuffix(Res.get());
}

/// ParseParenExpression - This parses the unit that starts with a '(' token,
/// based on what is allowed by ExprType.  The actual thing parsed is returned
/// in ExprType. If stopIfCastExpr is true, it will only return the parsed type,
/// not the parsed cast-expression.
///
/// \verbatim
///       primary-expression: [C99 6.5.1]
///         '(' expression ')'
/// [GNU]   '(' compound-statement ')'      (if !ParenExprOnly)
///       postfix-expression: [C99 6.5.2]
///         '(' type-name ')' '{' initializer-list '}'
///         '(' type-name ')' '{' initializer-list ',' '}'
///       cast-expression: [C99 6.5.4]
///         '(' type-name ')' cast-expression
/// [ARC]   bridged-cast-expression
/// [ARC] bridged-cast-expression:
///         (__bridge type-name) cast-expression
///         (__bridge_transfer type-name) cast-expression
///         (__bridge_retained type-name) cast-expression
///       fold-expression: [C++1z]
///         '(' cast-expression fold-operator '...' ')'
///         '(' '...' fold-operator cast-expression ')'
///         '(' cast-expression fold-operator '...'
///                 fold-operator cast-expression ')'
/// \endverbatim
ExprResult
Parser::ParseParenExpression(ParenParseOption &ExprType, bool stopIfCastExpr,
                             bool isTypeCast, ParsedType &CastTy,
                             SourceLocation &RParenLoc) {
  assert(Tok.is(tok::l_paren) && "Not a paren expr!");
  ColonProtectionRAIIObject ColonProtection(*this, false);
  BalancedDelimiterTracker T(*this, tok::l_paren);
  if (T.consumeOpen())
    return ExprError();
  SourceLocation OpenLoc = T.getOpenLocation();

  ExprResult Result(true);
  bool isAmbiguousTypeId;
  CastTy = nullptr;

  if (Tok.is(tok::code_completion)) {
    Actions.CodeCompleteOrdinaryName(getCurScope(), 
                 ExprType >= CompoundLiteral? Sema::PCC_ParenthesizedExpression
                                            : Sema::PCC_Expression);
    cutOffParsing();
    return ExprError();
  }

  // Diagnose use of bridge casts in non-arc mode.
  bool BridgeCast = (getLangOpts().ObjC2 &&
                     Tok.isOneOf(tok::kw___bridge,
                                 tok::kw___bridge_transfer,
                                 tok::kw___bridge_retained,
                                 tok::kw___bridge_retain));
  if (BridgeCast && !getLangOpts().ObjCAutoRefCount) {
    if (!TryConsumeToken(tok::kw___bridge)) {
      StringRef BridgeCastName = Tok.getName();
      SourceLocation BridgeKeywordLoc = ConsumeToken();
      if (!PP.getSourceManager().isInSystemHeader(BridgeKeywordLoc))
        Diag(BridgeKeywordLoc, diag::warn_arc_bridge_cast_nonarc)
          << BridgeCastName
          << FixItHint::CreateReplacement(BridgeKeywordLoc, "");
    }
    BridgeCast = false;
  }
  
  // None of these cases should fall through with an invalid Result
  // unless they've already reported an error.
  if (ExprType >= CompoundStmt && Tok.is(tok::l_brace)) {
    Diag(Tok, diag::ext_gnu_statement_expr);

    if (!getCurScope()->getFnParent() && !getCurScope()->getBlockParent()) {
      Result = ExprError(Diag(OpenLoc, diag::err_stmtexpr_file_scope));
    } else {
      // Find the nearest non-record decl context. Variables declared in a
      // statement expression behave as if they were declared in the enclosing
      // function, block, or other code construct.
      DeclContext *CodeDC = Actions.CurContext;
      while (CodeDC->isRecord() || isa<EnumDecl>(CodeDC)) {
        CodeDC = CodeDC->getParent();
        assert(CodeDC && !CodeDC->isFileContext() &&
               "statement expr not in code context");
      }
      Sema::ContextRAII SavedContext(Actions, CodeDC, /*NewThisContext=*/false);

      Actions.ActOnStartStmtExpr();

      StmtResult Stmt(ParseCompoundStatement(true));
      ExprType = CompoundStmt;

      // If the substmt parsed correctly, build the AST node.
      if (!Stmt.isInvalid()) {
        Result = Actions.ActOnStmtExpr(OpenLoc, Stmt.get(), Tok.getLocation());
      } else {
        Actions.ActOnStmtExprError();
      }
    }
  } else if (ExprType >= CompoundLiteral && BridgeCast) {
    tok::TokenKind tokenKind = Tok.getKind();
    SourceLocation BridgeKeywordLoc = ConsumeToken();

    // Parse an Objective-C ARC ownership cast expression.
    ObjCBridgeCastKind Kind;
    if (tokenKind == tok::kw___bridge)
      Kind = OBC_Bridge;
    else if (tokenKind == tok::kw___bridge_transfer)
      Kind = OBC_BridgeTransfer;
    else if (tokenKind == tok::kw___bridge_retained)
      Kind = OBC_BridgeRetained;
    else {
      // As a hopefully temporary workaround, allow __bridge_retain as
      // a synonym for __bridge_retained, but only in system headers.
      assert(tokenKind == tok::kw___bridge_retain);
      Kind = OBC_BridgeRetained;
      if (!PP.getSourceManager().isInSystemHeader(BridgeKeywordLoc))
        Diag(BridgeKeywordLoc, diag::err_arc_bridge_retain)
          << FixItHint::CreateReplacement(BridgeKeywordLoc,
                                          "__bridge_retained");
    }
             
    TypeResult Ty = ParseTypeName();
    T.consumeClose();
    ColonProtection.restore();
    RParenLoc = T.getCloseLocation();
    ExprResult SubExpr = ParseCastExpression(/*isUnaryExpression=*/false);
    
    if (Ty.isInvalid() || SubExpr.isInvalid())
      return ExprError();
    
    return Actions.ActOnObjCBridgedCast(getCurScope(), OpenLoc, Kind,
                                        BridgeKeywordLoc, Ty.get(),
                                        RParenLoc, SubExpr.get());
  } else if (ExprType >= CompoundLiteral &&
             isTypeIdInParens(isAmbiguousTypeId)) {

    // Otherwise, this is a compound literal expression or cast expression.

    // In C++, if the type-id is ambiguous we disambiguate based on context.
    // If stopIfCastExpr is true the context is a typeof/sizeof/alignof
    // in which case we should treat it as type-id.
    // if stopIfCastExpr is false, we need to determine the context past the
    // parens, so we defer to ParseCXXAmbiguousParenExpression for that.
    if (isAmbiguousTypeId && !stopIfCastExpr) {
      ExprResult res = ParseCXXAmbiguousParenExpression(ExprType, CastTy, T,
                                                        ColonProtection);
      RParenLoc = T.getCloseLocation();
      return res;
    }

    // Parse the type declarator.
    DeclSpec DS(AttrFactory);
    ParseSpecifierQualifierList(DS);
    Declarator DeclaratorInfo(DS, Declarator::TypeNameContext);
    ParseDeclarator(DeclaratorInfo);
    
    // If our type is followed by an identifier and either ':' or ']', then 
    // this is probably an Objective-C message send where the leading '[' is
    // missing. Recover as if that were the case.
    if (!DeclaratorInfo.isInvalidType() && Tok.is(tok::identifier) &&
        !InMessageExpression && getLangOpts().ObjC1 &&
        (NextToken().is(tok::colon) || NextToken().is(tok::r_square))) {
      TypeResult Ty;
      {
        InMessageExpressionRAIIObject InMessage(*this, false);
        Ty = Actions.ActOnTypeName(getCurScope(), DeclaratorInfo);
      }
      Result = ParseObjCMessageExpressionBody(SourceLocation(), 
                                              SourceLocation(), 
                                              Ty.get(), nullptr);
    } else {          
      // Match the ')'.
      T.consumeClose();
      ColonProtection.restore();
      RParenLoc = T.getCloseLocation();
      if (Tok.is(tok::l_brace)) {
        ExprType = CompoundLiteral;
        TypeResult Ty;
        {
          InMessageExpressionRAIIObject InMessage(*this, false);
          Ty = Actions.ActOnTypeName(getCurScope(), DeclaratorInfo);
        }
        return ParseCompoundLiteralExpression(Ty.get(), OpenLoc, RParenLoc);
      }

      if (ExprType == CastExpr) {
        // We parsed '(' type-name ')' and the thing after it wasn't a '{'.

        if (DeclaratorInfo.isInvalidType())
          return ExprError();

        // Note that this doesn't parse the subsequent cast-expression, it just
        // returns the parsed type to the callee.
        if (stopIfCastExpr) {
          TypeResult Ty;
          {
            InMessageExpressionRAIIObject InMessage(*this, false);
            Ty = Actions.ActOnTypeName(getCurScope(), DeclaratorInfo);
          }
          CastTy = Ty.get();
          return ExprResult();
        }

        // Reject the cast of super idiom in ObjC.
        if (Tok.is(tok::identifier) && getLangOpts().ObjC1 &&
            Tok.getIdentifierInfo() == Ident_super && 
            getCurScope()->isInObjcMethodScope() &&
            GetLookAheadToken(1).isNot(tok::period)) {
          Diag(Tok.getLocation(), diag::err_illegal_super_cast)
            << SourceRange(OpenLoc, RParenLoc);
          return ExprError();
        }

        // Parse the cast-expression that follows it next.
        // TODO: For cast expression with CastTy.
        Result = ParseCastExpression(/*isUnaryExpression=*/false,
                                     /*isAddressOfOperand=*/false,
                                     /*isTypeCast=*/IsTypeCast);
        if (!Result.isInvalid()) {
          Result = Actions.ActOnCastExpr(getCurScope(), OpenLoc,
                                         DeclaratorInfo, CastTy, 
                                         RParenLoc, Result.get());
        }
        return Result;
      }

      Diag(Tok, diag::err_expected_lbrace_in_compound_literal);
      return ExprError();
    }
  } else if (Tok.is(tok::ellipsis) &&
             isFoldOperator(NextToken().getKind())) {
    return ParseFoldExpression(ExprResult(), T);
  } else if (isTypeCast) {
    // Parse the expression-list.
    InMessageExpressionRAIIObject InMessage(*this, false);

    ExprVector ArgExprs;
    CommaLocsTy CommaLocs;

    if (!ParseSimpleExpressionList(ArgExprs, CommaLocs)) {
      // FIXME: If we ever support comma expressions as operands to
      // fold-expressions, we'll need to allow multiple ArgExprs here.
      if (ArgExprs.size() == 1 && isFoldOperator(Tok.getKind()) &&
          NextToken().is(tok::ellipsis))
        return ParseFoldExpression(Result, T);

      ExprType = SimpleExpr;
      Result = Actions.ActOnParenListExpr(OpenLoc, Tok.getLocation(),
                                          ArgExprs);
    }
  } else {
    InMessageExpressionRAIIObject InMessage(*this, false);

    Result = ParseExpression(MaybeTypeCast);
    if (!getLangOpts().CPlusPlus && MaybeTypeCast && Result.isUsable()) {
      // Correct typos in non-C++ code earlier so that implicit-cast-like
      // expressions are parsed correctly.
      Result = Actions.CorrectDelayedTyposInExpr(Result);
    }
    ExprType = SimpleExpr;

    if (isFoldOperator(Tok.getKind()) && NextToken().is(tok::ellipsis))
      return ParseFoldExpression(Result, T);

    // Don't build a paren expression unless we actually match a ')'.
    if (!Result.isInvalid() && Tok.is(tok::r_paren))
      Result =
          Actions.ActOnParenExpr(OpenLoc, Tok.getLocation(), Result.get());
  }

  // Match the ')'.
  if (Result.isInvalid()) {
    SkipUntil(tok::r_paren, StopAtSemi);
    return ExprError();
  }

  T.consumeClose();
  RParenLoc = T.getCloseLocation();
  return Result;
}

/// ParseCompoundLiteralExpression - We have parsed the parenthesized type-name
/// and we are at the left brace.
///
/// \verbatim
///       postfix-expression: [C99 6.5.2]
///         '(' type-name ')' '{' initializer-list '}'
///         '(' type-name ')' '{' initializer-list ',' '}'
/// \endverbatim
ExprResult
Parser::ParseCompoundLiteralExpression(ParsedType Ty,
                                       SourceLocation LParenLoc,
                                       SourceLocation RParenLoc) {
  assert(Tok.is(tok::l_brace) && "Not a compound literal!");
  if (!getLangOpts().C99)   // Compound literals don't exist in C90.
    Diag(LParenLoc, diag::ext_c99_compound_literal);
  ExprResult Result = ParseInitializer();
  if (!Result.isInvalid() && Ty)
    return Actions.ActOnCompoundLiteral(LParenLoc, Ty, RParenLoc, Result.get());
  return Result;
}

/// ParseStringLiteralExpression - This handles the various token types that
/// form string literals, and also handles string concatenation [C99 5.1.1.2,
/// translation phase #6].
///
/// \verbatim
///       primary-expression: [C99 6.5.1]
///         string-literal
/// \verbatim
ExprResult Parser::ParseStringLiteralExpression(bool AllowUserDefinedLiteral) {
  assert(isTokenStringLiteral() && "Not a string literal!");

  // String concat.  Note that keywords like __func__ and __FUNCTION__ are not
  // considered to be strings for concatenation purposes.
  SmallVector<Token, 4> StringToks;

  do {
    StringToks.push_back(Tok);
    ConsumeStringToken();
  } while (isTokenStringLiteral());

  // Pass the set of string tokens, ready for concatenation, to the actions.
  return Actions.ActOnStringLiteral(StringToks,
                                    AllowUserDefinedLiteral ? getCurScope()
                                                            : nullptr);
}

/// ParseGenericSelectionExpression - Parse a C11 generic-selection
/// [C11 6.5.1.1].
///
/// \verbatim
///    generic-selection:
///           _Generic ( assignment-expression , generic-assoc-list )
///    generic-assoc-list:
///           generic-association
///           generic-assoc-list , generic-association
///    generic-association:
///           type-name : assignment-expression
///           default : assignment-expression
/// \endverbatim
ExprResult Parser::ParseGenericSelectionExpression() {
  assert(Tok.is(tok::kw__Generic) && "_Generic keyword expected");
  SourceLocation KeyLoc = ConsumeToken();

  if (!getLangOpts().C11)
    Diag(KeyLoc, diag::ext_c11_generic_selection);

  BalancedDelimiterTracker T(*this, tok::l_paren);
  if (T.expectAndConsume())
    return ExprError();

  ExprResult ControllingExpr;
  {
    // C11 6.5.1.1p3 "The controlling expression of a generic selection is
    // not evaluated."
    EnterExpressionEvaluationContext Unevaluated(Actions, Sema::Unevaluated);
    ControllingExpr =
        Actions.CorrectDelayedTyposInExpr(ParseAssignmentExpression());
    if (ControllingExpr.isInvalid()) {
      SkipUntil(tok::r_paren, StopAtSemi);
      return ExprError();
    }
  }

  if (ExpectAndConsume(tok::comma)) {
    SkipUntil(tok::r_paren, StopAtSemi);
    return ExprError();
  }

  SourceLocation DefaultLoc;
  TypeVector Types;
  ExprVector Exprs;
  do {
    ParsedType Ty;
    if (Tok.is(tok::kw_default)) {
      // C11 6.5.1.1p2 "A generic selection shall have no more than one default
      // generic association."
      if (!DefaultLoc.isInvalid()) {
        Diag(Tok, diag::err_duplicate_default_assoc);
        Diag(DefaultLoc, diag::note_previous_default_assoc);
        SkipUntil(tok::r_paren, StopAtSemi);
        return ExprError();
      }
      DefaultLoc = ConsumeToken();
      Ty = nullptr;
    } else {
      ColonProtectionRAIIObject X(*this);
      TypeResult TR = ParseTypeName();
      if (TR.isInvalid()) {
        SkipUntil(tok::r_paren, StopAtSemi);
        return ExprError();
      }
      Ty = TR.get();
    }
    Types.push_back(Ty);

    if (ExpectAndConsume(tok::colon)) {
      SkipUntil(tok::r_paren, StopAtSemi);
      return ExprError();
    }

    // FIXME: These expressions should be parsed in a potentially potentially
    // evaluated context.
    ExprResult ER(
        Actions.CorrectDelayedTyposInExpr(ParseAssignmentExpression()));
    if (ER.isInvalid()) {
      SkipUntil(tok::r_paren, StopAtSemi);
      return ExprError();
    }
    Exprs.push_back(ER.get());
  } while (TryConsumeToken(tok::comma));

  T.consumeClose();
  if (T.getCloseLocation().isInvalid())
    return ExprError();

  return Actions.ActOnGenericSelectionExpr(KeyLoc, DefaultLoc, 
                                           T.getCloseLocation(),
                                           ControllingExpr.get(),
                                           Types, Exprs);
}

/// \brief Parse A C++1z fold-expression after the opening paren and optional
/// left-hand-side expression.
///
/// \verbatim
///   fold-expression:
///       ( cast-expression fold-operator ... )
///       ( ... fold-operator cast-expression )
///       ( cast-expression fold-operator ... fold-operator cast-expression )
ExprResult Parser::ParseFoldExpression(ExprResult LHS,
                                       BalancedDelimiterTracker &T) {
  if (LHS.isInvalid()) {
    T.skipToEnd();
    return true;
  }

  tok::TokenKind Kind = tok::unknown;
  SourceLocation FirstOpLoc;
  if (LHS.isUsable()) {
    Kind = Tok.getKind();
    assert(isFoldOperator(Kind) && "missing fold-operator");
    FirstOpLoc = ConsumeToken();
  }

  assert(Tok.is(tok::ellipsis) && "not a fold-expression");
  SourceLocation EllipsisLoc = ConsumeToken();

  ExprResult RHS;
  if (Tok.isNot(tok::r_paren)) {
    if (!isFoldOperator(Tok.getKind()))
      return Diag(Tok.getLocation(), diag::err_expected_fold_operator);

    if (Kind != tok::unknown && Tok.getKind() != Kind)
      Diag(Tok.getLocation(), diag::err_fold_operator_mismatch)
        << SourceRange(FirstOpLoc);
    Kind = Tok.getKind();
    ConsumeToken();

    RHS = ParseExpression();
    if (RHS.isInvalid()) {
      T.skipToEnd();
      return true;
    }
  }

  Diag(EllipsisLoc, getLangOpts().CPlusPlus1z
                        ? diag::warn_cxx14_compat_fold_expression
                        : diag::ext_fold_expression);

  T.consumeClose();
  return Actions.ActOnCXXFoldExpr(T.getOpenLocation(), LHS.get(), Kind,
                                  EllipsisLoc, RHS.get(), T.getCloseLocation());
}

/// ParseExpressionList - Used for C/C++ (argument-)expression-list.
///
/// \verbatim
///       argument-expression-list:
///         assignment-expression
///         argument-expression-list , assignment-expression
///
/// [C++] expression-list:
/// [C++]   assignment-expression
/// [C++]   expression-list , assignment-expression
///
/// [C++0x] expression-list:
/// [C++0x]   initializer-list
///
/// [C++0x] initializer-list
/// [C++0x]   initializer-clause ...[opt]
/// [C++0x]   initializer-list , initializer-clause ...[opt]
///
/// [C++0x] initializer-clause:
/// [C++0x]   assignment-expression
/// [C++0x]   braced-init-list
/// \endverbatim
bool Parser::ParseExpressionList(SmallVectorImpl<Expr *> &Exprs,
                                 SmallVectorImpl<SourceLocation> &CommaLocs,
                                 std::function<void()> Completer) {
  bool SawError = false;
  while (1) {
    if (Tok.is(tok::code_completion)) {
      if (Completer)
        Completer();
      else
        Actions.CodeCompleteOrdinaryName(getCurScope(), Sema::PCC_Expression);
      cutOffParsing();
      return true;
    }

    ExprResult Expr;
    if (getLangOpts().CPlusPlus11 && Tok.is(tok::l_brace)) {
      Diag(Tok, diag::warn_cxx98_compat_generalized_initializer_lists);
      Expr = ParseBraceInitializer();
    } else
      Expr = ParseAssignmentExpression();

    if (Tok.is(tok::ellipsis))
      Expr = Actions.ActOnPackExpansion(Expr.get(), ConsumeToken());    
    if (Expr.isInvalid()) {
      SkipUntil(tok::comma, tok::r_paren, StopBeforeMatch);
      SawError = true;
    } else {
      Exprs.push_back(Expr.get());
    }

    if (Tok.isNot(tok::comma))
      break;
    // Move to the next argument, remember where the comma was.
    CommaLocs.push_back(ConsumeToken());
  }
  if (SawError) {
    // Ensure typos get diagnosed when errors were encountered while parsing the
    // expression list.
    for (auto &E : Exprs) {
      ExprResult Expr = Actions.CorrectDelayedTyposInExpr(E);
      if (Expr.isUsable()) E = Expr.get();
    }
  }
  return SawError;
}

/// ParseSimpleExpressionList - A simple comma-separated list of expressions,
/// used for misc language extensions.
///
/// \verbatim
///       simple-expression-list:
///         assignment-expression
///         simple-expression-list , assignment-expression
/// \endverbatim
bool
Parser::ParseSimpleExpressionList(SmallVectorImpl<Expr*> &Exprs,
                                  SmallVectorImpl<SourceLocation> &CommaLocs) {
  while (1) {
    ExprResult Expr = ParseAssignmentExpression();
    if (Expr.isInvalid())
      return true;

    Exprs.push_back(Expr.get());

    if (Tok.isNot(tok::comma))
      return false;

    // Move to the next argument, remember where the comma was.
    CommaLocs.push_back(ConsumeToken());
  }
}

/// ParseBlockId - Parse a block-id, which roughly looks like int (int x).
///
/// \verbatim
/// [clang] block-id:
/// [clang]   specifier-qualifier-list block-declarator
/// \endverbatim
void Parser::ParseBlockId(SourceLocation CaretLoc) {
  if (Tok.is(tok::code_completion)) {
    Actions.CodeCompleteOrdinaryName(getCurScope(), Sema::PCC_Type);
    return cutOffParsing();
  }
  
  // Parse the specifier-qualifier-list piece.
  DeclSpec DS(AttrFactory);
  ParseSpecifierQualifierList(DS);

  // Parse the block-declarator.
  Declarator DeclaratorInfo(DS, Declarator::BlockLiteralContext);
  ParseDeclarator(DeclaratorInfo);

  MaybeParseGNUAttributes(DeclaratorInfo);

  // Inform sema that we are starting a block.
  Actions.ActOnBlockArguments(CaretLoc, DeclaratorInfo, getCurScope());
}

bool Parser::StartsBoundsExpression(Token &T) {
  if (T.getKind() == tok::identifier) {
    IdentifierInfo *Ident = T.getIdentifierInfo();
    return (Ident == Ident_byte_count || Ident == Ident_count ||
            Ident == Ident_bounds);
  }
  return false;
}

bool Parser::StartsInteropTypeAnnotation(Token &T) {
  if (T.getKind() == tok::identifier) {
    IdentifierInfo *Ident = T.getIdentifierInfo();
    return (Ident == Ident_itype);
  }
  return false;
}

ExprResult Parser::ParseInteropTypeAnnotation(const Declarator &D, bool IsReturn) {
  if (StartsInteropTypeAnnotation(Tok)) {
    IdentifierInfo *Ident = Tok.getIdentifierInfo();
    SourceLocation TypeKWLoc = Tok.getLocation();
    ConsumeToken();
    BalancedDelimiterTracker PT(*this, tok::l_paren);
    if (PT.expectAndConsume(diag::err_expected_lparen_after,
                            Ident->getNameStart()))
      return ExprError();
    // If we are parsing interop type annotations in a declarator that contains
    // parameter declarators, we must be careful to not use the default context
    // for parsing type names (TypeNameContext).  We must instead use a prototype
    // context.  We just pass along the context from the declarator in that case.
    // Within protoype contexts, array types can have static or a type qualifier
    // declared as part of the first dimension. For example:
    //     int a[static 10] : itype(int [static 10])
    // This is not allowed in other contexts.
    Declarator::TheContext TypeContext = Declarator::TypeNameContext;
    if (D.isPrototypeContext())
       TypeContext = D.getContext();
    TypeResult Ty = ParseTypeName(nullptr, TypeContext);
<<<<<<< HEAD
    if (Ty.isInvalid()) {
      SkipUntil(tok::r_paren, StopAtSemi | StopBeforeMatch);
      return ExprError();
    }
    ExprResult Result = Actions.ActOnBoundsInteropType(TypeKWLoc, Ty.get(),
                                                       Tok.getLocation(),
                                                       IsReturn);
=======
    ExprResult Result;
    if (Ty.isInvalid())
      Result = ExprError();
    else
      Result = Actions.ActOnBoundsInteropType(TypeKWLoc, Ty.get(),
                                             Tok.getLocation());
>>>>>>> 08598f1e
    PT.consumeClose();
    return Result;
  }

  Diag(Tok, diag::err_expected_bounds_interop_type);
  return ExprError();
}

ExprResult Parser::ParseBoundsExpressionOrInteropType(const Declarator &D,
                                                      bool IsReturn) {
  if (StartsBoundsExpression(Tok))
    return ParseBoundsExpression();

  if (StartsInteropTypeAnnotation(Tok))
    return ParseInteropTypeAnnotation(D, IsReturn);

  Diag(Tok, diag::err_expected_bounds_expr_or_interop_type);
  return ExprError();
}

ExprResult Parser::ParseBoundsExpression() {
  tok::TokenKind TokKind = Tok.getKind();
  if (TokKind != tok::identifier) {
    // This can't be a contextual keyword that begins a bounds expression,
    // so stop now.
    Diag(Tok, diag::err_expected_bounds_expr);
    return ExprError();
  }

  IdentifierInfo *Ident = Tok.getIdentifierInfo();
  SourceLocation BoundsKWLoc = Tok.getLocation();
  ConsumeToken();

  // Parse the body of a bounds expression. Set Result to ExprError() if
  // something goes wrong.
  BalancedDelimiterTracker PT(*this, tok::l_paren);
  if (PT.expectAndConsume(diag::err_expected_lparen_after, Ident->getNameStart()))
    return ExprError();

  ExprResult Result;
  if (Ident == Ident_byte_count || Ident == Ident_count) {
    // Parse byte_count(e1) or count(e1)
    Result = Actions.CorrectDelayedTyposInExpr(ParseAssignmentExpression());
    BoundsExpr::Kind CountKind = Ident == Ident_count ?
      BoundsExpr::Kind::ElementCount : BoundsExpr::Kind::ByteCount;
    if (Result.isInvalid())
      Result = ExprError();
    else
      Result = Actions.ActOnCountBoundsExpr(BoundsKWLoc, CountKind,
                                            Result.get(),
                                           Tok.getLocation());
  } else if (Ident == Ident_bounds) {
    // Parse bounds(none) or bounds(e1, e2)
    bool FoundNullaryOperator = false;

    // Start with "none"
    if (Tok.getKind() == tok::identifier) {
      IdentifierInfo *NextIdent = Tok.getIdentifierInfo();
      if (NextIdent == Ident_none) {
        FoundNullaryOperator = true;
        ConsumeToken();
        Result = Actions.ActOnNullaryBoundsExpr(BoundsKWLoc, 
                                                BoundsExpr::Kind::None,
                                                Tok.getLocation());
      }
    }

    if (!FoundNullaryOperator) {
      // Look for e1 "," e2
      ExprResult LowerBound =
        Actions.CorrectDelayedTyposInExpr(ParseAssignmentExpression());

     if (Tok.getKind() == tok::comma) {
       ConsumeToken();
       ExprResult UpperBound =
         Actions.CorrectDelayedTyposInExpr(ParseAssignmentExpression());
       if (LowerBound.isInvalid() || UpperBound.isInvalid())
         Result = ExprError();
       else
         Result = Actions.ActOnRangeBoundsExpr(BoundsKWLoc, LowerBound.get(),
                                               UpperBound.get(),
                                               Tok.getLocation());
     } else {
       // We didn't find a comma. Only issue an error message if the
       // LowerBound expression is valid.  Otherwise, we already issued an
       // error message when parsing the lower bound. Emitting an error
       // message here could be spurious or confusing.
       if (!LowerBound.isInvalid()) {
         Diag(Tok, diag::err_expected) << tok::comma;
       }
       Result = ExprError();
     }
    } // if (!FoundNullaryOperator)
  } else {
    // The identifier is not a valid contextual keyword for the start of a
    // a bounds expression.
    Diag(Tok, diag::err_expected_bounds_expr);
    SkipUntil(tok::r_paren, StopAtSemi | StopBeforeMatch);
    Result = ExprError();
  }

  // Result could be invalid because of a syntax error or a semantic checking
  // error.  We don't know which.  Skip tokens until a right paren is found.
  // If this was only a semantic checking error, the input will already be at
  // a right paren, so skipping will be do nothing.
  if (Result.isInvalid())
    SkipUntil(tok::r_paren, StopAtSemi | StopBeforeMatch);

  PT.consumeClose();
  return Result;
}

/// Consume and store tokens for an expression shaped like a bounds expression
/// in the passed token container. Returns \c true if it reached the end of
/// something bounds-expression shaped, \c false if a parsing error occurred,
///
/// Stop when the end of the expression is reached or a parsing error occurs
/// for which ParseBoundsExpression doesn't know how to make forward progress.
/// An expression is shaped like a bounds expression if it consists of
///   identifier '(' sequence of tokens ')'
/// where parentheses balance within the sequence of tokens.
bool Parser::ConsumeAndStoreBoundsExpression(CachedTokens &Toks) {
  Toks.push_back(Tok);
  if (Tok.getKind() != tok::identifier) {
    return false;
  }
  ConsumeToken();
  Toks.push_back(Tok);
  if (Tok.getKind() != tok::l_paren) {
    return false;
  }
  ConsumeParen();
  return ConsumeAndStoreUntil(tok::r_paren, Toks, /*StopAtSemi=*/true);
}

/// Given a list of tokens that have the same shape as a bounds
/// expression, parse them to create a bounds expression.  Delete
/// the list of tokens at the end.
ExprResult Parser::DeferredParseBoundsExpression(std::unique_ptr<CachedTokens> Toks) {
  Token LastBoundsExprToken = Toks->back();
  Token BoundsExprEnd;
  BoundsExprEnd.startToken();
  BoundsExprEnd.setKind(tok::eof);
  SourceLocation OrigLoc = LastBoundsExprToken.getEndLoc();
  BoundsExprEnd.setLocation(OrigLoc);
  Toks->push_back(BoundsExprEnd);

  Toks->push_back(Tok); // Save the current token at the end of the new tokens
                       // so it isn't lost.
  PP.EnterTokenStream(*Toks, true);
  ConsumeAnyToken();   // Skip past the current token to the new tokens.
  ExprResult Result = ParseBoundsExpression();

  // There could be leftover tokens because of an error.
  // Skip through them until we reach the eof token.
  if (Tok.isNot(tok::eof)) {
    assert(Result.isInvalid());
    while (Tok.isNot(tok::eof))
      ConsumeAnyToken();
  }

  // Clean up the remaining EOF token.
  if (Tok.is(tok::eof) && Tok.getLocation() == OrigLoc)
    ConsumeAnyToken();

  return Result;
}

/// ParseBlockLiteralExpression - Parse a block literal, which roughly looks
/// like ^(int x){ return x+1; }
///
/// \verbatim
///         block-literal:
/// [clang]   '^' block-args[opt] compound-statement
/// [clang]   '^' block-id compound-statement
/// [clang] block-args:
/// [clang]   '(' parameter-list ')'
/// \endverbatim
ExprResult Parser::ParseBlockLiteralExpression() {
  assert(Tok.is(tok::caret) && "block literal starts with ^");
  SourceLocation CaretLoc = ConsumeToken();

  PrettyStackTraceLoc CrashInfo(PP.getSourceManager(), CaretLoc,
                                "block literal parsing");

  // Enter a scope to hold everything within the block.  This includes the
  // argument decls, decls within the compound expression, etc.  This also
  // allows determining whether a variable reference inside the block is
  // within or outside of the block.
  ParseScope BlockScope(this, Scope::BlockScope | Scope::FnScope |
                              Scope::DeclScope);

  // Inform sema that we are starting a block.
  Actions.ActOnBlockStart(CaretLoc, getCurScope());

  // Parse the return type if present.
  DeclSpec DS(AttrFactory);
  Declarator ParamInfo(DS, Declarator::BlockLiteralContext);
  // FIXME: Since the return type isn't actually parsed, it can't be used to
  // fill ParamInfo with an initial valid range, so do it manually.
  ParamInfo.SetSourceRange(SourceRange(Tok.getLocation(), Tok.getLocation()));

  // If this block has arguments, parse them.  There is no ambiguity here with
  // the expression case, because the expression case requires a parameter list.
  if (Tok.is(tok::l_paren)) {
    ParseParenDeclarator(ParamInfo);
    // Parse the pieces after the identifier as if we had "int(...)".
    // SetIdentifier sets the source range end, but in this case we're past
    // that location.
    SourceLocation Tmp = ParamInfo.getSourceRange().getEnd();
    ParamInfo.SetIdentifier(nullptr, CaretLoc);
    ParamInfo.SetRangeEnd(Tmp);
    if (ParamInfo.isInvalidType()) {
      // If there was an error parsing the arguments, they may have
      // tried to use ^(x+y) which requires an argument list.  Just
      // skip the whole block literal.
      Actions.ActOnBlockError(CaretLoc, getCurScope());
      return ExprError();
    }

    MaybeParseGNUAttributes(ParamInfo);

    // Inform sema that we are starting a block.
    Actions.ActOnBlockArguments(CaretLoc, ParamInfo, getCurScope());
  } else if (!Tok.is(tok::l_brace)) {
    ParseBlockId(CaretLoc);
  } else {
    // Otherwise, pretend we saw (void).
    ParsedAttributes attrs(AttrFactory);
    SourceLocation NoLoc;
    ParamInfo.AddTypeInfo(DeclaratorChunk::getFunction(/*HasProto=*/true,
                                             /*IsAmbiguous=*/false,
                                             /*RParenLoc=*/NoLoc,
                                             /*ArgInfo=*/nullptr,
                                             /*NumArgs=*/0,
                                             /*EllipsisLoc=*/NoLoc,
                                             /*RParenLoc=*/NoLoc,
                                             /*TypeQuals=*/0,
                                             /*RefQualifierIsLvalueRef=*/true,
                                             /*RefQualifierLoc=*/NoLoc,
                                             /*ConstQualifierLoc=*/NoLoc,
                                             /*VolatileQualifierLoc=*/NoLoc,
                                             /*RestrictQualifierLoc=*/NoLoc,
                                             /*MutableLoc=*/NoLoc,
                                             EST_None,
                                             /*ESpecRange=*/SourceRange(),
                                             /*Exceptions=*/nullptr,
                                             /*ExceptionRanges=*/nullptr,
                                             /*NumExceptions=*/0,
                                             /*NoexceptExpr=*/nullptr,
                                             /*ExceptionSpecTokens=*/nullptr,
                                             CaretLoc, CaretLoc,
                                             /*ReturnBoundsColon=*/NoLoc,
                                             /*ReturnBoundsExpr=*/nullptr,
                                             ParamInfo),
                          attrs, CaretLoc);

    MaybeParseGNUAttributes(ParamInfo);

    // Inform sema that we are starting a block.
    Actions.ActOnBlockArguments(CaretLoc, ParamInfo, getCurScope());
  }


  ExprResult Result(true);
  if (!Tok.is(tok::l_brace)) {
    // Saw something like: ^expr
    Diag(Tok, diag::err_expected_expression);
    Actions.ActOnBlockError(CaretLoc, getCurScope());
    return ExprError();
  }

  StmtResult Stmt(ParseCompoundStatementBody());
  BlockScope.Exit();
  if (!Stmt.isInvalid())
    Result = Actions.ActOnBlockStmtExpr(CaretLoc, Stmt.get(), getCurScope());
  else
    Actions.ActOnBlockError(CaretLoc, getCurScope());
  return Result;
}

/// ParseObjCBoolLiteral - This handles the objective-c Boolean literals.
///
///         '__objc_yes'
///         '__objc_no'
ExprResult Parser::ParseObjCBoolLiteral() {
  tok::TokenKind Kind = Tok.getKind();
  return Actions.ActOnObjCBoolLiteral(ConsumeToken(), Kind);
}

/// Validate availability spec list, emitting diagnostics if necessary. Returns
/// true if invalid.
static bool CheckAvailabilitySpecList(Parser &P,
                                      ArrayRef<AvailabilitySpec> AvailSpecs) {
  llvm::SmallSet<StringRef, 4> Platforms;
  bool HasOtherPlatformSpec = false;
  bool Valid = true;
  for (const auto &Spec : AvailSpecs) {
    if (Spec.isOtherPlatformSpec()) {
      if (HasOtherPlatformSpec) {
        P.Diag(Spec.getBeginLoc(), diag::err_availability_query_repeated_star);
        Valid = false;
      }

      HasOtherPlatformSpec = true;
      continue;
    }

    bool Inserted = Platforms.insert(Spec.getPlatform()).second;
    if (!Inserted) {
      // Rule out multiple version specs referring to the same platform.
      // For example, we emit an error for:
      // @available(macos 10.10, macos 10.11, *)
      StringRef Platform = Spec.getPlatform();
      P.Diag(Spec.getBeginLoc(), diag::err_availability_query_repeated_platform)
          << Spec.getEndLoc() << Platform;
      Valid = false;
    }
  }

  if (!HasOtherPlatformSpec) {
    SourceLocation InsertWildcardLoc = AvailSpecs.back().getEndLoc();
    P.Diag(InsertWildcardLoc, diag::err_availability_query_wildcard_required)
        << FixItHint::CreateInsertion(InsertWildcardLoc, ", *");
    return true;
  }

  return !Valid;
}

/// Parse availability query specification.
///
///  availability-spec:
///     '*'
///     identifier version-tuple
Optional<AvailabilitySpec> Parser::ParseAvailabilitySpec() {
  if (Tok.is(tok::star)) {
    return AvailabilitySpec(ConsumeToken());
  } else {
    // Parse the platform name.
    if (Tok.isNot(tok::identifier)) {
      Diag(Tok, diag::err_avail_query_expected_platform_name);
      return None;
    }

    IdentifierLoc *PlatformIdentifier = ParseIdentifierLoc();
    SourceRange VersionRange;
    VersionTuple Version = ParseVersionTuple(VersionRange);

    if (Version.empty())
      return None;

    StringRef Platform = PlatformIdentifier->Ident->getName();

    if (AvailabilityAttr::getPrettyPlatformName(Platform).empty()) {
      Diag(PlatformIdentifier->Loc,
           diag::err_avail_query_unrecognized_platform_name)
          << Platform;
      return None;
    }

    return AvailabilitySpec(Version, Platform, PlatformIdentifier->Loc,
                            VersionRange.getEnd());
  }
}

ExprResult Parser::ParseAvailabilityCheckExpr(SourceLocation BeginLoc) {
  assert(Tok.is(tok::kw___builtin_available) ||
         Tok.isObjCAtKeyword(tok::objc_available));

  // Eat the available or __builtin_available.
  ConsumeToken();

  BalancedDelimiterTracker Parens(*this, tok::l_paren);
  if (Parens.expectAndConsume())
    return ExprError();

  SmallVector<AvailabilitySpec, 4> AvailSpecs;
  bool HasError = false;
  while (true) {
    Optional<AvailabilitySpec> Spec = ParseAvailabilitySpec();
    if (!Spec)
      HasError = true;
    else
      AvailSpecs.push_back(*Spec);

    if (!TryConsumeToken(tok::comma))
      break;
  }

  if (HasError) {
    SkipUntil(tok::r_paren, StopAtSemi);
    return ExprError();
  }

  CheckAvailabilitySpecList(*this, AvailSpecs);

  if (Parens.consumeClose())
    return ExprError();

  return Actions.ActOnObjCAvailabilityCheckExpr(AvailSpecs, BeginLoc,
                                                Parens.getCloseLocation());
}<|MERGE_RESOLUTION|>--- conflicted
+++ resolved
@@ -2790,22 +2790,12 @@
     if (D.isPrototypeContext())
        TypeContext = D.getContext();
     TypeResult Ty = ParseTypeName(nullptr, TypeContext);
-<<<<<<< HEAD
-    if (Ty.isInvalid()) {
-      SkipUntil(tok::r_paren, StopAtSemi | StopBeforeMatch);
-      return ExprError();
-    }
-    ExprResult Result = Actions.ActOnBoundsInteropType(TypeKWLoc, Ty.get(),
-                                                       Tok.getLocation(),
-                                                       IsReturn);
-=======
     ExprResult Result;
     if (Ty.isInvalid())
       Result = ExprError();
     else
       Result = Actions.ActOnBoundsInteropType(TypeKWLoc, Ty.get(),
                                              Tok.getLocation());
->>>>>>> 08598f1e
     PT.consumeClose();
     return Result;
   }
