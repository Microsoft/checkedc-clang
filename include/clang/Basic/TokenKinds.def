//===--- TokenKinds.def - C Family Token Kind Database ----------*- C++ -*-===//
//
//                     The LLVM Compiler Infrastructure
//
// This file is distributed under the University of Illinois Open Source
// License. See LICENSE.TXT for details.
//
//===----------------------------------------------------------------------===//
//
// This file defines the TokenKind database.  This includes normal tokens like
// tok::ampamp (corresponding to the && token) as well as keywords for various
// languages.  Users of this file must optionally #define the TOK, KEYWORD,
// CXX11_KEYWORD, CONCEPTS_KEYWORD, ALIAS, or PPKEYWORD macros to make use of
// this file.
//
//===----------------------------------------------------------------------===//

#ifndef TOK
#define TOK(X)
#endif
#ifndef PUNCTUATOR
#define PUNCTUATOR(X,Y) TOK(X)
#endif
#ifndef KEYWORD
#define KEYWORD(X,Y) TOK(kw_ ## X)
#endif
#ifndef CXX11_KEYWORD
#define CXX11_KEYWORD(X,Y) KEYWORD(X,KEYCXX11|(Y))
#endif
#ifndef CXX2A_KEYWORD
#define CXX2A_KEYWORD(X,Y) KEYWORD(X,KEYCXX2A|(Y))
#endif
#ifndef CONCEPTS_KEYWORD
#define CONCEPTS_KEYWORD(X) CXX2A_KEYWORD(X,KEYCONCEPTS)
#endif
#ifndef MODULES_KEYWORD
#define MODULES_KEYWORD(X) KEYWORD(X,KEYMODULES)
#endif
#ifndef TYPE_TRAIT
#define TYPE_TRAIT(N,I,K) KEYWORD(I,K)
#endif
#ifndef TYPE_TRAIT_1
#define TYPE_TRAIT_1(I,E,K) TYPE_TRAIT(1,I,K)
#endif
#ifndef TYPE_TRAIT_2
#define TYPE_TRAIT_2(I,E,K) TYPE_TRAIT(2,I,K)
#endif
#ifndef TYPE_TRAIT_N
#define TYPE_TRAIT_N(I,E,K) TYPE_TRAIT(0,I,K)
#endif
#ifndef ALIAS
#define ALIAS(X,Y,Z)
#endif
#ifndef PPKEYWORD
#define PPKEYWORD(X)
#endif
#ifndef CXX_KEYWORD_OPERATOR
#define CXX_KEYWORD_OPERATOR(X,Y)
#endif
#ifndef OBJC1_AT_KEYWORD
#define OBJC1_AT_KEYWORD(X)
#endif
#ifndef OBJC2_AT_KEYWORD
#define OBJC2_AT_KEYWORD(X)
#endif
#ifndef TESTING_KEYWORD
#define TESTING_KEYWORD(X, L) KEYWORD(X, L)
#endif
#ifndef ANNOTATION
#define ANNOTATION(X) TOK(annot_ ## X)
#endif

//===----------------------------------------------------------------------===//
// Preprocessor keywords.
//===----------------------------------------------------------------------===//

// These have meaning after a '#' at the start of a line. These define enums in
// the tok::pp_* namespace.  Note that IdentifierInfo::getPPKeywordID must be
// manually updated if something is added here.
PPKEYWORD(not_keyword)

// C99 6.10.1 - Conditional Inclusion.
PPKEYWORD(if)
PPKEYWORD(ifdef)
PPKEYWORD(ifndef)
PPKEYWORD(elif)
PPKEYWORD(else)
PPKEYWORD(endif)
PPKEYWORD(defined)

// C99 6.10.2 - Source File Inclusion.
PPKEYWORD(include)
PPKEYWORD(__include_macros)

// C99 6.10.3 - Macro Replacement.
PPKEYWORD(define)
PPKEYWORD(undef)

// C99 6.10.4 - Line Control.
PPKEYWORD(line)

// C99 6.10.5 - Error Directive.
PPKEYWORD(error)

// C99 6.10.6 - Pragma Directive.
PPKEYWORD(pragma)

// GNU Extensions.
PPKEYWORD(import)
PPKEYWORD(include_next)
PPKEYWORD(warning)
PPKEYWORD(ident)
PPKEYWORD(sccs)
PPKEYWORD(assert)
PPKEYWORD(unassert)

// Clang extensions
PPKEYWORD(__public_macro)
PPKEYWORD(__private_macro)

//===----------------------------------------------------------------------===//
// Language keywords.
//===----------------------------------------------------------------------===//

// These define members of the tok::* namespace.

TOK(unknown)             // Not a token.
TOK(eof)                 // End of file.
TOK(eod)                 // End of preprocessing directive (end of line inside a
                         // directive).
TOK(code_completion)     // Code completion marker

// C99 6.4.9: Comments.
TOK(comment)             // Comment (only in -E -C[C] mode)

// C99 6.4.2: Identifiers.
TOK(identifier)          // abcde123
TOK(raw_identifier)      // Used only in raw lexing mode.

// C99 6.4.4.1: Integer Constants
// C99 6.4.4.2: Floating Constants
TOK(numeric_constant)    // 0x123

// C99 6.4.4: Character Constants
TOK(char_constant)       // 'a'
TOK(wide_char_constant)  // L'b'

// C++17 Character Constants
TOK(utf8_char_constant)  // u8'a'

// C++11 Character Constants
TOK(utf16_char_constant) // u'a'
TOK(utf32_char_constant) // U'a'

// C99 6.4.5: String Literals.
TOK(string_literal)      // "foo"
TOK(wide_string_literal) // L"foo"
TOK(angle_string_literal)// <foo>

// C++11 String Literals.
TOK(utf8_string_literal) // u8"foo"
TOK(utf16_string_literal)// u"foo"
TOK(utf32_string_literal)// U"foo"

// C99 6.4.6: Punctuators.
PUNCTUATOR(l_square,            "[")
PUNCTUATOR(r_square,            "]")
PUNCTUATOR(l_paren,             "(")
PUNCTUATOR(r_paren,             ")")
PUNCTUATOR(l_brace,             "{")
PUNCTUATOR(r_brace,             "}")
PUNCTUATOR(period,              ".")
PUNCTUATOR(ellipsis,            "...")
PUNCTUATOR(amp,                 "&")
PUNCTUATOR(ampamp,              "&&")
PUNCTUATOR(ampequal,            "&=")
PUNCTUATOR(star,                "*")
PUNCTUATOR(starequal,           "*=")
PUNCTUATOR(plus,                "+")
PUNCTUATOR(plusplus,            "++")
PUNCTUATOR(plusequal,           "+=")
PUNCTUATOR(minus,               "-")
PUNCTUATOR(arrow,               "->")
PUNCTUATOR(minusminus,          "--")
PUNCTUATOR(minusequal,          "-=")
PUNCTUATOR(tilde,               "~")
PUNCTUATOR(exclaim,             "!")
PUNCTUATOR(exclaimequal,        "!=")
PUNCTUATOR(slash,               "/")
PUNCTUATOR(slashequal,          "/=")
PUNCTUATOR(percent,             "%")
PUNCTUATOR(percentequal,        "%=")
PUNCTUATOR(less,                "<")
PUNCTUATOR(lessless,            "<<")
PUNCTUATOR(lessequal,           "<=")
PUNCTUATOR(lesslessequal,       "<<=")
PUNCTUATOR(greater,             ">")
PUNCTUATOR(greatergreater,      ">>")
PUNCTUATOR(greaterequal,        ">=")
PUNCTUATOR(greatergreaterequal, ">>=")
PUNCTUATOR(caret,               "^")
PUNCTUATOR(caretequal,          "^=")
PUNCTUATOR(pipe,                "|")
PUNCTUATOR(pipepipe,            "||")
PUNCTUATOR(pipeequal,           "|=")
PUNCTUATOR(question,            "?")
PUNCTUATOR(colon,               ":")
PUNCTUATOR(semi,                ";")
PUNCTUATOR(equal,               "=")
PUNCTUATOR(equalequal,          "==")
PUNCTUATOR(comma,               ",")
PUNCTUATOR(hash,                "#")
PUNCTUATOR(hashhash,            "##")
PUNCTUATOR(hashat,              "#@")

// C++ Support
PUNCTUATOR(periodstar,          ".*")
PUNCTUATOR(arrowstar,           "->*")
PUNCTUATOR(coloncolon,          "::")

// Objective C support.
PUNCTUATOR(at,                  "@")

// CUDA support.
PUNCTUATOR(lesslessless,          "<<<")
PUNCTUATOR(greatergreatergreater, ">>>")

// CL support
PUNCTUATOR(caretcaret,            "^^")

// C99 6.4.1: Keywords.  These turn into kw_* tokens.
// Flags allowed:
//   KEYALL   - This is a keyword in all variants of C and C++, or it
//              is a keyword in the implementation namespace that should
//              always be treated as a keyword
//   KEYC99   - This is a keyword introduced to C in C99
//   KEYC11   - This is a keyword introduced to C in C11
//   KEYCXX   - This is a C++ keyword, or a C++-specific keyword in the
//              implementation namespace
//   KEYNOCXX - This is a keyword in every non-C++ dialect.
//   KEYCXX11 - This is a C++ keyword introduced to C++ in C++11
//   KEYCXX2A - This is a C++ keyword introduced to C++ in C++2a
//   KEYCONCEPTS - This is a keyword if the C++ extensions for concepts
//                 are enabled.
//   KEYMODULES - This is a keyword if the C++ extensions for modules
//                are enabled.
//   KEYGNU   - This is a keyword if GNU extensions are enabled
//   KEYMS    - This is a keyword if Microsoft extensions are enabled
//   KEYNOMS18 - This is a keyword that must never be enabled under
//               MSVC <= v18.
//   KEYOPENCL  - This is a keyword in OpenCL
//   KEYNOOPENCL  - This is a keyword that is not supported in OpenCL
//   KEYALTIVEC - This is a keyword in AltiVec
//   KEYZVECTOR - This is a keyword for the System z vector extensions,
//                which are heavily based on AltiVec
//   KEYBORLAND - This is a keyword if Borland extensions are enabled
//   KEYCOROUTINES - This is a keyword if support for the C++ coroutines
//                   TS is enabled
//   BOOLSUPPORT - This is a keyword if 'bool' is a built-in type
//   HALFSUPPORT - This is a keyword if 'half' is a built-in type
//   WCHARSUPPORT - This is a keyword if 'wchar_t' is a built-in type
//
KEYWORD(auto                        , KEYALL)
KEYWORD(break                       , KEYALL)
KEYWORD(case                        , KEYALL)
KEYWORD(char                        , KEYALL)
KEYWORD(const                       , KEYALL)
KEYWORD(continue                    , KEYALL)
KEYWORD(default                     , KEYALL)
KEYWORD(do                          , KEYALL)
KEYWORD(double                      , KEYALL)
KEYWORD(else                        , KEYALL)
KEYWORD(enum                        , KEYALL)
KEYWORD(extern                      , KEYALL)
KEYWORD(float                       , KEYALL)
KEYWORD(for                         , KEYALL)
KEYWORD(goto                        , KEYALL)
KEYWORD(if                          , KEYALL)
KEYWORD(inline                      , KEYC99|KEYCXX|KEYGNU)
KEYWORD(int                         , KEYALL)
KEYWORD(long                        , KEYALL)
KEYWORD(register                    , KEYALL)
KEYWORD(restrict                    , KEYC99)
KEYWORD(return                      , KEYALL)
KEYWORD(short                       , KEYALL)
KEYWORD(signed                      , KEYALL)
KEYWORD(sizeof                      , KEYALL)
KEYWORD(static                      , KEYALL)
KEYWORD(struct                      , KEYALL)
KEYWORD(switch                      , KEYALL)
KEYWORD(typedef                     , KEYALL)
KEYWORD(union                       , KEYALL)
KEYWORD(unsigned                    , KEYALL)
KEYWORD(void                        , KEYALL)
KEYWORD(volatile                    , KEYALL)
KEYWORD(while                       , KEYALL)
KEYWORD(_Alignas                    , KEYALL)
KEYWORD(_Alignof                    , KEYALL)
KEYWORD(_Atomic                     , KEYALL|KEYNOOPENCL)
KEYWORD(_Bool                       , KEYNOCXX)
KEYWORD(_Complex                    , KEYALL)
KEYWORD(_Generic                    , KEYALL)
KEYWORD(_Imaginary                  , KEYALL)
KEYWORD(_Noreturn                   , KEYALL)
KEYWORD(_Static_assert              , KEYALL)
KEYWORD(_Thread_local               , KEYALL)
KEYWORD(__func__                    , KEYALL)
KEYWORD(__objc_yes                  , KEYALL)
KEYWORD(__objc_no                   , KEYALL)


// C++ 2.11p1: Keywords.
KEYWORD(asm                         , KEYCXX|KEYGNU)
KEYWORD(bool                        , BOOLSUPPORT)
KEYWORD(catch                       , KEYCXX)
KEYWORD(class                       , KEYCXX)
KEYWORD(const_cast                  , KEYCXX)
KEYWORD(delete                      , KEYCXX)
KEYWORD(dynamic_cast                , KEYCXX)
KEYWORD(explicit                    , KEYCXX)
KEYWORD(export                      , KEYCXX)
KEYWORD(false                       , BOOLSUPPORT)
KEYWORD(friend                      , KEYCXX)
KEYWORD(mutable                     , KEYCXX)
KEYWORD(namespace                   , KEYCXX)
KEYWORD(new                         , KEYCXX)
KEYWORD(operator                    , KEYCXX)
KEYWORD(private                     , KEYCXX)
KEYWORD(protected                   , KEYCXX)
KEYWORD(public                      , KEYCXX)
KEYWORD(reinterpret_cast            , KEYCXX)
KEYWORD(static_cast                 , KEYCXX)
KEYWORD(template                    , KEYCXX)
KEYWORD(this                        , KEYCXX)
KEYWORD(throw                       , KEYCXX)
KEYWORD(true                        , BOOLSUPPORT)
KEYWORD(try                         , KEYCXX)
KEYWORD(typename                    , KEYCXX)
KEYWORD(typeid                      , KEYCXX)
KEYWORD(using                       , KEYCXX)
KEYWORD(virtual                     , KEYCXX)
KEYWORD(wchar_t                     , WCHARSUPPORT)

// C++ 2.5p2: Alternative Representations.
CXX_KEYWORD_OPERATOR(and     , ampamp)
CXX_KEYWORD_OPERATOR(and_eq  , ampequal)
CXX_KEYWORD_OPERATOR(bitand  , amp)
CXX_KEYWORD_OPERATOR(bitor   , pipe)
CXX_KEYWORD_OPERATOR(compl   , tilde)
CXX_KEYWORD_OPERATOR(not     , exclaim)
CXX_KEYWORD_OPERATOR(not_eq  , exclaimequal)
CXX_KEYWORD_OPERATOR(or      , pipepipe)
CXX_KEYWORD_OPERATOR(or_eq   , pipeequal)
CXX_KEYWORD_OPERATOR(xor     , caret)
CXX_KEYWORD_OPERATOR(xor_eq  , caretequal)

// C++11 keywords
CXX11_KEYWORD(alignas               , 0)
CXX11_KEYWORD(alignof               , 0)
CXX11_KEYWORD(char16_t              , KEYNOMS18)
CXX11_KEYWORD(char32_t              , KEYNOMS18)
CXX11_KEYWORD(constexpr             , 0)
CXX11_KEYWORD(decltype              , 0)
CXX11_KEYWORD(noexcept              , 0)
CXX11_KEYWORD(nullptr               , 0)
CXX11_KEYWORD(static_assert         , 0)
CXX11_KEYWORD(thread_local          , 0)

// C++2a / concepts TS keywords
CONCEPTS_KEYWORD(concept)
CONCEPTS_KEYWORD(requires)

// C++ coroutines TS keywords
KEYWORD(co_await                    , KEYCOROUTINES)
KEYWORD(co_return                   , KEYCOROUTINES)
KEYWORD(co_yield                    , KEYCOROUTINES)

// C++ modules TS keywords
MODULES_KEYWORD(module)
MODULES_KEYWORD(import)

// C11 Extension
KEYWORD(_Float16                    , KEYALL)

// GNU Extensions (in impl-reserved namespace)
KEYWORD(_Decimal32                  , KEYALL)
KEYWORD(_Decimal64                  , KEYALL)
KEYWORD(_Decimal128                 , KEYALL)
KEYWORD(__null                      , KEYCXX)
KEYWORD(__alignof                   , KEYALL)
KEYWORD(__attribute                 , KEYALL)
KEYWORD(__builtin_choose_expr       , KEYALL)
KEYWORD(__builtin_offsetof          , KEYALL)
// __builtin_types_compatible_p is a GNU C extension that we handle like a C++
// type trait.
TYPE_TRAIT_2(__builtin_types_compatible_p, TypeCompatible, KEYNOCXX)
KEYWORD(__builtin_va_arg            , KEYALL)
KEYWORD(__extension__               , KEYALL)
KEYWORD(__float128                  , KEYALL)
KEYWORD(__imag                      , KEYALL)
KEYWORD(__int128                    , KEYALL)
KEYWORD(__label__                   , KEYALL)
KEYWORD(__real                      , KEYALL)
KEYWORD(__thread                    , KEYALL)
KEYWORD(__FUNCTION__                , KEYALL)
KEYWORD(__PRETTY_FUNCTION__         , KEYALL)
KEYWORD(__auto_type                 , KEYALL)

// GNU Extensions (outside impl-reserved namespace)
KEYWORD(typeof                      , KEYGNU)

// MS Extensions
KEYWORD(__FUNCDNAME__               , KEYMS)
KEYWORD(__FUNCSIG__                 , KEYMS)
KEYWORD(L__FUNCTION__               , KEYMS)
TYPE_TRAIT_1(__is_interface_class, IsInterfaceClass, KEYMS)
TYPE_TRAIT_1(__is_sealed, IsSealed, KEYMS)

// MSVC12.0 / VS2013 Type Traits
TYPE_TRAIT_1(__is_destructible, IsDestructible, KEYMS)
TYPE_TRAIT_1(__is_trivially_destructible, IsTriviallyDestructible, KEYCXX)
TYPE_TRAIT_1(__is_nothrow_destructible, IsNothrowDestructible, KEYMS)
TYPE_TRAIT_2(__is_nothrow_assignable, IsNothrowAssignable, KEYCXX)
TYPE_TRAIT_N(__is_constructible, IsConstructible, KEYCXX)
TYPE_TRAIT_N(__is_nothrow_constructible, IsNothrowConstructible, KEYCXX)

// MSVC14.0 / VS2015 Type Traits
TYPE_TRAIT_2(__is_assignable, IsAssignable, KEYCXX)

// GNU and MS Type Traits
TYPE_TRAIT_1(__has_nothrow_assign, HasNothrowAssign, KEYCXX)
TYPE_TRAIT_1(__has_nothrow_move_assign, HasNothrowMoveAssign, KEYCXX)
TYPE_TRAIT_1(__has_nothrow_copy, HasNothrowCopy, KEYCXX)
TYPE_TRAIT_1(__has_nothrow_constructor, HasNothrowConstructor, KEYCXX)
TYPE_TRAIT_1(__has_trivial_assign, HasTrivialAssign, KEYCXX)
TYPE_TRAIT_1(__has_trivial_move_assign, HasTrivialMoveAssign, KEYCXX)
TYPE_TRAIT_1(__has_trivial_copy, HasTrivialCopy, KEYCXX)
TYPE_TRAIT_1(__has_trivial_constructor, HasTrivialDefaultConstructor, KEYCXX)
TYPE_TRAIT_1(__has_trivial_move_constructor, HasTrivialMoveConstructor, KEYCXX)
TYPE_TRAIT_1(__has_trivial_destructor, HasTrivialDestructor, KEYCXX)
TYPE_TRAIT_1(__has_virtual_destructor, HasVirtualDestructor, KEYCXX)
TYPE_TRAIT_1(__is_abstract, IsAbstract, KEYCXX)
TYPE_TRAIT_1(__is_aggregate, IsAggregate, KEYCXX)
TYPE_TRAIT_2(__is_base_of, IsBaseOf, KEYCXX)
TYPE_TRAIT_1(__is_class, IsClass, KEYCXX)
TYPE_TRAIT_2(__is_convertible_to, IsConvertibleTo, KEYCXX)
TYPE_TRAIT_1(__is_empty, IsEmpty, KEYCXX)
TYPE_TRAIT_1(__is_enum, IsEnum, KEYCXX)
TYPE_TRAIT_1(__is_final, IsFinal, KEYCXX)
TYPE_TRAIT_1(__is_literal, IsLiteral, KEYCXX)
// Name for GCC 4.6 compatibility - people have already written libraries using
// this name unfortunately.
ALIAS("__is_literal_type", __is_literal, KEYCXX)
TYPE_TRAIT_1(__is_pod, IsPOD, KEYCXX)
TYPE_TRAIT_1(__is_polymorphic, IsPolymorphic, KEYCXX)
TYPE_TRAIT_1(__is_trivial, IsTrivial, KEYCXX)
TYPE_TRAIT_1(__is_union, IsUnion, KEYCXX)
TYPE_TRAIT_1(__has_unique_object_representations,
             HasUniqueObjectRepresentations, KEYCXX)

// Clang-only C++ Type Traits
TYPE_TRAIT_N(__is_trivially_constructible, IsTriviallyConstructible, KEYCXX)
TYPE_TRAIT_1(__is_trivially_copyable, IsTriviallyCopyable, KEYCXX)
TYPE_TRAIT_2(__is_trivially_assignable, IsTriviallyAssignable, KEYCXX)
KEYWORD(__underlying_type           , KEYCXX)

// Embarcadero Expression Traits
KEYWORD(__is_lvalue_expr            , KEYCXX)
KEYWORD(__is_rvalue_expr            , KEYCXX)

// Embarcadero Unary Type Traits
TYPE_TRAIT_1(__is_arithmetic, IsArithmetic, KEYCXX)
TYPE_TRAIT_1(__is_floating_point, IsFloatingPoint, KEYCXX)
TYPE_TRAIT_1(__is_integral, IsIntegral, KEYCXX)
TYPE_TRAIT_1(__is_complete_type, IsCompleteType, KEYCXX)
TYPE_TRAIT_1(__is_void, IsVoid, KEYCXX)
TYPE_TRAIT_1(__is_array, IsArray, KEYCXX)
TYPE_TRAIT_1(__is_function, IsFunction, KEYCXX)
TYPE_TRAIT_1(__is_reference, IsReference, KEYCXX)
TYPE_TRAIT_1(__is_lvalue_reference, IsLvalueReference, KEYCXX)
TYPE_TRAIT_1(__is_rvalue_reference, IsRvalueReference, KEYCXX)
TYPE_TRAIT_1(__is_fundamental, IsFundamental, KEYCXX)
TYPE_TRAIT_1(__is_object, IsObject, KEYCXX)
TYPE_TRAIT_1(__is_scalar, IsScalar, KEYCXX)
TYPE_TRAIT_1(__is_compound, IsCompound, KEYCXX)
TYPE_TRAIT_1(__is_pointer, IsPointer, KEYCXX)
TYPE_TRAIT_1(__is_member_object_pointer, IsMemberObjectPointer, KEYCXX)
TYPE_TRAIT_1(__is_member_function_pointer, IsMemberFunctionPointer, KEYCXX)
TYPE_TRAIT_1(__is_member_pointer, IsMemberPointer, KEYCXX)
TYPE_TRAIT_1(__is_const, IsConst, KEYCXX)
TYPE_TRAIT_1(__is_volatile, IsVolatile, KEYCXX)
TYPE_TRAIT_1(__is_standard_layout, IsStandardLayout, KEYCXX)
TYPE_TRAIT_1(__is_signed, IsSigned, KEYCXX)
TYPE_TRAIT_1(__is_unsigned, IsUnsigned, KEYCXX)

// Embarcadero Binary Type Traits
TYPE_TRAIT_2(__is_same, IsSame, KEYCXX)
TYPE_TRAIT_2(__is_convertible, IsConvertible, KEYCXX)
KEYWORD(__array_rank                , KEYCXX)
KEYWORD(__array_extent              , KEYCXX)

// Apple Extension.
KEYWORD(__private_extern__          , KEYALL)
KEYWORD(__module_private__          , KEYALL)

// Extension that will be enabled for Microsoft, Borland and PS4, but can be
// disabled via '-fno-declspec'.
KEYWORD(__declspec                  , 0)

// Microsoft Extension.
KEYWORD(__cdecl                     , KEYALL)
KEYWORD(__stdcall                   , KEYALL)
KEYWORD(__fastcall                  , KEYALL)
KEYWORD(__thiscall                  , KEYALL)
KEYWORD(__regcall                   , KEYALL)
KEYWORD(__vectorcall                , KEYALL)
KEYWORD(__forceinline               , KEYMS)
KEYWORD(__unaligned                 , KEYMS)
KEYWORD(__super                     , KEYMS)

// OpenCL address space qualifiers
KEYWORD(__global                    , KEYOPENCL)
KEYWORD(__local                     , KEYOPENCL)
KEYWORD(__constant                  , KEYOPENCL)
KEYWORD(__private                   , KEYOPENCL)
KEYWORD(__generic                   , KEYOPENCL)
ALIAS("global", __global            , KEYOPENCL)
ALIAS("local", __local              , KEYOPENCL)
ALIAS("constant", __constant        , KEYOPENCL)
ALIAS("private", __private          , KEYOPENCL)
ALIAS("generic", __generic          , KEYOPENCL)
// OpenCL function qualifiers
KEYWORD(__kernel                    , KEYOPENCL)
ALIAS("kernel", __kernel            , KEYOPENCL)
// OpenCL access qualifiers
KEYWORD(__read_only                 , KEYOPENCL)
KEYWORD(__write_only                , KEYOPENCL)
KEYWORD(__read_write                , KEYOPENCL)
ALIAS("read_only", __read_only      , KEYOPENCL)
ALIAS("write_only", __write_only    , KEYOPENCL)
ALIAS("read_write", __read_write    , KEYOPENCL)
// OpenCL builtins
KEYWORD(__builtin_astype            , KEYOPENCL)
KEYWORD(vec_step                    , KEYOPENCL|KEYALTIVEC|KEYZVECTOR)
#define GENERIC_IMAGE_TYPE(ImgType, Id) KEYWORD(ImgType##_t, KEYOPENCL)
#include "clang/Basic/OpenCLImageTypes.def"

// OpenMP Type Traits
KEYWORD(__builtin_omp_required_simd_align, KEYALL)

KEYWORD(pipe                        , KEYOPENCL)

// Borland Extensions.
KEYWORD(__pascal                    , KEYALL)

// Altivec Extension.
KEYWORD(__vector                    , KEYALTIVEC|KEYZVECTOR)
KEYWORD(__pixel                     , KEYALTIVEC)
KEYWORD(__bool                      , KEYALTIVEC|KEYZVECTOR)

// ARM NEON extensions.
ALIAS("__fp16", half                , KEYALL)

// OpenCL Extension.
KEYWORD(half                        , HALFSUPPORT)

// Objective-C ARC keywords.
KEYWORD(__bridge                     , KEYARC)
KEYWORD(__bridge_transfer            , KEYARC)
KEYWORD(__bridge_retained            , KEYARC)
KEYWORD(__bridge_retain              , KEYARC)

// Objective-C keywords.
KEYWORD(__covariant                  , KEYOBJC2)
KEYWORD(__contravariant              , KEYOBJC2)
KEYWORD(__kindof                     , KEYOBJC2)

// Alternate spelling for various tokens.  There are GCC extensions in all
// languages, but should not be disabled in strict conformance mode.
ALIAS("__alignof__"  , __alignof  , KEYALL)
ALIAS("__asm"        , asm        , KEYALL)
ALIAS("__asm__"      , asm        , KEYALL)
ALIAS("__attribute__", __attribute, KEYALL)
ALIAS("__complex"    , _Complex   , KEYALL)
ALIAS("__complex__"  , _Complex   , KEYALL)
ALIAS("__const"      , const      , KEYALL)
ALIAS("__const__"    , const      , KEYALL)
ALIAS("__decltype"   , decltype   , KEYCXX)
ALIAS("__imag__"     , __imag     , KEYALL)
ALIAS("__inline"     , inline     , KEYALL)
ALIAS("__inline__"   , inline     , KEYALL)
ALIAS("__nullptr"    , nullptr    , KEYCXX)
ALIAS("__real__"     , __real     , KEYALL)
ALIAS("__restrict"   , restrict   , KEYALL)
ALIAS("__restrict__" , restrict   , KEYALL)
ALIAS("__signed"     , signed     , KEYALL)
ALIAS("__signed__"   , signed     , KEYALL)
ALIAS("__typeof"     , typeof     , KEYALL)
ALIAS("__typeof__"   , typeof     , KEYALL)
ALIAS("__volatile"   , volatile   , KEYALL)
ALIAS("__volatile__" , volatile   , KEYALL)

// Type nullability.
KEYWORD(_Nonnull                 , KEYALL)
KEYWORD(_Nullable                , KEYALL)
KEYWORD(_Null_unspecified        , KEYALL)

// Microsoft extensions which should be disabled in strict conformance mode
KEYWORD(__ptr64                       , KEYMS)
KEYWORD(__ptr32                       , KEYMS)
KEYWORD(__sptr                        , KEYMS)
KEYWORD(__uptr                        , KEYMS)
KEYWORD(__w64                         , KEYMS)
KEYWORD(__uuidof                      , KEYMS | KEYBORLAND)
KEYWORD(__try                         , KEYMS | KEYBORLAND)
KEYWORD(__finally                     , KEYMS | KEYBORLAND)
KEYWORD(__leave                       , KEYMS | KEYBORLAND)
KEYWORD(__int64                       , KEYMS)
KEYWORD(__if_exists                   , KEYMS)
KEYWORD(__if_not_exists               , KEYMS)
KEYWORD(__single_inheritance          , KEYMS)
KEYWORD(__multiple_inheritance        , KEYMS)
KEYWORD(__virtual_inheritance         , KEYMS)
KEYWORD(__interface                   , KEYMS)
ALIAS("__int8"           , char       , KEYMS)
ALIAS("_int8"            , char       , KEYMS)
ALIAS("__int16"          , short      , KEYMS)
ALIAS("_int16"           , short      , KEYMS)
ALIAS("__int32"          , int        , KEYMS)
ALIAS("_int32"           , int        , KEYMS)
ALIAS("_int64"           , __int64    , KEYMS)
ALIAS("__wchar_t"        , wchar_t    , KEYMS)
ALIAS("_asm"             , asm        , KEYMS)
ALIAS("_alignof"         , __alignof  , KEYMS)
ALIAS("__builtin_alignof", __alignof  , KEYMS)
ALIAS("_cdecl"           , __cdecl    , KEYMS | KEYBORLAND)
ALIAS("_fastcall"        , __fastcall , KEYMS | KEYBORLAND)
ALIAS("_stdcall"         , __stdcall  , KEYMS | KEYBORLAND)
ALIAS("_thiscall"        , __thiscall , KEYMS)
ALIAS("_vectorcall"      , __vectorcall, KEYMS)
ALIAS("_uuidof"          , __uuidof   , KEYMS | KEYBORLAND)
ALIAS("_inline"          , inline     , KEYMS)
ALIAS("_declspec"        , __declspec , KEYMS)

// Checked C Extension
KEYWORD(_Array_ptr                 , KEYCHECKEDC)
KEYWORD(_Nt_array_ptr              , KEYCHECKEDC)
KEYWORD(_Ptr                       , KEYCHECKEDC)
KEYWORD(_Where                     , KEYCHECKEDC)
KEYWORD(_Checked                   , KEYCHECKEDC)
KEYWORD(_Nt_checked                , KEYCHECKEDC)
KEYWORD(_Unchecked                 , KEYCHECKEDC)
KEYWORD(_Assume_bounds_cast        , KEYCHECKEDC)
KEYWORD(_Dynamic_bounds_cast       , KEYCHECKEDC)
KEYWORD(_For_any                   , KEYCHECKEDC)
<<<<<<< HEAD
=======
KEYWORD(_Itype_for_any             , KEYCHECKEDC)
>>>>>>> 8e460ef9
KEYWORD(_Current_expr_value        , KEYCHECKEDC)
KEYWORD(_Return_value              , KEYCHECKEDC)

// Borland Extensions which should be disabled in strict conformance mode.
ALIAS("_pascal"      , __pascal   , KEYBORLAND)

// Clang Extensions.
KEYWORD(__builtin_convertvector   , KEYALL)
ALIAS("__char16_t"   , char16_t   , KEYCXX)
ALIAS("__char32_t"   , char32_t   , KEYCXX)

KEYWORD(__builtin_available       , KEYALL)

// Clang-specific keywords enabled only in testing.
TESTING_KEYWORD(__unknown_anytype , KEYALL)


//===----------------------------------------------------------------------===//
// Objective-C @-preceded keywords.
//===----------------------------------------------------------------------===//

// These have meaning after an '@' in Objective-C mode. These define enums in
// the tok::objc_* namespace.

OBJC1_AT_KEYWORD(not_keyword)
OBJC1_AT_KEYWORD(class)
OBJC1_AT_KEYWORD(compatibility_alias)
OBJC1_AT_KEYWORD(defs)
OBJC1_AT_KEYWORD(encode)
OBJC1_AT_KEYWORD(end)
OBJC1_AT_KEYWORD(implementation)
OBJC1_AT_KEYWORD(interface)
OBJC1_AT_KEYWORD(private)
OBJC1_AT_KEYWORD(protected)
OBJC1_AT_KEYWORD(protocol)
OBJC1_AT_KEYWORD(public)
OBJC1_AT_KEYWORD(selector)
OBJC1_AT_KEYWORD(throw)
OBJC1_AT_KEYWORD(try)
OBJC1_AT_KEYWORD(catch)
OBJC1_AT_KEYWORD(finally)
OBJC1_AT_KEYWORD(synchronized)
OBJC1_AT_KEYWORD(autoreleasepool)

OBJC2_AT_KEYWORD(property)
OBJC2_AT_KEYWORD(package)
OBJC2_AT_KEYWORD(required)
OBJC2_AT_KEYWORD(optional)
OBJC2_AT_KEYWORD(synthesize)
OBJC2_AT_KEYWORD(dynamic)
OBJC2_AT_KEYWORD(import)
OBJC2_AT_KEYWORD(available)

// TODO: What to do about context-sensitive keywords like:
//       bycopy/byref/in/inout/oneway/out?

ANNOTATION(cxxscope)     // annotation for a C++ scope spec, e.g. "::foo::bar::"
ANNOTATION(typename)     // annotation for a C typedef name, a C++ (possibly
                         // qualified) typename, e.g. "foo::MyClass", or
                         // template-id that names a type ("std::vector<int>")
ANNOTATION(template_id)  // annotation for a C++ template-id that names a
                         // function template specialization (not a type),
                         // e.g., "std::swap<int>"
ANNOTATION(primary_expr) // annotation for a primary expression
ANNOTATION(decltype)     // annotation for a decltype expression,
                         // e.g., "decltype(foo.bar())"

// Annotation for #pragma unused(...)
// For each argument inside the parentheses the pragma handler will produce
// one 'pragma_unused' annotation token followed by the argument token.
ANNOTATION(pragma_unused)

// Annotation for #pragma GCC visibility...
// The lexer produces these so that they only take effect when the parser
// handles them.
ANNOTATION(pragma_vis)

// Annotation for #pragma pack...
// The lexer produces these so that they only take effect when the parser
// handles them.
ANNOTATION(pragma_pack)

// Annotation for #pragma clang __debug parser_crash...
// The lexer produces these so that they only take effect when the parser
// handles them.
ANNOTATION(pragma_parser_crash)

// Annotation for #pragma clang __debug captured...
// The lexer produces these so that they only take effect when the parser
// handles them.
ANNOTATION(pragma_captured)

// Annotation for #pragma clang __debug dump...
// The lexer produces these so that the parser and semantic analysis can
// look up and dump the operand.
ANNOTATION(pragma_dump)

// Annotation for #pragma ms_struct...
// The lexer produces these so that they only take effect when the parser
// handles them.
ANNOTATION(pragma_msstruct)

// Annotation for #pragma align...
// The lexer produces these so that they only take effect when the parser
// handles them.
ANNOTATION(pragma_align)

// Annotation for #pragma weak id
// The lexer produces these so that they only take effect when the parser
// handles them.
ANNOTATION(pragma_weak)

// Annotation for #pragma weak id = id
// The lexer produces these so that they only take effect when the parser
// handles them.
ANNOTATION(pragma_weakalias)

// Annotation for #pragma redefine_extname...
// The lexer produces these so that they only take effect when the parser
// handles them.
ANNOTATION(pragma_redefine_extname)

// Annotation for #pragma STDC FP_CONTRACT...
// The lexer produces these so that they only take effect when the parser
// handles them.
ANNOTATION(pragma_fp_contract)

// Annotation for #pragma pointers_to_members...
// The lexer produces these so that they only take effect when the parser
// handles them.
ANNOTATION(pragma_ms_pointers_to_members)

// Annotation for #pragma vtordisp...
// The lexer produces these so that they only take effect when the parser
// handles them.
ANNOTATION(pragma_ms_vtordisp)

// Annotation for all microsoft #pragmas...
// The lexer produces these so that they only take effect when the parser
// handles them.
ANNOTATION(pragma_ms_pragma)

// Annotation for #pragma OPENCL EXTENSION...
// The lexer produces these so that they only take effect when the parser
// handles them.
ANNOTATION(pragma_opencl_extension)

// Annotations for OpenMP pragma directives - #pragma omp ...
// The lexer produces these so that they only take effect when the parser
// handles #pragma omp ... directives.
ANNOTATION(pragma_openmp)
ANNOTATION(pragma_openmp_end)

// Annotations for loop pragma directives #pragma clang loop ...
// The lexer produces these so that they only take effect when the parser
// handles #pragma loop ... directives.
ANNOTATION(pragma_loop_hint)

ANNOTATION(pragma_fp)

// Annotation for the attribute pragma directives - #pragma clang attribute ...
ANNOTATION(pragma_attribute)

// Annotations for CHECKED_SCOPE pragma directives for checkedc
// The lexer produces these so that they only take effect when the parser
// handles #pragma CHECKED_SCOPE ... directives.
ANNOTATION(pragma_checked_scope)

// Annotations for module import translated from #include etc.
ANNOTATION(module_include)
ANNOTATION(module_begin)
ANNOTATION(module_end)

#undef ANNOTATION
#undef TESTING_KEYWORD
#undef OBJC2_AT_KEYWORD
#undef OBJC1_AT_KEYWORD
#undef CXX_KEYWORD_OPERATOR
#undef PPKEYWORD
#undef ALIAS
#undef TYPE_TRAIT_N
#undef TYPE_TRAIT_2
#undef TYPE_TRAIT_1
#undef TYPE_TRAIT
#undef CONCEPTS_KEYWORD
#undef CXX2A_KEYWORD
#undef CXX11_KEYWORD
#undef KEYWORD
#undef PUNCTUATOR
#undef TOK<|MERGE_RESOLUTION|>--- conflicted
+++ resolved
@@ -653,10 +653,7 @@
 KEYWORD(_Assume_bounds_cast        , KEYCHECKEDC)
 KEYWORD(_Dynamic_bounds_cast       , KEYCHECKEDC)
 KEYWORD(_For_any                   , KEYCHECKEDC)
-<<<<<<< HEAD
-=======
 KEYWORD(_Itype_for_any             , KEYCHECKEDC)
->>>>>>> 8e460ef9
 KEYWORD(_Current_expr_value        , KEYCHECKEDC)
 KEYWORD(_Return_value              , KEYCHECKEDC)
 
