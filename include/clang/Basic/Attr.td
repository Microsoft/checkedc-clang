//==--- Attr.td - attribute definitions -----------------------------------===//
//
//                     The LLVM Compiler Infrastructure
//
// This file is distributed under the University of Illinois Open Source
// License. See LICENSE.TXT for details.
//
//===----------------------------------------------------------------------===//

// The documentation is organized by category. Attributes can have category-
// specific documentation that is collated within the larger document.
class DocumentationCategory<string name> {
  string Name = name;
  code Content = [{}];
}
def DocCatFunction : DocumentationCategory<"Function Attributes">;
def DocCatVariable : DocumentationCategory<"Variable Attributes">;
def DocCatType : DocumentationCategory<"Type Attributes">;
def DocCatStmt : DocumentationCategory<"Statement Attributes">;
// Attributes listed under the Undocumented category do not generate any public
// documentation. Ideally, this category should be used for internal-only
// attributes which contain no spellings.
def DocCatUndocumented : DocumentationCategory<"Undocumented">;

class DocDeprecated<string replacement = ""> {
  // If the Replacement field is empty, no replacement will be listed with the
  // documentation. Otherwise, the documentation will specify the attribute has
  // been superseded by this replacement.
  string Replacement = replacement;
}

// Specifies the documentation to be associated with the given category.
class Documentation {
  DocumentationCategory Category;
  code Content;

  // If the heading is empty, one may be picked automatically. If the attribute
  // only has one spelling, no heading is required as the attribute's sole
  // spelling is sufficient. If all spellings are semantically common, the
  // heading will be the semantic spelling. If the spellings are not
  // semantically common and no heading is provided, an error will be emitted.
  string Heading = "";

  // When set, specifies that the attribute is deprecated and can optionally
  // specify a replacement attribute.
  DocDeprecated Deprecated;
}

// Specifies that the attribute is explicitly undocumented. This can be a
// helpful placeholder for the attribute while working on the implementation,
// but should not be used once feature work has been completed.
def Undocumented : Documentation {
  let Category = DocCatUndocumented;
}

include "clang/Basic/AttrDocs.td"

// An attribute's subject is whatever it appertains to. In this file, it is
// more accurately a list of things that an attribute can appertain to. All
// Decls and Stmts are possibly AttrSubjects (even though the syntax may not
// allow attributes on a given Decl or Stmt).
class AttrSubject;

include "clang/Basic/DeclNodes.td"
include "clang/Basic/StmtNodes.td"

// A subset-subject is an AttrSubject constrained to operate only on some subset
// of that subject.
//
// The code fragment is a boolean expression that will confirm that the subject
// meets the requirements; the subject will have the name S, and will have the
// type specified by the base. It should be a simple boolean expression. The
// diagnostic string should be a comma-separated list of subject names.
class SubsetSubject<AttrSubject base, code check, string diag> : AttrSubject {
  AttrSubject Base = base;
  code CheckCode = check;
  string DiagSpelling = diag;
}

def LocalVar : SubsetSubject<Var,
                              [{S->hasLocalStorage() && !isa<ParmVarDecl>(S)}],
                              "local variables">;
def NonParmVar : SubsetSubject<Var,
                               [{S->getKind() != Decl::ParmVar}],
                               "variables">;
def NonLocalVar : SubsetSubject<Var,
                                [{!S->hasLocalStorage()}],
                                "variables with non-local storage">;
def NonBitField : SubsetSubject<Field,
                                [{!S->isBitField()}],
                                "non-bit-field non-static data members">;

def NonStaticCXXMethod : SubsetSubject<CXXMethod,
                                       [{!S->isStatic()}],
                                       "non-static member functions">;

def NonStaticNonConstCXXMethod
    : SubsetSubject<CXXMethod,
                    [{!S->isStatic() && !S->isConst()}],
                    "non-static non-const member functions">;

def ObjCInstanceMethod : SubsetSubject<ObjCMethod,
                                       [{S->isInstanceMethod()}],
                                       "Objective-C instance methods">;

def ObjCInterfaceDeclInitMethod : SubsetSubject<ObjCMethod,
                               [{S->getMethodFamily() == OMF_init &&
                                 (isa<ObjCInterfaceDecl>(S->getDeclContext()) ||
                                  (isa<ObjCCategoryDecl>(S->getDeclContext()) &&
            cast<ObjCCategoryDecl>(S->getDeclContext())->IsClassExtension()))}],
            "init methods of interface or class extension declarations">;

def Struct : SubsetSubject<Record,
                           [{!S->isUnion()}], "structs">;

def TLSVar : SubsetSubject<Var,
                           [{S->getTLSKind() != 0}], "thread-local variables">;

def SharedVar : SubsetSubject<Var,
                              [{S->hasGlobalStorage() && !S->getTLSKind()}],
                              "global variables">;

def GlobalVar : SubsetSubject<Var,
                             [{S->hasGlobalStorage()}], "global variables">;

def InlineFunction : SubsetSubject<Function,
                             [{S->isInlineSpecified()}], "inline functions">;

// FIXME: this hack is needed because DeclNodes.td defines the base Decl node
// type to be a class, not a definition. This makes it impossible to create an
// attribute subject which accepts a Decl. Normally, this is not a problem,
// because the attribute can have no Subjects clause to accomplish this. But in
// the case of a SubsetSubject, there's no way to express it without this hack.
def DeclBase : AttrSubject;
def FunctionLike : SubsetSubject<DeclBase,
                                 [{S->getFunctionType(false) != nullptr}],
                                 "functions, function pointers">;

def OpenCLKernelFunction
    : SubsetSubject<Function, [{S->hasAttr<OpenCLKernelAttr>()}],
                    "kernel functions">;

// HasFunctionProto is a more strict version of FunctionLike, so it should
// never be specified in a Subjects list along with FunctionLike (due to the
// inclusive nature of subject testing).
def HasFunctionProto : SubsetSubject<DeclBase,
                                     [{(S->getFunctionType(true) != nullptr &&
                              isa<FunctionProtoType>(S->getFunctionType())) ||
                                       isa<ObjCMethodDecl>(S) ||
                                       isa<BlockDecl>(S)}],
                                     "non-K&R-style functions">;

// A subject that matches the implicit object parameter of a non-static member
// function. Accepted as a function type attribute on the type of such a
// member function.
// FIXME: This does not actually ever match currently.
def ImplicitObjectParameter
    : SubsetSubject<Function, [{static_cast<void>(S), false}],
                    "implicit object parameters">;

// A single argument to an attribute
class Argument<string name, bit optional, bit fake = 0> {
  string Name = name;
  bit Optional = optional;

  /// A fake argument is used to store and serialize additional information
  /// in an attribute without actually changing its parsing or pretty-printing.
  bit Fake = fake;
}

class BoolArgument<string name, bit opt = 0, bit fake = 0> : Argument<name, opt,
                                                                      fake>;
class IdentifierArgument<string name, bit opt = 0> : Argument<name, opt>;
class IntArgument<string name, bit opt = 0> : Argument<name, opt>;
class StringArgument<string name, bit opt = 0> : Argument<name, opt>;
class ExprArgument<string name, bit opt = 0> : Argument<name, opt>;
class FunctionArgument<string name, bit opt = 0, bit fake = 0> : Argument<name,
                                                                          opt,
                                                                          fake>;
class NamedArgument<string name, bit opt = 0, bit fake = 0> : Argument<name,
                                                                          opt,
                                                                          fake>;
class TypeArgument<string name, bit opt = 0> : Argument<name, opt>;
class UnsignedArgument<string name, bit opt = 0> : Argument<name, opt>;
class VariadicUnsignedArgument<string name> : Argument<name, 1>;
class VariadicExprArgument<string name> : Argument<name, 1>;
class VariadicStringArgument<string name> : Argument<name, 1>;
class VariadicIdentifierArgument<string name> : Argument<name, 1>;

// Like VariadicUnsignedArgument except values are ParamIdx.
class VariadicParamIdxArgument<string name> : Argument<name, 1>;

// Like VariadicParamIdxArgument but for a single function parameter index.
class ParamIdxArgument<string name, bit opt = 0> : Argument<name, opt>;

// A version of the form major.minor[.subminor].
class VersionArgument<string name, bit opt = 0> : Argument<name, opt>;

// This one's a doozy, so it gets its own special type
// It can be an unsigned integer, or a type. Either can
// be dependent.
class AlignedArgument<string name, bit opt = 0> : Argument<name, opt>;

// A bool argument with a default value
class DefaultBoolArgument<string name, bit default, bit fake = 0>
    : BoolArgument<name, 1, fake> {
  bit Default = default;
}

// An integer argument with a default value
class DefaultIntArgument<string name, int default> : IntArgument<name, 1> {
  int Default = default;
}

// This argument is more complex, it includes the enumerator type name,
// a list of strings to accept, and a list of enumerators to map them to.
class EnumArgument<string name, string type, list<string> values,
                   list<string> enums, bit opt = 0, bit fake = 0>
    : Argument<name, opt, fake> {
  string Type = type;
  list<string> Values = values;
  list<string> Enums = enums;
}

// FIXME: There should be a VariadicArgument type that takes any other type
//        of argument and generates the appropriate type.
class VariadicEnumArgument<string name, string type, list<string> values,
                           list<string> enums> : Argument<name, 1>  {
  string Type = type;
  list<string> Values = values;
  list<string> Enums = enums;
}

// This handles one spelling of an attribute.
class Spelling<string name, string variety> {
  string Name = name;
  string Variety = variety;
  bit KnownToGCC;
}

class GNU<string name> : Spelling<name, "GNU">;
class Declspec<string name> : Spelling<name, "Declspec">;
class Microsoft<string name> : Spelling<name, "Microsoft">;
class CXX11<string namespace, string name, int version = 1>
    : Spelling<name, "CXX11"> {
  string Namespace = namespace;
  int Version = version;
}
class C2x<string namespace, string name> : Spelling<name, "C2x"> {
  string Namespace = namespace;
}

class Keyword<string name> : Spelling<name, "Keyword">;
class Pragma<string namespace, string name> : Spelling<name, "Pragma"> {
  string Namespace = namespace;
}

// The GCC spelling implies GNU<name> and CXX11<"gnu", name> and also sets
// KnownToGCC to 1. This spelling should be used for any GCC-compatible
// attributes.
class GCC<string name> : Spelling<name, "GCC"> {
  let KnownToGCC = 1;
}

// The Clang spelling implies GNU<name>, CXX11<"clang", name>, and optionally,
// C2x<"clang", name>. This spelling should be used for any Clang-specific
// attributes.
class Clang<string name, bit allowInC = 1> : Spelling<name, "Clang"> {
  bit AllowInC = allowInC;
}

class Accessor<string name, list<Spelling> spellings> {
  string Name = name;
  list<Spelling> Spellings = spellings;
}

class SubjectDiag<bit warn> {
  bit Warn = warn;
}
def WarnDiag : SubjectDiag<1>;
def ErrorDiag : SubjectDiag<0>;

class SubjectList<list<AttrSubject> subjects, SubjectDiag diag = WarnDiag,
                  string customDiag = ""> {
  list<AttrSubject> Subjects = subjects;
  SubjectDiag Diag = diag;
  string CustomDiag = customDiag;
}

class LangOpt<string name, bit negated = 0> {
  string Name = name;
  bit Negated = negated;
}
def MicrosoftExt : LangOpt<"MicrosoftExt">;
def Borland : LangOpt<"Borland">;
def CUDA : LangOpt<"CUDA">;
def COnly : LangOpt<"CPlusPlus", 1>;
def CPlusPlus : LangOpt<"CPlusPlus">;
def OpenCL : LangOpt<"OpenCL">;
def RenderScript : LangOpt<"RenderScript">;
def ObjC : LangOpt<"ObjC">;
def BlocksSupported : LangOpt<"Blocks">;
def ObjCAutoRefCount : LangOpt<"ObjCAutoRefCount">;

// Defines targets for target-specific attributes. Empty lists are unchecked.
class TargetSpec {
  // Specifies Architectures for which the target applies, based off the
  // ArchType enumeration in Triple.h.
  list<string> Arches = [];
  // Specifies Operating Systems for which the target applies, based off the
  // OSType enumeration in Triple.h
  list<string> OSes;
  // Specifies the C++ ABIs for which the target applies, based off the
  // TargetCXXABI::Kind in TargetCXXABI.h.
  list<string> CXXABIs;
  // Specifies Object Formats for which the target applies, based off the
  // ObjectFormatType enumeration in Triple.h
  list<string> ObjectFormats;
}

class TargetArch<list<string> arches> : TargetSpec {
  let Arches = arches;
}
def TargetARM : TargetArch<["arm", "thumb", "armeb", "thumbeb"]>;
def TargetAVR : TargetArch<["avr"]>;
def TargetMips32 : TargetArch<["mips", "mipsel"]>;
def TargetAnyMips : TargetArch<["mips", "mipsel", "mips64", "mips64el"]>;
def TargetMSP430 : TargetArch<["msp430"]>;
def TargetRISCV : TargetArch<["riscv32", "riscv64"]>;
def TargetX86 : TargetArch<["x86"]>;
def TargetAnyX86 : TargetArch<["x86", "x86_64"]>;
def TargetWindows : TargetArch<["x86", "x86_64", "arm", "thumb", "aarch64"]> {
  let OSes = ["Win32"];
}
def TargetMicrosoftCXXABI : TargetArch<["x86", "x86_64", "arm", "thumb", "aarch64"]> {
  let CXXABIs = ["Microsoft"];
}
def TargetELF : TargetSpec {
  let ObjectFormats = ["ELF"];
}

// Attribute subject match rules that are used for #pragma clang attribute.
//
// A instance of AttrSubjectMatcherRule represents an individual match rule.
// An individual match rule can correspond to a number of different attribute
// subjects, e.g. "record" matching rule corresponds to the Record and
// CXXRecord attribute subjects.
//
// Match rules are used in the subject list of the #pragma clang attribute.
// Match rules can have sub-match rules that are instances of
// AttrSubjectMatcherSubRule. A sub-match rule can correspond to a number
// of different attribute subjects, and it can have a negated spelling as well.
// For example, "variable(unless(is_parameter))" matching rule corresponds to
// the NonParmVar attribute subject.
class AttrSubjectMatcherSubRule<string name, list<AttrSubject> subjects,
                                bit negated = 0> {
  string Name = name;
  list<AttrSubject> Subjects = subjects;
  bit Negated = negated;
  // Lists language options, one of which is required to be true for the
  // attribute to be applicable. If empty, the language options are taken
  // from the parent matcher rule.
  list<LangOpt> LangOpts = [];
}
class AttrSubjectMatcherRule<string name, list<AttrSubject> subjects,
                             list<AttrSubjectMatcherSubRule> subrules = []> {
  string Name = name;
  list<AttrSubject> Subjects = subjects;
  list<AttrSubjectMatcherSubRule> Constraints = subrules;
  // Lists language options, one of which is required to be true for the
  // attribute to be applicable. If empty, no language options are required.
  list<LangOpt> LangOpts = [];
}

// function(is_member)
def SubRuleForCXXMethod : AttrSubjectMatcherSubRule<"is_member", [CXXMethod]> {
  let LangOpts = [CPlusPlus];
}
def SubjectMatcherForFunction : AttrSubjectMatcherRule<"function", [Function], [
  SubRuleForCXXMethod
]>;
// hasType is abstract, it should be used with one of the sub-rules.
def SubjectMatcherForType : AttrSubjectMatcherRule<"hasType", [], [
  AttrSubjectMatcherSubRule<"functionType", [FunctionLike]>

  // FIXME: There's a matcher ambiguity with objc methods and blocks since
  // functionType excludes them but functionProtoType includes them.
  // AttrSubjectMatcherSubRule<"functionProtoType", [HasFunctionProto]>
]>;
def SubjectMatcherForTypedef : AttrSubjectMatcherRule<"type_alias",
                                                      [TypedefName]>;
def SubjectMatcherForRecord : AttrSubjectMatcherRule<"record", [Record,
                                                                CXXRecord], [
  // unless(is_union)
  AttrSubjectMatcherSubRule<"is_union", [Struct], 1>
]>;
def SubjectMatcherForEnum : AttrSubjectMatcherRule<"enum", [Enum]>;
def SubjectMatcherForEnumConstant : AttrSubjectMatcherRule<"enum_constant",
                                                           [EnumConstant]>;
def SubjectMatcherForVar : AttrSubjectMatcherRule<"variable", [Var], [
  AttrSubjectMatcherSubRule<"is_thread_local", [TLSVar]>,
  AttrSubjectMatcherSubRule<"is_global", [GlobalVar]>,
  AttrSubjectMatcherSubRule<"is_parameter", [ParmVar]>,
  // unless(is_parameter)
  AttrSubjectMatcherSubRule<"is_parameter", [NonParmVar], 1>
]>;
def SubjectMatcherForField : AttrSubjectMatcherRule<"field", [Field]>;
def SubjectMatcherForNamespace : AttrSubjectMatcherRule<"namespace",
                                                        [Namespace]> {
  let LangOpts = [CPlusPlus];
}
def SubjectMatcherForObjCInterface : AttrSubjectMatcherRule<"objc_interface",
                                                            [ObjCInterface]> {
  let LangOpts = [ObjC];
}
def SubjectMatcherForObjCProtocol : AttrSubjectMatcherRule<"objc_protocol",
                                                           [ObjCProtocol]> {
  let LangOpts = [ObjC];
}
def SubjectMatcherForObjCCategory : AttrSubjectMatcherRule<"objc_category",
                                                           [ObjCCategory]> {
  let LangOpts = [ObjC];
}
def SubjectMatcherForObjCMethod : AttrSubjectMatcherRule<"objc_method",
                                                         [ObjCMethod], [
  AttrSubjectMatcherSubRule<"is_instance", [ObjCInstanceMethod]>
]> {
  let LangOpts = [ObjC];
}
def SubjectMatcherForObjCProperty : AttrSubjectMatcherRule<"objc_property",
                                                           [ObjCProperty]> {
  let LangOpts = [ObjC];
}
def SubjectMatcherForBlock : AttrSubjectMatcherRule<"block", [Block]> {
  let LangOpts = [BlocksSupported];
}

// Aggregate attribute subject match rules are abstract match rules that can't
// be used directly in #pragma clang attribute. Instead, users have to use
// subject match rules that correspond to attribute subjects that derive from
// the specified subject.
class AttrSubjectMatcherAggregateRule<AttrSubject subject> {
  AttrSubject Subject = subject;
}

def SubjectMatcherForNamed : AttrSubjectMatcherAggregateRule<Named>;

class Attr {
  // The various ways in which an attribute can be spelled in source
  list<Spelling> Spellings;
  // The things to which an attribute can appertain
  SubjectList Subjects;
  // The arguments allowed on an attribute
  list<Argument> Args = [];
  // Accessors which should be generated for the attribute.
  list<Accessor> Accessors = [];
  // Set to true for attributes with arguments which require delayed parsing.
  bit LateParsed = 0;
  // Set to false to prevent an attribute from being propagated from a template
  // to the instantiation.
  bit Clone = 1;
  // Set to true for attributes which must be instantiated within templates
  bit TemplateDependent = 0;
  // Set to true for attributes that have a corresponding AST node.
  bit ASTNode = 1;
  // Set to true for attributes which have handler in Sema.
  bit SemaHandler = 1;
  // Set to true for attributes that are completely ignored.
  bit Ignored = 0;
  // Set to true if the attribute's parsing does not match its semantic
  // content. Eg) It parses 3 args, but semantically takes 4 args.  Opts out of
  // common attribute error checking.
  bit HasCustomParsing = 0;
  // Set to true if all of the attribute's arguments should be parsed in an
  // unevaluated context.
  bit ParseArgumentsAsUnevaluated = 0;
  // Set to true if this attribute meaningful when applied to or inherited
  // in a class template definition.
  bit MeaningfulToClassTemplateDefinition = 0;
  // Set to true if this attribute can be used with '#pragma clang attribute'.
  // By default, an attribute is supported by the '#pragma clang attribute'
  // only when:
  // - It has a subject list whose subjects can be represented using subject
  //   match rules.
  // - It has GNU/CXX11 spelling and doesn't require delayed parsing.
  bit PragmaAttributeSupport;
  // Lists language options, one of which is required to be true for the
  // attribute to be applicable. If empty, no language options are required.
  list<LangOpt> LangOpts = [];
  // Any additional text that should be included verbatim in the class.
  // Note: Any additional data members will leak and should be constructed
  // externally on the ASTContext.
  code AdditionalMembers = [{}];
  // Any documentation that should be associated with the attribute. Since an
  // attribute may be documented under multiple categories, more than one
  // Documentation entry may be listed.
  list<Documentation> Documentation;
}

/// A type attribute is not processed on a declaration or a statement.
class TypeAttr : Attr;

/// A stmt attribute is not processed on a declaration or a type.
class StmtAttr : Attr;

/// An inheritable attribute is inherited by later redeclarations.
class InheritableAttr : Attr {
  // Set to true if this attribute can be duplicated on a subject when inheriting
  // attributes from prior declarations.
  bit InheritEvenIfAlreadyPresent = 0;
}

/// Some attributes, like calling conventions, can appear in either the
/// declaration or the type position. These attributes are morally type
/// attributes, but have historically been written on declarations.
class DeclOrTypeAttr : InheritableAttr;

/// A target-specific attribute.  This class is meant to be used as a mixin
/// with InheritableAttr or Attr depending on the attribute's needs.
class TargetSpecificAttr<TargetSpec target> {
  TargetSpec Target = target;
  // Attributes are generally required to have unique spellings for their names
  // so that the parser can determine what kind of attribute it has parsed.
  // However, target-specific attributes are special in that the attribute only
  // "exists" for a given target. So two target-specific attributes can share
  // the same name when they exist in different targets. To support this, a
  // Kind can be explicitly specified for a target-specific attribute. This
  // corresponds to the ParsedAttr::AT_* enum that is generated and it
  // should contain a shared value between the attributes.
  //
  // Target-specific attributes which use this feature should ensure that the
  // spellings match exactly between the attributes, and if the arguments or
  // subjects differ, should specify HasCustomParsing = 1 and implement their
  // own parsing and semantic handling requirements as-needed.
  string ParseKind;
}

/// An inheritable parameter attribute is inherited by later
/// redeclarations, even when it's written on a parameter.
class InheritableParamAttr : InheritableAttr;

/// An attribute which changes the ABI rules for a specific parameter.
class ParameterABIAttr : InheritableParamAttr {
  let Subjects = SubjectList<[ParmVar]>;
}

/// An ignored attribute, which we parse but discard with no checking.
class IgnoredAttr : Attr {
  let Ignored = 1;
  let ASTNode = 0;
  let SemaHandler = 0;
  let Documentation = [Undocumented];
}

//
// Attributes begin here
//

def AbiTag : Attr {
  let Spellings = [GCC<"abi_tag">];
  let Args = [VariadicStringArgument<"Tags">];
  let Subjects = SubjectList<[Struct, Var, Function, Namespace], ErrorDiag>;
  let MeaningfulToClassTemplateDefinition = 1;
  let Documentation = [AbiTagsDocs];
}

def AddressSpace : TypeAttr {
  let Spellings = [Clang<"address_space">];
  let Args = [IntArgument<"AddressSpace">];
  let Documentation = [Undocumented];
}

def Alias : Attr {
  let Spellings = [GCC<"alias">];
  let Args = [StringArgument<"Aliasee">];
  let Subjects = SubjectList<[Function, GlobalVar], ErrorDiag>;
  let Documentation = [Undocumented];
}

def Aligned : InheritableAttr {
  let Spellings = [GCC<"aligned">, Declspec<"align">, Keyword<"alignas">,
                   Keyword<"_Alignas">];
  let Args = [AlignedArgument<"Alignment", 1>];
  let Accessors = [Accessor<"isGNU", [GCC<"aligned">]>,
                   Accessor<"isC11", [Keyword<"_Alignas">]>,
                   Accessor<"isAlignas", [Keyword<"alignas">,
                                          Keyword<"_Alignas">]>,
                   Accessor<"isDeclspec",[Declspec<"align">]>];
  let Documentation = [Undocumented];
}

def AlignValue : Attr {
  let Spellings = [
    // Unfortunately, this is semantically an assertion, not a directive
    // (something else must ensure the alignment), so aligned_value is a
    // probably a better name. We might want to add an aligned_value spelling in
    // the future (and a corresponding C++ attribute), but this can be done
    // later once we decide if we also want them to have slightly-different
    // semantics than Intel's align_value.
    //
    // Does not get a [[]] spelling because the attribute is not exposed as such
    // by Intel.
    GNU<"align_value">
    // Intel's compiler on Windows also supports:
    // , Declspec<"align_value">
  ];
  let Args = [ExprArgument<"Alignment">];
  let Subjects = SubjectList<[Var, TypedefName]>;
  let Documentation = [AlignValueDocs];
}

def AlignMac68k : InheritableAttr {
  // This attribute has no spellings as it is only ever created implicitly.
  let Spellings = [];
  let SemaHandler = 0;
  let Documentation = [Undocumented];
}

def AlwaysInline : InheritableAttr {
  let Spellings = [GCC<"always_inline">, Keyword<"__forceinline">];
  let Subjects = SubjectList<[Function]>;
  let Documentation = [Undocumented];
}

def Artificial : InheritableAttr {
  let Spellings = [GCC<"artificial">];
  let Subjects = SubjectList<[InlineFunction], WarnDiag>;
  let Documentation = [ArtificialDocs];
}

def XRayInstrument : InheritableAttr {
  let Spellings = [Clang<"xray_always_instrument">,
                   Clang<"xray_never_instrument">];
  let Subjects = SubjectList<[Function, ObjCMethod]>;
  let Accessors = [Accessor<"alwaysXRayInstrument",
                     [Clang<"xray_always_instrument">]>,
                   Accessor<"neverXRayInstrument",
                     [Clang<"xray_never_instrument">]>];
  let Documentation = [XRayDocs];
}

def XRayLogArgs : InheritableAttr {
  let Spellings = [Clang<"xray_log_args">];
  let Subjects = SubjectList<[Function, ObjCMethod]>;
  // This argument is a count not an index, so it has the same encoding (base
  // 1 including C++ implicit this parameter) at the source and LLVM levels of
  // representation, so ParamIdxArgument is inappropriate.  It is never used
  // at the AST level of representation, so it never needs to be adjusted not
  // to include any C++ implicit this parameter.  Thus, we just store it and
  // use it as an unsigned that never needs adjustment.
  let Args = [UnsignedArgument<"ArgumentCount">];
  let Documentation = [XRayDocs];
}

def TLSModel : InheritableAttr {
  let Spellings = [GCC<"tls_model">];
  let Subjects = SubjectList<[TLSVar], ErrorDiag>;
  let Args = [StringArgument<"Model">];
  let Documentation = [TLSModelDocs];
}

def AnalyzerNoReturn : InheritableAttr {
  // TODO: should this attribute be exposed with a [[]] spelling under the clang
  // vendor namespace, or should it use a vendor namespace specific to the
  // analyzer?
  let Spellings = [GNU<"analyzer_noreturn">];
  // TODO: Add subject list.
  let Documentation = [Undocumented];
}

def Annotate : InheritableParamAttr {
  let Spellings = [Clang<"annotate">];
  let Args = [StringArgument<"Annotation">];
  // Ensure that the annotate attribute can be used with
  // '#pragma clang attribute' even though it has no subject list.
  let PragmaAttributeSupport = 1;
  let Documentation = [Undocumented];
}

def ARMInterrupt : InheritableAttr, TargetSpecificAttr<TargetARM> {
  // NOTE: If you add any additional spellings, MSP430Interrupt's,
  // MipsInterrupt's and AnyX86Interrupt's spellings must match.
  let Spellings = [GCC<"interrupt">];
  let Args = [EnumArgument<"Interrupt", "InterruptType",
                           ["IRQ", "FIQ", "SWI", "ABORT", "UNDEF", ""],
                           ["IRQ", "FIQ", "SWI", "ABORT", "UNDEF", "Generic"],
                           1>];
  let ParseKind = "Interrupt";
  let HasCustomParsing = 1;
  let Documentation = [ARMInterruptDocs];
}

def AVRInterrupt : InheritableAttr, TargetSpecificAttr<TargetAVR> {
  let Spellings = [GCC<"interrupt">];
  let Subjects = SubjectList<[Function]>;
  let ParseKind = "Interrupt";
  let Documentation = [AVRInterruptDocs];
}

def AVRSignal : InheritableAttr, TargetSpecificAttr<TargetAVR> {
  let Spellings = [GCC<"signal">];
  let Subjects = SubjectList<[Function]>;
  let Documentation = [AVRSignalDocs];
}

def AsmLabel : InheritableAttr {
  let Spellings = [Keyword<"asm">, Keyword<"__asm__">];
  let Args = [StringArgument<"Label">];
  let SemaHandler = 0;
  let Documentation = [Undocumented];
}

def Availability : InheritableAttr {
  let Spellings = [Clang<"availability">];
  let Args = [IdentifierArgument<"platform">, VersionArgument<"introduced">,
              VersionArgument<"deprecated">, VersionArgument<"obsoleted">,
              BoolArgument<"unavailable">, StringArgument<"message">,
              BoolArgument<"strict">, StringArgument<"replacement">];
  let AdditionalMembers =
[{static llvm::StringRef getPrettyPlatformName(llvm::StringRef Platform) {
    return llvm::StringSwitch<llvm::StringRef>(Platform)
             .Case("android", "Android")
             .Case("ios", "iOS")
             .Case("macos", "macOS")
             .Case("tvos", "tvOS")
             .Case("watchos", "watchOS")
             .Case("ios_app_extension", "iOS (App Extension)")
             .Case("macos_app_extension", "macOS (App Extension)")
             .Case("tvos_app_extension", "tvOS (App Extension)")
             .Case("watchos_app_extension", "watchOS (App Extension)")
             .Case("swift", "Swift")
             .Default(llvm::StringRef());
}
static llvm::StringRef getPlatformNameSourceSpelling(llvm::StringRef Platform) {
    return llvm::StringSwitch<llvm::StringRef>(Platform)
             .Case("ios", "iOS")
             .Case("macos", "macOS")
             .Case("tvos", "tvOS")
             .Case("watchos", "watchOS")
             .Case("ios_app_extension", "iOSApplicationExtension")
             .Case("macos_app_extension", "macOSApplicationExtension")
             .Case("tvos_app_extension", "tvOSApplicationExtension")
             .Case("watchos_app_extension", "watchOSApplicationExtension")
             .Default(Platform);
}
static llvm::StringRef canonicalizePlatformName(llvm::StringRef Platform) {
    return llvm::StringSwitch<llvm::StringRef>(Platform)
             .Case("iOS", "ios")
             .Case("macOS", "macos")
             .Case("tvOS", "tvos")
             .Case("watchOS", "watchos")
             .Case("iOSApplicationExtension", "ios_app_extension")
             .Case("macOSApplicationExtension", "macos_app_extension")
             .Case("tvOSApplicationExtension", "tvos_app_extension")
             .Case("watchOSApplicationExtension", "watchos_app_extension")
             .Default(Platform);
} }];
  let HasCustomParsing = 1;
  let InheritEvenIfAlreadyPresent = 1;
  let Subjects = SubjectList<[Named]>;
  let Documentation = [AvailabilityDocs];
}

def ExternalSourceSymbol : InheritableAttr {
  let Spellings = [Clang<"external_source_symbol">];
  let Args = [StringArgument<"language", 1>,
              StringArgument<"definedIn", 1>,
              BoolArgument<"generatedDeclaration", 1>];
  let HasCustomParsing = 1;
  let Subjects = SubjectList<[Named]>;
  let Documentation = [ExternalSourceSymbolDocs];
}

def Blocks : InheritableAttr {
  let Spellings = [Clang<"blocks">];
  let Args = [EnumArgument<"Type", "BlockType", ["byref"], ["ByRef"]>];
  let Documentation = [Undocumented];
}

def Bounded : IgnoredAttr {
  // Does not have a [[]] spelling because the attribute is ignored.
  let Spellings = [GNU<"bounded">];
}

def CarriesDependency : InheritableParamAttr {
  let Spellings = [GNU<"carries_dependency">,
                   CXX11<"","carries_dependency", 200809>];
  let Subjects = SubjectList<[ParmVar, ObjCMethod, Function], ErrorDiag>;
  let Documentation = [CarriesDependencyDocs];
}

def CDecl : DeclOrTypeAttr {
  let Spellings = [GCC<"cdecl">, Keyword<"__cdecl">, Keyword<"_cdecl">];
//  let Subjects = [Function, ObjCMethod];
  let Documentation = [Undocumented];
}

// cf_audited_transfer indicates that the given function has been
// audited and has been marked with the appropriate cf_consumed and
// cf_returns_retained attributes.  It is generally applied by
// '#pragma clang arc_cf_code_audited' rather than explicitly.
def CFAuditedTransfer : InheritableAttr {
  let Spellings = [Clang<"cf_audited_transfer">];
  let Subjects = SubjectList<[Function], ErrorDiag>;
  let Documentation = [Undocumented];
}

// cf_unknown_transfer is an explicit opt-out of cf_audited_transfer.
// It indicates that the function has unknown or unautomatable
// transfer semantics.
def CFUnknownTransfer : InheritableAttr {
  let Spellings = [Clang<"cf_unknown_transfer">];
  let Subjects = SubjectList<[Function], ErrorDiag>;
  let Documentation = [Undocumented];
}

def CFReturnsRetained : InheritableAttr {
  let Spellings = [Clang<"cf_returns_retained">];
//  let Subjects = SubjectList<[ObjCMethod, ObjCProperty, Function]>;
  let Documentation = [RetainBehaviorDocs];
}

def CFReturnsNotRetained : InheritableAttr {
  let Spellings = [Clang<"cf_returns_not_retained">];
//  let Subjects = SubjectList<[ObjCMethod, ObjCProperty, Function]>;
  let Documentation = [RetainBehaviorDocs];
}

def CFConsumed : InheritableParamAttr {
  let Spellings = [Clang<"cf_consumed">];
  let Subjects = SubjectList<[ParmVar]>;
  let Documentation = [RetainBehaviorDocs];
}

// OSObject-based attributes.
def OSConsumed : InheritableParamAttr {
  let Spellings = [Clang<"os_consumed">];
  let Subjects = SubjectList<[ParmVar]>;
  let Documentation = [RetainBehaviorDocs];
}

def OSReturnsRetained : InheritableAttr {
  let Spellings = [Clang<"os_returns_retained">];
  let Subjects = SubjectList<[Function, ObjCMethod, ObjCProperty, ParmVar]>;
  let Documentation = [RetainBehaviorDocs];
}

def OSReturnsNotRetained : InheritableAttr {
  let Spellings = [Clang<"os_returns_not_retained">];
  let Subjects = SubjectList<[Function, ObjCMethod, ObjCProperty, ParmVar]>;
  let Documentation = [RetainBehaviorDocs];
}

def OSReturnsRetainedOnZero : InheritableAttr {
  let Spellings = [Clang<"os_returns_retained_on_zero">];
  let Subjects = SubjectList<[ParmVar]>;
  let Documentation = [RetainBehaviorDocs];
}

def OSReturnsRetainedOnNonZero : InheritableAttr {
  let Spellings = [Clang<"os_returns_retained_on_non_zero">];
  let Subjects = SubjectList<[ParmVar]>;
  let Documentation = [RetainBehaviorDocs];
}

def OSConsumesThis : InheritableAttr {
  let Spellings = [Clang<"os_consumes_this">];
  let Subjects = SubjectList<[NonStaticCXXMethod]>;
  let Documentation = [RetainBehaviorDocs];
}

def Cleanup : InheritableAttr {
  let Spellings = [GCC<"cleanup">];
  let Args = [FunctionArgument<"FunctionDecl">];
  let Subjects = SubjectList<[LocalVar]>;
  let Documentation = [Undocumented];
}

def Cold : InheritableAttr {
  let Spellings = [GCC<"cold">];
  let Subjects = SubjectList<[Function]>;
  let Documentation = [Undocumented];
}

def Common : InheritableAttr {
  let Spellings = [GCC<"common">];
  let Subjects = SubjectList<[Var]>;
  let Documentation = [Undocumented];
}

def Const : InheritableAttr {
  let Spellings = [GCC<"const">, GCC<"__const">];
  let Documentation = [Undocumented];
}

def Constructor : InheritableAttr {
  let Spellings = [GCC<"constructor">];
  let Args = [DefaultIntArgument<"Priority", 65535>];
  let Subjects = SubjectList<[Function]>;
  let Documentation = [Undocumented];
}

def CPUSpecific : InheritableAttr {
  let Spellings = [Clang<"cpu_specific">, Declspec<"cpu_specific">];
  let Args = [VariadicIdentifierArgument<"Cpus">];
  let Subjects = SubjectList<[Function]>;
  let Documentation = [CPUSpecificCPUDispatchDocs];
  let AdditionalMembers = [{
    IdentifierInfo *getCPUName(unsigned Index) const {
      return *(cpus_begin() + Index);
    }
  }];
}

def CPUDispatch : InheritableAttr {
  let Spellings = [Clang<"cpu_dispatch">, Declspec<"cpu_dispatch">];
  let Args = [VariadicIdentifierArgument<"Cpus">];
  let Subjects = SubjectList<[Function]>;
  let Documentation = [CPUSpecificCPUDispatchDocs];
}

// CUDA attributes are spelled __attribute__((attr)) or __declspec(__attr__),
// and they do not receive a [[]] spelling.
def CUDAConstant : InheritableAttr {
  let Spellings = [GNU<"constant">, Declspec<"__constant__">];
  let Subjects = SubjectList<[Var]>;
  let LangOpts = [CUDA];
  let Documentation = [Undocumented];
}

def CUDACudartBuiltin : IgnoredAttr {
  let Spellings = [GNU<"cudart_builtin">, Declspec<"__cudart_builtin__">];
  let LangOpts = [CUDA];
}

def CUDADevice : InheritableAttr {
  let Spellings = [GNU<"device">, Declspec<"__device__">];
  let Subjects = SubjectList<[Function, Var]>;
  let LangOpts = [CUDA];
  let Documentation = [Undocumented];
}

def CUDADeviceBuiltin : IgnoredAttr {
  let Spellings = [GNU<"device_builtin">, Declspec<"__device_builtin__">];
  let LangOpts = [CUDA];
}

def CUDADeviceBuiltinSurfaceType : IgnoredAttr {
  let Spellings = [GNU<"device_builtin_surface_type">,
                   Declspec<"__device_builtin_surface_type__">];
  let LangOpts = [CUDA];
}

def CUDADeviceBuiltinTextureType : IgnoredAttr {
  let Spellings = [GNU<"device_builtin_texture_type">,
                   Declspec<"__device_builtin_texture_type__">];
  let LangOpts = [CUDA];
}

def CUDAGlobal : InheritableAttr {
  let Spellings = [GNU<"global">, Declspec<"__global__">];
  let Subjects = SubjectList<[Function]>;
  let LangOpts = [CUDA];
  let Documentation = [Undocumented];
}

def CUDAHost : InheritableAttr {
  let Spellings = [GNU<"host">, Declspec<"__host__">];
  let Subjects = SubjectList<[Function]>;
  let LangOpts = [CUDA];
  let Documentation = [Undocumented];
}

def CUDAInvalidTarget : InheritableAttr {
  let Spellings = [];
  let Subjects = SubjectList<[Function]>;
  let LangOpts = [CUDA];
  let Documentation = [Undocumented];
}

def CUDALaunchBounds : InheritableAttr {
  let Spellings = [GNU<"launch_bounds">, Declspec<"__launch_bounds__">];
  let Args = [ExprArgument<"MaxThreads">, ExprArgument<"MinBlocks", 1>];
  let LangOpts = [CUDA];
  let Subjects = SubjectList<[ObjCMethod, FunctionLike]>;
  // An AST node is created for this attribute, but is not used by other parts
  // of the compiler. However, this node needs to exist in the AST because
  // non-LLVM backends may be relying on the attribute's presence.
  let Documentation = [Undocumented];
}

def CUDAShared : InheritableAttr {
  let Spellings = [GNU<"shared">, Declspec<"__shared__">];
  let Subjects = SubjectList<[Var]>;
  let LangOpts = [CUDA];
  let Documentation = [Undocumented];
}

def C11NoReturn : InheritableAttr {
  let Spellings = [Keyword<"_Noreturn">];
  let Subjects = SubjectList<[Function], ErrorDiag>;
  let SemaHandler = 0;
  let Documentation = [C11NoReturnDocs];
}

def CXX11NoReturn : InheritableAttr {
  let Spellings = [CXX11<"", "noreturn", 200809>];
  let Subjects = SubjectList<[Function], ErrorDiag>;
  let Documentation = [CXX11NoReturnDocs];
}

// Similar to CUDA, OpenCL attributes do not receive a [[]] spelling because
// the specification does not expose them with one currently.
def OpenCLKernel : InheritableAttr {
  let Spellings = [Keyword<"__kernel">, Keyword<"kernel">];
  let Subjects = SubjectList<[Function], ErrorDiag>;
  let Documentation = [Undocumented];
}

def OpenCLUnrollHint : InheritableAttr {
  let Spellings = [GNU<"opencl_unroll_hint">];
  let Args = [UnsignedArgument<"UnrollHint">];
  let Documentation = [OpenCLUnrollHintDocs];
}

def OpenCLIntelReqdSubGroupSize: InheritableAttr {
  let Spellings = [GNU<"intel_reqd_sub_group_size">];
  let Args = [UnsignedArgument<"SubGroupSize">];
  let Subjects = SubjectList<[Function], ErrorDiag>;
  let Documentation = [OpenCLIntelReqdSubGroupSizeDocs];
}

// This attribute is both a type attribute, and a declaration attribute (for
// parameter variables).
def OpenCLAccess : Attr {
  let Spellings = [Keyword<"__read_only">, Keyword<"read_only">,
                   Keyword<"__write_only">, Keyword<"write_only">,
                   Keyword<"__read_write">, Keyword<"read_write">];
  let Subjects = SubjectList<[ParmVar, TypedefName], ErrorDiag>;
  let Accessors = [Accessor<"isReadOnly", [Keyword<"__read_only">,
                                           Keyword<"read_only">]>,
                   Accessor<"isReadWrite", [Keyword<"__read_write">,
                                            Keyword<"read_write">]>,
                   Accessor<"isWriteOnly", [Keyword<"__write_only">,
                                            Keyword<"write_only">]>];
  let Documentation = [OpenCLAccessDocs];
}

def OpenCLPrivateAddressSpace : TypeAttr {
  let Spellings = [Keyword<"__private">, Keyword<"private">];
  let Documentation = [OpenCLAddressSpacePrivateDocs];
}

def OpenCLGlobalAddressSpace : TypeAttr {
  let Spellings = [Keyword<"__global">, Keyword<"global">];
  let Documentation = [OpenCLAddressSpaceGlobalDocs];
}

def OpenCLLocalAddressSpace : TypeAttr {
  let Spellings = [Keyword<"__local">, Keyword<"local">];
  let Documentation = [OpenCLAddressSpaceLocalDocs];
}

def OpenCLConstantAddressSpace : TypeAttr {
  let Spellings = [Keyword<"__constant">, Keyword<"constant">];
  let Documentation = [OpenCLAddressSpaceConstantDocs];
}

def OpenCLGenericAddressSpace : TypeAttr {
  let Spellings = [Keyword<"__generic">, Keyword<"generic">];
  let Documentation = [OpenCLAddressSpaceGenericDocs];
}

def OpenCLNoSVM : Attr {
  let Spellings = [GNU<"nosvm">];
  let Subjects = SubjectList<[Var]>;
  let Documentation = [OpenCLNoSVMDocs];
  let LangOpts = [OpenCL];
  let ASTNode = 0;
}

def RenderScriptKernel : Attr {
  let Spellings = [GNU<"kernel">];
  let Subjects = SubjectList<[Function]>;
  let Documentation = [RenderScriptKernelAttributeDocs];
  let LangOpts = [RenderScript];
}

def Deprecated : InheritableAttr {
  let Spellings = [GCC<"deprecated">, Declspec<"deprecated">,
                   CXX11<"","deprecated", 201309>, C2x<"", "deprecated">];
  let Args = [StringArgument<"Message", 1>,
              // An optional string argument that enables us to provide a
              // Fix-It.
              StringArgument<"Replacement", 1>];
  let MeaningfulToClassTemplateDefinition = 1;
  let Documentation = [DeprecatedDocs];
}

def Destructor : InheritableAttr {
  let Spellings = [GCC<"destructor">];
  let Args = [DefaultIntArgument<"Priority", 65535>];
  let Subjects = SubjectList<[Function]>;
  let Documentation = [Undocumented];
}

def EmptyBases : InheritableAttr, TargetSpecificAttr<TargetMicrosoftCXXABI> {
  let Spellings = [Declspec<"empty_bases">];
  let Subjects = SubjectList<[CXXRecord]>;
  let Documentation = [EmptyBasesDocs];
}

def AllocSize : InheritableAttr {
  let Spellings = [GCC<"alloc_size">];
  let Subjects = SubjectList<[Function]>;
  let Args = [ParamIdxArgument<"ElemSizeParam">,
              ParamIdxArgument<"NumElemsParam", /*opt*/ 1>];
  let TemplateDependent = 1;
  let Documentation = [AllocSizeDocs];
}

def EnableIf : InheritableAttr {
  // Does not have a [[]] spelling because this attribute requires the ability
  // to parse function arguments but the attribute is not written in the type
  // position.
  let Spellings = [GNU<"enable_if">];
  let Subjects = SubjectList<[Function]>;
  let Args = [ExprArgument<"Cond">, StringArgument<"Message">];
  let TemplateDependent = 1;
  let Documentation = [EnableIfDocs];
}

def ExtVectorType : Attr {
  // This is an OpenCL-related attribute and does not receive a [[]] spelling.
  let Spellings = [GNU<"ext_vector_type">];
  // FIXME: This subject list is wrong; this is a type attribute.
  let Subjects = SubjectList<[TypedefName], ErrorDiag>;
  let Args = [ExprArgument<"NumElements">];
  let ASTNode = 0;
  let Documentation = [Undocumented];
  // This is a type attribute with an incorrect subject list, so should not be
  // permitted by #pragma clang attribute.
  let PragmaAttributeSupport = 0;
}

def FallThrough : StmtAttr {
  let Spellings = [CXX11<"", "fallthrough", 201603>, C2x<"", "fallthrough">,
                   CXX11<"clang", "fallthrough">];
//  let Subjects = [NullStmt];
  let Documentation = [FallthroughDocs];
}

def FastCall : DeclOrTypeAttr {
  let Spellings = [GCC<"fastcall">, Keyword<"__fastcall">,
                   Keyword<"_fastcall">];
//  let Subjects = [Function, ObjCMethod];
  let Documentation = [FastCallDocs];
}

def RegCall : DeclOrTypeAttr {
  let Spellings = [GCC<"regcall">, Keyword<"__regcall">];
  let Documentation = [RegCallDocs];
}

def Final : InheritableAttr {
  let Spellings = [Keyword<"final">, Keyword<"sealed">];
  let Accessors = [Accessor<"isSpelledAsSealed", [Keyword<"sealed">]>];
  let SemaHandler = 0;
  let Documentation = [Undocumented];
}

def MinSize : InheritableAttr {
  let Spellings = [Clang<"minsize">];
  let Subjects = SubjectList<[Function, ObjCMethod], ErrorDiag>;
  let Documentation = [Undocumented];
}

def FlagEnum : InheritableAttr {
  let Spellings = [Clang<"flag_enum">];
  let Subjects = SubjectList<[Enum]>;
  let Documentation = [FlagEnumDocs];
}

def EnumExtensibility : InheritableAttr {
  let Spellings = [Clang<"enum_extensibility">];
  let Subjects = SubjectList<[Enum]>;
  let Args = [EnumArgument<"Extensibility", "Kind",
              ["closed", "open"], ["Closed", "Open"]>];
  let Documentation = [EnumExtensibilityDocs];
}

def Flatten : InheritableAttr {
  let Spellings = [GCC<"flatten">];
  let Subjects = SubjectList<[Function], ErrorDiag>;
  let Documentation = [FlattenDocs];
}

def Format : InheritableAttr {
  let Spellings = [GCC<"format">];
  let Args = [IdentifierArgument<"Type">, IntArgument<"FormatIdx">,
              IntArgument<"FirstArg">];
  let Subjects = SubjectList<[ObjCMethod, Block, HasFunctionProto]>;
  let Documentation = [FormatDocs];
}

def FormatArg : InheritableAttr {
  let Spellings = [GCC<"format_arg">];
  let Args = [ParamIdxArgument<"FormatIdx">];
  let Subjects = SubjectList<[ObjCMethod, HasFunctionProto]>;
  let Documentation = [Undocumented];
}

def GNUInline : InheritableAttr {
  let Spellings = [GCC<"gnu_inline">];
  let Subjects = SubjectList<[Function]>;
  let Documentation = [GnuInlineDocs];
}

def Hot : InheritableAttr {
  let Spellings = [GCC<"hot">];
  let Subjects = SubjectList<[Function]>;
  // An AST node is created for this attribute, but not actually used beyond
  // semantic checking for mutual exclusion with the Cold attribute.
  let Documentation = [Undocumented];
}

def IBAction : InheritableAttr {
  let Spellings = [Clang<"ibaction">];
  let Subjects = SubjectList<[ObjCInstanceMethod]>;
  // An AST node is created for this attribute, but is not used by other parts
  // of the compiler. However, this node needs to exist in the AST because
  // external tools rely on it.
  let Documentation = [Undocumented];
}

def IBOutlet : InheritableAttr {
  let Spellings = [Clang<"iboutlet">];
//  let Subjects = [ObjCIvar, ObjCProperty];
  let Documentation = [Undocumented];
}

def IBOutletCollection : InheritableAttr {
  let Spellings = [Clang<"iboutletcollection">];
  let Args = [TypeArgument<"Interface", 1>];
//  let Subjects = [ObjCIvar, ObjCProperty];
  let Documentation = [Undocumented];
}

def IFunc : Attr, TargetSpecificAttr<TargetELF> {
  let Spellings = [GCC<"ifunc">];
  let Args = [StringArgument<"Resolver">];
  let Subjects = SubjectList<[Function]>;
  let Documentation = [IFuncDocs];
}

def Restrict : InheritableAttr {
  let Spellings = [Declspec<"restrict">, GCC<"malloc">];
  let Subjects = SubjectList<[Function]>;
  let Documentation = [Undocumented];
}

def LayoutVersion : InheritableAttr, TargetSpecificAttr<TargetMicrosoftCXXABI> {
  let Spellings = [Declspec<"layout_version">];
  let Args = [UnsignedArgument<"Version">];
  let Subjects = SubjectList<[CXXRecord]>;
  let Documentation = [LayoutVersionDocs];
}

def LifetimeBound : DeclOrTypeAttr {
  let Spellings = [Clang<"lifetimebound", 0>];
  let Subjects = SubjectList<[ParmVar, ImplicitObjectParameter], ErrorDiag>;
  let Documentation = [LifetimeBoundDocs];
  let LangOpts = [CPlusPlus];
}

def TrivialABI : InheritableAttr {
  // This attribute does not have a C [[]] spelling because it requires the
  // CPlusPlus language option.
  let Spellings = [Clang<"trivial_abi", 0>];
  let Subjects = SubjectList<[CXXRecord]>;
  let Documentation = [TrivialABIDocs];
  let LangOpts = [CPlusPlus];
}

def MaxFieldAlignment : InheritableAttr {
  // This attribute has no spellings as it is only ever created implicitly.
  let Spellings = [];
  let Args = [UnsignedArgument<"Alignment">];
  let SemaHandler = 0;
  let Documentation = [Undocumented];
}

def MayAlias : InheritableAttr {
  // FIXME: this is a type attribute in GCC, but a declaration attribute here.
  let Spellings = [GCC<"may_alias">];
  let Documentation = [Undocumented];
}

def MSABI : DeclOrTypeAttr {
  let Spellings = [GCC<"ms_abi">];
//  let Subjects = [Function, ObjCMethod];
  let Documentation = [MSABIDocs];
}

def MSP430Interrupt : InheritableAttr, TargetSpecificAttr<TargetMSP430> {
  // NOTE: If you add any additional spellings, ARMInterrupt's, MipsInterrupt's
  // and AnyX86Interrupt's spellings must match.
  let Spellings = [GCC<"interrupt">];
  let Args = [UnsignedArgument<"Number">];
  let ParseKind = "Interrupt";
  let HasCustomParsing = 1;
  let Documentation = [Undocumented];
}

def Mips16 : InheritableAttr, TargetSpecificAttr<TargetMips32> {
  let Spellings = [GCC<"mips16">];
  let Subjects = SubjectList<[Function], ErrorDiag>;
  let Documentation = [Undocumented];
}

def MipsInterrupt : InheritableAttr, TargetSpecificAttr<TargetMips32> {
  // NOTE: If you add any additional spellings, ARMInterrupt's,
  // MSP430Interrupt's and AnyX86Interrupt's spellings must match.
  let Spellings = [GCC<"interrupt">];
  let Subjects = SubjectList<[Function]>;
  let Args = [EnumArgument<"Interrupt", "InterruptType",
                           ["vector=sw0", "vector=sw1", "vector=hw0",
                            "vector=hw1", "vector=hw2", "vector=hw3",
                            "vector=hw4", "vector=hw5", "eic", ""],
                           ["sw0", "sw1", "hw0", "hw1", "hw2", "hw3",
                            "hw4", "hw5", "eic", "eic"]
                           >];
  let ParseKind = "Interrupt";
  let Documentation = [MipsInterruptDocs];
}

def MicroMips : InheritableAttr, TargetSpecificAttr<TargetMips32> {
  let Spellings = [GCC<"micromips">];
  let Subjects = SubjectList<[Function], ErrorDiag>;
  let Documentation = [MicroMipsDocs];
}

def MipsLongCall : InheritableAttr, TargetSpecificAttr<TargetAnyMips> {
  let Spellings = [GCC<"long_call">, GCC<"far">];
  let Subjects = SubjectList<[Function]>;
  let Documentation = [MipsLongCallStyleDocs];
}

def MipsShortCall : InheritableAttr, TargetSpecificAttr<TargetAnyMips> {
  let Spellings = [GCC<"short_call">, GCC<"near">];
  let Subjects = SubjectList<[Function]>;
  let Documentation = [MipsShortCallStyleDocs];
}

def Mode : Attr {
  let Spellings = [GCC<"mode">];
  let Subjects = SubjectList<[Var, Enum, TypedefName, Field], ErrorDiag>;
  let Args = [IdentifierArgument<"Mode">];
  let Documentation = [Undocumented];
  // This is notionally a type attribute, which #pragma clang attribute
  // generally does not support.
  let PragmaAttributeSupport = 0;
}

def Naked : InheritableAttr {
  let Spellings = [GCC<"naked">, Declspec<"naked">];
  let Subjects = SubjectList<[Function]>;
  let Documentation = [Undocumented];
}

def NeonPolyVectorType : TypeAttr {
  let Spellings = [Clang<"neon_polyvector_type">];
  let Args = [IntArgument<"NumElements">];
  let Documentation = [Undocumented];
  // Represented as VectorType instead.
  let ASTNode = 0;
}

def NeonVectorType : TypeAttr {
  let Spellings = [Clang<"neon_vector_type">];
  let Args = [IntArgument<"NumElements">];
  let Documentation = [Undocumented];
  // Represented as VectorType instead.
  let ASTNode = 0;
}

def ReturnsTwice : InheritableAttr {
  let Spellings = [GCC<"returns_twice">];
  let Subjects = SubjectList<[Function]>;
  let Documentation = [Undocumented];
}

def DisableTailCalls : InheritableAttr {
  let Spellings = [Clang<"disable_tail_calls">];
  let Subjects = SubjectList<[Function, ObjCMethod]>;
  let Documentation = [DisableTailCallsDocs];
}

def NoAlias : InheritableAttr {
  let Spellings = [Declspec<"noalias">];
  let Subjects = SubjectList<[Function]>;
  let Documentation = [NoAliasDocs];
}

def NoCommon : InheritableAttr {
  let Spellings = [GCC<"nocommon">];
  let Subjects = SubjectList<[Var]>;
  let Documentation = [Undocumented];
}

def NoDebug : InheritableAttr {
  let Spellings = [GCC<"nodebug">];
  let Subjects = SubjectList<[FunctionLike, ObjCMethod, NonParmVar]>;
  let Documentation = [NoDebugDocs];
}

def NoDuplicate : InheritableAttr {
  let Spellings = [Clang<"noduplicate">];
  let Subjects = SubjectList<[Function]>;
  let Documentation = [NoDuplicateDocs];
}

def Convergent : InheritableAttr {
  let Spellings = [Clang<"convergent">];
  let Subjects = SubjectList<[Function]>;
  let Documentation = [ConvergentDocs];
}

def NoInline : InheritableAttr {
  let Spellings = [GCC<"noinline">, Declspec<"noinline">];
  let Subjects = SubjectList<[Function]>;
  let Documentation = [Undocumented];
}

def NoMips16 : InheritableAttr, TargetSpecificAttr<TargetMips32> {
  let Spellings = [GCC<"nomips16">];
  let Subjects = SubjectList<[Function], ErrorDiag>;
  let Documentation = [Undocumented];
}

def NoMicroMips : InheritableAttr, TargetSpecificAttr<TargetMips32> {
  let Spellings = [GCC<"nomicromips">];
  let Subjects = SubjectList<[Function], ErrorDiag>;
  let Documentation = [MicroMipsDocs];
}

def RISCVInterrupt : InheritableAttr, TargetSpecificAttr<TargetRISCV> {
  let Spellings = [GCC<"interrupt">];
  let Subjects = SubjectList<[Function]>;
  let Args = [EnumArgument<"Interrupt", "InterruptType",
                           ["user", "supervisor", "machine"],
                           ["user", "supervisor", "machine"],
                           1>];
  let ParseKind = "Interrupt";
  let Documentation = [RISCVInterruptDocs];
}

// This is not a TargetSpecificAttr so that is silently accepted and
// ignored on other targets as encouraged by the OpenCL spec.
//
// See OpenCL 1.2 6.11.5: "It is our intention that a particular
// implementation of OpenCL be free to ignore all attributes and the
// resulting executable binary will produce the same result."
//
// However, only AMD GPU targets will emit the corresponding IR
// attribute.
//
// FIXME: This provides a sub-optimal error message if you attempt to
// use this in CUDA, since CUDA does not use the same terminology.
//
// FIXME: SubjectList should be for OpenCLKernelFunction, but is not to
// workaround needing to see kernel attribute before others to know if
// this should be rejected on non-kernels.

def AMDGPUFlatWorkGroupSize : InheritableAttr {
  let Spellings = [Clang<"amdgpu_flat_work_group_size", 0>];
  let Args = [UnsignedArgument<"Min">, UnsignedArgument<"Max">];
  let Documentation = [AMDGPUFlatWorkGroupSizeDocs];
  let Subjects = SubjectList<[Function], ErrorDiag, "kernel functions">;
}

def AMDGPUWavesPerEU : InheritableAttr {
  let Spellings = [Clang<"amdgpu_waves_per_eu", 0>];
  let Args = [UnsignedArgument<"Min">, UnsignedArgument<"Max", 1>];
  let Documentation = [AMDGPUWavesPerEUDocs];
  let Subjects = SubjectList<[Function], ErrorDiag, "kernel functions">;
}

def AMDGPUNumSGPR : InheritableAttr {
  let Spellings = [Clang<"amdgpu_num_sgpr", 0>];
  let Args = [UnsignedArgument<"NumSGPR">];
  let Documentation = [AMDGPUNumSGPRNumVGPRDocs];
  let Subjects = SubjectList<[Function], ErrorDiag, "kernel functions">;
}

def AMDGPUNumVGPR : InheritableAttr {
  let Spellings = [Clang<"amdgpu_num_vgpr", 0>];
  let Args = [UnsignedArgument<"NumVGPR">];
  let Documentation = [AMDGPUNumSGPRNumVGPRDocs];
  let Subjects = SubjectList<[Function], ErrorDiag, "kernel functions">;
}

def NoSplitStack : InheritableAttr {
  let Spellings = [GCC<"no_split_stack">];
  let Subjects = SubjectList<[Function], ErrorDiag>;
  let Documentation = [NoSplitStackDocs];
}

def NonNull : InheritableParamAttr {
  let Spellings = [GCC<"nonnull">];
  let Subjects = SubjectList<[ObjCMethod, HasFunctionProto, ParmVar], WarnDiag,
                             "functions, methods, and parameters">;
  let Args = [VariadicParamIdxArgument<"Args">];
  let AdditionalMembers = [{
    bool isNonNull(unsigned IdxAST) const {
      if (!args_size())
        return true;
      return args_end() != std::find_if(
          args_begin(), args_end(),
          [=](const ParamIdx &Idx) { return Idx.getASTIndex() == IdxAST; });
    }
  }];
  // FIXME: We should merge duplicates into a single nonnull attribute.
  let InheritEvenIfAlreadyPresent = 1;
  let Documentation = [NonNullDocs];
}

def ReturnsNonNull : InheritableAttr {
  let Spellings = [GCC<"returns_nonnull">];
  let Subjects = SubjectList<[ObjCMethod, Function]>;
  let Documentation = [ReturnsNonNullDocs];
}

// pass_object_size(N) indicates that the parameter should have
// __builtin_object_size with Type=N evaluated on the parameter at the callsite.
def PassObjectSize : InheritableParamAttr {
  let Spellings = [Clang<"pass_object_size">];
  let Args = [IntArgument<"Type">];
  let Subjects = SubjectList<[ParmVar]>;
  let Documentation = [PassObjectSizeDocs];
}

// Nullability type attributes.
def TypeNonNull : TypeAttr {
  let Spellings = [Keyword<"_Nonnull">];
  let Documentation = [TypeNonNullDocs];
}

def TypeNullable : TypeAttr {
  let Spellings = [Keyword<"_Nullable">];
  let Documentation = [TypeNullableDocs];
}

def TypeNullUnspecified : TypeAttr {
  let Spellings = [Keyword<"_Null_unspecified">];
  let Documentation = [TypeNullUnspecifiedDocs];
}

<<<<<<< HEAD
def CheckedCTypeOpaque : TypeAttr {
  let Spellings = [Keyword<"_Opaque">];
  let Documentation = [Undocumented];
}

def CheckedCTypeReveal : TypeAttr {
  let Spellings = [Keyword<"_Reveal">];
=======
// This is a marker used to indicate that an __unsafe_unretained qualifier was
// ignored because ARC is not enabled. The usual representation for this
// qualifier is as an ObjCOwnership attribute with Kind == "none".
def ObjCInertUnsafeUnretained : TypeAttr {
  let Spellings = [Keyword<"__unsafe_unretained">];
>>>>>>> da2b5426
  let Documentation = [Undocumented];
}

def ObjCKindOf : TypeAttr {
  let Spellings = [Keyword<"__kindof">];
  let Documentation = [Undocumented];
}

def NoEscape : Attr {
  let Spellings = [Clang<"noescape">];
  let Subjects = SubjectList<[ParmVar]>;
  let Documentation = [NoEscapeDocs];
}

def AssumeAligned : InheritableAttr {
  let Spellings = [GCC<"assume_aligned">];
  let Subjects = SubjectList<[ObjCMethod, Function]>;
  let Args = [ExprArgument<"Alignment">, ExprArgument<"Offset", 1>];
  let Documentation = [AssumeAlignedDocs];
}

def AllocAlign : InheritableAttr {
  let Spellings = [GCC<"alloc_align">];
  let Subjects = SubjectList<[HasFunctionProto]>;
  let Args = [ParamIdxArgument<"ParamIndex">];
  let Documentation = [AllocAlignDocs];
}

def NoReturn : InheritableAttr {
  let Spellings = [GCC<"noreturn">, Declspec<"noreturn">];
  // FIXME: Does GCC allow this on the function instead?
  let Documentation = [Undocumented];
}

def NoInstrumentFunction : InheritableAttr {
  let Spellings = [GCC<"no_instrument_function">];
  let Subjects = SubjectList<[Function]>;
  let Documentation = [Undocumented];
}

def NotTailCalled : InheritableAttr {
  let Spellings = [Clang<"not_tail_called">];
  let Subjects = SubjectList<[Function]>;
  let Documentation = [NotTailCalledDocs];
}

def NoStackProtector : InheritableAttr {
  let Spellings = [Clang<"no_stack_protector">];
  let Subjects = SubjectList<[Function]>;
  let Documentation = [NoStackProtectorDocs];
}

def NoThrow : InheritableAttr {
  let Spellings = [GCC<"nothrow">, Declspec<"nothrow">];
  let Subjects = SubjectList<[Function]>;
  let Documentation = [NoThrowDocs];
}

def NvWeak : IgnoredAttr {
  // No Declspec spelling of this attribute; the CUDA headers use
  // __attribute__((nv_weak)) unconditionally. Does not receive an [[]]
  // spelling because it is a CUDA attribute.
  let Spellings = [GNU<"nv_weak">];
  let LangOpts = [CUDA];
}

def ObjCBridge : InheritableAttr {
  let Spellings = [Clang<"objc_bridge">];
  let Subjects = SubjectList<[Record, TypedefName], ErrorDiag>;
  let Args = [IdentifierArgument<"BridgedType">];
  let Documentation = [Undocumented];
}

def ObjCBridgeMutable : InheritableAttr {
  let Spellings = [Clang<"objc_bridge_mutable">];
  let Subjects = SubjectList<[Record], ErrorDiag>;
  let Args = [IdentifierArgument<"BridgedType">];
  let Documentation = [Undocumented];
}

def ObjCBridgeRelated : InheritableAttr {
  let Spellings = [Clang<"objc_bridge_related">];
  let Subjects = SubjectList<[Record], ErrorDiag>;
  let Args = [IdentifierArgument<"RelatedClass">,
          IdentifierArgument<"ClassMethod">,
          IdentifierArgument<"InstanceMethod">];
  let HasCustomParsing = 1;
  let Documentation = [Undocumented];
}

def NSReturnsRetained : DeclOrTypeAttr {
  let Spellings = [Clang<"ns_returns_retained">];
//  let Subjects = SubjectList<[ObjCMethod, ObjCProperty, Function]>;
  let Documentation = [RetainBehaviorDocs];
}

def NSReturnsNotRetained : InheritableAttr {
  let Spellings = [Clang<"ns_returns_not_retained">];
//  let Subjects = SubjectList<[ObjCMethod, ObjCProperty, Function]>;
  let Documentation = [RetainBehaviorDocs];
}

def NSReturnsAutoreleased : InheritableAttr {
  let Spellings = [Clang<"ns_returns_autoreleased">];
//  let Subjects = SubjectList<[ObjCMethod, ObjCProperty, Function]>;
  let Documentation = [RetainBehaviorDocs];
}

def NSConsumesSelf : InheritableAttr {
  let Spellings = [Clang<"ns_consumes_self">];
  let Subjects = SubjectList<[ObjCMethod]>;
  let Documentation = [RetainBehaviorDocs];
}

def NSConsumed : InheritableParamAttr {
  let Spellings = [Clang<"ns_consumed">];
  let Subjects = SubjectList<[ParmVar]>;
  let Documentation = [RetainBehaviorDocs];
}

def ObjCException : InheritableAttr {
  let Spellings = [Clang<"objc_exception">];
  let Subjects = SubjectList<[ObjCInterface], ErrorDiag>;
  let Documentation = [Undocumented];
}

def ObjCMethodFamily : InheritableAttr {
  let Spellings = [Clang<"objc_method_family">];
  let Subjects = SubjectList<[ObjCMethod], ErrorDiag>;
  let Args = [EnumArgument<"Family", "FamilyKind",
               ["none", "alloc", "copy", "init", "mutableCopy", "new"],
               ["OMF_None", "OMF_alloc", "OMF_copy", "OMF_init",
                "OMF_mutableCopy", "OMF_new"]>];
  let Documentation = [ObjCMethodFamilyDocs];
}

def ObjCNSObject : InheritableAttr {
  let Spellings = [Clang<"NSObject">];
  let Documentation = [Undocumented];
}

def ObjCIndependentClass : InheritableAttr {
  let Spellings = [Clang<"objc_independent_class">];
  let Documentation = [Undocumented];
}

def ObjCPreciseLifetime : InheritableAttr {
  let Spellings = [Clang<"objc_precise_lifetime">];
  let Subjects = SubjectList<[Var], ErrorDiag>;
  let Documentation = [Undocumented];
}

def ObjCReturnsInnerPointer : InheritableAttr {
  let Spellings = [Clang<"objc_returns_inner_pointer">];
  let Subjects = SubjectList<[ObjCMethod, ObjCProperty], ErrorDiag>;
  let Documentation = [Undocumented];
}

def ObjCRequiresSuper : InheritableAttr {
  let Spellings = [Clang<"objc_requires_super">];
  let Subjects = SubjectList<[ObjCMethod], ErrorDiag>;
  let Documentation = [ObjCRequiresSuperDocs];
}

def ObjCRootClass : InheritableAttr {
  let Spellings = [Clang<"objc_root_class">];
  let Subjects = SubjectList<[ObjCInterface], ErrorDiag>;
  let Documentation = [Undocumented];
}

def ObjCSubclassingRestricted : InheritableAttr {
  let Spellings = [Clang<"objc_subclassing_restricted">];
  let Subjects = SubjectList<[ObjCInterface], ErrorDiag>;
  let Documentation = [ObjCSubclassingRestrictedDocs];
}

def ObjCExplicitProtocolImpl : InheritableAttr {
  let Spellings = [Clang<"objc_protocol_requires_explicit_implementation">];
  let Subjects = SubjectList<[ObjCProtocol], ErrorDiag>;
  let Documentation = [Undocumented];
}

def ObjCDesignatedInitializer : Attr {
  let Spellings = [Clang<"objc_designated_initializer">];
  let Subjects = SubjectList<[ObjCInterfaceDeclInitMethod], ErrorDiag>;
  let Documentation = [Undocumented];
}

def ObjCRuntimeName : Attr {
  let Spellings = [Clang<"objc_runtime_name">];
  let Subjects = SubjectList<[ObjCInterface, ObjCProtocol], ErrorDiag>;
  let Args = [StringArgument<"MetadataName">];
  let Documentation = [ObjCRuntimeNameDocs];
}

def ObjCRuntimeVisible : Attr {
  let Spellings = [Clang<"objc_runtime_visible">];
  let Subjects = SubjectList<[ObjCInterface], ErrorDiag>;
  let Documentation = [ObjCRuntimeVisibleDocs];
}

def ObjCBoxable : Attr {
  let Spellings = [Clang<"objc_boxable">];
  let Subjects = SubjectList<[Record], ErrorDiag>;
  let Documentation = [ObjCBoxableDocs];
}

def OptimizeNone : InheritableAttr {
  let Spellings = [Clang<"optnone">];
  let Subjects = SubjectList<[Function, ObjCMethod]>;
  let Documentation = [OptnoneDocs];
}

def Overloadable : Attr {
  let Spellings = [Clang<"overloadable">];
  let Subjects = SubjectList<[Function], ErrorDiag>;
  let Documentation = [OverloadableDocs];
}

def Override : InheritableAttr {
  let Spellings = [Keyword<"override">];
  let SemaHandler = 0;
  let Documentation = [Undocumented];
}

def Ownership : InheritableAttr {
  let Spellings = [Clang<"ownership_holds">, Clang<"ownership_returns">,
                   Clang<"ownership_takes">];
  let Accessors = [Accessor<"isHolds", [Clang<"ownership_holds">]>,
                   Accessor<"isReturns", [Clang<"ownership_returns">]>,
                   Accessor<"isTakes", [Clang<"ownership_takes">]>];
  let AdditionalMembers = [{
    enum OwnershipKind { Holds, Returns, Takes };
    OwnershipKind getOwnKind() const {
      return isHolds() ? Holds :
             isTakes() ? Takes :
             Returns;
    }
  }];
  let Args = [IdentifierArgument<"Module">,
              VariadicParamIdxArgument<"Args">];
  let Subjects = SubjectList<[HasFunctionProto]>;
  let Documentation = [Undocumented];
}

def Packed : InheritableAttr {
  let Spellings = [GCC<"packed">];
//  let Subjects = [Tag, Field];
  let Documentation = [Undocumented];
}

def IntelOclBicc : DeclOrTypeAttr {
  let Spellings = [Clang<"intel_ocl_bicc", 0>];
//  let Subjects = [Function, ObjCMethod];
  let Documentation = [Undocumented];
}

def Pcs : DeclOrTypeAttr {
  let Spellings = [GCC<"pcs">];
  let Args = [EnumArgument<"PCS", "PCSType",
                           ["aapcs", "aapcs-vfp"],
                           ["AAPCS", "AAPCS_VFP"]>];
//  let Subjects = [Function, ObjCMethod];
  let Documentation = [PcsDocs];
}

def AArch64VectorPcs: DeclOrTypeAttr {
  let Spellings = [Clang<"aarch64_vector_pcs">];
  let Documentation = [AArch64VectorPcsDocs];
}

def Pure : InheritableAttr {
  let Spellings = [GCC<"pure">];
  let Documentation = [Undocumented];
}

def Regparm : TypeAttr {
  let Spellings = [GCC<"regparm">];
  let Args = [UnsignedArgument<"NumParams">];
  let Documentation = [RegparmDocs];
  // Represented as part of the enclosing function type.
  let ASTNode = 0;
}

def NoDeref : TypeAttr {
  let Spellings = [Clang<"noderef">];
  let Documentation = [NoDerefDocs];
}

def ReqdWorkGroupSize : InheritableAttr {
  // Does not have a [[]] spelling because it is an OpenCL-related attribute.
  let Spellings = [GNU<"reqd_work_group_size">];
  let Args = [UnsignedArgument<"XDim">, UnsignedArgument<"YDim">,
              UnsignedArgument<"ZDim">];
  let Subjects = SubjectList<[Function], ErrorDiag>;
  let Documentation = [Undocumented];
}

def RequireConstantInit : InheritableAttr {
  // This attribute does not have a C [[]] spelling because it requires the
  // CPlusPlus language option.
  let Spellings = [Clang<"require_constant_initialization", 0>];
  let Subjects = SubjectList<[GlobalVar], ErrorDiag>;
  let Documentation = [RequireConstantInitDocs];
  let LangOpts = [CPlusPlus];
}

def WorkGroupSizeHint :  InheritableAttr {
  // Does not have a [[]] spelling because it is an OpenCL-related attribute.
  let Spellings = [GNU<"work_group_size_hint">];
  let Args = [UnsignedArgument<"XDim">,
              UnsignedArgument<"YDim">,
              UnsignedArgument<"ZDim">];
  let Subjects = SubjectList<[Function], ErrorDiag>;
  let Documentation = [Undocumented];
}

def InitPriority : InheritableAttr {
  let Spellings = [GCC<"init_priority">];
  let Args = [UnsignedArgument<"Priority">];
  let Subjects = SubjectList<[Var], ErrorDiag>;
  let Documentation = [Undocumented];
}

def Section : InheritableAttr {
  let Spellings = [GCC<"section">, Declspec<"allocate">];
  let Args = [StringArgument<"Name">];
  let Subjects =
      SubjectList<[ Function, GlobalVar, ObjCMethod, ObjCProperty ], ErrorDiag>;
  let Documentation = [SectionDocs];
}

def CodeSeg : InheritableAttr {
  let Spellings = [Declspec<"code_seg">];
  let Args = [StringArgument<"Name">];
  let Subjects = SubjectList<[Function, CXXRecord], ErrorDiag>;
  let Documentation = [CodeSegDocs];
}

def PragmaClangBSSSection : InheritableAttr {
  // This attribute has no spellings as it is only ever created implicitly.
  let Spellings = [];
  let Args = [StringArgument<"Name">];
  let Subjects = SubjectList<[GlobalVar], ErrorDiag>;
  let Documentation = [Undocumented];
}

def PragmaClangDataSection : InheritableAttr {
  // This attribute has no spellings as it is only ever created implicitly.
  let Spellings = [];
  let Args = [StringArgument<"Name">];
  let Subjects = SubjectList<[GlobalVar], ErrorDiag>;
  let Documentation = [Undocumented];
}

def PragmaClangRodataSection : InheritableAttr {
  // This attribute has no spellings as it is only ever created implicitly.
  let Spellings = [];
  let Args = [StringArgument<"Name">];
  let Subjects = SubjectList<[GlobalVar], ErrorDiag>;
  let Documentation = [Undocumented];
}

def PragmaClangTextSection : InheritableAttr {
  // This attribute has no spellings as it is only ever created implicitly.
  let Spellings = [];
  let Args = [StringArgument<"Name">];
  let Subjects = SubjectList<[Function], ErrorDiag>;
  let Documentation = [Undocumented];
}

def Sentinel : InheritableAttr {
  let Spellings = [GCC<"sentinel">];
  let Args = [DefaultIntArgument<"Sentinel", 0>,
              DefaultIntArgument<"NullPos", 0>];
//  let Subjects = SubjectList<[Function, ObjCMethod, Block, Var]>;
  let Documentation = [Undocumented];
}

def StdCall : DeclOrTypeAttr {
  let Spellings = [GCC<"stdcall">, Keyword<"__stdcall">, Keyword<"_stdcall">];
//  let Subjects = [Function, ObjCMethod];
  let Documentation = [StdCallDocs];
}

def SwiftCall : DeclOrTypeAttr {
  let Spellings = [Clang<"swiftcall">];
//  let Subjects = SubjectList<[Function]>;
  let Documentation = [SwiftCallDocs];
}

def SwiftContext : ParameterABIAttr {
  let Spellings = [Clang<"swift_context">];
  let Documentation = [SwiftContextDocs];
}

def SwiftErrorResult : ParameterABIAttr {
  let Spellings = [Clang<"swift_error_result">];
  let Documentation = [SwiftErrorResultDocs];
}

def SwiftIndirectResult : ParameterABIAttr {
  let Spellings = [Clang<"swift_indirect_result">];
  let Documentation = [SwiftIndirectResultDocs];
}

def Suppress : StmtAttr {
  let Spellings = [CXX11<"gsl", "suppress">];
  let Args = [VariadicStringArgument<"DiagnosticIdentifiers">];
  let Documentation = [SuppressDocs];
}

def SysVABI : DeclOrTypeAttr {
  let Spellings = [GCC<"sysv_abi">];
//  let Subjects = [Function, ObjCMethod];
  let Documentation = [Undocumented];
}

def ThisCall : DeclOrTypeAttr {
  let Spellings = [GCC<"thiscall">, Keyword<"__thiscall">,
                   Keyword<"_thiscall">];
//  let Subjects = [Function, ObjCMethod];
  let Documentation = [ThisCallDocs];
}

def VectorCall : DeclOrTypeAttr {
  let Spellings = [Clang<"vectorcall">, Keyword<"__vectorcall">,
                   Keyword<"_vectorcall">];
//  let Subjects = [Function, ObjCMethod];
  let Documentation = [VectorCallDocs];
}

def Pascal : DeclOrTypeAttr {
  let Spellings = [Clang<"pascal">, Keyword<"__pascal">, Keyword<"_pascal">];
//  let Subjects = [Function, ObjCMethod];
  let Documentation = [Undocumented];
}

def PreserveMost : DeclOrTypeAttr {
  let Spellings = [Clang<"preserve_most">];
  let Documentation = [PreserveMostDocs];
}

def PreserveAll : DeclOrTypeAttr {
  let Spellings = [Clang<"preserve_all">];
  let Documentation = [PreserveAllDocs];
}

def Target : InheritableAttr {
  let Spellings = [GCC<"target">];
  let Args = [StringArgument<"featuresStr">];
  let Subjects = SubjectList<[Function], ErrorDiag>;
  let Documentation = [TargetDocs];
  let AdditionalMembers = [{
    struct ParsedTargetAttr {
      std::vector<std::string> Features;
      StringRef Architecture;
      bool DuplicateArchitecture = false;
      bool operator ==(const ParsedTargetAttr &Other) const {
        return DuplicateArchitecture == Other.DuplicateArchitecture &&
               Architecture == Other.Architecture && Features == Other.Features;
      }
    };
    ParsedTargetAttr parse() const {
      return parse(getFeaturesStr());
    }

    StringRef getArchitecture() const {
      StringRef Features = getFeaturesStr();
      if (Features == "default") return {};

      SmallVector<StringRef, 1> AttrFeatures;
      Features.split(AttrFeatures, ",");

      for (auto &Feature : AttrFeatures) {
        Feature = Feature.trim();
        if (Feature.startswith("arch="))
          return Feature.drop_front(sizeof("arch=") - 1);
      }
      return "";
    }

    // Gets the list of features as simple string-refs with no +/- or 'no-'.
    // Only adds the items to 'Out' that are additions.
    void getAddedFeatures(llvm::SmallVectorImpl<StringRef> &Out) const {
      StringRef Features = getFeaturesStr();
      if (Features == "default") return;

      SmallVector<StringRef, 1> AttrFeatures;
      Features.split(AttrFeatures, ",");

      for (auto &Feature : AttrFeatures) {
        Feature = Feature.trim();

        if (!Feature.startswith("no-") && !Feature.startswith("arch=") &&
            !Feature.startswith("fpmath=") && !Feature.startswith("tune="))
          Out.push_back(Feature);
      }
    }

    template<class Compare>
    ParsedTargetAttr parse(Compare cmp) const {
      ParsedTargetAttr Attrs = parse();
      llvm::sort(std::begin(Attrs.Features), std::end(Attrs.Features), cmp);
      return Attrs;
    }

    bool isDefaultVersion() const { return getFeaturesStr() == "default"; }

    static ParsedTargetAttr parse(StringRef Features) {
      ParsedTargetAttr Ret;
      if (Features == "default") return Ret;
      SmallVector<StringRef, 1> AttrFeatures;
      Features.split(AttrFeatures, ",");

      // Grab the various features and prepend a "+" to turn on the feature to
      // the backend and add them to our existing set of features.
      for (auto &Feature : AttrFeatures) {
        // Go ahead and trim whitespace rather than either erroring or
        // accepting it weirdly.
        Feature = Feature.trim();

        // We don't support cpu tuning this way currently.
        // TODO: Support the fpmath option. It will require checking
        // overall feature validity for the function with the rest of the
        // attributes on the function.
        if (Feature.startswith("fpmath=") || Feature.startswith("tune="))
          continue;

        // While we're here iterating check for a different target cpu.
        if (Feature.startswith("arch=")) {
          if (!Ret.Architecture.empty())
            Ret.DuplicateArchitecture = true;
          else
            Ret.Architecture = Feature.split("=").second.trim();
        } else if (Feature.startswith("no-"))
          Ret.Features.push_back("-" + Feature.split("-").second.str());
        else
          Ret.Features.push_back("+" + Feature.str());
      }
      return Ret;
    }
  }];
}

def MinVectorWidth : InheritableAttr {
  let Spellings = [Clang<"min_vector_width">];
  let Args = [UnsignedArgument<"VectorWidth">];
  let Subjects = SubjectList<[Function], ErrorDiag>;
  let Documentation = [MinVectorWidthDocs];
}

def TransparentUnion : InheritableAttr {
  let Spellings = [GCC<"transparent_union">];
//  let Subjects = SubjectList<[Record, TypedefName]>;
  let Documentation = [TransparentUnionDocs];
  let LangOpts = [COnly];
}

def Unavailable : InheritableAttr {
  let Spellings = [Clang<"unavailable">];
  let Args = [StringArgument<"Message", 1>,
              EnumArgument<"ImplicitReason", "ImplicitReason",
                ["", "", "", ""],
                ["IR_None",
                 "IR_ARCForbiddenType",
                 "IR_ForbiddenWeak",
                 "IR_ARCForbiddenConversion",
                 "IR_ARCInitReturnsUnrelated",
                 "IR_ARCFieldWithOwnership"], 1, /*fake*/ 1>];
  let Documentation = [Undocumented];
}

def DiagnoseIf : InheritableAttr {
  // Does not have a [[]] spelling because this attribute requires the ability
  // to parse function arguments but the attribute is not written in the type
  // position.
  let Spellings = [GNU<"diagnose_if">];
  let Subjects = SubjectList<[Function, ObjCMethod, ObjCProperty]>;
  let Args = [ExprArgument<"Cond">, StringArgument<"Message">,
              EnumArgument<"DiagnosticType",
                           "DiagnosticType",
                           ["error", "warning"],
                           ["DT_Error", "DT_Warning"]>,
              BoolArgument<"ArgDependent", 0, /*fake*/ 1>,
              NamedArgument<"Parent", 0, /*fake*/ 1>];
  let InheritEvenIfAlreadyPresent = 1;
  let LateParsed = 1;
  let AdditionalMembers = [{
    bool isError() const { return diagnosticType == DT_Error; }
    bool isWarning() const { return diagnosticType == DT_Warning; }
  }];
  let TemplateDependent = 1;
  let Documentation = [DiagnoseIfDocs];
}

def ArcWeakrefUnavailable : InheritableAttr {
  let Spellings = [Clang<"objc_arc_weak_reference_unavailable">];
  let Subjects = SubjectList<[ObjCInterface], ErrorDiag>;
  let Documentation = [Undocumented];
}

def ObjCGC : TypeAttr {
  let Spellings = [Clang<"objc_gc">];
  let Args = [IdentifierArgument<"Kind">];
  let Documentation = [Undocumented];
}

def ObjCOwnership : DeclOrTypeAttr {
  let Spellings = [Clang<"objc_ownership">];
  let Args = [IdentifierArgument<"Kind">];
  let Documentation = [Undocumented];
}

def ObjCRequiresPropertyDefs : InheritableAttr {
  let Spellings = [Clang<"objc_requires_property_definitions">];
  let Subjects = SubjectList<[ObjCInterface], ErrorDiag>;
  let Documentation = [Undocumented];
}

def Unused : InheritableAttr {
  let Spellings = [CXX11<"", "maybe_unused", 201603>, GCC<"unused">,
                   C2x<"", "maybe_unused">];
  let Subjects = SubjectList<[Var, ObjCIvar, Type, Enum, EnumConstant, Label,
                              Field, ObjCMethod, FunctionLike]>;
  let Documentation = [WarnMaybeUnusedDocs];
}

def Used : InheritableAttr {
  let Spellings = [GCC<"used">];
  let Subjects = SubjectList<[NonLocalVar, Function, ObjCMethod]>;
  let Documentation = [Undocumented];
}

def Uuid : InheritableAttr {
  let Spellings = [Declspec<"uuid">, Microsoft<"uuid">];
  let Args = [StringArgument<"Guid">];
  let Subjects = SubjectList<[Record, Enum]>;
  // FIXME: Allow expressing logical AND for LangOpts. Our condition should be:
  // CPlusPlus && (MicrosoftExt || Borland)
  let LangOpts = [MicrosoftExt, Borland];
  let Documentation = [Undocumented];
}

def VectorSize : TypeAttr {
  let Spellings = [GCC<"vector_size">];
  let Args = [ExprArgument<"NumBytes">];
  let Documentation = [Undocumented];
  // Represented as VectorType instead.
  let ASTNode = 0;
}

def VecTypeHint : InheritableAttr {
  // Does not have a [[]] spelling because it is an OpenCL-related attribute.
  let Spellings = [GNU<"vec_type_hint">];
  let Args = [TypeArgument<"TypeHint">];
  let Subjects = SubjectList<[Function], ErrorDiag>;
  let Documentation = [Undocumented];
}

def Visibility : InheritableAttr {
  let Clone = 0;
  let Spellings = [GCC<"visibility">];
  let Args = [EnumArgument<"Visibility", "VisibilityType",
                           ["default", "hidden", "internal", "protected"],
                           ["Default", "Hidden", "Hidden", "Protected"]>];
  let MeaningfulToClassTemplateDefinition = 1;
  let Documentation = [Undocumented];
}

def TypeVisibility : InheritableAttr {
  let Clone = 0;
  let Spellings = [Clang<"type_visibility">];
  let Args = [EnumArgument<"Visibility", "VisibilityType",
                           ["default", "hidden", "internal", "protected"],
                           ["Default", "Hidden", "Hidden", "Protected"]>];
//  let Subjects = [Tag, ObjCInterface, Namespace];
  let Documentation = [Undocumented];
}

def VecReturn : InheritableAttr {
  // This attribute does not have a C [[]] spelling because it only appertains
  // to C++ struct/class/union.
  // FIXME: should this attribute have a CPlusPlus language option?
  let Spellings = [Clang<"vecreturn", 0>];
  let Subjects = SubjectList<[CXXRecord], ErrorDiag>;
  let Documentation = [Undocumented];
}

def WarnUnused : InheritableAttr {
  let Spellings = [GCC<"warn_unused">];
  let Subjects = SubjectList<[Record]>;
  let Documentation = [Undocumented];
}

def WarnUnusedResult : InheritableAttr {
  let Spellings = [CXX11<"", "nodiscard", 201603>, C2x<"", "nodiscard">,
                   CXX11<"clang", "warn_unused_result">,
                   GCC<"warn_unused_result">];
  let Subjects = SubjectList<[ObjCMethod, Enum, Record, FunctionLike]>;
  let Documentation = [WarnUnusedResultsDocs];
}

def Weak : InheritableAttr {
  let Spellings = [GCC<"weak">];
  let Subjects = SubjectList<[Var, Function, CXXRecord]>;
  let Documentation = [Undocumented];
}

def WeakImport : InheritableAttr {
  let Spellings = [Clang<"weak_import">];
  let Documentation = [Undocumented];
}

def WeakRef : InheritableAttr {
  let Spellings = [GCC<"weakref">];
  // A WeakRef that has an argument is treated as being an AliasAttr
  let Args = [StringArgument<"Aliasee", 1>];
  let Subjects = SubjectList<[Var, Function], ErrorDiag>;
  let Documentation = [Undocumented];
}

def LTOVisibilityPublic : InheritableAttr {
  let Spellings = [Clang<"lto_visibility_public">];
  let Subjects = SubjectList<[Record]>;
  let Documentation = [LTOVisibilityDocs];
}

def AnyX86Interrupt : InheritableAttr, TargetSpecificAttr<TargetAnyX86> {
  // NOTE: If you add any additional spellings, ARMInterrupt's,
  // MSP430Interrupt's and MipsInterrupt's spellings must match.
  let Spellings = [GCC<"interrupt">];
  let Subjects = SubjectList<[HasFunctionProto]>;
  let ParseKind = "Interrupt";
  let HasCustomParsing = 1;
  let Documentation = [Undocumented];
}

def AnyX86NoCallerSavedRegisters : InheritableAttr,
                                   TargetSpecificAttr<TargetAnyX86> {
  let Spellings = [GCC<"no_caller_saved_registers">];
  let Documentation = [AnyX86NoCallerSavedRegistersDocs];
}

def AnyX86NoCfCheck : DeclOrTypeAttr, TargetSpecificAttr<TargetAnyX86>{
  let Spellings = [GCC<"nocf_check">];
  let Subjects = SubjectList<[FunctionLike]>;
  let Documentation = [AnyX86NoCfCheckDocs];
}

def X86ForceAlignArgPointer : InheritableAttr, TargetSpecificAttr<TargetAnyX86> {
  let Spellings = [GCC<"force_align_arg_pointer">];
  // Technically, this appertains to a FunctionDecl, but the target-specific
  // code silently allows anything function-like (such as typedefs or function
  // pointers), but does not apply the attribute to them.
  let Documentation = [X86ForceAlignArgPointerDocs];
}

def NoSanitize : InheritableAttr {
  let Spellings = [Clang<"no_sanitize">];
  let Args = [VariadicStringArgument<"Sanitizers">];
  let Subjects = SubjectList<[Function, ObjCMethod, GlobalVar], ErrorDiag>;
  let Documentation = [NoSanitizeDocs];
  let AdditionalMembers = [{
    SanitizerMask getMask() const {
      SanitizerMask Mask = 0;
      for (auto SanitizerName : sanitizers()) {
        SanitizerMask ParsedMask =
            parseSanitizerValue(SanitizerName, /*AllowGroups=*/true);
        Mask |= expandSanitizerGroups(ParsedMask);
      }
      return Mask;
    }
  }];
}

// Attributes to disable a specific sanitizer. No new sanitizers should be added
// to this list; the no_sanitize attribute should be extended instead.
def NoSanitizeSpecific : InheritableAttr {
  let Spellings = [GCC<"no_address_safety_analysis">,
                   GCC<"no_sanitize_address">,
                   GCC<"no_sanitize_thread">,
                   Clang<"no_sanitize_memory">];
  let Subjects = SubjectList<[Function, GlobalVar], ErrorDiag>;
  let Documentation = [NoSanitizeAddressDocs, NoSanitizeThreadDocs,
                       NoSanitizeMemoryDocs];
  let ASTNode = 0;
}

// C/C++ Thread safety attributes (e.g. for deadlock, data race checking)
// Not all of these attributes will be given a [[]] spelling. The attributes
// which require access to function parameter names cannot use the [[]] spelling
// because they are not written in the type position. Some attributes are given
// an updated captability-based name and the older name will only be supported
// under the GNU-style spelling.
def GuardedVar : InheritableAttr {
  let Spellings = [Clang<"guarded_var", 0>];
  let Subjects = SubjectList<[Field, SharedVar]>;
  let Documentation = [Undocumented];
}

def PtGuardedVar : InheritableAttr {
  let Spellings = [Clang<"pt_guarded_var", 0>];
  let Subjects = SubjectList<[Field, SharedVar]>;
  let Documentation = [Undocumented];
}

def Lockable : InheritableAttr {
  let Spellings = [GNU<"lockable">];
  let Subjects = SubjectList<[Record]>;
  let Documentation = [Undocumented];
  let ASTNode = 0;  // Replaced by Capability
}

def ScopedLockable : InheritableAttr {
  let Spellings = [Clang<"scoped_lockable", 0>];
  let Subjects = SubjectList<[Record]>;
  let Documentation = [Undocumented];
}

def Capability : InheritableAttr {
  let Spellings = [Clang<"capability", 0>, Clang<"shared_capability", 0>];
  let Subjects = SubjectList<[Record, TypedefName], ErrorDiag>;
  let Args = [StringArgument<"Name">];
  let Accessors = [Accessor<"isShared",
                    [Clang<"shared_capability", 0>]>];
  let Documentation = [Undocumented];
  let AdditionalMembers = [{
    bool isMutex() const { return getName().equals_lower("mutex"); }
    bool isRole() const { return getName().equals_lower("role"); }
  }];
}

def AssertCapability : InheritableAttr {
  let Spellings = [Clang<"assert_capability", 0>,
                   Clang<"assert_shared_capability", 0>];
  let Subjects = SubjectList<[Function]>;
  let LateParsed = 1;
  let TemplateDependent = 1;
  let ParseArgumentsAsUnevaluated = 1;
  let InheritEvenIfAlreadyPresent = 1;
  let Args = [VariadicExprArgument<"Args">];
  let Accessors = [Accessor<"isShared",
                    [Clang<"assert_shared_capability", 0>]>];
  let Documentation = [AssertCapabilityDocs];
}

def AcquireCapability : InheritableAttr {
  let Spellings = [Clang<"acquire_capability", 0>,
                   Clang<"acquire_shared_capability", 0>,
                   GNU<"exclusive_lock_function">,
                   GNU<"shared_lock_function">];
  let Subjects = SubjectList<[Function]>;
  let LateParsed = 1;
  let TemplateDependent = 1;
  let ParseArgumentsAsUnevaluated = 1;
  let InheritEvenIfAlreadyPresent = 1;
  let Args = [VariadicExprArgument<"Args">];
  let Accessors = [Accessor<"isShared",
                    [Clang<"acquire_shared_capability", 0>,
                     GNU<"shared_lock_function">]>];
  let Documentation = [AcquireCapabilityDocs];
}

def TryAcquireCapability : InheritableAttr {
  let Spellings = [Clang<"try_acquire_capability", 0>,
                   Clang<"try_acquire_shared_capability", 0>];
  let Subjects = SubjectList<[Function],
                             ErrorDiag>;
  let LateParsed = 1;
  let TemplateDependent = 1;
  let ParseArgumentsAsUnevaluated = 1;
  let InheritEvenIfAlreadyPresent = 1;
  let Args = [ExprArgument<"SuccessValue">, VariadicExprArgument<"Args">];
  let Accessors = [Accessor<"isShared",
                    [Clang<"try_acquire_shared_capability", 0>]>];
  let Documentation = [TryAcquireCapabilityDocs];
}

def ReleaseCapability : InheritableAttr {
  let Spellings = [Clang<"release_capability", 0>,
                   Clang<"release_shared_capability", 0>,
                   Clang<"release_generic_capability", 0>,
                   Clang<"unlock_function", 0>];
  let Subjects = SubjectList<[Function]>;
  let LateParsed = 1;
  let TemplateDependent = 1;
  let ParseArgumentsAsUnevaluated = 1;
  let InheritEvenIfAlreadyPresent = 1;
  let Args = [VariadicExprArgument<"Args">];
  let Accessors = [Accessor<"isShared",
                    [Clang<"release_shared_capability", 0>]>,
                   Accessor<"isGeneric",
                     [Clang<"release_generic_capability", 0>,
                      Clang<"unlock_function", 0>]>];
  let Documentation = [ReleaseCapabilityDocs];
}

def RequiresCapability : InheritableAttr {
  let Spellings = [Clang<"requires_capability", 0>,
                   Clang<"exclusive_locks_required", 0>,
                   Clang<"requires_shared_capability", 0>,
                   Clang<"shared_locks_required", 0>];
  let Args = [VariadicExprArgument<"Args">];
  let LateParsed = 1;
  let TemplateDependent = 1;
  let ParseArgumentsAsUnevaluated = 1;
  let InheritEvenIfAlreadyPresent = 1;
  let Subjects = SubjectList<[Function]>;
  let Accessors = [Accessor<"isShared", [Clang<"requires_shared_capability", 0>,
                                         Clang<"shared_locks_required", 0>]>];
  let Documentation = [Undocumented];
}

def NoThreadSafetyAnalysis : InheritableAttr {
  let Spellings = [Clang<"no_thread_safety_analysis">];
  let Subjects = SubjectList<[Function]>;
  let Documentation = [Undocumented];
}

def GuardedBy : InheritableAttr {
  let Spellings = [GNU<"guarded_by">];
  let Args = [ExprArgument<"Arg">];
  let LateParsed = 1;
  let TemplateDependent = 1;
  let ParseArgumentsAsUnevaluated = 1;
  let InheritEvenIfAlreadyPresent = 1;
  let Subjects = SubjectList<[Field, SharedVar]>;
  let Documentation = [Undocumented];
}

def PtGuardedBy : InheritableAttr {
  let Spellings = [GNU<"pt_guarded_by">];
  let Args = [ExprArgument<"Arg">];
  let LateParsed = 1;
  let TemplateDependent = 1;
  let ParseArgumentsAsUnevaluated = 1;
  let InheritEvenIfAlreadyPresent = 1;
  let Subjects = SubjectList<[Field, SharedVar]>;
  let Documentation = [Undocumented];
}

def AcquiredAfter : InheritableAttr {
  let Spellings = [GNU<"acquired_after">];
  let Args = [VariadicExprArgument<"Args">];
  let LateParsed = 1;
  let TemplateDependent = 1;
  let ParseArgumentsAsUnevaluated = 1;
  let InheritEvenIfAlreadyPresent = 1;
  let Subjects = SubjectList<[Field, SharedVar]>;
  let Documentation = [Undocumented];
}

def AcquiredBefore : InheritableAttr {
  let Spellings = [GNU<"acquired_before">];
  let Args = [VariadicExprArgument<"Args">];
  let LateParsed = 1;
  let TemplateDependent = 1;
  let ParseArgumentsAsUnevaluated = 1;
  let InheritEvenIfAlreadyPresent = 1;
  let Subjects = SubjectList<[Field, SharedVar]>;
  let Documentation = [Undocumented];
}

def AssertExclusiveLock : InheritableAttr {
  let Spellings = [GNU<"assert_exclusive_lock">];
  let Args = [VariadicExprArgument<"Args">];
  let LateParsed = 1;
  let TemplateDependent = 1;
  let ParseArgumentsAsUnevaluated = 1;
  let InheritEvenIfAlreadyPresent = 1;
  let Subjects = SubjectList<[Function]>;
  let Documentation = [Undocumented];
}

def AssertSharedLock : InheritableAttr {
  let Spellings = [GNU<"assert_shared_lock">];
  let Args = [VariadicExprArgument<"Args">];
  let LateParsed = 1;
  let TemplateDependent = 1;
  let ParseArgumentsAsUnevaluated = 1;
  let InheritEvenIfAlreadyPresent = 1;
  let Subjects = SubjectList<[Function]>;
  let Documentation = [Undocumented];
}

// The first argument is an integer or boolean value specifying the return value
// of a successful lock acquisition.
def ExclusiveTrylockFunction : InheritableAttr {
  let Spellings = [GNU<"exclusive_trylock_function">];
  let Args = [ExprArgument<"SuccessValue">, VariadicExprArgument<"Args">];
  let LateParsed = 1;
  let TemplateDependent = 1;
  let ParseArgumentsAsUnevaluated = 1;
  let InheritEvenIfAlreadyPresent = 1;
  let Subjects = SubjectList<[Function]>;
  let Documentation = [Undocumented];
}

// The first argument is an integer or boolean value specifying the return value
// of a successful lock acquisition.
def SharedTrylockFunction : InheritableAttr {
  let Spellings = [GNU<"shared_trylock_function">];
  let Args = [ExprArgument<"SuccessValue">, VariadicExprArgument<"Args">];
  let LateParsed = 1;
  let TemplateDependent = 1;
  let ParseArgumentsAsUnevaluated = 1;
  let InheritEvenIfAlreadyPresent = 1;
  let Subjects = SubjectList<[Function]>;
  let Documentation = [Undocumented];
}

def LockReturned : InheritableAttr {
  let Spellings = [GNU<"lock_returned">];
  let Args = [ExprArgument<"Arg">];
  let LateParsed = 1;
  let TemplateDependent = 1;
  let ParseArgumentsAsUnevaluated = 1;
  let Subjects = SubjectList<[Function]>;
  let Documentation = [Undocumented];
}

def LocksExcluded : InheritableAttr {
  let Spellings = [GNU<"locks_excluded">];
  let Args = [VariadicExprArgument<"Args">];
  let LateParsed = 1;
  let TemplateDependent = 1;
  let ParseArgumentsAsUnevaluated = 1;
  let InheritEvenIfAlreadyPresent = 1;
  let Subjects = SubjectList<[Function]>;
  let Documentation = [Undocumented];
}

// C/C++ consumed attributes.

def Consumable : InheritableAttr {
  // This attribute does not have a C [[]] spelling because it only appertains
  // to C++ struct/class/union.
  // FIXME: should this attribute have a CPlusPlus language option?
  let Spellings = [Clang<"consumable", 0>];
  let Subjects = SubjectList<[CXXRecord]>;
  let Args = [EnumArgument<"DefaultState", "ConsumedState",
                           ["unknown", "consumed", "unconsumed"],
                           ["Unknown", "Consumed", "Unconsumed"]>];
  let Documentation = [ConsumableDocs];
}

def ConsumableAutoCast : InheritableAttr {
  // This attribute does not have a C [[]] spelling because it only appertains
  // to C++ struct/class/union.
  // FIXME: should this attribute have a CPlusPlus language option?
  let Spellings = [Clang<"consumable_auto_cast_state", 0>];
  let Subjects = SubjectList<[CXXRecord]>;
  let Documentation = [Undocumented];
}

def ConsumableSetOnRead : InheritableAttr {
  // This attribute does not have a C [[]] spelling because it only appertains
  // to C++ struct/class/union.
  // FIXME: should this attribute have a CPlusPlus language option?
  let Spellings = [Clang<"consumable_set_state_on_read", 0>];
  let Subjects = SubjectList<[CXXRecord]>;
  let Documentation = [Undocumented];
}

def CallableWhen : InheritableAttr {
  // This attribute does not have a C [[]] spelling because it only appertains
  // to C++ function (but doesn't require it to be a member function).
  // FIXME: should this attribute have a CPlusPlus language option?
  let Spellings = [Clang<"callable_when", 0>];
  let Subjects = SubjectList<[CXXMethod]>;
  let Args = [VariadicEnumArgument<"CallableStates", "ConsumedState",
                                   ["unknown", "consumed", "unconsumed"],
                                   ["Unknown", "Consumed", "Unconsumed"]>];
  let Documentation = [CallableWhenDocs];
}

def ParamTypestate : InheritableAttr {
  // This attribute does not have a C [[]] spelling because it only appertains
  // to a parameter whose type is a consumable C++ class.
  // FIXME: should this attribute have a CPlusPlus language option?
  let Spellings = [Clang<"param_typestate", 0>];
  let Subjects = SubjectList<[ParmVar]>;
  let Args = [EnumArgument<"ParamState", "ConsumedState",
                           ["unknown", "consumed", "unconsumed"],
                           ["Unknown", "Consumed", "Unconsumed"]>];
  let Documentation = [ParamTypestateDocs];
}

def ReturnTypestate : InheritableAttr {
  // This attribute does not have a C [[]] spelling because it only appertains
  // to a parameter or function return type that is a consumable C++ class.
  // FIXME: should this attribute have a CPlusPlus language option?
  let Spellings = [Clang<"return_typestate", 0>];
  let Subjects = SubjectList<[Function, ParmVar]>;
  let Args = [EnumArgument<"State", "ConsumedState",
                           ["unknown", "consumed", "unconsumed"],
                           ["Unknown", "Consumed", "Unconsumed"]>];
  let Documentation = [ReturnTypestateDocs];
}

def SetTypestate : InheritableAttr {
  // This attribute does not have a C [[]] spelling because it only appertains
  // to C++ function (but doesn't require it to be a member function).
  // FIXME: should this attribute have a CPlusPlus language option?
  let Spellings = [Clang<"set_typestate", 0>];
  let Subjects = SubjectList<[CXXMethod]>;
  let Args = [EnumArgument<"NewState", "ConsumedState",
                           ["unknown", "consumed", "unconsumed"],
                           ["Unknown", "Consumed", "Unconsumed"]>];
  let Documentation = [SetTypestateDocs];
}

def TestTypestate : InheritableAttr {
  // This attribute does not have a C [[]] spelling because it only appertains
  // to C++ function (but doesn't require it to be a member function).
  // FIXME: should this attribute have a CPlusPlus language option?
  let Spellings = [Clang<"test_typestate", 0>];
  let Subjects = SubjectList<[CXXMethod]>;
  let Args = [EnumArgument<"TestState", "ConsumedState",
                           ["consumed", "unconsumed"],
                           ["Consumed", "Unconsumed"]>];
  let Documentation = [TestTypestateDocs];
}

// Type safety attributes for `void *' pointers and type tags.

def ArgumentWithTypeTag : InheritableAttr {
  let Spellings = [Clang<"argument_with_type_tag">,
                   Clang<"pointer_with_type_tag">];
  let Subjects = SubjectList<[HasFunctionProto], ErrorDiag>;
  let Args = [IdentifierArgument<"ArgumentKind">,
              ParamIdxArgument<"ArgumentIdx">,
              ParamIdxArgument<"TypeTagIdx">,
              BoolArgument<"IsPointer", /*opt*/0, /*fake*/1>];
  let Documentation = [ArgumentWithTypeTagDocs, PointerWithTypeTagDocs];
}

def TypeTagForDatatype : InheritableAttr {
  let Spellings = [Clang<"type_tag_for_datatype">];
  let Args = [IdentifierArgument<"ArgumentKind">,
              TypeArgument<"MatchingCType">,
              BoolArgument<"LayoutCompatible">,
              BoolArgument<"MustBeNull">];
//  let Subjects = SubjectList<[Var], ErrorDiag>;
  let HasCustomParsing = 1;
  let Documentation = [TypeTagForDatatypeDocs];
}

// Microsoft-related attributes

def MSNoVTable : InheritableAttr, TargetSpecificAttr<TargetMicrosoftCXXABI> {
  let Spellings = [Declspec<"novtable">];
  let Subjects = SubjectList<[CXXRecord]>;
  let Documentation = [MSNoVTableDocs];
}

def : IgnoredAttr {
  let Spellings = [Declspec<"property">];
}

def MSStruct : InheritableAttr {
  let Spellings = [GCC<"ms_struct">];
  let Subjects = SubjectList<[Record]>;
  let Documentation = [Undocumented];
}

def DLLExport : InheritableAttr, TargetSpecificAttr<TargetWindows> {
  let Spellings = [Declspec<"dllexport">, GCC<"dllexport">];
  let Subjects = SubjectList<[Function, Var, CXXRecord, ObjCInterface]>;
  let Documentation = [DLLExportDocs];
}

def DLLExportStaticLocal : InheritableAttr, TargetSpecificAttr<TargetWindows> {
  // This attribute is used internally only when -fno-dllexport-inlines is
  // passed. This attribute is added to inline function of class having
  // dllexport attribute. And if the function has static local variables, this
  // attribute is used to whether the variables are exported or not. Also if
  // function has local static variables, the function is dllexported too.
  let Spellings = [];
  let Subjects = SubjectList<[Function]>;
  let Documentation = [Undocumented];
}

def DLLImport : InheritableAttr, TargetSpecificAttr<TargetWindows> {
  let Spellings = [Declspec<"dllimport">, GCC<"dllimport">];
  let Subjects = SubjectList<[Function, Var, CXXRecord, ObjCInterface]>;
  let Documentation = [DLLImportDocs];


  let AdditionalMembers = [{
private:
  bool PropagatedToBaseTemplate = false;

public:
  void setPropagatedToBaseTemplate() { PropagatedToBaseTemplate = true; }
  bool wasPropagatedToBaseTemplate() { return PropagatedToBaseTemplate; }
  }];
}

def DLLImportStaticLocal : InheritableAttr, TargetSpecificAttr<TargetWindows> {
  // This attribute is used internally only when -fno-dllexport-inlines is
  // passed. This attribute is added to inline function of class having
  // dllimport attribute. And if the function has static local variables, this
  // attribute is used to whether the variables are imported or not.
  let Spellings = [];
  let Subjects = SubjectList<[Function]>;
  let Documentation = [Undocumented];
}

def SelectAny : InheritableAttr {
  let Spellings = [Declspec<"selectany">, GCC<"selectany">];
  let Documentation = [SelectAnyDocs];
}

def Thread : Attr {
  let Spellings = [Declspec<"thread">];
  let LangOpts = [MicrosoftExt];
  let Documentation = [ThreadDocs];
  let Subjects = SubjectList<[Var]>;
}

def Win64 : IgnoredAttr {
  let Spellings = [Keyword<"__w64">];
  let LangOpts = [MicrosoftExt];
}

def Ptr32 : TypeAttr {
  let Spellings = [Keyword<"__ptr32">];
  let Documentation = [Undocumented];
}

def Ptr64 : TypeAttr {
  let Spellings = [Keyword<"__ptr64">];
  let Documentation = [Undocumented];
}

def SPtr : TypeAttr {
  let Spellings = [Keyword<"__sptr">];
  let Documentation = [Undocumented];
}

def UPtr : TypeAttr {
  let Spellings = [Keyword<"__uptr">];
  let Documentation = [Undocumented];
}

def MSInheritance : InheritableAttr {
  let LangOpts = [MicrosoftExt];
  let Args = [DefaultBoolArgument<"BestCase", /*default*/1, /*fake*/1>];
  let Spellings = [Keyword<"__single_inheritance">,
                   Keyword<"__multiple_inheritance">,
                   Keyword<"__virtual_inheritance">,
                   Keyword<"__unspecified_inheritance">];
  let AdditionalMembers = [{
  static bool hasVBPtrOffsetField(Spelling Inheritance) {
    return Inheritance == Keyword_unspecified_inheritance;
  }

  // Only member pointers to functions need a this adjustment, since it can be
  // combined with the field offset for data pointers.
  static bool hasNVOffsetField(bool IsMemberFunction, Spelling Inheritance) {
    return IsMemberFunction && Inheritance >= Keyword_multiple_inheritance;
  }

  static bool hasVBTableOffsetField(Spelling Inheritance) {
    return Inheritance >= Keyword_virtual_inheritance;
  }

  static bool hasOnlyOneField(bool IsMemberFunction,
                              Spelling Inheritance) {
    if (IsMemberFunction)
      return Inheritance <= Keyword_single_inheritance;
    return Inheritance <= Keyword_multiple_inheritance;
  }
  }];
  let Documentation = [MSInheritanceDocs];
}

def MSVtorDisp : InheritableAttr {
  // This attribute has no spellings as it is only ever created implicitly.
  let Spellings = [];
  let Args = [UnsignedArgument<"vdm">];
  let SemaHandler = 0;

  let AdditionalMembers = [{
  enum Mode {
    Never,
    ForVBaseOverride,
    ForVFTable
  };

  Mode getVtorDispMode() const { return Mode(vdm); }
  }];
  let Documentation = [Undocumented];
}

def InitSeg : Attr {
  let Spellings = [Pragma<"", "init_seg">];
  let Args = [StringArgument<"Section">];
  let SemaHandler = 0;
  let Documentation = [InitSegDocs];
  let AdditionalMembers = [{
  void printPrettyPragma(raw_ostream &OS, const PrintingPolicy &Policy) const {
    OS << " (" << getSection() << ')';
  }
  }];
}

def LoopHint : Attr {
  /// #pragma clang loop <option> directive
  /// vectorize: vectorizes loop operations if State == Enable.
  /// vectorize_width: vectorize loop operations with width 'Value'.
  /// interleave: interleave multiple loop iterations if State == Enable.
  /// interleave_count: interleaves 'Value' loop iterations.
  /// unroll: fully unroll loop if State == Enable.
  /// unroll_count: unrolls loop 'Value' times.
  /// unroll_and_jam: attempt to unroll and jam loop if State == Enable.
  /// unroll_and_jam_count: unroll and jams loop 'Value' times.
  /// distribute: attempt to distribute loop if State == Enable.
  /// pipeline: disable pipelining loop if State == Disable.
  /// pipeline_initiation_interval: create loop schedule with initiation interval equal to 'Value'.

  /// #pragma unroll <argument> directive
  /// <no arg>: fully unrolls loop.
  /// boolean: fully unrolls loop if State == Enable.
  /// expression: unrolls loop 'Value' times.

  let Spellings = [Pragma<"clang", "loop">, Pragma<"", "unroll">,
                   Pragma<"", "nounroll">, Pragma<"", "unroll_and_jam">,
                   Pragma<"", "nounroll_and_jam">];

  /// State of the loop optimization specified by the spelling.
  let Args = [EnumArgument<"Option", "OptionType",
                          ["vectorize", "vectorize_width", "interleave", "interleave_count",
                           "unroll", "unroll_count", "unroll_and_jam", "unroll_and_jam_count",
                           "pipeline", "pipeline_initiation_interval", "distribute"],
                          ["Vectorize", "VectorizeWidth", "Interleave", "InterleaveCount",
                           "Unroll", "UnrollCount", "UnrollAndJam", "UnrollAndJamCount",
                           "PipelineDisabled", "PipelineInitiationInterval", "Distribute"]>,
              EnumArgument<"State", "LoopHintState",
                           ["enable", "disable", "numeric", "assume_safety", "full"],
                           ["Enable", "Disable", "Numeric", "AssumeSafety", "Full"]>,
              ExprArgument<"Value">];

  let AdditionalMembers = [{
  static const char *getOptionName(int Option) {
    switch(Option) {
    case Vectorize: return "vectorize";
    case VectorizeWidth: return "vectorize_width";
    case Interleave: return "interleave";
    case InterleaveCount: return "interleave_count";
    case Unroll: return "unroll";
    case UnrollCount: return "unroll_count";
    case UnrollAndJam: return "unroll_and_jam";
    case UnrollAndJamCount: return "unroll_and_jam_count";
    case PipelineDisabled: return "pipeline";
    case PipelineInitiationInterval: return "pipeline_initiation_interval";
    case Distribute: return "distribute";
    }
    llvm_unreachable("Unhandled LoopHint option.");
  }

  void printPrettyPragma(raw_ostream &OS, const PrintingPolicy &Policy) const {
    unsigned SpellingIndex = getSpellingListIndex();
    // For "#pragma unroll" and "#pragma nounroll" the string "unroll" or
    // "nounroll" is already emitted as the pragma name.
    if (SpellingIndex == Pragma_nounroll || SpellingIndex == Pragma_nounroll_and_jam)
      return;
    else if (SpellingIndex == Pragma_unroll || SpellingIndex == Pragma_unroll_and_jam) {
      OS << ' ' << getValueString(Policy);
      return;
    }

    assert(SpellingIndex == Pragma_clang_loop && "Unexpected spelling");
    OS << ' ' << getOptionName(option) << getValueString(Policy);
  }

  // Return a string containing the loop hint argument including the
  // enclosing parentheses.
  std::string getValueString(const PrintingPolicy &Policy) const {
    std::string ValueName;
    llvm::raw_string_ostream OS(ValueName);
    OS << "(";
    if (state == Numeric)
      value->printPretty(OS, nullptr, Policy);
    else if (state == Enable)
      OS << "enable";
    else if (state == Full)
      OS << "full";
    else if (state == AssumeSafety)
      OS << "assume_safety";
    else
      OS << "disable";
    OS << ")";
    return OS.str();
  }

  // Return a string suitable for identifying this attribute in diagnostics.
  std::string getDiagnosticName(const PrintingPolicy &Policy) const {
    unsigned SpellingIndex = getSpellingListIndex();
    if (SpellingIndex == Pragma_nounroll)
      return "#pragma nounroll";
    else if (SpellingIndex == Pragma_unroll)
      return "#pragma unroll" + (option == UnrollCount ? getValueString(Policy) : "");
    else if (SpellingIndex == Pragma_nounroll_and_jam)
      return "#pragma nounroll_and_jam";
    else if (SpellingIndex == Pragma_unroll_and_jam)
      return "#pragma unroll_and_jam" +
        (option == UnrollAndJamCount ? getValueString(Policy) : "");

    assert(SpellingIndex == Pragma_clang_loop && "Unexpected spelling");
    return getOptionName(option) + getValueString(Policy);
  }
  }];

  let Documentation = [LoopHintDocs, UnrollHintDocs];
}

def CapturedRecord : InheritableAttr {
  // This attribute has no spellings as it is only ever created implicitly.
  let Spellings = [];
  let SemaHandler = 0;
  let Documentation = [Undocumented];
}

def OMPThreadPrivateDecl : InheritableAttr {
  // This attribute has no spellings as it is only ever created implicitly.
  let Spellings = [];
  let SemaHandler = 0;
  let Documentation = [Undocumented];
}

def OMPCaptureNoInit : InheritableAttr {
  // This attribute has no spellings as it is only ever created implicitly.
  let Spellings = [];
  let SemaHandler = 0;
  let Documentation = [Undocumented];
}

def OMPCaptureKind : Attr {
  // This attribute has no spellings as it is only ever created implicitly.
  let Spellings = [];
  let SemaHandler = 0;
  let Args = [UnsignedArgument<"CaptureKind">];
  let Documentation = [Undocumented];
}

def OMPReferencedVar : Attr {
  // This attribute has no spellings as it is only ever created implicitly.
  let Spellings = [];
  let SemaHandler = 0;
  let Args = [ExprArgument<"Ref">];
  let Documentation = [Undocumented];
}

def OMPDeclareSimdDecl : Attr {
  let Spellings = [Pragma<"omp", "declare simd">];
  let Subjects = SubjectList<[Function]>;
  let SemaHandler = 0;
  let HasCustomParsing = 1;
  let Documentation = [OMPDeclareSimdDocs];
  let Args = [
    EnumArgument<"BranchState", "BranchStateTy",
                 [ "", "inbranch", "notinbranch" ],
                 [ "BS_Undefined", "BS_Inbranch", "BS_Notinbranch" ]>,
    ExprArgument<"Simdlen">, VariadicExprArgument<"Uniforms">,
    VariadicExprArgument<"Aligneds">, VariadicExprArgument<"Alignments">,
    VariadicExprArgument<"Linears">, VariadicUnsignedArgument<"Modifiers">,
    VariadicExprArgument<"Steps">
  ];
  let AdditionalMembers = [{
    void printPrettyPragma(raw_ostream & OS, const PrintingPolicy &Policy)
        const {
      if (getBranchState() != BS_Undefined)
        OS << ' ' << ConvertBranchStateTyToStr(getBranchState());
      if (auto *E = getSimdlen()) {
        OS << " simdlen(";
        E->printPretty(OS, nullptr, Policy);
        OS << ")";
      }
      if (uniforms_size() > 0) {
        OS << " uniform";
        StringRef Sep = "(";
        for (auto *E : uniforms()) {
          OS << Sep;
          E->printPretty(OS, nullptr, Policy);
          Sep = ", ";
        }
        OS << ")";
      }
      alignments_iterator NI = alignments_begin();
      for (auto *E : aligneds()) {
        OS << " aligned(";
        E->printPretty(OS, nullptr, Policy);
        if (*NI) {
          OS << ": ";
          (*NI)->printPretty(OS, nullptr, Policy);
        }
        OS << ")";
        ++NI;
      }
      steps_iterator I = steps_begin();
      modifiers_iterator MI = modifiers_begin();
      for (auto *E : linears()) {
        OS << " linear(";
        if (*MI != OMPC_LINEAR_unknown)
          OS << getOpenMPSimpleClauseTypeName(OMPC_linear, *MI) << "(";
        E->printPretty(OS, nullptr, Policy);
        if (*MI != OMPC_LINEAR_unknown)
          OS << ")";
        if (*I) {
          OS << ": ";
          (*I)->printPretty(OS, nullptr, Policy);
        }
        OS << ")";
        ++I;
        ++MI;
      }
    }
  }];
}

def OMPDeclareTargetDecl : InheritableAttr {
  let Spellings = [Pragma<"omp", "declare target">];
  let SemaHandler = 0;
  let Subjects = SubjectList<[Function, SharedVar]>;
  let Documentation = [OMPDeclareTargetDocs];
  let Args = [
    EnumArgument<"MapType", "MapTypeTy",
                 [ "to", "link" ],
                 [ "MT_To", "MT_Link" ]>
  ];
  let AdditionalMembers = [{
    void printPrettyPragma(raw_ostream &OS, const PrintingPolicy &Policy) const {
      // Use fake syntax because it is for testing and debugging purpose only.
      if (getMapType() != MT_To)
        OS << ' ' << ConvertMapTypeTyToStr(getMapType());
    }
    static llvm::Optional<MapTypeTy>
    isDeclareTargetDeclaration(const ValueDecl *VD) {
      if (!VD->hasAttrs())
        return llvm::None;
      if (const auto *Attr = VD->getAttr<OMPDeclareTargetDeclAttr>())
        return Attr->getMapType();

      return llvm::None;
    }
  }];
}

def InternalLinkage : InheritableAttr {
  let Spellings = [Clang<"internal_linkage">];
  let Subjects = SubjectList<[Var, Function, CXXRecord]>;
  let Documentation = [InternalLinkageDocs];
}

def ExcludeFromExplicitInstantiation : InheritableAttr {
  let Spellings = [Clang<"exclude_from_explicit_instantiation">];
  let Subjects = SubjectList<[Var, Function, CXXRecord]>;
  let Documentation = [ExcludeFromExplicitInstantiationDocs];
  let MeaningfulToClassTemplateDefinition = 1;
}

def Reinitializes : InheritableAttr {
  let Spellings = [Clang<"reinitializes", 0>];
  let Subjects = SubjectList<[NonStaticNonConstCXXMethod], ErrorDiag>;
  let Documentation = [ReinitializesDocs];
}

def NoDestroy : InheritableAttr {
  let Spellings = [Clang<"no_destroy", 0>];
  let Subjects = SubjectList<[Var]>;
  let Documentation = [NoDestroyDocs];
}

def AlwaysDestroy : InheritableAttr {
  let Spellings = [Clang<"always_destroy", 0>];
  let Subjects = SubjectList<[Var]>;
  let Documentation = [AlwaysDestroyDocs];
}

def SpeculativeLoadHardening : InheritableAttr {
  let Spellings = [Clang<"speculative_load_hardening">];
  let Subjects = SubjectList<[Function, ObjCMethod], ErrorDiag>;
  let Documentation = [SpeculativeLoadHardeningDocs];
}

def Uninitialized : InheritableAttr {
  let Spellings = [Clang<"uninitialized", 0>];
  let Subjects = SubjectList<[LocalVar]>;
  let Documentation = [UninitializedDocs];
}

def ObjCExternallyRetained : InheritableAttr {
  let LangOpts = [ObjCAutoRefCount];
  let Spellings = [Clang<"objc_externally_retained">];
  let Subjects = SubjectList<[NonParmVar, Function, Block, ObjCMethod]>;
  let Documentation = [ObjCExternallyRetainedDocs];
}<|MERGE_RESOLUTION|>--- conflicted
+++ resolved
@@ -1556,7 +1556,6 @@
   let Documentation = [TypeNullUnspecifiedDocs];
 }
 
-<<<<<<< HEAD
 def CheckedCTypeOpaque : TypeAttr {
   let Spellings = [Keyword<"_Opaque">];
   let Documentation = [Undocumented];
@@ -1564,13 +1563,14 @@
 
 def CheckedCTypeReveal : TypeAttr {
   let Spellings = [Keyword<"_Reveal">];
-=======
+  let Documentation = [Undocumented];
+}
+
 // This is a marker used to indicate that an __unsafe_unretained qualifier was
 // ignored because ARC is not enabled. The usual representation for this
 // qualifier is as an ObjCOwnership attribute with Kind == "none".
 def ObjCInertUnsafeUnretained : TypeAttr {
   let Spellings = [Keyword<"__unsafe_unretained">];
->>>>>>> da2b5426
   let Documentation = [Undocumented];
 }
 
