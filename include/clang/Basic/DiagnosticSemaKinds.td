//==--- DiagnosticSemaKinds.td - libsema diagnostics ----------------------===//
//
//                     The LLVM Compiler Infrastructure
//
// This file is distributed under the University of Illinois Open Source
// License. See LICENSE.TXT for details.
//
//===----------------------------------------------------------------------===//

//===----------------------------------------------------------------------===//
// Semantic Analysis
//===----------------------------------------------------------------------===//

let Component = "Sema" in {
let CategoryName = "Semantic Issue" in {

def note_previous_decl : Note<"%0 declared here">;
def note_entity_declared_at : Note<"%0 declared here">;
def note_callee_decl : Note<"%0 declared here">;
def note_defined_here : Note<"%0 defined here">;

// For loop analysis
def warn_variables_not_in_loop_body : Warning<
  "variable%select{s| %1|s %1 and %2|s %1, %2, and %3|s %1, %2, %3, and %4}0 "
  "used in loop condition not modified in loop body">,
  InGroup<ForLoopAnalysis>, DefaultIgnore;
def warn_redundant_loop_iteration : Warning<
  "variable %0 is %select{decremented|incremented}1 both in the loop header "
  "and in the loop body">,
  InGroup<ForLoopAnalysis>, DefaultIgnore;
def note_loop_iteration_here : Note<"%select{decremented|incremented}0 here">;

def warn_duplicate_enum_values : Warning<
  "element %0 has been implicitly assigned %1 which another element has "
  "been assigned">, InGroup<DiagGroup<"duplicate-enum">>, DefaultIgnore;
def note_duplicate_element : Note<"element %0 also has value %1">;

// Absolute value functions
def warn_unsigned_abs : Warning<
  "taking the absolute value of unsigned type %0 has no effect">,
  InGroup<AbsoluteValue>;
def note_remove_abs : Note<
  "remove the call to '%0' since unsigned values cannot be negative">;
def warn_abs_too_small : Warning<
  "absolute value function %0 given an argument of type %1 but has parameter "
  "of type %2 which may cause truncation of value">, InGroup<AbsoluteValue>;
def warn_wrong_absolute_value_type : Warning<
  "using %select{integer|floating point|complex}1 absolute value function %0 "
  "when argument is of %select{integer|floating point|complex}2 type">,
  InGroup<AbsoluteValue>;
def note_replace_abs_function : Note<"use function '%0' instead">;
def warn_pointer_abs : Warning<
  "taking the absolute value of %select{pointer|function|array}0 type %1 is suspicious">,
  InGroup<AbsoluteValue>;

def warn_infinite_recursive_function : Warning<
  "all paths through this function will call itself">,
  InGroup<InfiniteRecursion>, DefaultIgnore;

def warn_comma_operator : Warning<"possible misuse of comma operator here">,
  InGroup<DiagGroup<"comma">>, DefaultIgnore;
def note_cast_to_void : Note<"cast expression to void to silence warning">;

// Constant expressions
def err_expr_not_ice : Error<
  "expression is not an %select{integer|integral}0 constant expression">;
def ext_expr_not_ice : Extension<
  "expression is not an %select{integer|integral}0 constant expression; "
  "folding it to a constant is a GNU extension">, InGroup<GNUFoldingConstant>;
def err_typecheck_converted_constant_expression : Error<
  "value of type %0 is not implicitly convertible to %1">;
def err_typecheck_converted_constant_expression_disallowed : Error<
  "conversion from %0 to %1 is not allowed in a converted constant expression">;
def err_typecheck_converted_constant_expression_indirect : Error<
  "conversion from %0 to %1 in converted constant expression would "
  "bind reference to a temporary">;
def err_expr_not_cce : Error<
  "%select{case value|enumerator value|non-type template argument|"
  "array size|constexpr if condition}0 "
  "is not a constant expression">;
def ext_cce_narrowing : ExtWarn<
  "%select{case value|enumerator value|non-type template argument|"
  "array size|constexpr if condition}0 "
  "%select{cannot be narrowed from type %2 to %3|"
  "evaluates to %2, which cannot be narrowed to type %3}1">,
  InGroup<CXX11Narrowing>, DefaultError, SFINAEFailure;
def err_ice_not_integral : Error<
  "integral constant expression must have integral or unscoped enumeration "
  "type, not %0">;
def err_ice_incomplete_type : Error<
  "integral constant expression has incomplete class type %0">;
def err_ice_explicit_conversion : Error<
  "integral constant expression requires explicit conversion from %0 to %1">;
def note_ice_conversion_here : Note<
  "conversion to %select{integral|enumeration}0 type %1 declared here">;
def err_ice_ambiguous_conversion : Error<
  "ambiguous conversion from type %0 to an integral or unscoped "
  "enumeration type">;
def err_ice_too_large : Error<
  "integer constant expression evaluates to value %0 that cannot be "
  "represented in a %1-bit %select{signed|unsigned}2 integer type">;
def err_expr_not_string_literal : Error<"expression is not a string literal">;

// Semantic analysis of constant literals.
def ext_predef_outside_function : Warning<
  "predefined identifier is only valid inside function">,
  InGroup<DiagGroup<"predefined-identifier-outside-function">>;
def warn_float_overflow : Warning<
  "magnitude of floating-point constant too large for type %0; maximum is %1">,
   InGroup<LiteralRange>;
def warn_float_underflow : Warning<
  "magnitude of floating-point constant too small for type %0; minimum is %1">,
  InGroup<LiteralRange>;
def warn_double_const_requires_fp64 : Warning<
  "double precision constant requires cl_khr_fp64, casting to single precision">;
def err_half_const_requires_fp16 : Error<
  "half precision constant requires cl_khr_fp16">;

// C99 variable-length arrays
def ext_vla : Extension<"variable length arrays are a C99 feature">,
  InGroup<VLAExtension>;
def warn_vla_used : Warning<"variable length array used">,
  InGroup<VLA>, DefaultIgnore;
def err_vla_in_sfinae : Error<
  "variable length array cannot be formed during template argument deduction">;
def err_array_star_in_function_definition : Error<
  "variable length array must be bound in function definition">;
def err_vla_decl_in_file_scope : Error<
  "variable length array declaration not allowed at file scope">;
def err_vla_decl_has_static_storage : Error<
  "variable length array declaration cannot have 'static' storage duration">;
def err_vla_decl_has_extern_linkage : Error<
  "variable length array declaration cannot have 'extern' linkage">;
def ext_vla_folded_to_constant : Extension<
  "variable length array folded to constant array as an extension">, InGroup<GNUFoldingConstant>;

// C99 variably modified types
def err_variably_modified_template_arg : Error<
  "variably modified type %0 cannot be used as a template argument">;
def err_variably_modified_nontype_template_param : Error<
  "non-type template parameter of variably modified type %0">;
def err_variably_modified_new_type : Error<
  "'new' cannot allocate object of variably modified type %0">;

// C99 Designated Initializers
def ext_designated_init : Extension<
  "designated initializers are a C99 feature">, InGroup<C99>;
def err_array_designator_negative : Error<
  "array designator value '%0' is negative">;
def err_array_designator_empty_range : Error<
  "array designator range [%0, %1] is empty">;
def err_array_designator_non_array : Error<
  "array designator cannot initialize non-array type %0">;
def err_array_designator_too_large : Error<
  "array designator index (%0) exceeds array bounds (%1)">;
def err_field_designator_non_aggr : Error<
  "field designator cannot initialize a "
  "%select{non-struct, non-union|non-class}0 type %1">;
def err_field_designator_unknown : Error<
  "field designator %0 does not refer to any field in type %1">;
def err_field_designator_nonfield : Error<
  "field designator %0 does not refer to a non-static data member">;
def note_field_designator_found : Note<"field designator refers here">;
def err_designator_for_scalar_init : Error<
  "designator in initializer for scalar type %0">;
def warn_subobject_initializer_overrides : Warning<
  "subobject initialization overrides initialization of other fields "
  "within its enclosing subobject">, InGroup<InitializerOverrides>;
def warn_initializer_overrides : Warning<
  "initializer overrides prior initialization of this subobject">,
  InGroup<InitializerOverrides>;
def note_previous_initializer : Note<
  "previous initialization %select{|with side effects }0is here"
  "%select{| (side effects may not occur at run time)}0">;
def err_designator_into_flexible_array_member : Error<
  "designator into flexible array member subobject">;
def note_flexible_array_member : Note<
  "initialized flexible array member %0 is here">;
def ext_flexible_array_init : Extension<
  "flexible array initialization is a GNU extension">, InGroup<GNUFlexibleArrayInitializer>;

// Declarations.
def ext_duplicate_declspec : ExtWarn<"duplicate '%0' declaration specifier">,
  InGroup<DuplicateDeclSpecifier>;
def warn_duplicate_declspec : Warning<"duplicate '%0' declaration specifier">,
  InGroup<DuplicateDeclSpecifier>;
def ext_plain_complex : ExtWarn<
  "plain '_Complex' requires a type specifier; assuming '_Complex double'">;
def ext_integer_complex : Extension<
  "complex integer types are a GNU extension">, InGroup<GNUComplexInteger>;

def err_invalid_sign_spec : Error<"'%0' cannot be signed or unsigned">;
def err_invalid_width_spec : Error<
  "'%select{|short|long|long long}0 %1' is invalid">;
def err_invalid_complex_spec : Error<"'_Complex %0' is invalid">;
def err_friend_decl_spec : Error<"'%0' is invalid in friend declarations">;

def ext_auto_type_specifier : ExtWarn<
  "'auto' type specifier is a C++11 extension">, InGroup<CXX11>;
def warn_auto_storage_class : Warning<
  "'auto' storage class specifier is redundant and incompatible with C++11">,
  InGroup<CXX11Compat>, DefaultIgnore;

def warn_deprecated_register : Warning<
  "'register' storage class specifier is deprecated "
  "and incompatible with C++1z">, InGroup<DeprecatedRegister>;
def ext_register_storage_class : ExtWarn<
  "ISO C++1z does not allow 'register' storage class specifier">,
  DefaultError, InGroup<Register>;

def err_invalid_decl_spec_combination : Error<
  "cannot combine with previous '%0' declaration specifier">;
def err_invalid_vector_decl_spec_combination : Error<
  "cannot combine with previous '%0' declaration specifier. "
  "'__vector' must be first">;
def err_invalid_pixel_decl_spec_combination : Error<
  "'__pixel' must be preceded by '__vector'.  "
  "'%0' declaration specifier not allowed here">;
def err_invalid_vector_bool_decl_spec : Error<
  "cannot use '%0' with '__vector bool'">;
def err_invalid_vector_long_decl_spec : Error<
  "cannot use 'long' with '__vector'">;
def err_invalid_vector_float_decl_spec : Error<
  "cannot use 'float' with '__vector'">;
def err_invalid_vector_double_decl_spec : Error <
  "use of 'double' with '__vector' requires VSX support to be enabled "
  "(available on POWER7 or later)">;
def err_invalid_vector_long_long_decl_spec : Error <
  "use of 'long long' with '__vector bool' requires VSX support (available on "
  "POWER7 or later) or extended Altivec support (available on POWER8 or later) " 
  "to be enabled">;
def err_invalid_vector_long_double_decl_spec : Error<
  "cannot use 'long double' with '__vector'">;
def warn_vector_long_decl_spec_combination : Warning<
  "Use of 'long' with '__vector' is deprecated">, InGroup<Deprecated>;

def err_use_of_tag_name_without_tag : Error<
  "must use '%1' tag to refer to type %0%select{| in this scope}2">;

def err_redeclaration_different_type : Error<
  "redeclaration of %0 with a different type%diff{: $ vs $|}1,2">;
def err_bad_variable_name : Error<
  "%0 cannot be the name of a variable or data member">;
def err_bad_parameter_name : Error<
  "%0 cannot be the name of a parameter">;
def err_parameter_name_omitted : Error<"parameter name omitted">;
def err_anyx86_interrupt_attribute : Error<
  "%select{x86|x86-64}0 'interrupt' attribute only applies to functions that "
  "have %select{a 'void' return type|"
  "only a pointer parameter optionally followed by an integer parameter|"
  "a pointer as the first parameter|a %2 type as the second parameter}1">;
def err_anyx86_interrupt_called : Error<
  "interrupt service routine cannot be called directly">;
def warn_mips_interrupt_attribute : Warning<
   "MIPS 'interrupt' attribute only applies to functions that have "
   "%select{no parameters|a 'void' return type}0">,
   InGroup<IgnoredAttributes>;
def warn_unused_parameter : Warning<"unused parameter %0">,
  InGroup<UnusedParameter>, DefaultIgnore;
def warn_unused_variable : Warning<"unused variable %0">,
  InGroup<UnusedVariable>, DefaultIgnore;
def warn_unused_local_typedef : Warning<
  "unused %select{typedef|type alias}0 %1">,
  InGroup<UnusedLocalTypedef>, DefaultIgnore;
def warn_unused_property_backing_ivar : 
  Warning<"ivar %0 which backs the property is not "
  "referenced in this property's accessor">,
  InGroup<UnusedPropertyIvar>, DefaultIgnore;
def warn_unused_const_variable : Warning<"unused variable %0">,
  InGroup<UnusedConstVariable>, DefaultIgnore;
def warn_unused_exception_param : Warning<"unused exception parameter %0">,
  InGroup<UnusedExceptionParameter>, DefaultIgnore;
def warn_decl_in_param_list : Warning<
  "declaration of %0 will not be visible outside of this function">,
  InGroup<Visibility>;
def warn_redefinition_in_param_list : Warning<
  "redefinition of %0 will not be visible outside of this function">,
  InGroup<Visibility>;
def warn_empty_parens_are_function_decl : Warning<
  "empty parentheses interpreted as a function declaration">,
  InGroup<VexingParse>;
def warn_parens_disambiguated_as_function_declaration : Warning<
  "parentheses were disambiguated as a function declaration">,
  InGroup<VexingParse>;
def note_additional_parens_for_variable_declaration : Note<
  "add a pair of parentheses to declare a variable">;
def note_empty_parens_function_call : Note<
  "change this ',' to a ';' to call %0">;
def note_empty_parens_default_ctor : Note<
  "remove parentheses to declare a variable">;
def note_empty_parens_zero_initialize : Note<
  "replace parentheses with an initializer to declare a variable">;
def warn_unused_function : Warning<"unused function %0">,
  InGroup<UnusedFunction>, DefaultIgnore;
def warn_unused_member_function : Warning<"unused member function %0">,
  InGroup<UnusedMemberFunction>, DefaultIgnore;
def warn_used_but_marked_unused: Warning<"%0 was marked unused but was used">,
  InGroup<UsedButMarkedUnused>, DefaultIgnore;
def warn_unneeded_internal_decl : Warning<
  "%select{function|variable}0 %1 is not needed and will not be emitted">,
  InGroup<UnneededInternalDecl>, DefaultIgnore;
def warn_unneeded_static_internal_decl : Warning<
  "'static' function %0 declared in header file "
  "should be declared 'static inline'">,
  InGroup<UnneededInternalDecl>, DefaultIgnore;
def warn_unneeded_member_function : Warning<
  "member function %0 is not needed and will not be emitted">,
  InGroup<UnneededMemberFunction>, DefaultIgnore;
def warn_unused_private_field: Warning<"private field %0 is not used">,
  InGroup<UnusedPrivateField>, DefaultIgnore;

def warn_parameter_size: Warning<
  "%0 is a large (%1 bytes) pass-by-value argument; "
  "pass it by reference instead ?">, InGroup<LargeByValueCopy>;
def warn_return_value_size: Warning<
  "return value of %0 is a large (%1 bytes) pass-by-value object; "
  "pass it by reference instead ?">, InGroup<LargeByValueCopy>;
def warn_return_value_udt: Warning<
  "%0 has C-linkage specified, but returns user-defined type %1 which is "
  "incompatible with C">, InGroup<ReturnTypeCLinkage>;
def warn_return_value_udt_incomplete: Warning<
  "%0 has C-linkage specified, but returns incomplete type %1 which could be "
  "incompatible with C">, InGroup<ReturnTypeCLinkage>;
def warn_implicit_function_decl : Warning<
  "implicit declaration of function %0">,
  InGroup<ImplicitFunctionDeclare>, DefaultIgnore;
def ext_implicit_function_decl : ExtWarn<
  "implicit declaration of function %0 is invalid in C99">,
  InGroup<ImplicitFunctionDeclare>;
def note_function_suggestion : Note<"did you mean %0?">;

def err_ellipsis_first_param : Error<
  "ISO C requires a named parameter before '...'">;
def err_declarator_need_ident : Error<"declarator requires an identifier">;
def err_language_linkage_spec_unknown : Error<"unknown linkage language">;
def err_language_linkage_spec_not_ascii : Error<
  "string literal in language linkage specifier cannot have an "
  "encoding-prefix">;
def warn_use_out_of_scope_declaration : Warning<
  "use of out-of-scope declaration of %0">;
def err_inline_non_function : Error<
  "'inline' can only appear on functions%select{| and non-local variables}0">;
def err_noreturn_non_function : Error<
  "'_Noreturn' can only appear on functions">;
def warn_qual_return_type : Warning< 
  "'%0' type qualifier%s1 on return type %plural{1:has|:have}1 no effect">,
  InGroup<IgnoredQualifiers>, DefaultIgnore;
def warn_deprecated_redundant_constexpr_static_def : Warning<
  "out-of-line definition of constexpr static data member is redundant "
  "in C++17 and is deprecated">,
  InGroup<Deprecated>, DefaultIgnore;

def warn_decl_shadow :
  Warning<"declaration shadows a %select{"
          "local variable|"
          "variable in %2|"
          "static data member of %2|"
          "field of %2}1">,
  InGroup<Shadow>, DefaultIgnore;
def warn_ctor_parm_shadows_field:
  Warning<"constructor parameter %0 shadows the field %1 of %2">,
  InGroup<ShadowFieldInConstructor>, DefaultIgnore;
def warn_modifying_shadowing_decl :
  Warning<"modifying constructor parameter %0 that shadows a "
          "field of %1">,
  InGroup<ShadowFieldInConstructorModified>, DefaultIgnore;

// C++ decomposition declarations
def err_decomp_decl_context : Error<
  "decomposition declaration not permitted in this context">;
def warn_cxx14_compat_decomp_decl : Warning<
  "decomposition declarations are incompatible with "
  "C++ standards before C++1z">, DefaultIgnore, InGroup<CXXPre1zCompat>;
def ext_decomp_decl : ExtWarn<
  "decomposition declarations are a C++1z extension">, InGroup<CXX1z>;
def err_decomp_decl_spec : Error<
  "decomposition declaration cannot be declared "
  "%plural{1:'%1'|:with '%1' specifiers}0">;
def err_decomp_decl_type : Error<
  "decomposition declaration cannot be declared with type %0; "
  "declared type must be 'auto' or reference to 'auto'">;
def err_decomp_decl_parens : Error<
  "decomposition declaration cannot be declared with parentheses">;
def err_decomp_decl_template : Error<
  "decomposition declaration template not supported">;
def err_decomp_decl_not_alone : Error<
  "decomposition declaration must be the only declaration in its group">;
def err_decomp_decl_requires_init : Error<
  "decomposition declaration %0 requires an initializer">;
def err_decomp_decl_paren_init : Error<
  "decomposition declaration %0 cannot have a parenthesized initializer">;
def err_decomp_decl_wrong_number_bindings : Error<
  "type %0 decomposes into %2 elements, but %select{only |}3%1 "
  "names were provided">;
def err_decomp_decl_unbindable_type : Error<
  "cannot decompose %select{union|non-class, non-array}1 type %2">;
def err_decomp_decl_multiple_bases_with_members : Error<
  "cannot decompose class type %1: "
  "%select{its base classes %2 and|both it and its base class}0 %3 "
  "have non-static data members">;
def err_decomp_decl_ambiguous_base : Error<
  "cannot decompose members of ambiguous base class %1 of %0:%2">;
def err_decomp_decl_non_public_base : Error<
  "cannot decompose members of non-public base class %1 of %0">;
def err_decomp_decl_non_public_member : Error<
  "cannot decompose non-public member %0 of %1">;
def err_decomp_decl_anon_union_member : Error<
  "cannot decompose class type %0 because it has an anonymous "
  "%select{struct|union}1 member">;
def err_decomp_decl_std_tuple_element_not_specialized : Error<
  "cannot decompose this type; 'std::tuple_element<%0>::type' "
  "does not name a type">;
def err_decomp_decl_std_tuple_size_not_constant : Error<
  "cannot decompose this type; 'std::tuple_size<%0>::value' "
  "is not a valid integral constant expression">;
def note_in_binding_decl_init : Note<
  "in implicit initialization of binding declaration %0">;

def err_std_type_trait_not_class_template : Error<
  "unsupported standard library implementation: "
  "'std::%0' is not a class template">;

// C++ using declarations
def err_using_requires_qualname : Error<
  "using declaration requires a qualified name">;
def err_using_typename_non_type : Error<
  "'typename' keyword used on a non-type">;
def err_using_dependent_value_is_type : Error<
  "dependent using declaration resolved to type without 'typename'">;
def err_using_decl_nested_name_specifier_is_not_class : Error<
  "using declaration in class refers into '%0', which is not a class">;
def err_using_decl_nested_name_specifier_is_current_class : Error<
  "using declaration refers to its own class">;
def err_using_decl_nested_name_specifier_is_not_base_class : Error<
  "using declaration refers into '%0', which is not a base class of %1">;
def err_using_decl_constructor_not_in_direct_base : Error<
  "%0 is not a direct base of %1, cannot inherit constructors">;
def err_using_decl_can_not_refer_to_class_member : Error<
  "using declaration cannot refer to class member">;
def err_ambiguous_inherited_constructor : Error<
  "constructor of %0 inherited from multiple base class subobjects">;
def note_ambiguous_inherited_constructor_using : Note<
  "inherited from base class %0 here">;
def note_using_decl_class_member_workaround : Note<
  "use %select{an alias declaration|a typedef declaration|a reference|"
  "a const variable|a constexpr variable}0 instead">;
def err_using_decl_can_not_refer_to_namespace : Error<
  "using declaration cannot refer to a namespace">;
def err_using_decl_can_not_refer_to_scoped_enum : Error<
  "using declaration cannot refer to a scoped enumerator">;
def err_using_decl_constructor : Error<
  "using declaration cannot refer to a constructor">;
def warn_cxx98_compat_using_decl_constructor : Warning<
  "inheriting constructors are incompatible with C++98">,
  InGroup<CXX98Compat>, DefaultIgnore;
def err_using_decl_destructor : Error<
  "using declaration cannot refer to a destructor">;
def err_using_decl_template_id : Error<
  "using declaration cannot refer to a template specialization">;
def note_using_decl_target : Note<"target of using declaration">;
def note_using_decl_conflict : Note<"conflicting declaration">;
def err_using_decl_redeclaration : Error<"redeclaration of using declaration">;
def err_using_decl_conflict : Error<
  "target of using declaration conflicts with declaration already in scope">;
def err_using_decl_conflict_reverse : Error<
  "declaration conflicts with target of using declaration already in scope">;
def note_using_decl : Note<"%select{|previous }0using declaration">;

def warn_access_decl_deprecated : Warning<
  "access declarations are deprecated; use using declarations instead">,
  InGroup<Deprecated>;
def err_access_decl : Error<
  "ISO C++11 does not allow access declarations; "
  "use using declarations instead">;
def warn_exception_spec_deprecated : Warning<
  "dynamic exception specifications are deprecated">,
  InGroup<Deprecated>, DefaultIgnore;
def note_exception_spec_deprecated : Note<"use '%0' instead">;
def warn_deprecated_copy_operation : Warning<
  "definition of implicit copy %select{constructor|assignment operator}1 "
  "for %0 is deprecated because it has a user-declared "
  "%select{copy %select{assignment operator|constructor}1|destructor}2">,
  InGroup<Deprecated>, DefaultIgnore;

def warn_global_constructor : Warning<
  "declaration requires a global constructor">,
  InGroup<GlobalConstructors>, DefaultIgnore;
def warn_global_destructor : Warning<
  "declaration requires a global destructor">,
   InGroup<GlobalConstructors>, DefaultIgnore;
def warn_exit_time_destructor : Warning<
  "declaration requires an exit-time destructor">,
  InGroup<ExitTimeDestructors>, DefaultIgnore;

def err_invalid_thread : Error<
  "'%0' is only allowed on variable declarations">;
def err_thread_non_global : Error<
  "'%0' variables must have global storage">;
def err_thread_unsupported : Error<
  "thread-local storage is not supported for the current target">;

def warn_maybe_falloff_nonvoid_function : Warning<
  "control may reach end of non-void function">,
  InGroup<ReturnType>;
def warn_falloff_nonvoid_function : Warning<
  "control reaches end of non-void function">,
  InGroup<ReturnType>;
def err_maybe_falloff_nonvoid_block : Error<
  "control may reach end of non-void block">;
def err_falloff_nonvoid_block : Error<
  "control reaches end of non-void block">;
def warn_suggest_noreturn_function : Warning<
  "%select{function|method}0 %1 could be declared with attribute 'noreturn'">,
  InGroup<MissingNoreturn>, DefaultIgnore;
def warn_suggest_noreturn_block : Warning<
  "block could be declared with attribute 'noreturn'">,
  InGroup<MissingNoreturn>, DefaultIgnore;

// Unreachable code.
def warn_unreachable : Warning<
  "code will never be executed">,
  InGroup<UnreachableCode>, DefaultIgnore;
def warn_unreachable_break : Warning<
  "'break' will never be executed">,
  InGroup<UnreachableCodeBreak>, DefaultIgnore;
def warn_unreachable_return : Warning<
  "'return' will never be executed">,
  InGroup<UnreachableCodeReturn>, DefaultIgnore;
def warn_unreachable_loop_increment : Warning<
  "loop will run at most once (loop increment never executed)">,
  InGroup<UnreachableCodeLoopIncrement>, DefaultIgnore;
def note_unreachable_silence : Note<
  "silence by adding parentheses to mark code as explicitly dead">;

/// Built-in functions.
def ext_implicit_lib_function_decl : ExtWarn<
  "implicitly declaring library function '%0' with type %1">,
  InGroup<ImplicitFunctionDeclare>;
def note_include_header_or_declare : Note<
  "include the header <%0> or explicitly provide a declaration for '%1'">;
def note_previous_builtin_declaration : Note<"%0 is a builtin with type %1">;
def warn_implicit_decl_requires_sysheader : Warning<
  "declaration of built-in function '%1' requires inclusion of the header <%0>">,
  InGroup<BuiltinRequiresHeader>;
def warn_redecl_library_builtin : Warning<
  "incompatible redeclaration of library function %0">,
  InGroup<DiagGroup<"incompatible-library-redeclaration">>;
def err_builtin_definition : Error<"definition of builtin function %0">;
def err_arm_invalid_specialreg : Error<"invalid special register for builtin">;
def err_invalid_cpu_supports : Error<"invalid cpu feature string for builtin">;
def err_builtin_needs_feature : Error<"%0 needs target feature %1">;
def err_function_needs_feature
    : Error<"always_inline function %1 requires target feature '%2', but would "
            "be inlined into function %0 that is compiled without support for "
            "'%2'">;
def warn_builtin_unknown : Warning<"use of unknown builtin %0">,
  InGroup<ImplicitFunctionDeclare>, DefaultError;
def warn_dyn_class_memaccess : Warning<
  "%select{destination for|source of|first operand of|second operand of}0 this "
  "%1 call is a pointer to %select{|class containing a }2dynamic class %3; "
  "vtable pointer will be %select{overwritten|copied|moved|compared}4">,
  InGroup<DiagGroup<"dynamic-class-memaccess">>;
def note_bad_memaccess_silence : Note<
  "explicitly cast the pointer to silence this warning">;
def warn_sizeof_pointer_expr_memaccess : Warning<
  "'%0' call operates on objects of type %1 while the size is based on a " 
  "different type %2">, 
  InGroup<SizeofPointerMemaccess>;
def warn_sizeof_pointer_expr_memaccess_note : Note<
  "did you mean to %select{dereference the argument to 'sizeof' (and multiply "
  "it by the number of elements)|remove the addressof in the argument to "
  "'sizeof' (and multiply it by the number of elements)|provide an explicit "
  "length}0?">;
def warn_sizeof_pointer_type_memaccess : Warning<
  "argument to 'sizeof' in %0 call is the same pointer type %1 as the "
  "%select{destination|source}2; expected %3 or an explicit length">,
  InGroup<SizeofPointerMemaccess>;
def warn_strlcpycat_wrong_size : Warning<
  "size argument in %0 call appears to be size of the source; "
  "expected the size of the destination">,
  InGroup<DiagGroup<"strlcpy-strlcat-size">>;
def note_strlcpycat_wrong_size : Note<
  "change size argument to be the size of the destination">;
def warn_memsize_comparison : Warning<
  "size argument in %0 call is a comparison">,
  InGroup<DiagGroup<"memsize-comparison">>;
def note_memsize_comparison_paren : Note<
  "did you mean to compare the result of %0 instead?">;
def note_memsize_comparison_cast_silence : Note<
  "explicitly cast the argument to size_t to silence this warning">;
  
def warn_strncat_large_size : Warning<
  "the value of the size argument in 'strncat' is too large, might lead to a " 
  "buffer overflow">, InGroup<StrncatSize>;
def warn_strncat_src_size : Warning<"size argument in 'strncat' call appears " 
  "to be size of the source">, InGroup<StrncatSize>;
def warn_strncat_wrong_size : Warning<
  "the value of the size argument to 'strncat' is wrong">, InGroup<StrncatSize>;
def note_strncat_wrong_size : Note<
  "change the argument to be the free space in the destination buffer minus " 
  "the terminating null byte">;

def warn_assume_side_effects : Warning<
  "the argument to %0 has side effects that will be discarded">,
  InGroup<DiagGroup<"assume">>;

def warn_memcpy_chk_overflow : Warning<
  "%0 will always overflow destination buffer">,
  InGroup<DiagGroup<"builtin-memcpy-chk-size">>;

/// main()
// static main() is not an error in C, just in C++.
def warn_static_main : Warning<"'main' should not be declared static">,
    InGroup<Main>;
def err_static_main : Error<"'main' is not allowed to be declared static">;
def err_inline_main : Error<"'main' is not allowed to be declared inline">;
def ext_variadic_main : ExtWarn<
  "'main' is not allowed to be declared variadic">, InGroup<Main>;
def ext_noreturn_main : ExtWarn<
  "'main' is not allowed to be declared _Noreturn">, InGroup<Main>;
def note_main_remove_noreturn : Note<"remove '_Noreturn'">;
def err_constexpr_main : Error<
  "'main' is not allowed to be declared constexpr">;
def err_deleted_main : Error<"'main' is not allowed to be deleted">;
def err_mainlike_template_decl : Error<"%0 cannot be a template">;
def err_main_returns_nonint : Error<"'main' must return 'int'">;
def ext_main_returns_nonint : ExtWarn<"return type of 'main' is not 'int'">,
    InGroup<MainReturnType>;
def note_main_change_return_type : Note<"change return type to 'int'">;
def err_main_surplus_args : Error<"too many parameters (%0) for 'main': "
    "must be 0, 2, or 3">;
def warn_main_one_arg : Warning<"only one parameter on 'main' declaration">,
    InGroup<Main>;
def err_main_arg_wrong : Error<"%select{first|second|third|fourth}0 "
    "parameter of 'main' (%select{argument count|argument array|environment|"
    "platform-specific data}0) must be of type %1">;
def err_main_global_variable :
    Error<"main cannot be declared as global variable">;
def warn_main_redefined : Warning<"variable named 'main' with external linkage "
    "has undefined behavior">, InGroup<Main>;
def ext_main_used : Extension<
  "ISO C++ does not allow 'main' to be used by a program">, InGroup<Main>;

/// parser diagnostics
def ext_no_declarators : ExtWarn<"declaration does not declare anything">,
  InGroup<MissingDeclarations>;
def ext_typedef_without_a_name : ExtWarn<"typedef requires a name">,
  InGroup<MissingDeclarations>;
def err_typedef_not_identifier : Error<"typedef name must be an identifier">;
def err_typedef_changes_linkage : Error<"unsupported: typedef changes linkage"
  " of anonymous type, but linkage was already computed">;
def note_typedef_changes_linkage : Note<"use a tag name here to establish "
  "linkage prior to definition">;
def err_statically_allocated_object : Error<
  "interface type cannot be statically allocated">;
def err_object_cannot_be_passed_returned_by_value : Error<
  "interface type %1 cannot be %select{returned|passed}0 by value"
  "; did you forget * in %1?">;
def err_parameters_retval_cannot_have_fp16_type : Error<
  "%select{parameters|function return value}0 cannot have __fp16 type; did you forget * ?">;
def err_opencl_half_load_store : Error<
  "%select{loading directly from|assigning directly to}0 pointer to type %1 is not allowed">;
def err_opencl_cast_to_half : Error<"casting to type %0 is not allowed">;
def err_opencl_half_declaration : Error<
  "declaring variable of type %0 is not allowed">;
def err_opencl_half_param : Error<
  "declaring function parameter of type %0 is not allowed; did you forget * ?">;
def err_opencl_invalid_return : Error<
  "declaring function return value of type %0 is not allowed %select{; did you forget * ?|}1">;
def warn_enum_value_overflow : Warning<"overflow in enumeration value">;
def warn_pragma_options_align_reset_failed : Warning<
  "#pragma options align=reset failed: %0">,
  InGroup<IgnoredPragmas>;
def err_pragma_options_align_mac68k_target_unsupported : Error<
  "mac68k alignment pragma is not supported on this target">;
def warn_pragma_pack_invalid_alignment : Warning<
  "expected #pragma pack parameter to be '1', '2', '4', '8', or '16'">,
  InGroup<IgnoredPragmas>;
// Follow the Microsoft implementation.
def warn_pragma_pack_show : Warning<"value of #pragma pack(show) == %0">;
def warn_pragma_pack_pop_identifer_and_alignment : Warning<
  "specifying both a name and alignment to 'pop' is undefined">;
def warn_pragma_pop_failed : Warning<"#pragma %0(pop, ...) failed: %1">,
  InGroup<IgnoredPragmas>;
def warn_cxx_ms_struct :
  Warning<"ms_struct may not produce Microsoft-compatible layouts for classes "
          "with base classes or virtual functions">,
  DefaultError, InGroup<IncompatibleMSStruct>;
def err_section_conflict : Error<"%0 causes a section type conflict with %1">;
def err_no_base_classes : Error<"invalid use of '__super', %0 has no base classes">;
def err_invalid_super_scope : Error<"invalid use of '__super', "
  "this keyword can only be used inside class or member function scope">;
def err_super_in_lambda_unsupported : Error<
  "use of '__super' inside a lambda is unsupported">;

def warn_pragma_unused_undeclared_var : Warning<
  "undeclared variable %0 used as an argument for '#pragma unused'">,
  InGroup<IgnoredPragmas>;
def warn_pragma_unused_expected_var_arg : Warning<
  "only variables can be arguments to '#pragma unused'">,
  InGroup<IgnoredPragmas>;
def err_pragma_push_visibility_mismatch : Error<
  "#pragma visibility push with no matching #pragma visibility pop">;
def note_surrounding_namespace_ends_here : Note<
  "surrounding namespace with visibility attribute ends here">;
def err_pragma_pop_visibility_mismatch : Error<
  "#pragma visibility pop with no matching #pragma visibility push">;
def note_surrounding_namespace_starts_here : Note<
  "surrounding namespace with visibility attribute starts here">;
def err_pragma_loop_invalid_argument_type : Error<
  "invalid argument of type %0; expected an integer type">;
def err_pragma_loop_invalid_argument_value : Error<
  "%select{invalid value '%0'; must be positive|value '%0' is too large}1">;
def err_pragma_loop_compatibility : Error<
  "%select{incompatible|duplicate}0 directives '%1' and '%2'">;
def err_pragma_loop_precedes_nonloop : Error<
  "expected a for, while, or do-while loop to follow '%0'">;

/// Objective-C parser diagnostics
def err_duplicate_class_def : Error<
  "duplicate interface definition for class %0">;
def err_undef_superclass : Error<
  "cannot find interface declaration for %0, superclass of %1">;
def err_forward_superclass : Error<
  "attempting to use the forward class %0 as superclass of %1">;
def err_no_nsconstant_string_class : Error<
  "cannot find interface declaration for %0">;
def err_recursive_superclass : Error<
  "trying to recursively use %0 as superclass of %1">;
def err_conflicting_aliasing_type : Error<"conflicting types for alias %0">;
def warn_undef_interface : Warning<"cannot find interface declaration for %0">;
def warn_duplicate_protocol_def : Warning<"duplicate protocol definition of %0 is ignored">;
def err_protocol_has_circular_dependency : Error<
  "protocol has circular dependency">;
def err_undeclared_protocol : Error<"cannot find protocol declaration for %0">;
def warn_undef_protocolref : Warning<"cannot find protocol definition for %0">;
def warn_atprotocol_protocol : Warning<
  "@protocol is using a forward protocol declaration of %0">, InGroup<AtProtocol>;
def warn_readonly_property : Warning<
  "attribute 'readonly' of property %0 restricts attribute "
  "'readwrite' of property inherited from %1">,
  InGroup<PropertyAttr>;

def warn_property_attribute : Warning<
  "'%1' attribute on property %0 does not match the property inherited from %2">,
  InGroup<PropertyAttr>;
def warn_property_types_are_incompatible : Warning<
  "property type %0 is incompatible with type %1 inherited from %2">,
  InGroup<DiagGroup<"incompatible-property-type">>;
def warn_protocol_property_mismatch : Warning<
  "property of type %0 was selected for synthesis">,
  InGroup<DiagGroup<"protocol-property-synthesis-ambiguity">>;
def err_undef_interface : Error<"cannot find interface declaration for %0">;
def err_category_forward_interface : Error<
  "cannot define %select{category|class extension}0 for undefined class %1">;
def err_class_extension_after_impl : Error<
  "cannot declare class extension for %0 after class implementation">;
def note_implementation_declared : Note<
  "class implementation is declared here">;
def note_while_in_implementation : Note<
  "detected while default synthesizing properties in class implementation">;
def note_class_declared : Note<
  "class is declared here">;
def note_receiver_class_declared : Note<
  "receiver is instance of class declared here">;
def note_receiver_expr_here : Note<
  "receiver expression is here">;
def note_receiver_is_id : Note<
  "receiver is treated with 'id' type for purpose of method lookup">;
def note_suppressed_class_declare : Note<
  "class with specified objc_requires_property_definitions attribute is declared here">;
def err_objc_root_class_subclass : Error<
  "objc_root_class attribute may only be specified on a root class declaration">;
def warn_objc_root_class_missing : Warning<
  "class %0 defined without specifying a base class">,
  InGroup<ObjCRootClass>;
def err_objc_runtime_visible_category : Error<
  "cannot implement a category for class %0 that is only visible via the "
  "Objective-C runtime">;
def err_objc_runtime_visible_subclass : Error<
  "cannot implement subclass %0 of a superclass %1 that is only visible via the "
  "Objective-C runtime">;
def note_objc_needs_superclass : Note<
  "add a super class to fix this problem">;
def warn_dup_category_def : Warning<
  "duplicate definition of category %1 on interface %0">;
def err_conflicting_super_class : Error<"conflicting super class name %0">;
def err_dup_implementation_class : Error<"reimplementation of class %0">;
def err_dup_implementation_category : Error<
  "reimplementation of category %1 for class %0">;
def err_conflicting_ivar_type : Error<
  "instance variable %0 has conflicting type%diff{: $ vs $|}1,2">;
def err_duplicate_ivar_declaration : Error<
  "instance variable is already declared">;
def warn_on_superclass_use : Warning<
  "class implementation may not have super class">;
def err_conflicting_ivar_bitwidth : Error<
  "instance variable %0 has conflicting bit-field width">;
def err_conflicting_ivar_name : Error<
  "conflicting instance variable names: %0 vs %1">;
def err_inconsistent_ivar_count : Error<
  "inconsistent number of instance variables specified">;
def warn_undef_method_impl : Warning<"method definition for %0 not found">,
  InGroup<DiagGroup<"incomplete-implementation">>;

def warn_conflicting_overriding_ret_types : Warning<
  "conflicting return type in "
  "declaration of %0%diff{: $ vs $|}1,2">,
  InGroup<OverridingMethodMismatch>, DefaultIgnore;

def warn_conflicting_ret_types : Warning<
  "conflicting return type in "
  "implementation of %0%diff{: $ vs $|}1,2">,
  InGroup<MismatchedReturnTypes>;

def warn_conflicting_overriding_ret_type_modifiers : Warning<
  "conflicting distributed object modifiers on return type "
  "in declaration of %0">,
  InGroup<OverridingMethodMismatch>, DefaultIgnore;

def warn_conflicting_ret_type_modifiers : Warning<
  "conflicting distributed object modifiers on return type "
  "in implementation of %0">,
  InGroup<DistributedObjectModifiers>;

def warn_non_covariant_overriding_ret_types : Warning<
  "conflicting return type in "
  "declaration of %0: %1 vs %2">,
  InGroup<OverridingMethodMismatch>, DefaultIgnore;

def warn_non_covariant_ret_types : Warning<
  "conflicting return type in "
  "implementation of %0: %1 vs %2">,
  InGroup<MethodSignatures>, DefaultIgnore;

def warn_conflicting_overriding_param_types : Warning<
  "conflicting parameter types in "
  "declaration of %0%diff{: $ vs $|}1,2">,
  InGroup<OverridingMethodMismatch>, DefaultIgnore;

def warn_conflicting_param_types : Warning<
  "conflicting parameter types in "
  "implementation of %0%diff{: $ vs $|}1,2">,
  InGroup<MismatchedParameterTypes>;

def warn_conflicting_param_modifiers : Warning<
  "conflicting distributed object modifiers on parameter type "
  "in implementation of %0">,
  InGroup<DistributedObjectModifiers>;

def warn_conflicting_overriding_param_modifiers : Warning<
  "conflicting distributed object modifiers on parameter type "
  "in declaration of %0">,
  InGroup<OverridingMethodMismatch>, DefaultIgnore;

def warn_non_contravariant_overriding_param_types : Warning<
  "conflicting parameter types in "
  "declaration of %0: %1 vs %2">,
  InGroup<OverridingMethodMismatch>, DefaultIgnore;

def warn_non_contravariant_param_types : Warning<
  "conflicting parameter types in "
  "implementation of %0: %1 vs %2">,
  InGroup<MethodSignatures>, DefaultIgnore;

def warn_conflicting_overriding_variadic :Warning<
  "conflicting variadic declaration of method and its "
  "implementation">,
  InGroup<OverridingMethodMismatch>, DefaultIgnore;

def warn_conflicting_variadic :Warning<
  "conflicting variadic declaration of method and its "
  "implementation">;

def warn_category_method_impl_match:Warning<
  "category is implementing a method which will also be implemented"
  " by its primary class">, InGroup<ObjCProtocolMethodImpl>;

def warn_implements_nscopying : Warning<
"default assign attribute on property %0 which implements "
"NSCopying protocol is not appropriate with -fobjc-gc[-only]">;

def warn_multiple_method_decl : Warning<"multiple methods named %0 found">,
  InGroup<ObjCMultipleMethodNames>;
def warn_strict_multiple_method_decl : Warning<
  "multiple methods named %0 found">, InGroup<StrictSelector>, DefaultIgnore;
def warn_accessor_property_type_mismatch : Warning<
  "type of property %0 does not match type of accessor %1">;
def not_conv_function_declared_at : Note<"type conversion function declared here">;
def note_method_declared_at : Note<"method %0 declared here">;
def note_property_attribute : Note<"property %0 is declared "
  "%select{deprecated|unavailable|partial}1 here">;
def err_setter_type_void : Error<"type of setter must be void">;
def err_duplicate_method_decl : Error<"duplicate declaration of method %0">;
def warn_duplicate_method_decl : 
  Warning<"multiple declarations of method %0 found and ignored">, 
  InGroup<MethodDuplicate>, DefaultIgnore;
def warn_objc_cdirective_format_string :
  Warning<"using %0 directive in %select{NSString|CFString}1 "
          "which is being passed as a formatting argument to the formatting "
          "%select{method|CFfunction}2">,
  InGroup<ObjCCStringFormat>, DefaultIgnore;
def err_objc_var_decl_inclass : 
    Error<"cannot declare variable inside @interface or @protocol">;
def error_missing_method_context : Error<
  "missing context for method declaration">;
def err_objc_property_attr_mutually_exclusive : Error<
  "property attributes '%0' and '%1' are mutually exclusive">;
def err_objc_property_requires_object : Error<
  "property with '%0' attribute must be of object type">;
def warn_objc_property_no_assignment_attribute : Warning<
  "no 'assign', 'retain', or 'copy' attribute is specified - "
  "'assign' is assumed">,
  InGroup<ObjCPropertyNoAttribute>;
def warn_objc_isa_use : Warning<
  "direct access to Objective-C's isa is deprecated in favor of "
  "object_getClass()">, InGroup<DeprecatedObjCIsaUsage>;
def warn_objc_isa_assign : Warning<
  "assignment to Objective-C's isa is deprecated in favor of "
  "object_setClass()">, InGroup<DeprecatedObjCIsaUsage>;
def warn_objc_pointer_masking : Warning<
  "bitmasking for introspection of Objective-C object pointers is strongly "
  "discouraged">,
  InGroup<ObjCPointerIntrospect>;
def warn_objc_pointer_masking_performSelector : Warning<warn_objc_pointer_masking.Text>,
  InGroup<ObjCPointerIntrospectPerformSelector>;
def warn_objc_property_default_assign_on_object : Warning<
  "default property attribute 'assign' not appropriate for non-GC object">,
  InGroup<ObjCPropertyNoAttribute>;
def warn_property_attr_mismatch : Warning<
  "property attribute in class extension does not match the primary class">,
  InGroup<PropertyAttr>;
def warn_property_implicitly_mismatched : Warning <
  "primary property declaration is implicitly strong while redeclaration "
  "in class extension is weak">,
  InGroup<DiagGroup<"objc-property-implicit-mismatch">>;
def warn_objc_property_copy_missing_on_block : Warning<
    "'copy' attribute must be specified for the block property "
    "when -fobjc-gc-only is specified">;
def warn_objc_property_retain_of_block : Warning<
    "retain'ed block property does not copy the block "
    "- use copy attribute instead">, InGroup<ObjCRetainBlockProperty>;
def warn_objc_readonly_property_has_setter : Warning<
    "setter cannot be specified for a readonly property">,
    InGroup<ObjCReadonlyPropertyHasSetter>;
def warn_atomic_property_rule : Warning<
  "writable atomic property %0 cannot pair a synthesized %select{getter|setter}1 "
  "with a user defined %select{getter|setter}2">,
  InGroup<DiagGroup<"atomic-property-with-user-defined-accessor">>;
def note_atomic_property_fixup_suggest : Note<"setter and getter must both be "
  "synthesized, or both be user defined,or the property must be nonatomic">;
def err_atomic_property_nontrivial_assign_op : Error<
  "atomic property of reference type %0 cannot have non-trivial assignment"
  " operator">;
def warn_cocoa_naming_owned_rule : Warning<
  "property follows Cocoa naming"
  " convention for returning 'owned' objects">,
  InGroup<DiagGroup<"objc-property-matches-cocoa-ownership-rule">>;
def err_cocoa_naming_owned_rule : Error<
  "property follows Cocoa naming"
  " convention for returning 'owned' objects">;
def note_cocoa_naming_declare_family : Note<
  "explicitly declare getter %objcinstance0 with '%1' to return an 'unowned' "
  "object">;
def warn_auto_synthesizing_protocol_property :Warning<
  "auto property synthesis will not synthesize property %0"
  " declared in protocol %1">,
  InGroup<DiagGroup<"objc-protocol-property-synthesis">>;
def warn_no_autosynthesis_shared_ivar_property : Warning <
  "auto property synthesis will not synthesize property "
  "%0 because it cannot share an ivar with another synthesized property">,
  InGroup<ObjCNoPropertyAutoSynthesis>;
def warn_no_autosynthesis_property : Warning<
  "auto property synthesis will not synthesize property "
  "%0 because it is 'readwrite' but it will be synthesized 'readonly' "
  "via another property">,
  InGroup<ObjCNoPropertyAutoSynthesis>;
def warn_autosynthesis_property_in_superclass : Warning<
  "auto property synthesis will not synthesize property "
  "%0; it will be implemented by its superclass, use @dynamic to "
  "acknowledge intention">,
  InGroup<ObjCNoPropertyAutoSynthesis>;
def warn_autosynthesis_property_ivar_match :Warning<
  "autosynthesized property %0 will use %select{|synthesized}1 instance variable "
  "%2, not existing instance variable %3">,
  InGroup<DiagGroup<"objc-autosynthesis-property-ivar-name-match">>;
def warn_missing_explicit_synthesis : Warning <
  "auto property synthesis is synthesizing property not explicitly synthesized">,
  InGroup<DiagGroup<"objc-missing-property-synthesis">>, DefaultIgnore;
def warn_property_getter_owning_mismatch : Warning<
  "property declared as returning non-retained objects"
  "; getter returning retained objects">;
def warn_property_redecl_getter_mismatch : Warning<
  "getter name mismatch between property redeclaration (%1) and its original "
  "declaration (%0)">, InGroup<PropertyAttr>;
def error_property_setter_ambiguous_use : Error<
  "synthesized properties %0 and %1 both claim setter %2 -"
  " use of this setter will cause unexpected behavior">;
def warn_default_atomic_custom_getter_setter : Warning<
  "atomic by default property %0 has a user defined %select{getter|setter}1 "
  "(property should be marked 'atomic' if this is intended)">,
  InGroup<CustomAtomic>, DefaultIgnore;
def err_use_continuation_class : Error<
  "illegal redeclaration of property in class extension %0"
  " (attribute must be 'readwrite', while its primary must be 'readonly')">;
def err_type_mismatch_continuation_class : Error<
  "type of property %0 in class extension does not match "
  "property type in primary class">;
def err_use_continuation_class_redeclaration_readwrite : Error<
  "illegal redeclaration of 'readwrite' property in class extension %0"
  " (perhaps you intended this to be a 'readwrite' redeclaration of a "
  "'readonly' public property?)">;
def err_continuation_class : Error<"class extension has no primary class">;
def err_property_type : Error<"property cannot have array or function type %0">;
def error_missing_property_context : Error<
  "missing context for property implementation declaration">;
def error_bad_property_decl : Error<
  "property implementation must have its declaration in interface %0 or one of "
  "its extensions">;
def error_category_property : Error<
  "property declared in category %0 cannot be implemented in "
  "class implementation">;
def note_property_declare : Note<
  "property declared here">;
def note_protocol_property_declare : Note<
  "it could also be property of type %0 declared here">;
def note_property_synthesize : Note<
  "property synthesized here">;
def error_synthesize_category_decl : Error<
  "@synthesize not allowed in a category's implementation">;
def error_synthesize_on_class_property : Error<
  "@synthesize not allowed on a class property %0">;
def error_reference_property : Error<
  "property of reference type is not supported">;
def error_missing_property_interface : Error<
  "property implementation in a category with no category declaration">;
def error_bad_category_property_decl : Error<
  "property implementation must have its declaration in the category %0">;
def error_bad_property_context : Error<
  "property implementation must be in a class or category implementation">;
def error_missing_property_ivar_decl : Error<
  "synthesized property %0 must either be named the same as a compatible"
  " instance variable or must explicitly name an instance variable">;
def err_arc_perform_selector_retains : Error<
  "performSelector names a selector which retains the object">;
def warn_arc_perform_selector_leaks : Warning<
  "performSelector may cause a leak because its selector is unknown">,
  InGroup<DiagGroup<"arc-performSelector-leaks">>;
def warn_dealloc_in_category : Warning<
"-dealloc is being overridden in a category">,
InGroup<DeallocInCategory>;
def err_gc_weak_property_strong_type : Error<
  "weak attribute declared on a __strong type property in GC mode">;
def warn_arc_repeated_use_of_weak : Warning <
  "weak %select{variable|property|implicit property|instance variable}0 %1 is "
  "accessed multiple times in this %select{function|method|block|lambda}2 "
  "but may be unpredictably set to nil; assign to a strong variable to keep "
  "the object alive">,
  InGroup<ARCRepeatedUseOfWeak>, DefaultIgnore;
def warn_implicitly_retains_self : Warning <
  "block implicitly retains 'self'; explicitly mention 'self' to indicate "
  "this is intended behavior">,
  InGroup<DiagGroup<"implicit-retain-self">>, DefaultIgnore;
def warn_arc_possible_repeated_use_of_weak : Warning <
  "weak %select{variable|property|implicit property|instance variable}0 %1 may "
  "be accessed multiple times in this %select{function|method|block|lambda}2 "
  "and may be unpredictably set to nil; assign to a strong variable to keep "
  "the object alive">,
  InGroup<ARCRepeatedUseOfWeakMaybe>, DefaultIgnore;
def note_arc_weak_also_accessed_here : Note<
  "also accessed here">;
def err_incomplete_synthesized_property : Error<
  "cannot synthesize property %0 with incomplete type %1">;

def error_property_ivar_type : Error<
  "type of property %0 (%1) does not match type of instance variable %2 (%3)">;
def error_property_accessor_type : Error<
  "type of property %0 (%1) does not match type of accessor %2 (%3)">;
def error_ivar_in_superclass_use : Error<
  "property %0 attempting to use instance variable %1 declared in super class %2">;
def error_weak_property : Error<
  "existing instance variable %1 for __weak property %0 must be __weak">;
def error_strong_property : Error<
  "existing instance variable %1 for strong property %0 may not be __weak">;
def error_dynamic_property_ivar_decl : Error<
  "dynamic property cannot have instance variable specification">;
def error_duplicate_ivar_use : Error<
  "synthesized properties %0 and %1 both claim instance variable %2">;
def error_property_implemented : Error<"property %0 is already implemented">;
def warn_objc_missing_super_call : Warning<
  "method possibly missing a [super %0] call">,
  InGroup<ObjCMissingSuperCalls>;
def error_dealloc_bad_result_type : Error<
  "dealloc return type must be correctly specified as 'void' under ARC, "
  "instead of %0">;
def warn_undeclared_selector : Warning<
  "undeclared selector %0">, InGroup<UndeclaredSelector>, DefaultIgnore;
def warn_undeclared_selector_with_typo : Warning<
  "undeclared selector %0; did you mean %1?">,
  InGroup<UndeclaredSelector>, DefaultIgnore;
def warn_implicit_atomic_property : Warning<
  "property is assumed atomic by default">, InGroup<ImplicitAtomic>, DefaultIgnore;
def note_auto_readonly_iboutlet_fixup_suggest : Note<
  "property should be changed to be readwrite">;
def warn_auto_readonly_iboutlet_property : Warning<
  "readonly IBOutlet property %0 when auto-synthesized may "
  "not work correctly with 'nib' loader">,
  InGroup<DiagGroup<"readonly-iboutlet-property">>;
def warn_auto_implicit_atomic_property : Warning<
  "property is assumed atomic when auto-synthesizing the property">,
  InGroup<ImplicitAtomic>, DefaultIgnore;
def warn_unimplemented_selector:  Warning<
  "no method with selector %0 is implemented in this translation unit">, 
  InGroup<Selector>, DefaultIgnore;
def warn_unimplemented_protocol_method : Warning<
  "method %0 in protocol %1 not implemented">, InGroup<Protocol>;
def warning_multiple_selectors: Warning<
  "several methods with selector %0 of mismatched types are found "
  "for the @selector expression">,
  InGroup<SelectorTypeMismatch>, DefaultIgnore;

def err_objc_kindof_nonobject : Error<
  "'__kindof' specifier cannot be applied to non-object type %0">;
def err_objc_kindof_wrong_position : Error<
  "'__kindof' type specifier must precede the declarator">;

// C++ declarations
def err_static_assert_expression_is_not_constant : Error<
  "static_assert expression is not an integral constant expression">;
def err_static_assert_failed : Error<"static_assert failed%select{ %1|}0">;
def ext_static_assert_no_message : ExtWarn<
  "static_assert with no message is a C++1z extension">, InGroup<CXX1z>;
def warn_cxx14_compat_static_assert_no_message : Warning<
  "static_assert with no message is incompatible with C++ standards before C++1z">,
  DefaultIgnore, InGroup<CXXPre1zCompat>;

def ext_inline_variable : ExtWarn<
  "inline variables are a C++1z extension">, InGroup<CXX1z>;
def warn_cxx14_compat_inline_variable : Warning<
  "inline variables are incompatible with C++ standards before C++1z">,
  DefaultIgnore, InGroup<CXXPre1zCompat>;

def warn_inline_namespace_reopened_noninline : Warning<
  "inline namespace cannot be reopened as a non-inline namespace">;
def err_inline_namespace_mismatch : Error<
  "%select{|non-}0inline namespace "
  "cannot be reopened as %select{non-|}0inline">;

def err_unexpected_friend : Error<
  "friends can only be classes or functions">;
def ext_enum_friend : ExtWarn<
  "befriending enumeration type %0 is a C++11 extension">, InGroup<CXX11>;
def warn_cxx98_compat_enum_friend : Warning<
  "befriending enumeration type %0 is incompatible with C++98">,
  InGroup<CXX98Compat>, DefaultIgnore;
def ext_nonclass_type_friend : ExtWarn<
  "non-class friend type %0 is a C++11 extension">, InGroup<CXX11>;
def warn_cxx98_compat_nonclass_type_friend : Warning<
  "non-class friend type %0 is incompatible with C++98">,
  InGroup<CXX98Compat>, DefaultIgnore;
def err_friend_is_member : Error<
  "friends cannot be members of the declaring class">;
def warn_cxx98_compat_friend_is_member : Warning<
  "friend declaration naming a member of the declaring class is incompatible "
  "with C++98">, InGroup<CXX98Compat>, DefaultIgnore;
def ext_unelaborated_friend_type : ExtWarn<
  "unelaborated friend declaration is a C++11 extension; specify "
  "'%select{struct|interface|union|class|enum}0' to befriend %1">,
  InGroup<CXX11>;
def warn_cxx98_compat_unelaborated_friend_type : Warning<
  "befriending %1 without '%select{struct|interface|union|class|enum}0' "
  "keyword is incompatible with C++98">, InGroup<CXX98Compat>, DefaultIgnore;
def err_qualified_friend_not_found : Error<
  "no function named %0 with type %1 was found in the specified scope">;
def err_introducing_special_friend : Error<
  "must use a qualified name when declaring a %select{constructor|"
  "destructor|conversion operator}0 as a friend">;
def err_tagless_friend_type_template : Error<
  "friend type templates must use an elaborated type">;
def err_no_matching_local_friend : Error<
  "no matching function found in local scope">;
def err_no_matching_local_friend_suggest : Error<
  "no matching function %0 found in local scope; did you mean %3?">;
def err_partial_specialization_friend : Error<
  "partial specialization cannot be declared as a friend">;
def err_qualified_friend_def : Error<
  "friend function definition cannot be qualified with '%0'">;
def err_friend_def_in_local_class : Error<
  "friend function cannot be defined in a local class">;
def err_friend_not_first_in_declaration : Error<
  "'friend' must appear first in a non-function declaration">;
def err_using_decl_friend : Error<
  "cannot befriend target of using declaration">;
def warn_template_qualified_friend_unsupported : Warning<
  "dependent nested name specifier '%0' for friend class declaration is "
  "not supported; turning off access control for %1">,
  InGroup<UnsupportedFriend>;
def warn_template_qualified_friend_ignored : Warning<
  "dependent nested name specifier '%0' for friend template declaration is "
  "not supported; ignoring this friend declaration">,
  InGroup<UnsupportedFriend>;
def ext_friend_tag_redecl_outside_namespace : ExtWarn<
  "unqualified friend declaration referring to type outside of the nearest "
  "enclosing namespace is a Microsoft extension; add a nested name specifier">,
  InGroup<MicrosoftUnqualifiedFriend>;
def err_pure_friend : Error<"friend declaration cannot have a pure-specifier">;

def err_invalid_member_in_interface : Error<
  "%select{data member |non-public member function |static member function |"
          "user-declared constructor|user-declared destructor|operator |"
          "nested class }0%1 is not permitted within an interface type">;
def err_invalid_base_in_interface : Error<
  "interface type cannot inherit from "
  "%select{'struct|non-public 'interface|'class}0 %1'">;

def err_abstract_type_in_decl : Error<
  "%select{return|parameter|variable|field|instance variable|"
  "synthesized instance variable}0 type %1 is an abstract class">;
def err_allocation_of_abstract_type : Error<
  "allocating an object of abstract class type %0">;
def err_throw_abstract_type : Error<
  "cannot throw an object of abstract type %0">;
def err_array_of_abstract_type : Error<"array of abstract class type %0">;
def err_capture_of_abstract_type : Error<
  "by-copy capture of value of abstract type %0">;
def err_capture_of_incomplete_type : Error<
  "by-copy capture of variable %0 with incomplete type %1">;
def err_capture_default_non_local : Error<
  "non-local lambda expression cannot have a capture-default">;

def err_multiple_final_overriders : Error<
  "virtual function %q0 has more than one final overrider in %1">; 
def note_final_overrider : Note<"final overrider of %q0 in %1">;

def err_type_defined_in_type_specifier : Error<
  "%0 cannot be defined in a type specifier">;
def err_type_defined_in_result_type : Error<
  "%0 cannot be defined in the result type of a function">;
def err_type_defined_in_param_type : Error<
  "%0 cannot be defined in a parameter type">;
def err_type_defined_in_alias_template : Error<
  "%0 cannot be defined in a type alias template">;
def err_type_defined_in_condition : Error<
  "%0 cannot be defined in a condition">;

def note_pure_virtual_function : Note<
  "unimplemented pure virtual method %0 in %1">;

def note_pure_qualified_call_kext : Note<
  "qualified call to %0::%1 is treated as a virtual call to %1 due to -fapple-kext">;

def err_deleted_decl_not_first : Error<
  "deleted definition must be first declaration">;

def err_deleted_override : Error<
  "deleted function %0 cannot override a non-deleted function">;

def err_non_deleted_override : Error<
  "non-deleted function %0 cannot override a deleted function">;

def warn_weak_vtable : Warning<
  "%0 has no out-of-line virtual method definitions; its vtable will be "
  "emitted in every translation unit">,
  InGroup<DiagGroup<"weak-vtables">>, DefaultIgnore;
def warn_weak_template_vtable : Warning<
  "explicit template instantiation %0 will emit a vtable in every "
  "translation unit">,
  InGroup<DiagGroup<"weak-template-vtables">>, DefaultIgnore;

def ext_using_undefined_std : ExtWarn<
  "using directive refers to implicitly-defined namespace 'std'">;
  
// C++ exception specifications
def err_exception_spec_in_typedef : Error<
  "exception specifications are not allowed in %select{typedefs|type aliases}0">;
def err_distant_exception_spec : Error<
  "exception specifications are not allowed beyond a single level "
  "of indirection">;
def err_incomplete_in_exception_spec : Error<
  "%select{|pointer to |reference to }0incomplete type %1 is not allowed "
  "in exception specification">;
def ext_incomplete_in_exception_spec : ExtWarn<err_incomplete_in_exception_spec.Text>,
  InGroup<MicrosoftExceptionSpec>;
def err_rref_in_exception_spec : Error<
  "rvalue reference type %0 is not allowed in exception specification">;
def err_mismatched_exception_spec : Error<
  "exception specification in declaration does not match previous declaration">;
def ext_mismatched_exception_spec : ExtWarn<err_mismatched_exception_spec.Text>,
  InGroup<MicrosoftExceptionSpec>;
def err_override_exception_spec : Error<
  "exception specification of overriding function is more lax than "
  "base version">;
def ext_override_exception_spec : ExtWarn<err_override_exception_spec.Text>,
  InGroup<MicrosoftExceptionSpec>;
def err_incompatible_exception_specs : Error<
  "target exception specification is not superset of source">;
def err_deep_exception_specs_differ : Error<
  "exception specifications of %select{return|argument}0 types differ">;
def err_missing_exception_specification : Error<
  "%0 is missing exception specification '%1'">;
def ext_missing_exception_specification : ExtWarn<
  err_missing_exception_specification.Text>,
  InGroup<DiagGroup<"missing-exception-spec">>;
def ext_ms_missing_exception_specification : ExtWarn<
  err_missing_exception_specification.Text>,
  InGroup<MicrosoftExceptionSpec>;
def err_noexcept_needs_constant_expression : Error<
  "argument to noexcept specifier must be a constant expression">;
def err_exception_spec_not_parsed : Error<
  "exception specification is not available until end of class definition">;

// C++ access checking
def err_class_redeclared_with_different_access : Error<
  "%0 redeclared with '%1' access">;
def err_access : Error<
  "%1 is a %select{private|protected}0 member of %3">, AccessControl;
def ext_ms_using_declaration_inaccessible : ExtWarn<
  "using declaration referring to inaccessible member '%0' (which refers "
  "to accessible member '%1') is a Microsoft compatibility extension">,
    AccessControl, InGroup<MicrosoftUsingDecl>;
def err_access_ctor : Error<
  "calling a %select{private|protected}0 constructor of class %2">, 
  AccessControl;
def ext_rvalue_to_reference_access_ctor : Extension<
  "C++98 requires an accessible copy constructor for class %2 when binding "
  "a reference to a temporary; was %select{private|protected}0">,
  AccessControl, InGroup<BindToTemporaryCopy>;
def err_access_base_ctor : Error<
  // The ERRORs represent other special members that aren't constructors, in
  // hopes that someone will bother noticing and reporting if they appear
  "%select{base class|inherited virtual base class}0 %1 has %select{private|"
  "protected}3 %select{default |copy |move |*ERROR* |*ERROR* "
  "|*ERROR*|}2constructor">, AccessControl;
def err_access_field_ctor : Error<
  // The ERRORs represent other special members that aren't constructors, in
  // hopes that someone will bother noticing and reporting if they appear
  "field of type %0 has %select{private|protected}2 "
  "%select{default |copy |move |*ERROR* |*ERROR* |*ERROR* |}1constructor">,
  AccessControl;
def err_access_friend_function : Error<
  "friend function %1 is a %select{private|protected}0 member of %3">,
  AccessControl;

def err_access_dtor : Error<
  "calling a %select{private|protected}1 destructor of class %0">, 
  AccessControl;
def err_access_dtor_base :
    Error<"base class %0 has %select{private|protected}1 destructor">,
    AccessControl;
def err_access_dtor_vbase :
    Error<"inherited virtual base class %1 has "
    "%select{private|protected}2 destructor">,
    AccessControl;
def err_access_dtor_temp :
    Error<"temporary of type %0 has %select{private|protected}1 destructor">,
    AccessControl;
def err_access_dtor_exception :
    Error<"exception object of type %0 has %select{private|protected}1 "
          "destructor">, AccessControl;
def err_access_dtor_field :
    Error<"field of type %1 has %select{private|protected}2 destructor">,
    AccessControl;
def err_access_dtor_var :
    Error<"variable of type %1 has %select{private|protected}2 destructor">,
    AccessControl;
def err_access_dtor_ivar :
    Error<"instance variable of type %0 has %select{private|protected}1 "
          "destructor">,
    AccessControl;
def note_previous_access_declaration : Note<
  "previously declared '%1' here">;
def note_access_natural : Note<
  "%select{|implicitly }1declared %select{private|protected}0 here">;
def note_access_constrained_by_path : Note<
  "constrained by %select{|implicitly }1%select{private|protected}0"
  " inheritance here">;
def note_access_protected_restricted_noobject : Note<
  "must name member using the type of the current context %0">;
def note_access_protected_restricted_ctordtor : Note<
  "protected %select{constructor|destructor}0 can only be used to "
  "%select{construct|destroy}0 a base class subobject">;
def note_access_protected_restricted_object : Note<
  "can only access this member on an object of type %0">;
def warn_cxx98_compat_sfinae_access_control : Warning<
  "substitution failure due to access control is incompatible with C++98">,
  InGroup<CXX98Compat>, DefaultIgnore, NoSFINAE;
  
// C++ name lookup
def err_incomplete_nested_name_spec : Error<
  "incomplete type %0 named in nested name specifier">;
def err_dependent_nested_name_spec : Error<
  "nested name specifier for a declaration cannot depend on a template "
  "parameter">;
def err_nested_name_member_ref_lookup_ambiguous : Error<
  "lookup of %0 in member access expression is ambiguous">;
def ext_nested_name_member_ref_lookup_ambiguous : ExtWarn<
  "lookup of %0 in member access expression is ambiguous; using member of %1">,
  InGroup<AmbigMemberTemplate>;
def note_ambig_member_ref_object_type : Note<
  "lookup in the object type %0 refers here">;
def note_ambig_member_ref_scope : Note<
  "lookup from the current scope refers here">;
def err_qualified_member_nonclass : Error<
  "qualified member access refers to a member in %0">;
def err_incomplete_member_access : Error<
  "member access into incomplete type %0">;
def err_incomplete_type : Error<
  "incomplete type %0 where a complete type is required">;
def warn_cxx98_compat_enum_nested_name_spec : Warning<
  "enumeration type in nested name specifier is incompatible with C++98">,
  InGroup<CXX98Compat>, DefaultIgnore;
def err_nested_name_spec_is_not_class : Error<
  "%0 cannot appear before '::' because it is not a class"
  "%select{ or namespace|, namespace, or enumeration}1; did you mean ':'?">;
def ext_nested_name_spec_is_enum : ExtWarn<
  "use of enumeration in a nested name specifier is a C++11 extension">,
  InGroup<CXX11>;

// C++ class members
def err_storageclass_invalid_for_member : Error<
  "storage class specified for a member declaration">;
def err_mutable_function : Error<"'mutable' cannot be applied to functions">;
def err_mutable_reference : Error<"'mutable' cannot be applied to references">;
def ext_mutable_reference : ExtWarn<
  "'mutable' on a reference type is a Microsoft extension">,
  InGroup<MicrosoftMutableReference>;
def err_mutable_const : Error<"'mutable' and 'const' cannot be mixed">;
def err_mutable_nonmember : Error<
  "'mutable' can only be applied to member variables">;
def err_virtual_in_union : Error<
  "unions cannot have virtual functions">;
def err_virtual_non_function : Error<
  "'virtual' can only appear on non-static member functions">;
def err_virtual_out_of_class : Error<
  "'virtual' can only be specified inside the class definition">;
def err_virtual_member_function_template : Error<
  "'virtual' cannot be specified on member function templates">;
def err_static_overrides_virtual : Error<
  "'static' member function %0 overrides a virtual function in a base class">;
def err_explicit_non_function : Error<
  "'explicit' can only appear on non-static member functions">;
def err_explicit_out_of_class : Error<
  "'explicit' can only be specified inside the class definition">;
def err_explicit_non_ctor_or_conv_function : Error<
  "'explicit' can only be applied to a constructor or conversion function">;
def err_static_not_bitfield : Error<"static member %0 cannot be a bit-field">;
def err_static_out_of_line : Error<
  "'static' can only be specified inside the class definition">;
def err_storage_class_for_static_member : Error<
  "static data member definition cannot specify a storage class">;
def err_typedef_not_bitfield : Error<"typedef member %0 cannot be a bit-field">;
def err_not_integral_type_bitfield : Error<
  "bit-field %0 has non-integral type %1">;
def err_not_integral_type_anon_bitfield : Error<
  "anonymous bit-field has non-integral type %0">;
def err_member_function_initialization : Error<
  "initializer on function does not look like a pure-specifier">;
def err_non_virtual_pure : Error<
  "%0 is not virtual and cannot be declared pure">;
def ext_pure_function_definition : ExtWarn<
  "function definition with pure-specifier is a Microsoft extension">,
  InGroup<MicrosoftPureDefinition>;
def err_implicit_object_parameter_init : Error<
  "cannot initialize object parameter of type %0 with an expression "
  "of type %1">;
def err_qualified_member_of_unrelated : Error<
  "%q0 is not a member of class %1">;

def warn_call_to_pure_virtual_member_function_from_ctor_dtor : Warning<
  "call to pure virtual member function %0 has undefined behavior; "
  "overrides of %0 in subclasses are not available in the "
  "%select{constructor|destructor}1 of %2">;

def note_member_declared_at : Note<"member is declared here">;
def note_ivar_decl : Note<"instance variable is declared here">;
def note_bitfield_decl : Note<"bit-field is declared here">;
def note_implicit_param_decl : Note<"%0 is an implicit parameter">;
def note_member_synthesized_at : Note<
  "implicit %select{default constructor|copy constructor|move constructor|copy "
  "assignment operator|move assignment operator|destructor}0 for %1 first "
  "required here">;
def note_inhctor_synthesized_at : Note<
  "inherited constructor for %0 first required here">;
def err_missing_default_ctor : Error<
  "%select{constructor for %1 must explicitly initialize the|"
  "implicit default constructor for %1 must explicitly initialize the|"
  "cannot use constructor inherited from base class %4;}0 "
  "%select{base class|member}2 %3 %select{which|which|of %1}0 "
  "does not have a default constructor">;
def note_due_to_dllexported_class : Note<
  "due to '%0' being dllexported%select{|; try compiling in C++11 mode}1">;

def err_illegal_union_or_anon_struct_member : Error<
  "%select{anonymous struct|union}0 member %1 has a non-trivial "
  "%select{constructor|copy constructor|move constructor|copy assignment "
  "operator|move assignment operator|destructor}2">;
def warn_cxx98_compat_nontrivial_union_or_anon_struct_member : Warning<
  "%select{anonymous struct|union}0 member %1 with a non-trivial "
  "%select{constructor|copy constructor|move constructor|copy assignment "
  "operator|move assignment operator|destructor}2 is incompatible with C++98">,
  InGroup<CXX98Compat>, DefaultIgnore;

def note_nontrivial_virtual_dtor : Note<
  "destructor for %0 is not trivial because it is virtual">;
def note_nontrivial_has_virtual : Note<
  "because type %0 has a virtual %select{member function|base class}1">;
def note_nontrivial_no_def_ctor : Note<
  "because %select{base class of |field of |}0type %1 has no "
  "default constructor">;
def note_user_declared_ctor : Note<
  "implicit default constructor suppressed by user-declared constructor">;
def note_nontrivial_no_copy : Note<
  "because no %select{<<ERROR>>|constructor|constructor|assignment operator|"
  "assignment operator|<<ERROR>>}2 can be used to "
  "%select{<<ERROR>>|copy|move|copy|move|<<ERROR>>}2 "
  "%select{base class|field|an object}0 of type %3">;
def note_nontrivial_user_provided : Note<
  "because %select{base class of |field of |}0type %1 has a user-provided "
  "%select{default constructor|copy constructor|move constructor|"
  "copy assignment operator|move assignment operator|destructor}2">;
def note_nontrivial_in_class_init : Note<
  "because field %0 has an initializer">;
def note_nontrivial_param_type : Note<
  "because its parameter is %diff{of type $, not $|of the wrong type}2,3">;
def note_nontrivial_default_arg : Note<"because it has a default argument">;
def note_nontrivial_variadic : Note<"because it is a variadic function">;
def note_nontrivial_subobject : Note<
  "because the function selected to %select{construct|copy|move|copy|move|"
  "destroy}2 %select{base class|field}0 of type %1 is not trivial">;
def note_nontrivial_objc_ownership : Note<
  "because type %0 has a member with %select{no|no|__strong|__weak|"
  "__autoreleasing}1 ownership">;

def err_static_data_member_not_allowed_in_anon_struct : Error<
  "static data member %0 not allowed in anonymous struct">;
def ext_static_data_member_in_union : ExtWarn<
  "static data member %0 in union is a C++11 extension">, InGroup<CXX11>;
def warn_cxx98_compat_static_data_member_in_union : Warning<
  "static data member %0 in union is incompatible with C++98">,
  InGroup<CXX98Compat>, DefaultIgnore;
def ext_union_member_of_reference_type : ExtWarn<
  "union member %0 has reference type %1, which is a Microsoft extension">,
  InGroup<MicrosoftUnionMemberReference>;
def err_union_member_of_reference_type : Error<
  "union member %0 has reference type %1">;
def ext_anonymous_struct_union_qualified : Extension<
  "anonymous %select{struct|union}0 cannot be '%1'">;
def err_different_return_type_for_overriding_virtual_function : Error<
  "virtual function %0 has a different return type "
  "%diff{($) than the function it overrides (which has return type $)|"
  "than the function it overrides}1,2">;
def note_overridden_virtual_function : Note<
  "overridden virtual function is here">;
def err_conflicting_overriding_cc_attributes : Error<
  "virtual function %0 has different calling convention attributes "
  "%diff{($) than the function it overrides (which has calling convention $)|"
  "than the function it overrides}1,2">;

def err_covariant_return_inaccessible_base : Error<
  "invalid covariant return for virtual function: %1 is a "
  "%select{private|protected}2 base class of %0">, AccessControl;
def err_covariant_return_ambiguous_derived_to_base_conv : Error<
  "return type of virtual function %3 is not covariant with the return type of "
  "the function it overrides (ambiguous conversion from derived class "
  "%0 to base class %1:%2)">;
def err_covariant_return_not_derived : Error<
  "return type of virtual function %0 is not covariant with the return type of "
  "the function it overrides (%1 is not derived from %2)">;
def err_covariant_return_incomplete : Error<
  "return type of virtual function %0 is not covariant with the return type of "
  "the function it overrides (%1 is incomplete)">;
def err_covariant_return_type_different_qualifications : Error<
  "return type of virtual function %0 is not covariant with the return type of "
  "the function it overrides (%1 has different qualifiers than %2)">;
def err_covariant_return_type_class_type_more_qualified : Error<
  "return type of virtual function %0 is not covariant with the return type of "
  "the function it overrides (class type %1 is more qualified than class "
  "type %2">;
  
// C++ constructors
def err_constructor_cannot_be : Error<"constructor cannot be declared '%0'">;
def err_invalid_qualified_constructor : Error<
  "'%0' qualifier is not allowed on a constructor">;
def err_ref_qualifier_constructor : Error<
  "ref-qualifier '%select{&&|&}0' is not allowed on a constructor">;

def err_constructor_return_type : Error<
  "constructor cannot have a return type">;
def err_constructor_redeclared : Error<"constructor cannot be redeclared">;
def err_constructor_byvalue_arg : Error<
  "copy constructor must pass its first argument by reference">;
def warn_no_constructor_for_refconst : Warning<
  "%select{struct|interface|union|class|enum}0 %1 does not declare any "
  "constructor to initialize its non-modifiable members">;
def note_refconst_member_not_initialized : Note<
  "%select{const|reference}0 member %1 will never be initialized">;
def ext_ms_explicit_constructor_call : ExtWarn<
  "explicit constructor calls are a Microsoft extension">,
  InGroup<MicrosoftExplicitConstructorCall>;

// C++ destructors
def err_destructor_not_member : Error<
  "destructor must be a non-static member function">;
def err_destructor_cannot_be : Error<"destructor cannot be declared '%0'">;
def err_invalid_qualified_destructor : Error<
  "'%0' qualifier is not allowed on a destructor">;
def err_ref_qualifier_destructor : Error<
  "ref-qualifier '%select{&&|&}0' is not allowed on a destructor">;
def err_destructor_return_type : Error<"destructor cannot have a return type">;
def err_destructor_redeclared : Error<"destructor cannot be redeclared">;
def err_destructor_with_params : Error<"destructor cannot have any parameters">;
def err_destructor_variadic : Error<"destructor cannot be variadic">;
def err_destructor_typedef_name : Error<
  "destructor cannot be declared using a %select{typedef|type alias}1 %0 of the class name">;
def err_destructor_name : Error<
  "expected the class name after '~' to name the enclosing class">;
def err_destructor_class_name : Error<
  "expected the class name after '~' to name a destructor">;
def err_ident_in_dtor_not_a_type : Error<
  "identifier %0 in object destruction expression does not name a type">;
def err_destructor_expr_type_mismatch : Error<
  "destructor type %0 in object destruction expression does not match the "
  "type %1 of the object being destroyed">;
def note_destructor_type_here : Note<
  "type %0 is declared here">;

def err_destructor_template : Error<
  "destructor cannot be declared as a template">;

// C++ initialization
def err_init_conversion_failed : Error<
  "cannot initialize %select{a variable|a parameter|return object|an "
  "exception object|a member subobject|an array element|a new value|a value|a "
  "base class|a constructor delegation|a vector element|a block element|a "
  "complex element|a lambda capture|a compound literal initializer|a "
  "related result|a parameter of CF audited function}0 "
  "%diff{of type $ with an %select{rvalue|lvalue}2 of type $|"
  "with an %select{rvalue|lvalue}2 of incompatible type}1,3"
  "%select{|: different classes%diff{ ($ vs $)|}5,6"
  "|: different number of parameters (%5 vs %6)"
  "|: type mismatch at %ordinal5 parameter%diff{ ($ vs $)|}6,7"
  "|: different return type%diff{ ($ vs $)|}5,6"
  "|: different qualifiers ("
  "%select{none|const|restrict|const and restrict|volatile|const and volatile|"
  "volatile and restrict|const, volatile, and restrict}5 vs "
  "%select{none|const|restrict|const and restrict|volatile|const and volatile|"
  "volatile and restrict|const, volatile, and restrict}6)}4">;

def err_lvalue_to_rvalue_ref : Error<"rvalue reference %diff{to type $ cannot "
  "bind to lvalue of type $|cannot bind to incompatible lvalue}0,1">;
def err_lvalue_reference_bind_to_initlist : Error<
  "%select{non-const|volatile}0 lvalue reference to type %1 cannot bind to an "
  "initializer list temporary">;
def err_lvalue_reference_bind_to_temporary : Error<
  "%select{non-const|volatile}0 lvalue reference %diff{to type $ cannot bind "
  "to a temporary of type $|cannot bind to incompatible temporary}1,2">;
def err_lvalue_reference_bind_to_unrelated : Error<
  "%select{non-const|volatile}0 lvalue reference "
  "%diff{to type $ cannot bind to a value of unrelated type $|"
  "cannot bind to a value of unrelated type}1,2">;
def err_reference_bind_drops_quals : Error<
  "binding value %diff{of type $ to reference to type $|to reference}0,1 "
  "drops %select{<<ERROR>>|'const'|'restrict'|'const' and 'restrict'|"
  "'volatile'|'const' and 'volatile'|'restrict' and 'volatile'|"
  "'const', 'restrict', and 'volatile'}2 qualifier%plural{1:|2:|4:|:s}2">;
def err_reference_bind_failed : Error<
  "reference %diff{to type $ could not bind to an %select{rvalue|lvalue}1 of "
  "type $|could not bind to %select{rvalue|lvalue}1 of incompatible type}0,2">;
def err_reference_bind_init_list : Error<
  "reference to type %0 cannot bind to an initializer list">;
def warn_temporary_array_to_pointer_decay : Warning<
  "pointer is initialized by a temporary array, which will be destroyed at the "
  "end of the full-expression">,
  InGroup<DiagGroup<"address-of-array-temporary">>;
def err_init_list_bad_dest_type : Error<
  "%select{|non-aggregate }0type %1 cannot be initialized with an initializer "
  "list">;
def err_member_function_call_bad_cvr : Error<"member function %0 not viable: "
    "'this' argument has type %1, but function is not marked "
    "%select{const|restrict|const or restrict|volatile|const or volatile|"
    "volatile or restrict|const, volatile, or restrict}2">;

def err_reference_bind_to_bitfield : Error<
  "%select{non-const|volatile}0 reference cannot bind to "
  "bit-field%select{| %1}2">;
def err_reference_bind_to_vector_element : Error<
  "%select{non-const|volatile}0 reference cannot bind to vector element">;
def err_reference_var_requires_init : Error<
  "declaration of reference variable %0 requires an initializer">;
def err_reference_without_init : Error<
  "reference to type %0 requires an initializer">;
def note_value_initialization_here : Note<
  "in value-initialization of type %0 here">;
def err_reference_has_multiple_inits : Error<
  "reference cannot be initialized with multiple values">;
def err_init_non_aggr_init_list : Error<
  "initialization of non-aggregate type %0 with an initializer list">;
def err_init_reference_member_uninitialized : Error<
  "reference member of type %0 uninitialized">;
def note_uninit_reference_member : Note<
  "uninitialized reference member is here">;
def warn_field_is_uninit : Warning<"field %0 is uninitialized when used here">,
  InGroup<Uninitialized>;
def warn_base_class_is_uninit : Warning<
  "base class %0 is uninitialized when used here to access %q1">,
  InGroup<Uninitialized>;
def warn_reference_field_is_uninit : Warning<
  "reference %0 is not yet bound to a value when used here">,
  InGroup<Uninitialized>;
def note_uninit_in_this_constructor : Note<
  "during field initialization in %select{this|the implicit default}0 "
  "constructor">;
def warn_static_self_reference_in_init : Warning<
  "static variable %0 is suspiciously used within its own initialization">,
  InGroup<UninitializedStaticSelfInit>;
def warn_uninit_self_reference_in_init : Warning<
  "variable %0 is uninitialized when used within its own initialization">,
  InGroup<Uninitialized>;
def warn_uninit_self_reference_in_reference_init : Warning<
  "reference %0 is not yet bound to a value when used within its own"
  " initialization">,
  InGroup<Uninitialized>;
def warn_uninit_var : Warning<
  "variable %0 is uninitialized when %select{used here|captured by block}1">,
  InGroup<Uninitialized>, DefaultIgnore;
def warn_sometimes_uninit_var : Warning<
  "variable %0 is %select{used|captured}1 uninitialized whenever "
  "%select{'%3' condition is %select{true|false}4|"
  "'%3' loop %select{is entered|exits because its condition is false}4|"
  "'%3' loop %select{condition is true|exits because its condition is false}4|"
  "switch %3 is taken|"
  "its declaration is reached|"
  "%3 is called}2">,
  InGroup<UninitializedSometimes>, DefaultIgnore;
def warn_maybe_uninit_var : Warning<
  "variable %0 may be uninitialized when "
  "%select{used here|captured by block}1">,
  InGroup<UninitializedMaybe>, DefaultIgnore;
def note_var_declared_here : Note<"variable %0 is declared here">;
def note_uninit_var_use : Note<
  "%select{uninitialized use occurs|variable is captured by block}0 here">;
def warn_uninit_byref_blockvar_captured_by_block : Warning<
  "block pointer variable %0 is uninitialized when captured by block">,
  InGroup<Uninitialized>, DefaultIgnore;
def note_block_var_fixit_add_initialization : Note<
  "did you mean to use __block %0?">;
def note_in_omitted_aggregate_initializer : Note<
  "in implicit initialization of %select{array element %1|field %1}0 "
  "with omitted initializer">;
def note_in_reference_temporary_list_initializer : Note<
  "in initialization of temporary of type %0 created to "
  "list-initialize this reference">;
def note_var_fixit_add_initialization : Note<
  "initialize the variable %0 to silence this warning">;
def note_uninit_fixit_remove_cond : Note<
  "remove the %select{'%1' if its condition|condition if it}0 "
  "is always %select{false|true}2">;
def err_init_incomplete_type : Error<"initialization of incomplete type %0">;

def warn_unsequenced_mod_mod : Warning<
  "multiple unsequenced modifications to %0">, InGroup<Unsequenced>;
def warn_unsequenced_mod_use : Warning<
  "unsequenced modification and access to %0">, InGroup<Unsequenced>;

def err_temp_copy_no_viable : Error<
  "no viable constructor %select{copying variable|copying parameter|"
  "returning object|throwing object|copying member subobject|copying array "
  "element|allocating object|copying temporary|initializing base subobject|"
  "initializing vector element|capturing value}0 of type %1">;
def ext_rvalue_to_reference_temp_copy_no_viable : Extension<
  "no viable constructor %select{copying variable|copying parameter|"
  "returning object|throwing object|copying member subobject|copying array "
  "element|allocating object|copying temporary|initializing base subobject|"
  "initializing vector element|capturing value}0 of type %1; C++98 requires a copy "
  "constructor when binding a reference to a temporary">,
  InGroup<BindToTemporaryCopy>;
def err_temp_copy_ambiguous : Error<
  "ambiguous constructor call when %select{copying variable|copying "
  "parameter|returning object|throwing object|copying member subobject|copying "
  "array element|allocating object|copying temporary|initializing base subobject|"
  "initializing vector element|capturing value}0 of type %1">;
def err_temp_copy_deleted : Error<
  "%select{copying variable|copying parameter|returning object|throwing "
  "object|copying member subobject|copying array element|allocating object|"
  "copying temporary|initializing base subobject|initializing vector element|"
  "capturing value}0 of type %1 invokes deleted constructor">;
def err_temp_copy_incomplete : Error<
  "copying a temporary object of incomplete type %0">;
def warn_cxx98_compat_temp_copy : Warning<
  "%select{copying variable|copying parameter|returning object|throwing "
  "object|copying member subobject|copying array element|allocating object|"
  "copying temporary|initializing base subobject|initializing vector element}1 "
  "of type %2 when binding a reference to a temporary would %select{invoke "
  "an inaccessible constructor|find no viable constructor|find ambiguous "
  "constructors|invoke a deleted constructor}0 in C++98">,
  InGroup<CXX98CompatBindToTemporaryCopy>, DefaultIgnore;
def err_selected_explicit_constructor : Error<
  "chosen constructor is explicit in copy-initialization">;
def note_constructor_declared_here : Note<
  "constructor declared here">;

// C++11 decltype
def err_decltype_in_declarator : Error<
    "'decltype' cannot be used to name a declaration">;
    
// C++11 auto
def warn_cxx98_compat_auto_type_specifier : Warning<
  "'auto' type specifier is incompatible with C++98">,
  InGroup<CXX98Compat>, DefaultIgnore;
def err_auto_variable_cannot_appear_in_own_initializer : Error<
  "variable %0 declared with %select{'auto'|'decltype(auto)'|'__auto_type'}1 "
  "type cannot appear in its own initializer">;
def err_binding_cannot_appear_in_own_initializer : Error<
  "binding %0 cannot appear in the initializer of its own "
  "decomposition declaration">;
def err_illegal_decl_array_of_auto : Error<
  "'%0' declared as array of %1">;
def err_new_array_of_auto : Error<
  "cannot allocate array of 'auto'">;
def err_auto_not_allowed : Error<
  "%select{'auto'|'decltype(auto)'|'__auto_type'}0 not allowed "
  "%select{in function prototype"
  "|in non-static struct member|in struct member"
  "|in non-static union member|in union member"
  "|in non-static class member|in interface member"
  "|in exception declaration|in template parameter|in block literal"
  "|in template argument|in typedef|in type alias|in function return type"
  "|in conversion function type|here|in lambda parameter"
  "|in type allocated by 'new'|in K&R-style function parameter}1">;
def err_auto_not_allowed_var_inst : Error<
  "'auto' variable template instantiation is not allowed">;
def err_auto_var_requires_init : Error<
  "declaration of variable %0 with type %1 requires an initializer">;
def err_auto_new_requires_ctor_arg : Error<
  "new expression for type %0 requires a constructor argument">;
def err_auto_new_list_init : Error<
  "new expression for type %0 cannot use list-initialization">;
def err_auto_var_init_no_expression : Error<
  "initializer for variable %0 with type %1 is empty">;
def err_auto_var_init_multiple_expressions : Error<
  "initializer for variable %0 with type %1 contains multiple expressions">;
def err_auto_var_init_paren_braces : Error<
  "cannot deduce type for variable %1 with type %2 from "
  "%select{parenthesized|nested}0 initializer list">;
def err_auto_new_ctor_multiple_expressions : Error<
  "new expression for type %0 contains multiple constructor arguments">;
def err_auto_missing_trailing_return : Error<
  "'auto' return without trailing return type; deduced return types are a "
  "C++14 extension">;
def err_deduced_return_type : Error<
  "deduced return types are a C++14 extension">;
def err_trailing_return_without_auto : Error<
  "function with trailing return type must specify return type 'auto', not %0">;
def err_trailing_return_in_parens : Error<
  "trailing return type may not be nested within parentheses">;
def err_auto_var_deduction_failure : Error<
  "variable %0 with type %1 has incompatible initializer of type %2">;
def err_auto_var_deduction_failure_from_init_list : Error<
  "cannot deduce actual type for variable %0 with type %1 from initializer list">;
def err_auto_new_deduction_failure : Error<
  "new expression for type %0 has incompatible constructor argument of type %1">;
def err_auto_different_deductions : Error<
  "'%select{auto|decltype(auto)|__auto_type}0' deduced as %1 in declaration "
  "of %2 and deduced as %3 in declaration of %4">;
def err_implied_std_initializer_list_not_found : Error<
  "cannot deduce type of initializer list because std::initializer_list was "
  "not found; include <initializer_list>">;
def err_malformed_std_initializer_list : Error<
  "std::initializer_list must be a class template with a single type parameter">;
def warn_dangling_std_initializer_list : Warning<
  "array backing the initializer list will be destroyed at the end of "
  "%select{the full-expression|the constructor}0">,
  InGroup<DiagGroup<"dangling-initializer-list">>;
def err_auto_init_list_from_c : Error<
  "cannot use __auto_type with initializer list in C">;
def err_auto_bitfield : Error<
  "cannot pass bit-field as __auto_type initializer in C">;

// C++1y decltype(auto) type
def err_decltype_auto_cannot_be_combined : Error<
  "'decltype(auto)' cannot be combined with other type specifiers">;
def err_decltype_auto_function_declarator_not_declaration : Error<
  "'decltype(auto)' can only be used as a return type "
  "in a function declaration">;
def err_decltype_auto_compound_type : Error<
  "cannot form %select{pointer to|reference to|array of}0 'decltype(auto)'">;
def err_decltype_auto_initializer_list : Error<
  "cannot deduce 'decltype(auto)' from initializer list">;

// C++1y deduced return types
def err_auto_fn_deduction_failure : Error<
  "cannot deduce return type %0 from returned value of type %1">;
def err_auto_fn_different_deductions : Error<
  "'%select{auto|decltype(auto)}0' in return type deduced as %1 here but "
  "deduced as %2 in earlier return statement">;
def err_auto_fn_used_before_defined : Error<
  "function %0 with deduced return type cannot be used before it is defined">;
def err_auto_fn_no_return_but_not_auto : Error<
  "cannot deduce return type %0 for function with no return statements">;
def err_auto_fn_return_void_but_not_auto : Error<
  "cannot deduce return type %0 from omitted return expression">;
def err_auto_fn_return_init_list : Error<
  "cannot deduce return type from initializer list">;
def err_auto_fn_virtual : Error<
  "function with deduced return type cannot be virtual">;

// C++11 override control
def override_keyword_only_allowed_on_virtual_member_functions : Error<
  "only virtual member functions can be marked '%0'">;
def override_keyword_hides_virtual_member_function : Error<
  "non-virtual member function marked '%0' hides virtual member "
  "%select{function|functions}1">;
def err_function_marked_override_not_overriding : Error<
  "%0 marked 'override' but does not override any member functions">;
def warn_function_marked_not_override_overriding : Warning <
  "%0 overrides a member function but is not marked 'override'">,
  InGroup<CXX11WarnOverrideMethod>;
def err_class_marked_final_used_as_base : Error<
  "base %0 is marked '%select{final|sealed}1'">;
def warn_abstract_final_class : Warning<
  "abstract class is marked '%select{final|sealed}0'">, InGroup<AbstractFinalClass>;

// C++11 attributes
def err_repeat_attribute : Error<"%0 attribute cannot be repeated">;

// C++11 final
def err_final_function_overridden : Error<
  "declaration of %0 overrides a '%select{final|sealed}1' function">;

// C++11 scoped enumerations
def err_enum_invalid_underlying : Error<
  "non-integral type %0 is an invalid underlying type">;
def err_enumerator_too_large : Error<
  "enumerator value is not representable in the underlying type %0">;
def ext_enumerator_too_large : ExtWarn<
  "enumerator value is not representable in the underlying type %0">,
  InGroup<MicrosoftEnumValue>;
def err_enumerator_wrapped : Error<
  "enumerator value %0 is not representable in the underlying type %1">;
def err_enum_redeclare_type_mismatch : Error<
  "enumeration redeclared with different underlying type %0 (was %1)">;
def err_enum_redeclare_fixed_mismatch : Error<
  "enumeration previously declared with %select{non|}0fixed underlying type">;
def err_enum_redeclare_scoped_mismatch : Error<
  "enumeration previously declared as %select{un|}0scoped">;
def err_enum_class_reference : Error<
  "reference to %select{|scoped }0enumeration must use 'enum' "
  "not 'enum class'">;
def err_only_enums_have_underlying_types : Error<
  "only enumeration types have underlying types">;
def err_underlying_type_of_incomplete_enum : Error<
  "cannot determine underlying type of incomplete enumeration type %0">;

// C++11 delegating constructors
def err_delegating_ctor : Error<
  "delegating constructors are permitted only in C++11">;
def warn_cxx98_compat_delegating_ctor : Warning<
  "delegating constructors are incompatible with C++98">,
  InGroup<CXX98Compat>, DefaultIgnore;
def err_delegating_initializer_alone : Error<
  "an initializer for a delegating constructor must appear alone">;
def warn_delegating_ctor_cycle : Warning<
  "constructor for %0 creates a delegation cycle">, DefaultError,
  InGroup<DelegatingCtorCycles>;
def note_it_delegates_to : Note<"it delegates to">;
def note_which_delegates_to : Note<"which delegates to">;

// C++11 range-based for loop
def err_for_range_decl_must_be_var : Error<
  "for range declaration must declare a variable">;
def err_for_range_storage_class : Error<
  "loop variable %0 may not be declared %select{'extern'|'static'|"
  "'__private_extern__'|'auto'|'register'|'constexpr'}1">;
def err_type_defined_in_for_range : Error<
  "types may not be defined in a for range declaration">;
def err_for_range_deduction_failure : Error<
  "cannot use type %0 as a range">;
def err_for_range_incomplete_type : Error<
  "cannot use incomplete type %0 as a range">;
def err_for_range_iter_deduction_failure : Error<
  "cannot use type %0 as an iterator">;
def err_for_range_member_begin_end_mismatch : Error<
  "range type %0 has '%select{begin|end}1' member but no '%select{end|begin}1' member">;
def ext_for_range_begin_end_types_differ : ExtWarn<
  "'begin' and 'end' returning different types (%0 and %1) is a C++1z extension">,
  InGroup<CXX1z>;
def warn_for_range_begin_end_types_differ : Warning<
  "'begin' and 'end' returning different types (%0 and %1) is incompatible "
  "with C++ standards before C++1z">, InGroup<CXXPre1zCompat>, DefaultIgnore;
def note_in_for_range: Note<
  "when looking up '%select{begin|end}0' function for range expression "
  "of type %1">;
def err_for_range_invalid: Error<
  "invalid range expression of type %0; no viable '%select{begin|end}1' "
  "function available">;
def err_range_on_array_parameter : Error<
  "cannot build range expression with array function parameter %0 since "
  "parameter with array type %1 is treated as pointer type %2">;
def err_for_range_dereference : Error<
  "invalid range expression of type %0; did you mean to dereference it "
  "with '*'?">;
def note_for_range_invalid_iterator : Note <
  "in implicit call to 'operator%select{!=|*|++}0' for iterator of type %1">;
def note_for_range_begin_end : Note<
  "selected '%select{begin|end}0' %select{function|template }1%2 with iterator type %3">;
def warn_for_range_const_reference_copy : Warning<
  "loop variable %0 "
  "%diff{has type $ but is initialized with type $"
  "| is initialized with a value of a different type}1,2 resulting in a copy">,
  InGroup<RangeLoopAnalysis>, DefaultIgnore;
def note_use_type_or_non_reference : Note<
  "use non-reference type %0 to keep the copy or type %1 to prevent copying">;
def warn_for_range_variable_always_copy : Warning<
  "loop variable %0 is always a copy because the range of type %1 does not "
  "return a reference">,
  InGroup<RangeLoopAnalysis>, DefaultIgnore;
def note_use_non_reference_type : Note<"use non-reference type %0">;
def warn_for_range_copy : Warning<
  "loop variable %0 of type %1 creates a copy from type %2">,
  InGroup<RangeLoopAnalysis>, DefaultIgnore;
def note_use_reference_type : Note<"use reference type %0 to prevent copying">;

// C++11 constexpr
def warn_cxx98_compat_constexpr : Warning<
  "'constexpr' specifier is incompatible with C++98">,
  InGroup<CXX98Compat>, DefaultIgnore;
// FIXME: Maybe this should also go in -Wc++14-compat?
def warn_cxx14_compat_constexpr_not_const : Warning<
  "'constexpr' non-static member function will not be implicitly 'const' "
  "in C++14; add 'const' to avoid a change in behavior">,
  InGroup<DiagGroup<"constexpr-not-const">>;
def err_invalid_constexpr : Error<
  "%select{function parameter|typedef|non-static data member}0 "
  "cannot be constexpr">;
def err_invalid_constexpr_member : Error<"non-static data member cannot be "
  "constexpr%select{; did you intend to make it %select{const|static}0?|}1">;
def err_constexpr_tag : Error<
  "%select{class|struct|interface|union|enum}0 cannot be marked constexpr">;
def err_constexpr_dtor : Error<"destructor cannot be marked constexpr">;
def err_constexpr_no_declarators : Error<
  "constexpr can only be used in variable and function declarations">;
def err_invalid_constexpr_var_decl : Error<
  "constexpr variable declaration must be a definition">;
def err_constexpr_static_mem_var_requires_init : Error<
  "declaration of constexpr static data member %0 requires an initializer">;
def err_constexpr_var_non_literal : Error<
  "constexpr variable cannot have non-literal type %0">;
def err_constexpr_var_requires_const_init : Error<
  "constexpr variable %0 must be initialized by a constant expression">;
def err_constexpr_redecl_mismatch : Error<
  "%select{non-constexpr declaration of %0 follows constexpr declaration"
  "|constexpr declaration of %0 follows non-constexpr declaration}1">;
def err_constexpr_virtual : Error<"virtual function cannot be constexpr">;
def err_constexpr_virtual_base : Error<
  "constexpr %select{member function|constructor}0 not allowed in "
  "%select{struct|interface|class}1 with virtual base "
  "%plural{1:class|:classes}2">;
def note_non_literal_incomplete : Note<
  "incomplete type %0 is not a literal type">;
def note_non_literal_virtual_base : Note<"%select{struct|interface|class}0 "
  "with virtual base %plural{1:class|:classes}1 is not a literal type">;
def note_constexpr_virtual_base_here : Note<"virtual base class declared here">;
def err_constexpr_non_literal_return : Error<
  "constexpr function's return type %0 is not a literal type">;
def err_constexpr_non_literal_param : Error<
  "constexpr %select{function|constructor}1's %ordinal0 parameter type %2 is "
  "not a literal type">;
def err_constexpr_body_invalid_stmt : Error<
  "statement not allowed in constexpr %select{function|constructor}0">;
def ext_constexpr_body_invalid_stmt : ExtWarn<
  "use of this statement in a constexpr %select{function|constructor}0 "
  "is a C++14 extension">, InGroup<CXX14>;
def warn_cxx11_compat_constexpr_body_invalid_stmt : Warning<
  "use of this statement in a constexpr %select{function|constructor}0 "
  "is incompatible with C++ standards before C++14">,
  InGroup<CXXPre14Compat>, DefaultIgnore;
def ext_constexpr_type_definition : ExtWarn<
  "type definition in a constexpr %select{function|constructor}0 "
  "is a C++14 extension">, InGroup<CXX14>;
def warn_cxx11_compat_constexpr_type_definition : Warning<
  "type definition in a constexpr %select{function|constructor}0 "
  "is incompatible with C++ standards before C++14">,
  InGroup<CXXPre14Compat>, DefaultIgnore;
def err_constexpr_vla : Error<
  "variably-modified type %0 cannot be used in a constexpr "
  "%select{function|constructor}1">;
def ext_constexpr_local_var : ExtWarn<
  "variable declaration in a constexpr %select{function|constructor}0 "
  "is a C++14 extension">, InGroup<CXX14>;
def warn_cxx11_compat_constexpr_local_var : Warning<
  "variable declaration in a constexpr %select{function|constructor}0 "
  "is incompatible with C++ standards before C++14">,
  InGroup<CXXPre14Compat>, DefaultIgnore;
def err_constexpr_local_var_static : Error<
  "%select{static|thread_local}1 variable not permitted in a constexpr "
  "%select{function|constructor}0">;
def err_constexpr_local_var_non_literal_type : Error<
  "variable of non-literal type %1 cannot be defined in a constexpr "
  "%select{function|constructor}0">;
def err_constexpr_local_var_no_init : Error<
  "variables defined in a constexpr %select{function|constructor}0 must be "
  "initialized">;
def ext_constexpr_function_never_constant_expr : ExtWarn<
  "constexpr %select{function|constructor}0 never produces a "
  "constant expression">, InGroup<DiagGroup<"invalid-constexpr">>, DefaultError;
def err_enable_if_never_constant_expr : Error<
  "'enable_if' attribute expression never produces a constant expression">;
def err_constexpr_body_no_return : Error<
  "no return statement in constexpr function">;
def err_constexpr_return_missing_expr : Error<
  "non-void constexpr function %0 should return a value">;
def warn_cxx11_compat_constexpr_body_no_return : Warning<
  "constexpr function with no return statements is incompatible with C++ "
  "standards before C++14">, InGroup<CXXPre14Compat>, DefaultIgnore;
def ext_constexpr_body_multiple_return : ExtWarn<
  "multiple return statements in constexpr function is a C++14 extension">,
  InGroup<CXX14>;
def warn_cxx11_compat_constexpr_body_multiple_return : Warning<
  "multiple return statements in constexpr function "
  "is incompatible with C++ standards before C++14">,
  InGroup<CXXPre14Compat>, DefaultIgnore;
def note_constexpr_body_previous_return : Note<
  "previous return statement is here">;
def err_constexpr_function_try_block : Error<
  "function try block not allowed in constexpr %select{function|constructor}0">;
def err_constexpr_union_ctor_no_init : Error<
  "constexpr union constructor does not initialize any member">;
def err_constexpr_ctor_missing_init : Error<
  "constexpr constructor must initialize all members">;
def note_constexpr_ctor_missing_init : Note<
  "member not initialized by constructor">;
def note_non_literal_no_constexpr_ctors : Note<
  "%0 is not literal because it is not an aggregate and has no constexpr "
  "constructors other than copy or move constructors">;
def note_non_literal_base_class : Note<
  "%0 is not literal because it has base class %1 of non-literal type">;
def note_non_literal_field : Note<
  "%0 is not literal because it has data member %1 of "
  "%select{non-literal|volatile}3 type %2">;
def note_non_literal_user_provided_dtor : Note<
  "%0 is not literal because it has a user-provided destructor">;
def note_non_literal_nontrivial_dtor : Note<
  "%0 is not literal because it has a non-trivial destructor">;
def warn_private_extern : Warning<
  "use of __private_extern__ on a declaration may not produce external symbol "
  "private to the linkage unit and is deprecated">, InGroup<PrivateExtern>;
def note_private_extern : Note<
  "use __attribute__((visibility(\"hidden\"))) attribute instead">;

// C++ Concepts TS
def err_concept_wrong_decl_kind : Error<
  "'concept' can only appear on the definition of a function template or variable template">;
def err_concept_decls_may_only_appear_in_namespace_scope : Error<
  "concept declarations may only appear in namespace scope">;
def err_function_concept_not_defined : Error<
  "function concept declaration must be a definition">;
def err_var_concept_not_initialized : Error<
  "variable concept declaration must be initialized">;
def err_function_concept_exception_spec : Error<
  "function concept cannot have exception specification">;
def err_concept_decl_invalid_specifiers : Error<
  "%select{variable|function}0 concept cannot be declared "
  "'%select{thread_local|inline|friend|constexpr}1'">;
def err_function_concept_with_params : Error<
  "function concept cannot have any parameters">;
def err_function_concept_bool_ret : Error<
  "declared return type of function concept must be 'bool'">;
def err_variable_concept_bool_decl : Error<
  "declared type of variable concept must be 'bool'">;
def err_concept_specified_specialization : Error<
  "'concept' cannot be applied on an "
  "%select{explicit instantiation|explicit specialization|partial specialization}0">;
def err_concept_specialized : Error<
  "%select{function|variable}0 concept cannot be "
  "%select{explicitly instantiated|explicitly specialized|partially specialized}1">;

// C++11 char16_t/char32_t
def warn_cxx98_compat_unicode_type : Warning<
  "'%0' type specifier is incompatible with C++98">,
  InGroup<CXX98Compat>, DefaultIgnore;

// __make_integer_seq
def err_integer_sequence_negative_length : Error<
  "integer sequences must have non-negative sequence length">;
def err_integer_sequence_integral_element_type : Error<
  "integer sequences must have integral element type">;

// __type_pack_element
def err_type_pack_element_out_of_bounds : Error<
  "a parameter pack may not be accessed at an out of bounds index">;

// Objective-C++
def err_objc_decls_may_only_appear_in_global_scope : Error<
  "Objective-C declarations may only appear in global scope">;
def warn_auto_var_is_id : Warning<
  "'auto' deduced as 'id' in declaration of %0">,
  InGroup<DiagGroup<"auto-var-id">>;

// Attributes
def err_nsobject_attribute : Error<
  "'NSObject' attribute is for pointer types only">;
def err_attributes_are_not_compatible : Error<
  "%0 and %1 attributes are not compatible">;
def err_attribute_wrong_number_arguments : Error<
  "%0 attribute %plural{0:takes no arguments|1:takes one argument|"
  ":requires exactly %1 arguments}1">;
def err_attribute_too_many_arguments : Error<
  "%0 attribute takes no more than %1 argument%s1">;
def err_attribute_too_few_arguments : Error<
  "%0 attribute takes at least %1 argument%s1">;
def err_attribute_invalid_vector_type : Error<"invalid vector element type %0">;
def err_attribute_bad_neon_vector_size : Error<
  "Neon vector size must be 64 or 128 bits">;
def err_attribute_requires_positive_integer : Error<
  "%0 attribute requires a positive integral compile time constant expression">;
def err_attribute_requires_opencl_version : Error<
  "%0 attribute requires OpenCL version %1%select{| or above}2">;
def warn_unsupported_target_attribute
    : Warning<"Ignoring unsupported '%0' in the target attribute string">,
    InGroup<IgnoredAttributes>;
def err_attribute_unsupported
    : Error<"%0 attribute is not supported for this target">;
// The err_*_attribute_argument_not_int are seperate because they're used by
// VerifyIntegerConstantExpression.
def err_aligned_attribute_argument_not_int : Error<
  "'aligned' attribute requires integer constant">;
def err_align_value_attribute_argument_not_int : Error<
  "'align_value' attribute requires integer constant">;
def err_alignas_attribute_wrong_decl_type : Error<
  "%0 attribute cannot be applied to a %select{function parameter|"
  "variable with 'register' storage class|'catch' variable|bit-field}1">;
def err_alignas_missing_on_definition : Error<
  "%0 must be specified on definition if it is specified on any declaration">;
def note_alignas_on_declaration : Note<"declared with %0 attribute here">;
def err_alignas_mismatch : Error<
  "redeclaration has different alignment requirement (%1 vs %0)">;
def err_alignas_underaligned : Error<
  "requested alignment is less than minimum alignment of %1 for type %0">;
def err_attribute_argument_n_type : Error<
  "%0 attribute requires parameter %1 to be %select{int or bool|an integer "
  "constant|a string|an identifier}2">;
def err_attribute_argument_type : Error<
  "%0 attribute requires %select{int or bool|an integer "
  "constant|a string|an identifier}1">;
def err_attribute_argument_outof_range : Error<
  "%0 attribute requires integer constant between %1 and %2 inclusive">;
def err_init_priority_object_attr : Error<
  "can only use 'init_priority' attribute on file-scope definitions "
  "of objects of class type">;
def err_attribute_argument_vec_type_hint : Error<
  "invalid attribute argument %0 - expecting a vector or vectorizable scalar type">;
def err_attribute_argument_out_of_bounds : Error<
  "%0 attribute parameter %1 is out of bounds">;
def err_attribute_only_once_per_parameter : Error<
  "%0 attribute can only be applied once per parameter">;
def err_attribute_uuid_malformed_guid : Error<
  "uuid attribute contains a malformed GUID">;
def warn_attribute_pointers_only : Warning<
  "%0 attribute only applies to%select{| constant}1 pointer arguments">,
  InGroup<IgnoredAttributes>;
def err_attribute_pointers_only : Error<warn_attribute_pointers_only.Text>;
def warn_attribute_return_pointers_only : Warning<
  "%0 attribute only applies to return values that are pointers">,
  InGroup<IgnoredAttributes>;
def warn_attribute_return_pointers_refs_only : Warning<
  "%0 attribute only applies to return values that are pointers or references">,
  InGroup<IgnoredAttributes>;
def warn_attribute_pointer_or_reference_only : Warning<
  "%0 attribute only applies to a pointer or reference (%1 is invalid)">,
  InGroup<IgnoredAttributes>;
def err_attribute_no_member_pointers : Error<
  "%0 attribute cannot be used with pointers to members">;
def err_attribute_invalid_implicit_this_argument : Error<
  "%0 attribute is invalid for the implicit this argument">;
def err_ownership_type : Error<
  "%0 attribute only applies to %select{pointer|integer}1 arguments">;
def err_ownership_returns_index_mismatch : Error<
  "'ownership_returns' attribute index does not match; here it is %0">;
def note_ownership_returns_index_mismatch : Note<
  "declared with index %0 here">;
def err_format_strftime_third_parameter : Error<
  "strftime format attribute requires 3rd parameter to be 0">;
def err_format_attribute_requires_variadic : Error<
  "format attribute requires variadic function">;
def err_format_attribute_not : Error<"format argument not %0">;
def err_format_attribute_result_not : Error<"function does not return %0">;
def err_format_attribute_implicit_this_format_string : Error<
  "format attribute cannot specify the implicit this argument as the format "
  "string">;
def err_init_method_bad_return_type : Error<
  "init methods must return an object pointer type, not %0">;
def err_attribute_invalid_size : Error<
  "vector size not an integral multiple of component size">;
def err_attribute_zero_size : Error<"zero vector size">;
def err_attribute_size_too_large : Error<"vector size too large">;
def err_typecheck_vector_not_convertable : Error<
  "cannot convert between vector values of different size (%0 and %1)">;
def err_typecheck_vector_not_convertable_non_scalar : Error<
  "cannot convert between vector and non-scalar values (%0 and %1)">;
def err_typecheck_vector_lengths_not_equal : Error<
  "vector operands do not have the same number of elements (%0 and %1)">;
def err_ext_vector_component_exceeds_length : Error<
  "vector component access exceeds type %0">;
def err_ext_vector_component_name_illegal : Error<
  "illegal vector component name '%0'">;
def err_attribute_address_space_negative : Error<
  "address space is negative">;
def err_attribute_address_space_too_high : Error<
  "address space is larger than the maximum supported (%0)">;
def err_attribute_address_multiple_qualifiers : Error<
  "multiple address spaces specified for type">;
def err_attribute_address_function_type : Error<
  "function type may not be qualified with an address space">;
def err_as_qualified_auto_decl : Error<
  "automatic variable qualified with an address space">;
def err_arg_with_address_space : Error<
  "parameter may not be qualified with an address space">;
def err_field_with_address_space : Error<
  "field may not be qualified with an address space">;
def err_attr_objc_ownership_redundant : Error<
  "the type %0 is already explicitly ownership-qualified">;
def err_invalid_nsnumber_type : Error<
  "%0 is not a valid literal type for NSNumber">;
def err_objc_illegal_boxed_expression_type : Error<
  "illegal type %0 used in a boxed expression">;
def err_objc_non_trivially_copyable_boxed_expression_type : Error<
  "non-trivially copyable type %0 cannot be used in a boxed expression">;
def err_objc_incomplete_boxed_expression_type : Error<
  "incomplete type %0 used in a boxed expression">;
def err_undeclared_objc_literal_class : Error<
  "definition of class %0 must be available to use Objective-C "
  "%select{array literals|dictionary literals|numeric literals|boxed expressions|"
  "string literals}1">;
def err_undeclared_boxing_method : Error<
  "declaration of %0 is missing in %1 class">;
def err_objc_literal_method_sig : Error<
  "literal construction method %0 has incompatible signature">;
def note_objc_literal_method_param : Note<
  "%select{first|second|third}0 parameter has unexpected type %1 "
  "(should be %2)">;
def note_objc_literal_method_return : Note<
  "method returns unexpected type %0 (should be an object type)">;
def err_invalid_collection_element : Error<
  "collection element of type %0 is not an Objective-C object">;
def err_box_literal_collection : Error<
  "%select{string|character|boolean|numeric}0 literal must be prefixed by '@' "
  "in a collection">;
def warn_objc_literal_comparison : Warning<
  "direct comparison of %select{an array literal|a dictionary literal|"
  "a numeric literal|a boxed expression|}0 has undefined behavior">,
  InGroup<ObjCLiteralComparison>;
def err_missing_atsign_prefix : Error<
  "string literal must be prefixed by '@' ">;
def warn_objc_string_literal_comparison : Warning<
  "direct comparison of a string literal has undefined behavior">, 
  InGroup<ObjCStringComparison>;
def warn_concatenated_nsarray_literal : Warning<
  "concatenated NSString literal for an NSArray expression - "
  "possibly missing a comma">,
  InGroup<ObjCStringConcatenation>;
def note_objc_literal_comparison_isequal : Note<
  "use 'isEqual:' instead">;
def warn_objc_collection_literal_element : Warning<
  "object of type %0 is not compatible with "
  "%select{array element type|dictionary key type|dictionary value type}1 %2">,
  InGroup<ObjCLiteralConversion>;
def err_swift_param_attr_not_swiftcall : Error<
  "'%0' parameter can only be used with swiftcall calling convention">;
def err_swift_indirect_result_not_first : Error<
  "'swift_indirect_result' parameters must be first parameters of function">;
def err_swift_context_not_before_swift_error_result : Error<
  "'swift_context' parameter can only be followed by 'swift_error_result' "
  "parameter">;
def err_swift_error_result_not_last : Error<
  "'swift_error_result' parameter must be last parameter of function">;
def err_swift_error_result_not_after_swift_context : Error<
  "'swift_error_result' parameter must follow 'swift_context' parameter">;
def err_swift_abi_parameter_wrong_type : Error<
  "'%0' parameter must have pointer%select{| to unqualified pointer}1 type; "
  "type here is %2">;

def err_attribute_argument_is_zero : Error<
  "%0 attribute must be greater than 0">;
def warn_attribute_argument_n_negative : Warning<
  "%0 attribute parameter %1 is negative and will be ignored">,
  InGroup<CudaCompat>;
def err_property_function_in_objc_container : Error<
  "use of Objective-C property in function nested in Objective-C "
  "container not supported, move function outside its container">;

let CategoryName = "Cocoa API Issue" in {
def warn_objc_redundant_literal_use : Warning<
  "using %0 with a literal is redundant">, InGroup<ObjCRedundantLiteralUse>;
}

def err_attr_tlsmodel_arg : Error<"tls_model must be \"global-dynamic\", "
  "\"local-dynamic\", \"initial-exec\" or \"local-exec\"">;

def err_tls_var_aligned_over_maximum : Error<
  "alignment (%0) of thread-local variable %1 is greater than the maximum supported "
  "alignment (%2) for a thread-local variable on this target">;

def err_only_annotate_after_access_spec : Error<
  "access specifier can only have annotation attributes">;

def err_attribute_section_invalid_for_target : Error<
  "argument to 'section' attribute is not valid for this target: %0">;
def warn_mismatched_section : Warning<
  "section does not match previous declaration">, InGroup<Section>;

def err_anonymous_property: Error<
  "anonymous property is not supported">;
def err_property_is_variably_modified : Error<
  "property %0 has a variably modified type">;
def err_no_accessor_for_property : Error<
  "no %select{getter|setter}0 defined for property %1">;
def error_cannot_find_suitable_accessor : Error<
  "cannot find suitable %select{getter|setter}0 for property %1">;

def err_alignment_not_power_of_two : Error<
  "requested alignment is not a power of 2">;
def err_alignment_dependent_typedef_name : Error<
  "requested alignment is dependent but declaration is not dependent">;

def err_attribute_aligned_too_great : Error<
  "requested alignment must be %0 bytes or smaller">;
def warn_redeclaration_without_attribute_prev_attribute_ignored : Warning<
  "%q0 redeclared without %1 attribute: previous %1 ignored">,
  InGroup<MicrosoftInconsistentDllImport>;
def warn_redeclaration_without_import_attribute : Warning<
  "%q0 redeclared without 'dllimport' attribute: 'dllexport' attribute added">,
  InGroup<MicrosoftInconsistentDllImport>;
def warn_dllimport_dropped_from_inline_function : Warning<
  "%q0 redeclared inline; %1 attribute ignored">,
  InGroup<IgnoredAttributes>;
def warn_attribute_ignored : Warning<"%0 attribute ignored">,
  InGroup<IgnoredAttributes>;
def warn_attribute_ignored_on_inline :
  Warning<"%0 attribute ignored on inline function">,
  InGroup<IgnoredAttributes>;
def warn_attribute_after_definition_ignored : Warning<
  "attribute %0 after definition is ignored">,
   InGroup<IgnoredAttributes>;
def warn_unknown_attribute_ignored : Warning<
  "unknown attribute %0 ignored">, InGroup<UnknownAttributes>;
def warn_cxx11_gnu_attribute_on_type : Warning<
  "attribute %0 ignored, because it cannot be applied to a type">,
  InGroup<IgnoredAttributes>;
def warn_unhandled_ms_attribute_ignored : Warning<
  "__declspec attribute %0 is not supported">, 
  InGroup<IgnoredAttributes>;
def err_decl_attribute_invalid_on_stmt : Error<
  "%0 attribute cannot be applied to a statement">;
def err_stmt_attribute_invalid_on_decl : Error<
  "%0 attribute cannot be applied to a declaration">;
def warn_declspec_attribute_ignored : Warning<
  "attribute %0 is ignored, place it after "
  "\"%select{class|struct|interface|union|enum}1\" to apply attribute to "
  "type declaration">, InGroup<IgnoredAttributes>;
def warn_attribute_precede_definition : Warning<
  "attribute declaration must precede definition">,
  InGroup<IgnoredAttributes>;
def warn_attribute_void_function_method : Warning<
  "attribute %0 cannot be applied to "
  "%select{functions|Objective-C method}1 without return value">,
  InGroup<IgnoredAttributes>;
def warn_attribute_weak_on_field : Warning<
  "__weak attribute cannot be specified on a field declaration">,
  InGroup<IgnoredAttributes>;
def warn_gc_attribute_weak_on_local : Warning<
  "Objective-C GC does not allow weak variables on the stack">,
  InGroup<IgnoredAttributes>;
def warn_nsobject_attribute : Warning<
  "'NSObject' attribute may be put on a typedef only; attribute is ignored">,
  InGroup<NSobjectAttribute>;
def warn_independentclass_attribute : Warning<
  "'objc_independent_class' attribute may be put on a typedef only; "
  "attribute is ignored">,
  InGroup<IndependentClassAttribute>;
def warn_ptr_independentclass_attribute : Warning<
  "'objc_independent_class' attribute may be put on Objective-C object "
  "pointer type only; attribute is ignored">,
  InGroup<IndependentClassAttribute>;
def warn_attribute_weak_on_local : Warning<
  "__weak attribute cannot be specified on an automatic variable when ARC "
  "is not enabled">,
  InGroup<IgnoredAttributes>;
def warn_weak_identifier_undeclared : Warning<
  "weak identifier %0 never declared">;
def err_attribute_weak_static : Error<
  "weak declaration cannot have internal linkage">;
def err_attribute_selectany_non_extern_data : Error<
  "'selectany' can only be applied to data items with external linkage">;
def err_declspec_thread_on_thread_variable : Error<
  "'__declspec(thread)' applied to variable that already has a "
  "thread-local storage specifier">;
def err_attribute_dll_not_extern : Error<
  "%q0 must have external linkage when declared %q1">;
def err_attribute_dll_thread_local : Error<
  "%q0 cannot be thread local when declared %q1">;
def err_attribute_dll_lambda : Error<
  "lambda cannot be declared %0">;
def warn_attribute_invalid_on_definition : Warning<
  "'%0' attribute cannot be specified on a definition">,
  InGroup<IgnoredAttributes>;
def err_attribute_dll_redeclaration : Error<
  "redeclaration of %q0 cannot add %q1 attribute">;
def warn_attribute_dll_redeclaration : Warning<
  "redeclaration of %q0 should not add %q1 attribute">,
  InGroup<DiagGroup<"dll-attribute-on-redeclaration">>;
def err_attribute_dllimport_function_definition : Error<
  "dllimport cannot be applied to non-inline function definition">;
def err_attribute_dll_deleted : Error<
  "attribute %q0 cannot be applied to a deleted function">;
def err_attribute_dllimport_data_definition : Error<
  "definition of dllimport data">;
def err_attribute_dllimport_static_field_definition : Error<
  "definition of dllimport static field not allowed">;
def warn_attribute_dllimport_static_field_definition : Warning<
  "definition of dllimport static field">,
  InGroup<DiagGroup<"dllimport-static-field-def">>;
def warn_attribute_dllexport_explicit_instantiation_decl : Warning<
  "explicit instantiation declaration should not be 'dllexport'">,
  InGroup<DiagGroup<"dllexport-explicit-instantiation-decl">>;
def warn_invalid_initializer_from_system_header : Warning<
  "invalid constructor form class in system header, should not be explicit">,
  InGroup<DiagGroup<"invalid-initializer-from-system-header">>;
def note_used_in_initialization_here : Note<"used in initialization here">;
def err_attribute_dll_member_of_dll_class : Error<
  "attribute %q0 cannot be applied to member of %q1 class">;
def warn_attribute_dll_instantiated_base_class : Warning<
  "propagating dll attribute to %select{already instantiated|explicitly specialized}0 "
  "base class template without dll attribute is not supported">,
  InGroup<DiagGroup<"unsupported-dll-base-class-template">>, DefaultIgnore;
def err_attribute_dll_ambiguous_default_ctor : Error<
  "'__declspec(dllexport)' cannot be applied to more than one default constructor in %0">;
def err_attribute_weakref_not_static : Error<
  "weakref declaration must have internal linkage">;
def err_attribute_weakref_not_global_context : Error<
  "weakref declaration of %0 must be in a global context">;
def err_attribute_weakref_without_alias : Error<
  "weakref declaration of %0 must also have an alias attribute">;
def err_alias_not_supported_on_darwin : Error <
  "only weak aliases are supported on darwin">;
def err_alias_to_undefined : Error<
  "%select{alias|ifunc}0 must point to a defined %select{variable or |}1function">;
def warn_alias_to_weak_alias : Warning<
  "%select{alias|ifunc}2 will always resolve to %0 even if weak definition of %1 is overridden">,
  InGroup<IgnoredAttributes>;
def warn_alias_with_section : Warning<
  "%select{alias|ifunc}1 will not be in section '%0' but in the same section as the %select{aliasee|resolver}2">,
  InGroup<IgnoredAttributes>;
def err_duplicate_mangled_name : Error<
  "definition with same mangled name as another definition">;
def err_cyclic_alias : Error<
  "%select{alias|ifunc}0 definition is part of a cycle">;
def err_ifunc_resolver_return : Error<
  "ifunc resolver function must return a pointer">;
def err_ifunc_resolver_params : Error<
  "ifunc resolver function must have no parameters">;
def warn_attribute_wrong_decl_type : Warning<
  "%0 attribute only applies to %select{functions|unions|"
  "variables and functions|"
  "functions, variables, and Objective-C interfaces|"
  "functions and methods|parameters|"
  "functions, methods and blocks|functions, methods, and classes|"
  "functions, methods, and parameters|classes|enums|variables|methods|"
  "fields and global variables|structs|parameters and typedefs|variables and typedefs|"
  "thread-local variables|variables and fields|variables, data members and tag types|"
  "types and namespaces|Objective-C interfaces|methods and properties|"
  "struct or union|struct, union or class|types|"
  "Objective-C instance methods|init methods of interface or class extension declarations|"
  "variables, functions and classes|"
  "functions, variables, classes, and Objective-C interfaces|"
  "Objective-C protocols|variables with static or thread storage duration|"
  "functions and global variables|structs, unions, and typedefs|structs and typedefs|"
  "interface or protocol declarations|kernel functions|non-K&R-style functions|"
  "variables, enums, fields and typedefs|functions, methods, enums, and classes|"
  "structs, classes, variables, functions, and inline namespaces|"
  "variables, functions, methods, types, enumerations, enumerators, labels, and non-static data members}1">,
  InGroup<IgnoredAttributes>;
def err_attribute_wrong_decl_type : Error<warn_attribute_wrong_decl_type.Text>;
def warn_type_attribute_wrong_type : Warning<
  "'%0' only applies to %select{function|pointer|"
  "Objective-C object or block pointer}1 types; type here is %2">,
  InGroup<IgnoredAttributes>;
def warn_incomplete_encoded_type : Warning<
  "encoding of %0 type is incomplete because %1 component has unknown encoding">,
  InGroup<DiagGroup<"encode-type">>;
def warn_gnu_inline_attribute_requires_inline : Warning<
  "'gnu_inline' attribute requires function to be marked 'inline',"
  " attribute ignored">,
  InGroup<IgnoredAttributes>;
def err_attribute_vecreturn_only_vector_member : Error<
  "the vecreturn attribute can only be used on a class or structure with one member, which must be a vector">;
def err_attribute_vecreturn_only_pod_record : Error<
  "the vecreturn attribute can only be used on a POD (plain old data) class or structure (i.e. no virtual functions)">;
def err_cconv_change : Error<
  "function declared '%0' here was previously declared "
  "%select{'%2'|without calling convention}1">;
def warn_cconv_ignored : Warning<
  "calling convention %0 ignored for this target">, InGroup<IgnoredAttributes>;
def err_cconv_knr : Error<
  "function with no prototype cannot use the %0 calling convention">;
def warn_cconv_knr : Warning<
  err_cconv_knr.Text>,
  InGroup<DiagGroup<"missing-prototype-for-cc">>;
def err_cconv_varargs : Error<
  "variadic function cannot use %0 calling convention">;
def warn_cconv_varargs : Warning<
  "%0 calling convention ignored on variadic function">,
  InGroup<IgnoredAttributes>;
def warn_cconv_structors : Warning<
  "%0 calling convention ignored on constructor/destructor">,
  InGroup<IgnoredAttributes>;
def err_regparm_mismatch : Error<"function declared with regparm(%0) "
  "attribute was previously declared "
  "%plural{0:without the regparm|:with the regparm(%1)}1 attribute">;
def err_returns_retained_mismatch : Error<
  "function declared with the ns_returns_retained attribute "
  "was previously declared without the ns_returns_retained attribute">;
def err_objc_precise_lifetime_bad_type : Error<
  "objc_precise_lifetime only applies to retainable types; type here is %0">;
def warn_objc_precise_lifetime_meaningless : Error<
  "objc_precise_lifetime is not meaningful for "
  "%select{__unsafe_unretained|__autoreleasing}0 objects">;
def err_invalid_pcs : Error<"invalid PCS type">;
def warn_attribute_not_on_decl : Warning<
  "%0 attribute ignored when parsing type">, InGroup<IgnoredAttributes>;
def err_base_specifier_attribute : Error<
  "%0 attribute cannot be applied to a base specifier">;
def err_invalid_attribute_on_virtual_function : Error<
  "%0 attribute cannot be applied to virtual functions">;

// Availability attribute
def warn_availability_unknown_platform : Warning<
  "unknown platform %0 in availability macro">, InGroup<Availability>;
def warn_availability_version_ordering : Warning<
  "feature cannot be %select{introduced|deprecated|obsoleted}0 in %1 version "
  "%2 before it was %select{introduced|deprecated|obsoleted}3 in version %4; "
  "attribute ignored">, InGroup<Availability>;
def warn_mismatched_availability: Warning<
  "availability does not match previous declaration">, InGroup<Availability>;
def warn_mismatched_availability_override : Warning<
  "%select{|overriding }4method %select{introduced after|"
  "deprecated before|obsoleted before}0 "
  "%select{the protocol method it implements|overridden method}4 "
  "on %1 (%2 vs. %3)">, InGroup<Availability>;
def warn_mismatched_availability_override_unavail : Warning<
  "%select{|overriding }1method cannot be unavailable on %0 when "
  "%select{the protocol method it implements|its overridden method}1 is "
  "available">,
  InGroup<Availability>;
def note_overridden_method : Note<
  "overridden method is here">;
def note_protocol_method : Note<
  "protocol method is here">;

def warn_unguarded_availability :
  Warning<"%0 is only available on %1 %2 or newer">,
  InGroup<UnguardedAvailability>, DefaultIgnore;
def warn_partial_availability : Warning<"%0 is only available conditionally">,
    InGroup<UnguardedAvailability>, DefaultIgnore;
def note_partial_availability_silence : Note<
  "explicitly redeclare %0 to silence this warning">;
def note_unguarded_available_silence : Note<
  "enclose %0 in an @available check to silence this warning">;
def warn_partial_message : Warning<"%0 is partial: %1">,
    InGroup<UnguardedAvailability>, DefaultIgnore;
def warn_partial_fwdclass_message : Warning<
    "%0 may be partial because the receiver type is unknown">,
    InGroup<UnguardedAvailability>, DefaultIgnore;

// Thread Safety Attributes
def warn_invalid_capability_name : Warning<
  "invalid capability name '%0'; capability name must be 'mutex' or 'role'">,
  InGroup<ThreadSafetyAttributes>, DefaultIgnore;
def warn_thread_attribute_ignored : Warning<
  "ignoring %0 attribute because its argument is invalid">,
  InGroup<ThreadSafetyAttributes>, DefaultIgnore;
def warn_thread_attribute_argument_not_lockable : Warning<
  "%0 attribute requires arguments whose type is annotated "
  "with 'capability' attribute; type here is %1">,
  InGroup<ThreadSafetyAttributes>, DefaultIgnore;
def warn_thread_attribute_decl_not_lockable : Warning<
  "%0 attribute can only be applied in a context annotated "
  "with 'capability(\"mutex\")' attribute">,
  InGroup<ThreadSafetyAttributes>, DefaultIgnore;
def warn_thread_attribute_decl_not_pointer : Warning<
  "%0 only applies to pointer types; type here is %1">,
  InGroup<ThreadSafetyAttributes>, DefaultIgnore;
def err_attribute_argument_out_of_range : Error<
  "%0 attribute parameter %1 is out of bounds: "
  "%plural{0:no parameters to index into|"
  "1:can only be 1, since there is one parameter|"
  ":must be between 1 and %2}2">;

// Thread Safety Analysis   
def warn_unlock_but_no_lock : Warning<"releasing %0 '%1' that was not held">,
  InGroup<ThreadSafetyAnalysis>, DefaultIgnore;
def warn_unlock_kind_mismatch : Warning<
  "releasing %0 '%1' using %select{shared|exclusive}2 access, expected "
  "%select{shared|exclusive}3 access">,
  InGroup<ThreadSafetyAnalysis>, DefaultIgnore;
def warn_double_lock : Warning<"acquiring %0 '%1' that is already held">,
  InGroup<ThreadSafetyAnalysis>, DefaultIgnore;
def warn_no_unlock : Warning<
  "%0 '%1' is still held at the end of function">,
  InGroup<ThreadSafetyAnalysis>, DefaultIgnore;
def warn_expecting_locked : Warning<
  "expecting %0 '%1' to be held at the end of function">,
  InGroup<ThreadSafetyAnalysis>, DefaultIgnore;  
// FIXME: improve the error message about locks not in scope
def warn_lock_some_predecessors : Warning<
  "%0 '%1' is not held on every path through here">,
  InGroup<ThreadSafetyAnalysis>, DefaultIgnore;
def warn_expecting_lock_held_on_loop : Warning<
  "expecting %0 '%1' to be held at start of each loop">,
  InGroup<ThreadSafetyAnalysis>, DefaultIgnore;
def note_locked_here : Note<"%0 acquired here">;
def warn_lock_exclusive_and_shared : Warning<
  "%0 '%1' is acquired exclusively and shared in the same scope">,
  InGroup<ThreadSafetyAnalysis>, DefaultIgnore;
def note_lock_exclusive_and_shared : Note<
  "the other acquisition of %0 '%1' is here">;
def warn_variable_requires_any_lock : Warning<
  "%select{reading|writing}1 variable '%0' requires holding "
  "%select{any mutex|any mutex exclusively}1">,
  InGroup<ThreadSafetyAnalysis>, DefaultIgnore;
def warn_var_deref_requires_any_lock : Warning<
  "%select{reading|writing}1 the value pointed to by '%0' requires holding "
  "%select{any mutex|any mutex exclusively}1">,
  InGroup<ThreadSafetyAnalysis>, DefaultIgnore;
def warn_fun_excludes_mutex : Warning<
  "cannot call function '%1' while %0 '%2' is held">,
  InGroup<ThreadSafetyAnalysis>, DefaultIgnore;
def warn_cannot_resolve_lock : Warning<
  "cannot resolve lock expression">,
  InGroup<ThreadSafetyAnalysis>, DefaultIgnore;
def warn_acquired_before : Warning<
  "%0 '%1' must be acquired before '%2'">,
  InGroup<ThreadSafetyAnalysis>, DefaultIgnore;
def warn_acquired_before_after_cycle : Warning<
  "Cycle in acquired_before/after dependencies, starting with '%0'">,
  InGroup<ThreadSafetyAnalysis>, DefaultIgnore;


// Thread safety warnings negative capabilities
def warn_acquire_requires_negative_cap : Warning<
  "acquiring %0 '%1' requires negative capability '%2'">,
  InGroup<ThreadSafetyNegative>, DefaultIgnore;

// Thread safety warnings on pass by reference
def warn_guarded_pass_by_reference : Warning<
  "passing variable '%1' by reference requires holding %0 "
  "%select{'%2'|'%2' exclusively}3">,
  InGroup<ThreadSafetyReference>, DefaultIgnore;
def warn_pt_guarded_pass_by_reference : Warning<
  "passing the value that '%1' points to by reference requires holding %0 "
  "%select{'%2'|'%2' exclusively}3">,
  InGroup<ThreadSafetyReference>, DefaultIgnore;

// Imprecise thread safety warnings
def warn_variable_requires_lock : Warning<
  "%select{reading|writing}3 variable '%1' requires holding %0 "
  "%select{'%2'|'%2' exclusively}3">,
  InGroup<ThreadSafetyAnalysis>, DefaultIgnore;
def warn_var_deref_requires_lock : Warning<
  "%select{reading|writing}3 the value pointed to by '%1' requires "
  "holding %0 %select{'%2'|'%2' exclusively}3">,
  InGroup<ThreadSafetyAnalysis>, DefaultIgnore;
def warn_fun_requires_lock : Warning<
  "calling function '%1' requires holding %0 %select{'%2'|'%2' exclusively}3">,
  InGroup<ThreadSafetyAnalysis>, DefaultIgnore;

// Precise thread safety warnings
def warn_variable_requires_lock_precise :
  Warning<warn_variable_requires_lock.Text>,
  InGroup<ThreadSafetyPrecise>, DefaultIgnore;
def warn_var_deref_requires_lock_precise :
  Warning<warn_var_deref_requires_lock.Text>,
  InGroup<ThreadSafetyPrecise>, DefaultIgnore;
def warn_fun_requires_lock_precise :
  Warning<warn_fun_requires_lock.Text>,
  InGroup<ThreadSafetyPrecise>, DefaultIgnore;
def note_found_mutex_near_match : Note<"found near match '%0'">;

// Verbose thread safety warnings
def warn_thread_safety_verbose : Warning<"Thread safety verbose warning.">, 
  InGroup<ThreadSafetyVerbose>, DefaultIgnore;
def note_thread_warning_in_fun : Note<"Thread warning in function '%0'">;
def note_guarded_by_declared_here : Note<"Guarded_by declared here.">;

// Dummy warning that will trigger "beta" warnings from the analysis if enabled. 
def warn_thread_safety_beta : Warning<"Thread safety beta warning.">, 
  InGroup<ThreadSafetyBeta>, DefaultIgnore;

// Consumed warnings
def warn_use_in_invalid_state : Warning<
  "invalid invocation of method '%0' on object '%1' while it is in the '%2' "
  "state">, InGroup<Consumed>, DefaultIgnore;
def warn_use_of_temp_in_invalid_state : Warning<
  "invalid invocation of method '%0' on a temporary object while it is in the "
  "'%1' state">, InGroup<Consumed>, DefaultIgnore;
def warn_attr_on_unconsumable_class : Warning<
  "consumed analysis attribute is attached to member of class '%0' which isn't "
  "marked as consumable">, InGroup<Consumed>, DefaultIgnore;
def warn_return_typestate_for_unconsumable_type : Warning<
  "return state set for an unconsumable type '%0'">, InGroup<Consumed>,
  DefaultIgnore;
def warn_return_typestate_mismatch : Warning<
  "return value not in expected state; expected '%0', observed '%1'">,
  InGroup<Consumed>, DefaultIgnore;
def warn_loop_state_mismatch : Warning<
  "state of variable '%0' must match at the entry and exit of loop">,
  InGroup<Consumed>, DefaultIgnore;
def warn_param_return_typestate_mismatch : Warning<
  "parameter '%0' not in expected state when the function returns: expected "
  "'%1', observed '%2'">, InGroup<Consumed>, DefaultIgnore;
def warn_param_typestate_mismatch : Warning<
  "argument not in expected state; expected '%0', observed '%1'">,
  InGroup<Consumed>, DefaultIgnore;

// no_sanitize attribute
def warn_unknown_sanitizer_ignored : Warning<
  "unknown sanitizer '%0' ignored">, InGroup<UnknownSanitizers>;

def warn_impcast_vector_scalar : Warning<
  "implicit conversion turns vector to scalar: %0 to %1">,
  InGroup<Conversion>, DefaultIgnore;
def warn_impcast_complex_scalar : Warning<
  "implicit conversion discards imaginary component: %0 to %1">,
  InGroup<Conversion>, DefaultIgnore;
def warn_impcast_float_precision : Warning<
  "implicit conversion loses floating-point precision: %0 to %1">,
  InGroup<Conversion>, DefaultIgnore;
def warn_impcast_double_promotion : Warning<
  "implicit conversion increases floating-point precision: %0 to %1">,
  InGroup<DoublePromotion>, DefaultIgnore;
def warn_impcast_integer_sign : Warning<
  "implicit conversion changes signedness: %0 to %1">,
  InGroup<SignConversion>, DefaultIgnore;
def warn_impcast_integer_sign_conditional : Warning<
  "operand of ? changes signedness: %0 to %1">,
  InGroup<SignConversion>, DefaultIgnore;
def warn_impcast_integer_precision : Warning<
  "implicit conversion loses integer precision: %0 to %1">,
  InGroup<Conversion>, DefaultIgnore;
def warn_impcast_integer_64_32 : Warning<
  "implicit conversion loses integer precision: %0 to %1">,
  InGroup<Shorten64To32>, DefaultIgnore;
def warn_impcast_integer_precision_constant : Warning<
  "implicit conversion from %2 to %3 changes value from %0 to %1">,
  InGroup<ConstantConversion>;
def warn_impcast_bitfield_precision_constant : Warning<
  "implicit truncation from %2 to bitfield changes value from %0 to %1">,
  InGroup<BitFieldConstantConversion>;

def warn_impcast_literal_float_to_integer : Warning<
  "implicit conversion from %0 to %1 changes value from %2 to %3">,
  InGroup<LiteralConversion>;
def warn_impcast_float_integer : Warning<
  "implicit conversion turns floating-point number into integer: %0 to %1">,
  InGroup<FloatConversion>, DefaultIgnore;

def warn_impcast_float_to_integer : Warning<
  "implicit conversion of out of range value from %0 to %1 changes value "
  "from %2 to %3">,
  InGroup<FloatOverflowConversion>, DefaultIgnore;
def warn_impcast_float_to_integer_zero : Warning<
  "implicit conversion from %0 to %1 changes non-zero value from %2 to %3">,
  InGroup<FloatZeroConversion>, DefaultIgnore;

def warn_impcast_string_literal_to_bool : Warning<
  "implicit conversion turns string literal into bool: %0 to %1">,
  InGroup<StringConversion>, DefaultIgnore;
def warn_impcast_different_enum_types : Warning<
  "implicit conversion from enumeration type %0 to different enumeration type "
  "%1">, InGroup<EnumConversion>;
def warn_impcast_bool_to_null_pointer : Warning<
    "initialization of pointer of type %0 to null from a constant boolean "
    "expression">, InGroup<BoolConversion>;
def warn_non_literal_null_pointer : Warning<
    "expression which evaluates to zero treated as a null pointer constant of "
    "type %0">, InGroup<NonLiteralNullConversion>;
def warn_impcast_null_pointer_to_integer : Warning<
    "implicit conversion of %select{NULL|nullptr}0 constant to %1">,
    InGroup<NullConversion>;
def warn_impcast_floating_point_to_bool : Warning<
    "implicit conversion turns floating-point number into bool: %0 to %1">,
    InGroup<ImplicitConversionFloatingPointToBool>;
def ext_ms_impcast_fn_obj : ExtWarn<
  "implicit conversion between pointer-to-function and pointer-to-object is a "
  "Microsoft extension">, InGroup<MicrosoftCast>;

def warn_impcast_pointer_to_bool : Warning<
    "address of%select{| function| array}0 '%1' will always evaluate to "
    "'true'">,
    InGroup<PointerBoolConversion>;
def warn_cast_nonnull_to_bool : Warning<
    "nonnull %select{function call|parameter}0 '%1' will evaluate to "
    "'true' on first encounter">,
    InGroup<PointerBoolConversion>;
def warn_this_bool_conversion : Warning<
  "'this' pointer cannot be null in well-defined C++ code; pointer may be "
  "assumed to always convert to true">, InGroup<UndefinedBoolConversion>;
def warn_address_of_reference_bool_conversion : Warning<
  "reference cannot be bound to dereferenced null pointer in well-defined C++ "
  "code; pointer may be assumed to always convert to true">,
  InGroup<UndefinedBoolConversion>;

def warn_null_pointer_compare : Warning<
    "comparison of %select{address of|function|array}0 '%1' %select{not |}2"
    "equal to a null pointer is always %select{true|false}2">,
    InGroup<TautologicalPointerCompare>;
def warn_nonnull_expr_compare : Warning<
    "comparison of nonnull %select{function call|parameter}0 '%1' "
    "%select{not |}2equal to a null pointer is '%select{true|false}2' on first "
    "encounter">,
    InGroup<TautologicalPointerCompare>;
def warn_this_null_compare : Warning<
  "'this' pointer cannot be null in well-defined C++ code; comparison may be "
  "assumed to always evaluate to %select{true|false}0">,
  InGroup<TautologicalUndefinedCompare>;
def warn_address_of_reference_null_compare : Warning<
  "reference cannot be bound to dereferenced null pointer in well-defined C++ "
  "code; comparison may be assumed to always evaluate to "
  "%select{true|false}0">,
  InGroup<TautologicalUndefinedCompare>;
def note_reference_is_return_value : Note<"%0 returns a reference">;

def note_function_warning_silence : Note<
    "prefix with the address-of operator to silence this warning">;
def note_function_to_function_call : Note<
    "suffix with parentheses to turn this into a function call">;
def warn_impcast_objective_c_literal_to_bool : Warning<
    "implicit boolean conversion of Objective-C object literal always "
    "evaluates to true">,
    InGroup<ObjCLiteralConversion>;

def warn_cast_align : Warning<
  "cast from %0 to %1 increases required alignment from %2 to %3">,
  InGroup<CastAlign>, DefaultIgnore;
def warn_old_style_cast : Warning<
  "use of old-style cast">, InGroup<OldStyleCast>, DefaultIgnore;

// Separate between casts to void* and non-void* pointers.
// Some APIs use (abuse) void* for something like a user context,
// and often that value is an integer even if it isn't a pointer itself.
// Having a separate warning flag allows users to control the warning
// for their workflow.
def warn_int_to_pointer_cast : Warning<
  "cast to %1 from smaller integer type %0">,
  InGroup<IntToPointerCast>;
def warn_int_to_void_pointer_cast : Warning<
  "cast to %1 from smaller integer type %0">,
  InGroup<IntToVoidPointerCast>;

def warn_attribute_packed_for_bitfield : Warning<
  "'packed' attribute was ignored on bit-fields with single-byte alignment "
  "in older versions of GCC and Clang">,
  InGroup<DiagGroup<"attribute-packed-for-bitfield">>;
def warn_transparent_union_attribute_field_size_align : Warning<
  "%select{alignment|size}0 of field %1 (%2 bits) does not match the "
  "%select{alignment|size}0 of the first field in transparent union; "
  "transparent_union attribute ignored">,
  InGroup<IgnoredAttributes>;
def note_transparent_union_first_field_size_align : Note<
  "%select{alignment|size}0 of first field is %1 bits">;
def warn_transparent_union_attribute_not_definition : Warning<
  "transparent_union attribute can only be applied to a union definition; "
  "attribute ignored">,
  InGroup<IgnoredAttributes>;
def warn_transparent_union_attribute_floating : Warning<
  "first field of a transparent union cannot have %select{floating point|"
  "vector}0 type %1; transparent_union attribute ignored">,
  InGroup<IgnoredAttributes>;
def warn_transparent_union_attribute_zero_fields : Warning<
  "transparent union definition must contain at least one field; "
  "transparent_union attribute ignored">,
  InGroup<IgnoredAttributes>;
def warn_attribute_type_not_supported : Warning<
  "%0 attribute argument not supported: %1">,
  InGroup<IgnoredAttributes>;
def warn_attribute_unknown_visibility : Warning<"unknown visibility %0">,
  InGroup<IgnoredAttributes>;
def warn_attribute_protected_visibility :
  Warning<"target does not support 'protected' visibility; using 'default'">,
  InGroup<DiagGroup<"unsupported-visibility">>;
def err_mismatched_visibility: Error<"visibility does not match previous declaration">;
def note_previous_attribute : Note<"previous attribute is here">;
def note_conflicting_attribute : Note<"conflicting attribute is here">;
def note_attribute : Note<"attribute is here">;
def err_mismatched_ms_inheritance : Error<
  "inheritance model does not match %select{definition|previous declaration}0">;
def warn_ignored_ms_inheritance : Warning<
  "inheritance model ignored on %select{primary template|partial specialization}0">,
  InGroup<IgnoredAttributes>;
def note_previous_ms_inheritance : Note<
  "previous inheritance model specified here">;
def err_machine_mode : Error<"%select{unknown|unsupported}0 machine mode %1">;
def err_mode_not_primitive : Error<
  "mode attribute only supported for integer and floating-point types">;
def err_mode_wrong_type : Error<
  "type of machine mode does not match type of base type">;
def warn_vector_mode_deprecated : Warning<
  "specifying vector types with the 'mode' attribute is deprecated; "
  "use the 'vector_size' attribute instead">,
  InGroup<DeprecatedAttributes>;
def err_complex_mode_vector_type : Error<
  "type of machine mode does not support base vector types">;
def err_enum_mode_vector_type : Error<
  "mode %0 is not supported for enumeration types">;
def warn_attribute_nonnull_no_pointers : Warning<
  "'nonnull' attribute applied to function with no pointer arguments">,
  InGroup<IgnoredAttributes>;
def warn_attribute_nonnull_parm_no_args : Warning<
  "'nonnull' attribute when used on parameters takes no arguments">,
  InGroup<IgnoredAttributes>;
def note_declared_nonnull : Note<
  "declared %select{'returns_nonnull'|'nonnull'}0 here">;
def warn_attribute_sentinel_named_arguments : Warning<
  "'sentinel' attribute requires named arguments">,
  InGroup<IgnoredAttributes>;
def warn_attribute_sentinel_not_variadic : Warning<
  "'sentinel' attribute only supported for variadic %select{functions|blocks}0">,
  InGroup<IgnoredAttributes>;
def err_attribute_sentinel_less_than_zero : Error<
  "'sentinel' parameter 1 less than zero">;
def err_attribute_sentinel_not_zero_or_one : Error<
  "'sentinel' parameter 2 not 0 or 1">;
def warn_cleanup_ext : Warning<
  "GCC does not allow the 'cleanup' attribute argument to be anything other "
  "than a simple identifier">, 
  InGroup<GccCompat>;
def err_attribute_cleanup_arg_not_function : Error<
  "'cleanup' argument %select{|%1 |%1 }0is not a %select{||single }0function">;
def err_attribute_cleanup_func_must_take_one_arg : Error<
  "'cleanup' function %0 must take 1 parameter">;
def err_attribute_cleanup_func_arg_incompatible_type : Error<
  "'cleanup' function %0 parameter has "
  "%diff{type $ which is incompatible with type $|incompatible type}1,2">;
def err_attribute_regparm_wrong_platform : Error<
  "'regparm' is not valid on this platform">;
def err_attribute_regparm_invalid_number : Error<
  "'regparm' parameter must be between 0 and %0 inclusive">;
def err_attribute_not_supported_in_lang : Error<
  "%0 attribute is not supported in %select{C|C++|Objective-C}1">;


// Clang-Specific Attributes
def warn_attribute_iboutlet : Warning<
  "%0 attribute can only be applied to instance variables or properties">,
  InGroup<IgnoredAttributes>;
def err_iboutletcollection_type : Error<
  "invalid type %0 as argument of iboutletcollection attribute">;
def err_iboutletcollection_builtintype : Error<
  "type argument of iboutletcollection attribute cannot be a builtin type">;
def warn_iboutlet_object_type : Warning<
  "%select{instance variable|property}2 with %0 attribute must "
  "be an object type (invalid %1)">, InGroup<ObjCInvalidIBOutletProperty>;
def warn_iboutletcollection_property_assign : Warning<
  "IBOutletCollection properties should be copy/strong and not assign">,
  InGroup<ObjCInvalidIBOutletProperty>;
  
def err_attribute_overloadable_missing : Error<
  "%select{overloaded function|redeclaration of}0 %1 must have the "
  "'overloadable' attribute">;
def note_attribute_overloadable_prev_overload : Note<
  "previous overload of function is here">;
def err_attribute_overloadable_no_prototype : Error<
  "'overloadable' function %0 must have a prototype">;
def warn_ns_attribute_wrong_return_type : Warning<
  "%0 attribute only applies to %select{functions|methods|properties}1 that "
  "return %select{an Objective-C object|a pointer|a non-retainable pointer}2">,
  InGroup<IgnoredAttributes>;
def err_ns_attribute_wrong_parameter_type : Error<
  "%0 attribute only applies to "
  "%select{Objective-C object|pointer|pointer-to-CF-pointer}1 parameters">;
def warn_ns_attribute_wrong_parameter_type : Warning<
  "%0 attribute only applies to "
  "%select{Objective-C object|pointer|pointer-to-CF-pointer}1 parameters">,
  InGroup<IgnoredAttributes>;
def warn_objc_requires_super_protocol : Warning<
  "%0 attribute cannot be applied to %select{methods in protocols|dealloc}1">,
  InGroup<DiagGroup<"requires-super-attribute">>;
def note_protocol_decl : Note<
  "protocol is declared here">;
def note_protocol_decl_undefined : Note<
  "protocol %0 has no definition">;

// objc_designated_initializer attribute diagnostics.
def warn_objc_designated_init_missing_super_call : Warning<
  "designated initializer missing a 'super' call to a designated initializer of the super class">,
  InGroup<ObjCDesignatedInit>;
def note_objc_designated_init_marked_here : Note<
  "method marked as designated initializer of the class here">;
def warn_objc_designated_init_non_super_designated_init_call : Warning<
  "designated initializer should only invoke a designated initializer on 'super'">,
  InGroup<ObjCDesignatedInit>;
def warn_objc_designated_init_non_designated_init_call : Warning<
  "designated initializer invoked a non-designated initializer">,
  InGroup<ObjCDesignatedInit>;
def warn_objc_secondary_init_super_init_call : Warning<
  "convenience initializer should not invoke an initializer on 'super'">,
  InGroup<ObjCDesignatedInit>;
def warn_objc_secondary_init_missing_init_call : Warning<
  "convenience initializer missing a 'self' call to another initializer">,
  InGroup<ObjCDesignatedInit>;
def warn_objc_implementation_missing_designated_init_override : Warning<
  "method override for the designated initializer of the superclass %objcinstance0 not found">,
  InGroup<ObjCDesignatedInit>;

// objc_bridge attribute diagnostics.
def err_objc_attr_not_id : Error<
  "parameter of %0 attribute must be a single name of an Objective-C %select{class|protocol}1">;
def err_objc_attr_typedef_not_id : Error<
  "parameter of %0 attribute must be 'id' when used on a typedef">;
def err_objc_attr_typedef_not_void_pointer : Error<
  "'objc_bridge(id)' is only allowed on structs and typedefs of void pointers">;
def err_objc_cf_bridged_not_interface : Error<
  "CF object of type %0 is bridged to %1, which is not an Objective-C class">;
def err_objc_ns_bridged_invalid_cfobject : Error<
  "ObjectiveC object of type %0 is bridged to %1, which is not valid CF object">;
def warn_objc_invalid_bridge : Warning<
  "%0 bridges to %1, not %2">, InGroup<ObjCBridge>;
def warn_objc_invalid_bridge_to_cf : Warning<
  "%0 cannot bridge to %1">, InGroup<ObjCBridge>;

// objc_bridge_related attribute diagnostics.
def err_objc_bridged_related_invalid_class : Error<
  "could not find Objective-C class %0 to convert %1 to %2">;
def err_objc_bridged_related_invalid_class_name : Error<
  "%0 must be name of an Objective-C class to be able to convert %1 to %2">;
def err_objc_bridged_related_known_method : Error<
 "%0 must be explicitly converted to %1; use %select{%objcclass2|%objcinstance2}3 "
 "method for this conversion">;

def err_objc_attr_protocol_requires_definition : Error<
  "attribute %0 can only be applied to @protocol definitions, not forward declarations">;

// Function Parameter Semantic Analysis.
def err_param_with_void_type : Error<"argument may not have 'void' type">;
def err_void_only_param : Error<
  "'void' must be the first and only parameter if specified">;
def err_void_param_qualified : Error<
  "'void' as parameter must not have type qualifiers">;
def err_ident_list_in_fn_declaration : Error<
  "a parameter list without types is only allowed in a function definition">;
def ext_param_not_declared : Extension<
  "parameter %0 was not declared, defaulting to type 'int'">;
def err_param_default_argument : Error<
  "C does not support default arguments">;
def err_param_default_argument_redefinition : Error<
  "redefinition of default argument">;
def ext_param_default_argument_redefinition : ExtWarn<
  err_param_default_argument_redefinition.Text>,
  InGroup<MicrosoftDefaultArgRedefinition>;
def err_param_default_argument_missing : Error<
  "missing default argument on parameter">;
def err_param_default_argument_missing_name : Error<
  "missing default argument on parameter %0">;
def err_param_default_argument_references_param : Error<
  "default argument references parameter %0">;
def err_param_default_argument_references_local : Error<
  "default argument references local variable %0 of enclosing function">;
def err_param_default_argument_references_this : Error<
  "default argument references 'this'">;
def err_param_default_argument_nonfunc : Error<
  "default arguments can only be specified for parameters in a function "
  "declaration">;
def err_param_default_argument_template_redecl : Error<
  "default arguments cannot be added to a function template that has already "
  "been declared">;
def err_param_default_argument_member_template_redecl : Error<
  "default arguments cannot be added to an out-of-line definition of a member "
  "of a %select{class template|class template partial specialization|nested "
  "class in a template}0">;
def err_param_default_argument_on_parameter_pack : Error<
  "parameter pack cannot have a default argument">;
def err_uninitialized_member_for_assign : Error<
  "cannot define the implicit copy assignment operator for %0, because "
  "non-static %select{reference|const}1 member %2 cannot use copy "
  "assignment operator">;
def err_uninitialized_member_in_ctor : Error<
  "%select{constructor for %1|"
  "implicit default constructor for %1|"
  "cannot use constructor inherited from %1:}0 must explicitly "
  "initialize the %select{reference|const}2 member %3">;
def err_default_arg_makes_ctor_special : Error<
  "addition of default argument on redeclaration makes this constructor a "
  "%select{default|copy|move}0 constructor">;

def err_use_of_default_argument_to_function_declared_later : Error<
  "use of default argument to function %0 that is declared later in class %1">;
def note_default_argument_declared_here : Note<
  "default argument declared here">;
def err_recursive_default_argument : Error<"recursive evaluation of default argument">;

def ext_param_promoted_not_compatible_with_prototype : ExtWarn<
  "%diff{promoted type $ of K&R function parameter is not compatible with the "
  "parameter type $|promoted type of K&R function parameter is not compatible "
  "with parameter type}0,1 declared in a previous prototype">,
  InGroup<KNRPromotedParameter>;


// C++ Overloading Semantic Analysis.
def err_ovl_diff_return_type : Error<
  "functions that differ only in their return type cannot be overloaded">;
def err_ovl_static_nonstatic_member : Error<
  "static and non-static member functions with the same parameter types "
  "cannot be overloaded">;

def err_ovl_no_viable_function_in_call : Error<
  "no matching function for call to %0">;
def err_ovl_no_viable_member_function_in_call : Error<
  "no matching member function for call to %0">;
def err_ovl_ambiguous_call : Error<
  "call to %0 is ambiguous">;
def err_ovl_deleted_call : Error<
  "call to %select{unavailable|deleted}0 function %1%2">;
def err_ovl_ambiguous_member_call : Error<
  "call to member function %0 is ambiguous">;
def err_ovl_deleted_member_call : Error<
  "call to %select{unavailable|deleted}0 member function %1%2">;
def note_ovl_too_many_candidates : Note<
    "remaining %0 candidate%s0 omitted; "
    "pass -fshow-overloads=all to show them">;
def note_ovl_candidate : Note<"candidate "
    "%select{function|function|constructor|"
    "function |function |constructor |"
    "is the implicit default constructor|"
    "is the implicit copy constructor|"
    "is the implicit move constructor|"
    "is the implicit copy assignment operator|"
    "is the implicit move assignment operator|"
    "inherited constructor|"
    "inherited constructor }0%1"
    "%select{| has different class%diff{ (expected $ but has $)|}3,4"
    "| has different number of parameters (expected %3 but has %4)"
    "| has type mismatch at %ordinal3 parameter"
    "%diff{ (expected $ but has $)|}4,5"
    "| has different return type%diff{ ($ expected but has $)|}3,4"
    "| has different qualifiers (expected "
    "%select{none|const|restrict|const and restrict|volatile|const and volatile"
    "|volatile and restrict|const, volatile, and restrict}3 but found "
    "%select{none|const|restrict|const and restrict|volatile|const and volatile"
    "|volatile and restrict|const, volatile, and restrict}4)}2">;

def note_ovl_candidate_inherited_constructor : Note<
    "constructor from base class %0 inherited here">;
def note_ovl_candidate_illegal_constructor : Note<
    "candidate %select{constructor|template}0 ignored: "
    "instantiation %select{takes|would take}0 its own class type by value">;
def note_ovl_candidate_bad_deduction : Note<
    "candidate template ignored: failed template argument deduction">;
def note_ovl_candidate_incomplete_deduction : Note<"candidate template ignored: "
    "couldn't infer template argument %0">;
def note_ovl_candidate_inconsistent_deduction : Note<
    "candidate template ignored: deduced conflicting %select{types|values|"
    "templates}0 for parameter %1%diff{ ($ vs. $)|}2,3">;
def note_ovl_candidate_explicit_arg_mismatch_named : Note<
    "candidate template ignored: invalid explicitly-specified argument "
    "for template parameter %0">;
def note_ovl_candidate_explicit_arg_mismatch_unnamed : Note<
    "candidate template ignored: invalid explicitly-specified argument "
    "for %ordinal0 template parameter">;
def note_ovl_candidate_instantiation_depth : Note<
    "candidate template ignored: substitution exceeded maximum template "
    "instantiation depth">;
def note_ovl_candidate_underqualified : Note<
    "candidate template ignored: cannot deduce a type for %0 that would "
    "make %2 equal %1">;
def note_ovl_candidate_substitution_failure : Note<
    "candidate template ignored: substitution failure%0%1">;
def note_ovl_candidate_disabled_by_enable_if : Note<
    "candidate template ignored: disabled by %0%1">;
def note_ovl_candidate_has_pass_object_size_params: Note<
    "candidate address cannot be taken because parameter %0 has "
    "pass_object_size attribute">;
def note_ovl_candidate_disabled_by_enable_if_attr : Note<
    "candidate disabled: %0">;
def err_addrof_function_disabled_by_enable_if_attr : Error<
    "cannot take address of function %0 becuase it has one or more "
    "non-tautological enable_if conditions">;
def note_addrof_ovl_candidate_disabled_by_enable_if_attr : Note<
    "candidate function made ineligible by enable_if">;
def note_ovl_candidate_failed_overload_resolution : Note<
    "candidate template ignored: couldn't resolve reference to overloaded "
    "function %0">;
def note_ovl_candidate_deduced_mismatch : Note<
    "candidate template ignored: deduced type "
    "%diff{$ of %ordinal0 parameter does not match adjusted type $ of argument"
    "|of %ordinal0 parameter does not match adjusted type of argument}1,2%3">;
def note_ovl_candidate_non_deduced_mismatch : Note<
    "candidate template ignored: could not match %diff{$ against $|types}0,1">;
// This note is needed because the above note would sometimes print two
// different types with the same name.  Remove this note when the above note
// can handle that case properly.
def note_ovl_candidate_non_deduced_mismatch_qualified : Note<
    "candidate template ignored: could not match %q0 against %q1">;

// Note that we don't treat templates differently for this diagnostic.
def note_ovl_candidate_arity : Note<"candidate "
    "%select{function|function|constructor|function|function|constructor|"
    "constructor (the implicit default constructor)|"
    "constructor (the implicit copy constructor)|"
    "constructor (the implicit move constructor)|"
    "function (the implicit copy assignment operator)|"
    "function (the implicit move assignment operator)|"
    "inherited constructor|"
    "inherited constructor}0 %select{|template }1"
    "not viable: requires%select{ at least| at most|}2 %3 argument%s3, but %4 "
    "%plural{1:was|:were}4 provided">;

def note_ovl_candidate_arity_one : Note<"candidate "
    "%select{function|function|constructor|function|function|constructor|"
    "constructor (the implicit default constructor)|"
    "constructor (the implicit copy constructor)|"
    "constructor (the implicit move constructor)|"
    "function (the implicit copy assignment operator)|"
    "function (the implicit move assignment operator)|"
    "inherited constructor|"
    "inherited constructor}0 %select{|template }1not viable: "
    "%select{requires at least|allows at most single|requires single}2 "
    "argument %3, but %plural{0:no|:%4}4 arguments were provided">;

def note_ovl_candidate_deleted : Note<
    "candidate %select{function|function|constructor|"
    "function |function |constructor |"
    "constructor (the implicit default constructor)|"
    "constructor (the implicit copy constructor)|"
    "constructor (the implicit move constructor)|"
    "function (the implicit copy assignment operator)|"
    "function (the implicit move assignment operator)|"
    "inherited constructor|"
    "inherited constructor }0%1 has been "
    "%select{explicitly made unavailable|explicitly deleted|"
    "implicitly deleted}2">;

// Giving the index of the bad argument really clutters this message, and
// it's relatively unimportant because 1) it's generally obvious which
// argument(s) are of the given object type and 2) the fix is usually
// to complete the type, which doesn't involve changes to the call line
// anyway.  If people complain, we can change it.
def note_ovl_candidate_bad_conv_incomplete : Note<"candidate "
    "%select{function|function|constructor|"
    "function |function |constructor |"
    "constructor (the implicit default constructor)|"
    "constructor (the implicit copy constructor)|"
    "constructor (the implicit move constructor)|"
    "function (the implicit copy assignment operator)|"
    "function (the implicit move assignment operator)|"
    "inherited constructor|"
    "inherited constructor }0%1 "
    "not viable: cannot convert argument of incomplete type "
    "%diff{$ to $|to parameter type}2,3 for "
    "%select{%ordinal5 argument|object argument}4"
    "%select{|; dereference the argument with *|"
    "; take the address of the argument with &|"
    "; remove *|"
    "; remove &}6">;
def note_ovl_candidate_bad_list_argument : Note<"candidate "
    "%select{function|function|constructor|"
    "function |function |constructor |"
    "constructor (the implicit default constructor)|"
    "constructor (the implicit copy constructor)|"
    "constructor (the implicit move constructor)|"
    "function (the implicit copy assignment operator)|"
    "function (the implicit move assignment operator)|"
    "inherited constructor|"
    "inherited constructor }0%1 "
    "not viable: cannot convert initializer list argument to %3">;
def note_ovl_candidate_bad_overload : Note<"candidate "
    "%select{function|function|constructor|"
    "function |function |constructor |"
    "constructor (the implicit default constructor)|"
    "constructor (the implicit copy constructor)|"
    "constructor (the implicit move constructor)|"
    "function (the implicit copy assignment operator)|"
    "function (the implicit move assignment operator)|"
    "inherited constructor|"
    "inherited constructor }0%1"
    " not viable: no overload of %3 matching %2 for %ordinal4 argument">;
def note_ovl_candidate_bad_conv : Note<"candidate "
    "%select{function|function|constructor|"
    "function |function |constructor |"
    "constructor (the implicit default constructor)|"
    "constructor (the implicit copy constructor)|"
    "constructor (the implicit move constructor)|"
    "function (the implicit copy assignment operator)|"
    "function (the implicit move assignment operator)|"
    "inherited constructor|"
    "inherited constructor }0%1"
    " not viable: no known conversion "
    "%diff{from $ to $|from argument type to parameter type}2,3 for "
    "%select{%ordinal5 argument|object argument}4"
    "%select{|; dereference the argument with *|"
    "; take the address of the argument with &|"
    "; remove *|"
    "; remove &}6">;
def note_ovl_candidate_bad_arc_conv : Note<"candidate "
    "%select{function|function|constructor|"
    "function |function |constructor |"
    "constructor (the implicit default constructor)|"
    "constructor (the implicit copy constructor)|"
    "constructor (the implicit move constructor)|"
    "function (the implicit copy assignment operator)|"
    "function (the implicit move assignment operator)|"
    "inherited constructor|"
    "inherited constructor }0%1"
    " not viable: cannot implicitly convert argument "
    "%diff{of type $ to $|type to parameter type}2,3 for "
    "%select{%ordinal5 argument|object argument}4 under ARC">;
def note_ovl_candidate_bad_lvalue : Note<"candidate "
    "%select{function|function|constructor|"
    "function |function |constructor |"
    "constructor (the implicit default constructor)|"
    "constructor (the implicit copy constructor)|"
    "constructor (the implicit move constructor)|"
    "function (the implicit copy assignment operator)|"
    "function (the implicit move assignment operator)|"
    "inherited constructor|"
    "inherited constructor }0%1"
    " not viable: expects an l-value for "
    "%select{%ordinal3 argument|object argument}2">;
def note_ovl_candidate_bad_addrspace : Note<"candidate "
    "%select{function|function|constructor|"
    "function |function |constructor |"
    "constructor (the implicit default constructor)|"
    "constructor (the implicit copy constructor)|"
    "constructor (the implicit move constructor)|"
    "function (the implicit copy assignment operator)|"
    "function (the implicit move assignment operator)|"
    "inherited constructor|"
    "inherited constructor }0%1 not viable: "
    "%select{%ordinal6|'this'}5 argument (%2) is in "
    "address space %3, but parameter must be in address space %4">;
def note_ovl_candidate_bad_gc : Note<"candidate "
    "%select{function|function|constructor|"
    "function |function |constructor |"
    "constructor (the implicit default constructor)|"
    "constructor (the implicit copy constructor)|"
    "constructor (the implicit move constructor)|"
    "function (the implicit copy assignment operator)|"
    "function (the implicit move assignment operator)|"
    "inherited constructor|"
    "inherited constructor }0%1 not viable: "
    "%select{%ordinal6|'this'}5 argument (%2) has %select{no|__weak|__strong}3 "
    "ownership, but parameter has %select{no|__weak|__strong}4 ownership">;
def note_ovl_candidate_bad_ownership : Note<"candidate "
    "%select{function|function|constructor|"
    "function |function |constructor |"
    "constructor (the implicit default constructor)|"
    "constructor (the implicit copy constructor)|"
    "constructor (the implicit move constructor)|"
    "function (the implicit copy assignment operator)|"
    "function (the implicit move assignment operator)|"
    "inherited constructor|"
    "inherited constructor }0%1 not viable: "
    "%select{%ordinal6|'this'}5 argument (%2) has "
    "%select{no|__unsafe_unretained|__strong|__weak|__autoreleasing}3 ownership,"
    " but parameter has %select{no|__unsafe_unretained|__strong|__weak|"
    "__autoreleasing}4 ownership">;
def note_ovl_candidate_bad_cvr_this : Note<"candidate "
    "%select{|function|||function|||||"
    "function (the implicit copy assignment operator)|"
    "function (the implicit move assignment operator)||}0 not viable: "
    "'this' argument has type %2, but method is not marked "
    "%select{const|restrict|const or restrict|volatile|const or volatile|"
    "volatile or restrict|const, volatile, or restrict}3">;
def note_ovl_candidate_bad_cvr : Note<"candidate "
    "%select{function|function|constructor|"
    "function |function |constructor |"
    "constructor (the implicit default constructor)|"
    "constructor (the implicit copy constructor)|"
    "constructor (the implicit move constructor)|"
    "function (the implicit copy assignment operator)|"
    "function (the implicit move assignment operator)|"
    "inherited constructor|"
    "inherited constructor }0%1 not viable: "
    "%ordinal4 argument (%2) would lose "
    "%select{const|restrict|const and restrict|volatile|const and volatile|"
    "volatile and restrict|const, volatile, and restrict}3 qualifier"
    "%select{||s||s|s|s}3">;
def note_ovl_candidate_bad_unaligned : Note<"candidate "
    "%select{function|function|constructor|"
    "function |function |constructor |"
    "constructor (the implicit default constructor)|"
    "constructor (the implicit copy constructor)|"
    "constructor (the implicit move constructor)|"
    "function (the implicit copy assignment operator)|"
    "function (the implicit move assignment operator)|"
    "inherited constructor|"
    "inherited constructor }0%1 not viable: "
    "%ordinal4 argument (%2) would lose __unaligned qualifier">;
def note_ovl_candidate_bad_base_to_derived_conv : Note<"candidate "
    "%select{function|function|constructor|"
    "function |function |constructor |"
    "constructor (the implicit default constructor)|"
    "constructor (the implicit copy constructor)|"
    "constructor (the implicit move constructor)|"
    "function (the implicit copy assignment operator)|"
    "function (the implicit move assignment operator)|"
    "inherited constructor|"
    "inherited constructor }0%1 not viable: "
    "cannot %select{convert from|convert from|bind}2 "
    "%select{base class pointer|superclass|base class object of type}2 %3 to "
    "%select{derived class pointer|subclass|derived class reference}2 %4 for "
    "%ordinal5 argument">;
def note_ovl_candidate_bad_target : Note<
    "candidate %select{function|function|constructor|"
    "function|function|constructor|"
    "constructor (the implicit default constructor)|"
    "constructor (the implicit copy constructor)|"
    "constructor (the implicit move constructor)|"
    "function (the implicit copy assignment operator)|"
    "function (the implicit move assignment operator)|"
    "inherited constructor|"
    "inherited constructor}0 not viable: "
    "call to "
    "%select{__device__|__global__|__host__|__host__ __device__|invalid}1 function from"
    " %select{__device__|__global__|__host__|__host__ __device__|invalid}2 function">;
def note_implicit_member_target_infer_collision : Note<
    "implicit %select{"
    "default constructor|"
    "copy constructor|"
    "move constructor|"
    "copy assignment operator|"
    "move assignment operator|"
    "destructor}0 inferred target collision: call to both "
    "%select{__device__|__global__|__host__|__host__ __device__}1 and "
    "%select{__device__|__global__|__host__|__host__ __device__}2 members">;

def note_ambiguous_type_conversion: Note<
    "because of ambiguity in conversion %diff{of $ to $|between types}0,1">;
def note_ovl_builtin_binary_candidate : Note<
    "built-in candidate %0">;
def note_ovl_builtin_unary_candidate : Note<
    "built-in candidate %0">;
def err_ovl_no_viable_function_in_init : Error<
  "no matching constructor for initialization of %0">;
def err_ovl_no_conversion_in_cast : Error<
  "cannot convert %1 to %2 without a conversion operator">;
def err_ovl_no_viable_conversion_in_cast : Error<
  "no matching conversion for %select{|static_cast|reinterpret_cast|"
  "dynamic_cast|C-style cast|functional-style cast}0 from %1 to %2">;
def err_ovl_ambiguous_conversion_in_cast : Error<
  "ambiguous conversion for %select{|static_cast|reinterpret_cast|"
  "dynamic_cast|C-style cast|functional-style cast}0 from %1 to %2">;
def err_ovl_deleted_conversion_in_cast : Error<
  "%select{|static_cast|reinterpret_cast|dynamic_cast|C-style cast|"
  "functional-style cast}0 from %1 to %2 uses deleted function">;
def err_ovl_ambiguous_init : Error<"call to constructor of %0 is ambiguous">;
def err_ref_init_ambiguous : Error<
  "reference initialization of type %0 with initializer of type %1 is ambiguous">;
def err_ovl_deleted_init : Error<
  "call to %select{unavailable|deleted}0 constructor of %1">;
def err_ovl_deleted_special_init : Error<
  "call to implicitly-deleted %select{default constructor|copy constructor|"
  "move constructor|copy assignment operator|move assignment operator|"
  "destructor|function}0 of %1">;
def err_ovl_ambiguous_oper_unary : Error<
  "use of overloaded operator '%0' is ambiguous (operand type %1)">;
def err_ovl_ambiguous_oper_binary : Error<
  "use of overloaded operator '%0' is ambiguous (with operand types %1 and %2)">;
def err_ovl_no_viable_oper : Error<"no viable overloaded '%0'">;
def note_assign_lhs_incomplete : Note<"type %0 is incomplete">;
def err_ovl_deleted_oper : Error<
  "overload resolution selected %select{unavailable|deleted}0 operator '%1'%2">;
def err_ovl_deleted_special_oper : Error<
  "object of type %0 cannot be %select{constructed|copied|moved|assigned|"
  "assigned|destroyed}1 because its %select{default constructor|"
  "copy constructor|move constructor|copy assignment operator|"
  "move assignment operator|destructor}1 is implicitly deleted">;
def err_ovl_no_viable_subscript :
    Error<"no viable overloaded operator[] for type %0">;
def err_ovl_no_oper :
    Error<"type %0 does not provide a %select{subscript|call}1 operator">;
def err_ovl_unresolvable : Error<
  "reference to overloaded function could not be resolved; "
  "did you mean to call it%select{| with no arguments}0?">;
def err_bound_member_function : Error<
  "reference to non-static member function must be called"
  "%select{|; did you mean to call it with no arguments?}0">;
def note_possible_target_of_call : Note<"possible target for call">;

def err_ovl_no_viable_object_call : Error<
  "no matching function for call to object of type %0">;
def err_ovl_ambiguous_object_call : Error<
  "call to object of type %0 is ambiguous">;
def err_ovl_deleted_object_call : Error<
  "call to %select{unavailable|deleted}0 function call operator in type %1%2">;
def note_ovl_surrogate_cand : Note<"conversion candidate of type %0">;
def err_member_call_without_object : Error<
  "call to non-static member function without an object argument">;

// C++ Address of Overloaded Function
def err_addr_ovl_no_viable : Error<
  "address of overloaded function %0 does not match required type %1">;
def err_addr_ovl_ambiguous : Error<
  "address of overloaded function %0 is ambiguous">;
def err_addr_ovl_not_func_ptrref : Error<
  "address of overloaded function %0 cannot be converted to type %1">;
def err_addr_ovl_no_qualifier : Error<
  "cannot form member pointer of type %0 without '&' and class name">;

// C++11 Literal Operators
def err_ovl_no_viable_literal_operator : Error<
  "no matching literal operator for call to %0"
  "%select{| with argument of type %2| with arguments of types %2 and %3}1"
  "%select{| or 'const char *'}4"
  "%select{|, and no matching literal operator template}5">;

// C++ Template Declarations
def err_template_param_shadow : Error<
  "declaration of %0 shadows template parameter">;
def note_template_param_here : Note<"template parameter is declared here">;
def warn_template_export_unsupported : Warning<
  "exported templates are unsupported">;
def err_template_outside_namespace_or_class_scope : Error<
  "templates can only be declared in namespace or class scope">;
def err_template_inside_local_class : Error<
  "templates cannot be declared inside of a local class">;
def err_template_linkage : Error<"templates must have C++ linkage">;
def err_template_typedef : Error<"a typedef cannot be a template">;
def err_template_unnamed_class : Error<
  "cannot declare a class template with no name">;
def err_template_param_list_different_arity : Error<
  "%select{too few|too many}0 template parameters in template "
  "%select{|template parameter }1redeclaration">;
def note_template_param_list_different_arity : Note<
  "%select{too few|too many}0 template parameters in template template "
  "argument">;
def note_template_prev_declaration : Note<
  "previous template %select{declaration|template parameter}0 is here">;
def err_template_param_different_kind : Error<
  "template parameter has a different kind in template "
  "%select{|template parameter }0redeclaration">;
def note_template_param_different_kind : Note<
  "template parameter has a different kind in template argument">;
  
def err_template_nontype_parm_different_type : Error<
  "template non-type parameter has a different type %0 in template "
  "%select{|template parameter }1redeclaration">;

def note_template_nontype_parm_different_type : Note<
  "template non-type parameter has a different type %0 in template argument">;
def note_template_nontype_parm_prev_declaration : Note<
  "previous non-type template parameter with type %0 is here">;
def err_template_nontype_parm_bad_type : Error<
  "a non-type template parameter cannot have type %0">;
def err_template_param_default_arg_redefinition : Error<
  "template parameter redefines default argument">;
def note_template_param_prev_default_arg : Note<
  "previous default template argument defined here">;
def err_template_param_default_arg_missing : Error<
  "template parameter missing a default argument">;
def ext_template_parameter_default_in_function_template : ExtWarn<
  "default template arguments for a function template are a C++11 extension">,
  InGroup<CXX11>;
def warn_cxx98_compat_template_parameter_default_in_function_template : Warning<
  "default template arguments for a function template are incompatible with C++98">,
  InGroup<CXX98Compat>, DefaultIgnore;
def err_template_parameter_default_template_member : Error<
  "cannot add a default template argument to the definition of a member of a "
  "class template">;
def err_template_parameter_default_friend_template : Error<
  "default template argument not permitted on a friend template">;
def err_template_template_parm_no_parms : Error<
  "template template parameter must have its own template parameters">;

def ext_variable_template : ExtWarn<"variable templates are a C++14 extension">,
  InGroup<CXX14>;
def warn_cxx11_compat_variable_template : Warning<
  "variable templates are incompatible with C++ standards before C++14">,
  InGroup<CXXPre14Compat>, DefaultIgnore;
def err_template_variable_noparams : Error<
  "extraneous 'template<>' in declaration of variable %0">;
def err_template_member : Error<"member %0 declared as a template">;
def err_template_member_noparams : Error<
  "extraneous 'template<>' in declaration of member %0">;
def err_template_tag_noparams : Error<
  "extraneous 'template<>' in declaration of %0 %1">;
def err_template_decl_ref : Error<
  "cannot refer to %select{class|variable}0 template %1 without a template argument list">;

// C++ Template Argument Lists
def err_template_missing_args : Error<
  "use of class template %0 requires template arguments">;
def err_template_arg_list_different_arity : Error<
  "%select{too few|too many}0 template arguments for "
  "%select{class template|function template|template template parameter"
  "|template}1 %2">;
def note_template_decl_here : Note<"template is declared here">;
def err_template_arg_must_be_type : Error<
  "template argument for template type parameter must be a type">;
def err_template_arg_must_be_type_suggest : Error<
  "template argument for template type parameter must be a type; "
  "did you forget 'typename'?">;
def ext_ms_template_type_arg_missing_typename : ExtWarn<
  "template argument for template type parameter must be a type; "
  "omitted 'typename' is a Microsoft extension">,
  InGroup<MicrosoftTemplate>;
def err_template_arg_must_be_expr : Error<
  "template argument for non-type template parameter must be an expression">;
def err_template_arg_nontype_ambig : Error<
  "template argument for non-type template parameter is treated as function type %0">;
def err_template_arg_must_be_template : Error<
  "template argument for template template parameter must be a class template%select{| or type alias template}0">;
def ext_template_arg_local_type : ExtWarn<
  "template argument uses local type %0">, InGroup<LocalTypeTemplateArgs>;
def ext_template_arg_unnamed_type : ExtWarn<
  "template argument uses unnamed type">, InGroup<UnnamedTypeTemplateArgs>;
def warn_cxx98_compat_template_arg_local_type : Warning<
  "local type %0 as template argument is incompatible with C++98">,
  InGroup<CXX98CompatLocalTypeTemplateArgs>, DefaultIgnore;
def warn_cxx98_compat_template_arg_unnamed_type : Warning<
  "unnamed type as template argument is incompatible with C++98">,
  InGroup<CXX98CompatUnnamedTypeTemplateArgs>, DefaultIgnore;
def note_template_unnamed_type_here : Note<
  "unnamed type used in template argument was declared here">;
def err_template_arg_overload_type : Error<
  "template argument is the type of an unresolved overloaded function">;
def err_template_arg_not_valid_template : Error<
  "template argument does not refer to a class or alias template, or template "
  "template parameter">;
def note_template_arg_refers_here_func : Note<
  "template argument refers to function template %0, here">;
def err_template_arg_template_params_mismatch : Error<
  "template template argument has different template parameters than its "
  "corresponding template template parameter">;
def err_template_arg_not_integral_or_enumeral : Error<
  "non-type template argument of type %0 must have an integral or enumeration"
  " type">;
def err_template_arg_not_ice : Error<
  "non-type template argument of type %0 is not an integral constant "
  "expression">;
def err_template_arg_not_address_constant : Error<
  "non-type template argument of type %0 is not a constant expression">;
def warn_cxx98_compat_template_arg_null : Warning<
  "use of null pointer as non-type template argument is incompatible with "
  "C++98">, InGroup<CXX98Compat>, DefaultIgnore;
def err_template_arg_untyped_null_constant : Error<
  "null non-type template argument must be cast to template parameter type %0">;
def err_template_arg_wrongtype_null_constant : Error<
 "null non-type template argument of type %0 does not match template parameter "
 "of type %1">;
def err_deduced_non_type_template_arg_type_mismatch : Error<
  "deduced non-type template argument does not have the same type as the "
  "its corresponding template parameter%diff{ ($ vs $)|}0,1">;
def err_non_type_template_arg_subobject : Error<
  "non-type template argument refers to subobject '%0'">;
def err_non_type_template_arg_addr_label_diff : Error<
  "template argument / label address difference / what did you expect?">;
def err_template_arg_not_convertible : Error<
  "non-type template argument of type %0 cannot be converted to a value "
  "of type %1">;
def warn_template_arg_negative : Warning<
  "non-type template argument with value '%0' converted to '%1' for unsigned "
  "template parameter of type %2">, InGroup<Conversion>, DefaultIgnore;
def warn_template_arg_too_large : Warning<
  "non-type template argument value '%0' truncated to '%1' for "
  "template parameter of type %2">, InGroup<Conversion>, DefaultIgnore;
def err_template_arg_no_ref_bind : Error<
  "non-type template parameter of reference type "
  "%diff{$ cannot bind to template argument of type $"
  "|cannot bind to template of incompatible argument type}0,1">;
def err_template_arg_ref_bind_ignores_quals : Error<
  "reference binding of non-type template parameter "
  "%diff{of type $ to template argument of type $|to template argument}0,1 "
  "ignores qualifiers">;
def err_template_arg_not_decl_ref : Error<
  "non-type template argument does not refer to any declaration">;
def err_template_arg_not_address_of : Error<
  "non-type template argument for template parameter of pointer type %0 must "
  "have its address taken">;
def err_template_arg_address_of_non_pointer : Error<
  "address taken in non-type template argument for template parameter of "
  "reference type %0">;
def err_template_arg_reference_var : Error<
  "non-type template argument of reference type %0 is not an object">;
def err_template_arg_field : Error<
  "non-type template argument refers to non-static data member %0">;
def err_template_arg_method : Error<
  "non-type template argument refers to non-static member function %0">;
def err_template_arg_object_no_linkage : Error<
  "non-type template argument refers to %select{function|object}0 %1 that "
  "does not have linkage">;
def warn_cxx98_compat_template_arg_object_internal : Warning<
  "non-type template argument referring to %select{function|object}0 %1 with "
  "internal linkage is incompatible with C++98">,
  InGroup<CXX98Compat>, DefaultIgnore;
def ext_template_arg_object_internal : ExtWarn<
  "non-type template argument referring to %select{function|object}0 %1 with "
  "internal linkage is a C++11 extension">, InGroup<CXX11>;
def err_template_arg_thread_local : Error<
  "non-type template argument refers to thread-local object">;
def note_template_arg_internal_object : Note<
  "non-type template argument refers to %select{function|object}0 here">;
def note_template_arg_refers_here : Note<
  "non-type template argument refers here">;
def err_template_arg_not_object_or_func : Error<
  "non-type template argument does not refer to an object or function">;
def err_template_arg_not_pointer_to_member_form : Error<
  "non-type template argument is not a pointer to member constant">;
def err_template_arg_member_ptr_base_derived_not_supported : Error<
  "sorry, non-type template argument of pointer-to-member type %1 that refers "
  "to member %q0 of a different class is not supported yet">;
def ext_template_arg_extra_parens : ExtWarn<
  "address non-type template argument cannot be surrounded by parentheses">;
def warn_cxx98_compat_template_arg_extra_parens : Warning<
  "redundant parentheses surrounding address non-type template argument are "
  "incompatible with C++98">, InGroup<CXX98Compat>, DefaultIgnore;
def err_pointer_to_member_type : Error<
  "invalid use of pointer to member type after %select{.*|->*}0">;
def err_pointer_to_member_call_drops_quals : Error<
  "call to pointer to member function of type %0 drops '%1' qualifier%s2">;
def err_pointer_to_member_oper_value_classify: Error<
  "pointer-to-member function type %0 can only be called on an "
  "%select{rvalue|lvalue}1">;
def ext_ms_deref_template_argument: ExtWarn<
  "non-type template argument containing a dereference operation is a "
  "Microsoft extension">, InGroup<MicrosoftTemplate>;
def ext_ms_delayed_template_argument: ExtWarn<
  "using the undeclared type %0 as a default template argument is a "
  "Microsoft extension">, InGroup<MicrosoftTemplate>;

// C++ template specialization
def err_template_spec_unknown_kind : Error<
  "can only provide an explicit specialization for a class template, function "
  "template, variable template, or a member function, static data member, "
  "%select{or member class|member class, or member enumeration}0 of a "
  "class template">;
def note_specialized_entity : Note<
  "explicitly specialized declaration is here">;
def note_explicit_specialization_declared_here : Note<
  "explicit specialization declared here">;
def err_template_spec_decl_function_scope : Error<
  "explicit specialization of %0 in function scope">;
def err_template_spec_decl_class_scope : Error<
  "explicit specialization of %0 in class scope">;
def err_template_spec_decl_friend : Error<
  "cannot declare an explicit specialization in a friend">;
def err_template_spec_decl_out_of_scope_global : Error<
  "%select{class template|class template partial|variable template|"
  "variable template partial|function template|member function|"
  "static data member|member class|member enumeration}0 "
  "specialization of %1 must originally be declared in the global scope">;
def err_template_spec_decl_out_of_scope : Error<
  "%select{class template|class template partial|variable template|"
  "variable template partial|function template|member "
  "function|static data member|member class|member enumeration}0 "
  "specialization of %1 must originally be declared in namespace %2">;
def ext_template_spec_decl_out_of_scope : ExtWarn<
  "first declaration of %select{class template|class template partial|"
  "variable template|variable template partial|"
  "function template|member function|static data member|member class|"
  "member enumeration}0 specialization of %1 outside namespace %2 is a "
  "C++11 extension">, InGroup<CXX11>;
def warn_cxx98_compat_template_spec_decl_out_of_scope : Warning<
  "%select{class template|class template partial|variable template|"
  "variable template partial|function template|member "
  "function|static data member|member class|member enumeration}0 "
  "specialization of %1 outside namespace %2 is incompatible with C++98">,
  InGroup<CXX98Compat>, DefaultIgnore;
def err_template_spec_redecl_out_of_scope : Error<
  "%select{class template|class template partial|variable template|"
  "variable template partial|function template|member "
  "function|static data member|member class|member enumeration}0 "
  "specialization of %1 not in a namespace enclosing %2">;
def ext_ms_template_spec_redecl_out_of_scope: ExtWarn<
  "%select{class template|class template partial|variable template|"
  "variable template partial|function template|member "
  "function|static data member|member class|member enumeration}0 "
  "specialization of %1 outside namespace enclosing %2 "
  "is a Microsoft extension">, InGroup<MicrosoftTemplate>;
def err_template_spec_redecl_global_scope : Error<
  "%select{class template|class template partial|variable template|"
  "variable template partial|function template|member "
  "function|static data member|member class|member enumeration}0 "
  "specialization of %1 must occur at global scope">;
def err_spec_member_not_instantiated : Error<
  "specialization of member %q0 does not specialize an instantiated member">;
def note_specialized_decl : Note<"attempt to specialize declaration here">;
def err_specialization_after_instantiation : Error<
  "explicit specialization of %0 after instantiation">;
def note_instantiation_required_here : Note<
  "%select{implicit|explicit}0 instantiation first required here">;
def err_template_spec_friend : Error<
  "template specialization declaration cannot be a friend">;
def err_template_spec_default_arg : Error<
  "default argument not permitted on an explicit "
  "%select{instantiation|specialization}0 of function %1">;
def err_not_class_template_specialization : Error<
  "cannot specialize a %select{dependent template|template template "
  "parameter}0">;
def err_function_specialization_in_class : Error<
  "cannot specialize a function %0 within class scope">;
def ext_function_specialization_in_class : ExtWarn<
  "explicit specialization of %0 within class scope is a Microsoft extension">,
  InGroup<MicrosoftTemplate>;
def ext_explicit_specialization_storage_class : ExtWarn<
  "explicit specialization cannot have a storage class">;
def err_explicit_specialization_inconsistent_storage_class : Error<
  "explicit specialization has extraneous, inconsistent storage class "
  "'%select{none|extern|static|__private_extern__|auto|register}0'">;

// C++ class template specializations and out-of-line definitions
def err_template_spec_needs_header : Error<
  "template specialization requires 'template<>'">;
def err_template_spec_needs_template_parameters : Error<
  "template specialization or definition requires a template parameter list "
  "corresponding to the nested type %0">;
def err_template_param_list_matches_nontemplate : Error<
  "template parameter list matching the non-templated nested type %0 should "
  "be empty ('template<>')">;
def err_alias_template_extra_headers : Error<
  "extraneous template parameter list in alias template declaration">;
def err_template_spec_extra_headers : Error<
  "extraneous template parameter list in template specialization or "
  "out-of-line template definition">;
def warn_template_spec_extra_headers : Warning<
  "extraneous template parameter list in template specialization">;
def note_explicit_template_spec_does_not_need_header : Note<
  "'template<>' header not required for explicitly-specialized class %0 "
  "declared here">;
def err_template_qualified_declarator_no_match : Error<
  "nested name specifier '%0' for declaration does not refer into a class, "
  "class template or class template partial specialization">;
def err_specialize_member_of_template : Error<
  "cannot specialize %select{|(with 'template<>') }0a member of an "
  "unspecialized template">;

// C++ Class Template Partial Specialization
def err_default_arg_in_partial_spec : Error<
    "default template argument in a class template partial specialization">;
def err_dependent_non_type_arg_in_partial_spec : Error<
    "non-type template argument depends on a template parameter of the "
    "partial specialization">;
def note_dependent_non_type_default_arg_in_partial_spec : Note<
    "template parameter is used in default argument declared here">;
def err_dependent_typed_non_type_arg_in_partial_spec : Error<
    "non-type template argument specializes a template parameter with "
    "dependent type %0">;
def err_partial_spec_args_match_primary_template : Error<
    "%select{class|variable}0 template partial specialization does not "
    "specialize any template argument; to %select{declare|define}1 the "
    "primary template, remove the template argument list">; 
def warn_partial_specs_not_deducible : Warning<
    "%select{class|variable}0 template partial specialization contains "
    "%select{a template parameter|template parameters}1 that cannot be "
    "deduced; this partial specialization will never be used">;
def note_partial_spec_unused_parameter : Note<
    "non-deducible template parameter %0">;
def err_partial_spec_ordering_ambiguous : Error<
    "ambiguous partial specializations of %0">;
def note_partial_spec_match : Note<"partial specialization matches %0">;
def err_partial_spec_redeclared : Error<
  "class template partial specialization %0 cannot be redeclared">;
def note_partial_specialization_declared_here : Note<
  "explicit specialization declared here">;
def note_prev_partial_spec_here : Note<
  "previous declaration of class template partial specialization %0 is here">;
def err_partial_spec_fully_specialized : Error<
  "partial specialization of %0 does not use any of its template parameters">;

// C++ Variable Template Partial Specialization
def err_var_partial_spec_redeclared : Error<
  "variable template partial specialization %0 cannot be redefined">;
def note_var_prev_partial_spec_here : Note<
  "previous declaration of variable template partial specialization is here">;
def err_var_spec_no_template : Error<
  "no variable template matches%select{| partial}0 specialization">;
def err_var_spec_no_template_but_method : Error<
  "no variable template matches specialization; "
  "did you mean to use %0 as function template instead?">;
  
// C++ Function template specializations
def err_function_template_spec_no_match : Error<
    "no function template matches function template specialization %0">;
def err_function_template_spec_ambiguous : Error<
    "function template specialization %0 ambiguously refers to more than one "
    "function template; explicitly specify%select{| additional}1 template "
    "arguments to identify a particular function template">;
def note_function_template_spec_matched : Note<
    "function template matches specialization %0">;
def err_function_template_partial_spec : Error<
    "function template partial specialization is not allowed">;

// C++ Template Instantiation
def err_template_recursion_depth_exceeded : Error<
  "recursive template instantiation exceeded maximum depth of %0">,
  DefaultFatal, NoSFINAE;
def note_template_recursion_depth : Note<
  "use -ftemplate-depth=N to increase recursive template instantiation depth">;

def err_template_instantiate_within_definition : Error<
  "%select{implicit|explicit}0 instantiation of template %1 within its"
  " own definition">;
def err_template_instantiate_undefined : Error<
  "%select{implicit|explicit}0 instantiation of undefined template %1">;
def err_implicit_instantiate_member_undefined : Error<
  "implicit instantiation of undefined member %0">;
def note_template_class_instantiation_was_here : Note<
  "class template %0 was instantiated here">;
def note_template_class_explicit_specialization_was_here : Note<
  "class template %0 was explicitly specialized here">;
def note_template_class_instantiation_here : Note<
  "in instantiation of template class %0 requested here">;
def note_template_member_class_here : Note<
  "in instantiation of member class %0 requested here">;
def note_template_member_function_here : Note<
  "in instantiation of member function %q0 requested here">;
def note_function_template_spec_here : Note<
  "in instantiation of function template specialization %q0 requested here">;
def note_template_static_data_member_def_here : Note<
  "in instantiation of static data member %q0 requested here">;
def note_template_variable_def_here : Note<
  "in instantiation of variable template specialization %q0 requested here">;
def note_template_enum_def_here : Note<
  "in instantiation of enumeration %q0 requested here">;
def note_template_nsdmi_here : Note<
  "in instantiation of default member initializer %q0 requested here">;
def note_template_type_alias_instantiation_here : Note<
  "in instantiation of template type alias %0 requested here">;
def note_template_exception_spec_instantiation_here : Note<
  "in instantiation of exception specification for %0 requested here">;
def warn_var_template_missing : Warning<"instantiation of variable %q0 "
  "required here, but no definition is available">,
  InGroup<UndefinedVarTemplate>;
def warn_func_template_missing : Warning<"instantiation of function %q0 "
  "required here, but no definition is available">,
  InGroup<UndefinedFuncTemplate>, DefaultIgnore;
def note_forward_template_decl : Note<
  "forward declaration of template entity is here">;
def note_inst_declaration_hint : Note<"add an explicit instantiation "
  "declaration to suppress this warning if %q0 is explicitly instantiated in "
  "another translation unit">;

def note_default_arg_instantiation_here : Note<
  "in instantiation of default argument for '%0' required here">;
def note_default_function_arg_instantiation_here : Note<
  "in instantiation of default function argument expression "
  "for '%0' required here">;
def note_explicit_template_arg_substitution_here : Note<
  "while substituting explicitly-specified template arguments into function "
  "template %0 %1">;
def note_function_template_deduction_instantiation_here : Note<
  "while substituting deduced template arguments into function template %0 "
  "%1">;
def note_partial_spec_deduct_instantiation_here : Note<
  "during template argument deduction for class template partial "
  "specialization %0 %1">;
def note_prior_template_arg_substitution : Note<
  "while substituting prior template arguments into %select{non-type|template}0"
  " template parameter%1 %2">;
def note_template_default_arg_checking : Note<
  "while checking a default template argument used here">;
def note_instantiation_contexts_suppressed : Note<
  "(skipping %0 context%s0 in backtrace; use -ftemplate-backtrace-limit=0 to "
  "see all)">;

def err_field_instantiates_to_function : Error<
  "data member instantiated with function type %0">;
def err_variable_instantiates_to_function : Error<
  "%select{variable|static data member}0 instantiated with function type %1">;
def err_nested_name_spec_non_tag : Error<
  "type %0 cannot be used prior to '::' because it has no members">;

// C++ Explicit Instantiation
def err_explicit_instantiation_duplicate : Error<
    "duplicate explicit instantiation of %0">;
def ext_explicit_instantiation_duplicate : ExtWarn<
    "duplicate explicit instantiation of %0 ignored as a Microsoft extension">,
    InGroup<MicrosoftTemplate>;
def note_previous_explicit_instantiation : Note<
    "previous explicit instantiation is here">;
def warn_explicit_instantiation_after_specialization : Warning<
  "explicit instantiation of %0 that occurs after an explicit "
  "specialization has no effect">,
  InGroup<DiagGroup<"instantiation-after-specialization">>;
def note_previous_template_specialization : Note<
    "previous template specialization is here">;
def err_explicit_instantiation_nontemplate_type : Error<
    "explicit instantiation of non-templated type %0">;
def note_nontemplate_decl_here : Note<
    "non-templated declaration is here">;
def err_explicit_instantiation_in_class : Error<
  "explicit instantiation of %0 in class scope">;
def err_explicit_instantiation_out_of_scope : Error<
  "explicit instantiation of %0 not in a namespace enclosing %1">;
def err_explicit_instantiation_must_be_global : Error<
  "explicit instantiation of %0 must occur at global scope">;
def warn_explicit_instantiation_out_of_scope_0x : Warning<
  "explicit instantiation of %0 not in a namespace enclosing %1">, 
  InGroup<CXX11Compat>, DefaultIgnore;
def warn_explicit_instantiation_must_be_global_0x : Warning<
  "explicit instantiation of %0 must occur at global scope">, 
  InGroup<CXX11Compat>, DefaultIgnore;
  
def err_explicit_instantiation_requires_name : Error<
  "explicit instantiation declaration requires a name">;
def err_explicit_instantiation_of_typedef : Error<
  "explicit instantiation of typedef %0">;
def err_explicit_instantiation_storage_class : Error<
  "explicit instantiation cannot have a storage class">;
def err_explicit_instantiation_not_known : Error<
  "explicit instantiation of %0 does not refer to a function template, "
  "variable template, member function, member class, or static data member">;
def note_explicit_instantiation_here : Note<
  "explicit instantiation refers here">;
def err_explicit_instantiation_data_member_not_instantiated : Error<
  "explicit instantiation refers to static data member %q0 that is not an "
  "instantiation">;
def err_explicit_instantiation_member_function_not_instantiated : Error<
  "explicit instantiation refers to member function %q0 that is not an "
  "instantiation">;
def err_explicit_instantiation_ambiguous : Error<
  "partial ordering for explicit instantiation of %0 is ambiguous">;
def note_explicit_instantiation_candidate : Note<
  "explicit instantiation candidate function template here %0">;
def err_explicit_instantiation_inline : Error<
  "explicit instantiation cannot be 'inline'">;
def warn_explicit_instantiation_inline_0x : Warning<
  "explicit instantiation cannot be 'inline'">, InGroup<CXX11Compat>,
  DefaultIgnore;
def err_explicit_instantiation_constexpr : Error<
  "explicit instantiation cannot be 'constexpr'">;
def ext_explicit_instantiation_without_qualified_id : Extension<
  "qualifier in explicit instantiation of %q0 requires a template-id "
  "(a typedef is not permitted)">;
def err_explicit_instantiation_without_template_id : Error<
  "explicit instantiation of %q0 must specify a template argument list">;
def err_explicit_instantiation_unqualified_wrong_namespace : Error<
  "explicit instantiation of %q0 must occur in namespace %1">;
def warn_explicit_instantiation_unqualified_wrong_namespace_0x : Warning<
  "explicit instantiation of %q0 must occur in namespace %1">,
  InGroup<CXX11Compat>, DefaultIgnore;
def err_explicit_instantiation_undefined_member : Error<
  "explicit instantiation of undefined %select{member class|member function|"
  "static data member}0 %1 of class template %2">;
def err_explicit_instantiation_undefined_func_template : Error<
  "explicit instantiation of undefined function template %0">;
def err_explicit_instantiation_undefined_var_template : Error<
  "explicit instantiation of undefined variable template %q0">;
def err_explicit_instantiation_declaration_after_definition : Error<
  "explicit instantiation declaration (with 'extern') follows explicit "
  "instantiation definition (without 'extern')">;
def note_explicit_instantiation_definition_here : Note<
  "explicit instantiation definition is here">;
def err_invalid_var_template_spec_type : Error<"type %2 "
  "of %select{explicit instantiation|explicit specialization|"
  "partial specialization|redeclaration}0 of %1 does not match"
  " expected type %3">;
def err_mismatched_exception_spec_explicit_instantiation : Error<
  "exception specification in explicit instantiation does not match "
  "instantiated one">;
def ext_mismatched_exception_spec_explicit_instantiation : ExtWarn<
  err_mismatched_exception_spec_explicit_instantiation.Text>,
  InGroup<MicrosoftExceptionSpec>;
  
// C++ typename-specifiers
def err_typename_nested_not_found : Error<"no type named %0 in %1">;
def err_typename_nested_not_found_enable_if : Error<
  "no type named 'type' in %0; 'enable_if' cannot be used to disable "
  "this declaration">;
def err_typename_nested_not_type : Error<
    "typename specifier refers to non-type member %0 in %1">;
def note_typename_refers_here : Note<
    "referenced member %0 is declared here">;
def err_typename_missing : Error<
  "missing 'typename' prior to dependent type name '%0%1'">;
def ext_typename_missing : ExtWarn<
  "missing 'typename' prior to dependent type name '%0%1'">,
  InGroup<DiagGroup<"typename-missing">>;
def ext_typename_outside_of_template : ExtWarn<
  "'typename' occurs outside of a template">, InGroup<CXX11>;
def warn_cxx98_compat_typename_outside_of_template : Warning<
  "use of 'typename' outside of a template is incompatible with C++98">,
  InGroup<CXX98Compat>, DefaultIgnore;
def err_typename_refers_to_using_value_decl : Error<
  "typename specifier refers to a dependent using declaration for a value "
  "%0 in %1">;
def note_using_value_decl_missing_typename : Note<
  "add 'typename' to treat this using declaration as a type">;

def err_template_kw_refers_to_non_template : Error<
  "%0 following the 'template' keyword does not refer to a template">;
def err_template_kw_refers_to_class_template : Error<
  "'%0%1' instantiated to a class template, not a function template">;
def note_referenced_class_template : Error<
  "class template declared here">;
def err_template_kw_missing : Error<
  "missing 'template' keyword prior to dependent template name '%0%1'">;
def ext_template_outside_of_template : ExtWarn<
  "'template' keyword outside of a template">, InGroup<CXX11>;
def warn_cxx98_compat_template_outside_of_template : Warning<
  "use of 'template' keyword outside of a template is incompatible with C++98">,
  InGroup<CXX98Compat>, DefaultIgnore;

def err_non_type_template_in_nested_name_specifier : Error<
  "qualified name refers into a specialization of %select{function|variable}0 "
  "template %1">;
def err_template_id_not_a_type : Error<
  "template name refers to non-type template %0">;
def note_template_declared_here : Note<
  "%select{function template|class template|variable template"
  "|type alias template|template template parameter}0 "
  "%1 declared here">;
def err_alias_template_expansion_into_fixed_list : Error<
  "pack expansion used as argument for non-pack parameter of alias template">;
def note_parameter_type : Note<
  "parameter of type %0 is declared here">;

// C++11 Variadic Templates
def err_template_param_pack_default_arg : Error<
  "template parameter pack cannot have a default argument">;
def err_template_param_pack_must_be_last_template_parameter : Error<
  "template parameter pack must be the last template parameter">;

def err_template_parameter_pack_non_pack : Error<
  "%select{template type|non-type template|template template}0 parameter"
  "%select{| pack}1 conflicts with previous %select{template type|"
  "non-type template|template template}0 parameter%select{ pack|}1">;
def note_template_parameter_pack_non_pack : Note<
  "%select{template type|non-type template|template template}0 parameter"
  "%select{| pack}1 does not match %select{template type|non-type template"
  "|template template}0 parameter%select{ pack|}1 in template argument">;
def note_template_parameter_pack_here : Note<
  "previous %select{template type|non-type template|template template}0 "
  "parameter%select{| pack}1 declared here">;
  
def err_unexpanded_parameter_pack : Error<
  "%select{expression|base type|declaration type|data member type|bit-field "
  "size|static assertion|fixed underlying type|enumerator value|"
  "using declaration|friend declaration|qualifier|initializer|default argument|"
  "non-type template parameter type|exception type|partial specialization|"
  "__if_exists name|__if_not_exists name|lambda|block}0 contains"
  "%plural{0: an|:}1 unexpanded parameter pack"
  "%plural{0:|1: %2|2:s %2 and %3|:s %2, %3, ...}1">;

def err_pack_expansion_without_parameter_packs : Error<
  "pack expansion does not contain any unexpanded parameter packs">;
def err_pack_expansion_length_conflict : Error<
  "pack expansion contains parameter packs %0 and %1 that have different "
  "lengths (%2 vs. %3)">;
def err_pack_expansion_length_conflict_multilevel : Error<
  "pack expansion contains parameter pack %0 that has a different "
  "length (%1 vs. %2) from outer parameter packs">;
def err_pack_expansion_member_init : Error<
  "pack expansion for initialization of member %0">;

def err_function_parameter_pack_without_parameter_packs : Error<
  "type %0 of function parameter pack does not contain any unexpanded "
  "parameter packs">;
def err_ellipsis_in_declarator_not_parameter : Error<
  "only function and template parameters can be parameter packs">;

def err_sizeof_pack_no_pack_name : Error<
  "%0 does not refer to the name of a parameter pack">;

def err_fold_expression_packs_both_sides : Error<
  "binary fold expression has unexpanded parameter packs in both operands">;
def err_fold_expression_empty : Error<
  "unary fold expression has empty expansion for operator '%0' "
  "with no fallback value">;
def err_fold_expression_bad_operand : Error<
  "expression not permitted as operand of fold expression">;

def err_unexpected_typedef : Error<
  "unexpected type name %0: expected expression">;
def err_unexpected_namespace : Error<
  "unexpected namespace name %0: expected expression">;
def err_undeclared_var_use : Error<"use of undeclared identifier %0">;
def ext_undeclared_unqual_id_with_dependent_base : ExtWarn<
  "use of undeclared identifier %0; "
  "unqualified lookup into dependent bases of class template %1 is a Microsoft extension">,
  InGroup<MicrosoftTemplate>;
def ext_found_via_dependent_bases_lookup : ExtWarn<"use of identifier %0 "
  "found via unqualified lookup into dependent bases of class templates is a "
  "Microsoft extension">, InGroup<MicrosoftTemplate>;
def note_dependent_var_use : Note<"must qualify identifier to find this "
    "declaration in dependent base class">;
def err_not_found_by_two_phase_lookup : Error<"call to function %0 that is neither "
    "visible in the template definition nor found by argument-dependent lookup">;
def note_not_found_by_two_phase_lookup : Note<"%0 should be declared prior to the "
    "call site%select{| or in %2| or in an associated namespace of one of its arguments}1">;
def err_undeclared_use : Error<"use of undeclared %0">;
def warn_deprecated : Warning<"%0 is deprecated">,
    InGroup<DeprecatedDeclarations>;
def warn_property_method_deprecated :
    Warning<"property access is using %0 method which is deprecated">,
    InGroup<DeprecatedDeclarations>;
def warn_deprecated_message : Warning<"%0 is deprecated: %1">,
    InGroup<DeprecatedDeclarations>;
def warn_deprecated_anonymous_namespace : Warning<
  "'deprecated' attribute on anonymous namespace ignored">,
  InGroup<IgnoredAttributes>;
def warn_deprecated_fwdclass_message : Warning<
    "%0 may be deprecated because the receiver type is unknown">,
    InGroup<DeprecatedDeclarations>;
def warn_deprecated_def : Warning<
    "Implementing deprecated %select{method|class|category}0">,
    InGroup<DeprecatedImplementations>, DefaultIgnore;
def err_unavailable : Error<"%0 is unavailable">;
def err_property_method_unavailable :
    Error<"property access is using %0 method which is unavailable">;
def err_unavailable_message : Error<"%0 is unavailable: %1">;
def warn_unavailable_fwdclass_message : Warning<
    "%0 may be unavailable because the receiver type is unknown">,
    InGroup<UnavailableDeclarations>;
def note_availability_specified_here : Note<
  "%0 has been explicitly marked "
  "%select{unavailable|deleted|deprecated|partial}1 here">;
def note_implicitly_deleted : Note<
  "explicitly defaulted function was implicitly deleted here">;
def warn_not_enough_argument : Warning<
  "not enough variable arguments in %0 declaration to fit a sentinel">,
  InGroup<Sentinel>;
def warn_missing_sentinel : Warning <
  "missing sentinel in %select{function call|method dispatch|block call}0">,
  InGroup<Sentinel>;
def note_sentinel_here : Note<
  "%select{function|method|block}0 has been explicitly marked sentinel here">;
def warn_missing_prototype : Warning<
  "no previous prototype for function %0">,
  InGroup<DiagGroup<"missing-prototypes">>, DefaultIgnore;
def note_declaration_not_a_prototype : Note<
  "this declaration is not a prototype; add 'void' to make it a prototype for a zero-parameter function">; 
def warn_missing_variable_declarations : Warning<
  "no previous extern declaration for non-static variable %0">,
  InGroup<DiagGroup<"missing-variable-declarations">>, DefaultIgnore;
def err_static_data_member_reinitialization :
  Error<"static data member %0 already has an initializer">;
def err_redefinition : Error<"redefinition of %0">;
def err_alias_after_tentative :
  Error<"alias definition of %0 after tentative definition">;
def err_alias_is_definition :
  Error<"definition %0 cannot also be an %select{alias|ifunc}1">;
def err_definition_of_implicitly_declared_member : Error<
  "definition of implicitly declared %select{default constructor|copy "
  "constructor|move constructor|copy assignment operator|move assignment "
  "operator|destructor|function}1">;
def err_definition_of_explicitly_defaulted_member : Error<
  "definition of explicitly defaulted %select{default constructor|copy "
  "constructor|move constructor|copy assignment operator|move assignment "
  "operator|destructor}0">;
def err_redefinition_extern_inline : Error<
  "redefinition of a 'extern inline' function %0 is not supported in "
  "%select{C99 mode|C++}1">;
def warn_attr_abi_tag_namespace : Warning<
  "'abi_tag' attribute on %select{non-inline|anonymous}0 namespace ignored">,
  InGroup<IgnoredAttributes>;
def err_abi_tag_on_redeclaration : Error<
  "cannot add 'abi_tag' attribute in a redeclaration">;
def err_new_abi_tag_on_redeclaration : Error<
  "'abi_tag' %0 missing in original declaration">;

def note_deleted_dtor_no_operator_delete : Note<
  "virtual destructor requires an unambiguous, accessible 'operator delete'">;
def note_deleted_special_member_class_subobject : Note<
  "%select{default constructor of|copy constructor of|move constructor of|"
  "copy assignment operator of|move assignment operator of|destructor of|"
  "constructor inherited by}0 "
  "%1 is implicitly deleted because "
  "%select{base class %3|%select{||||variant }4field %3}2 has "
  "%select{no|a deleted|multiple|an inaccessible|a non-trivial}4 "
  "%select{%select{default constructor|copy constructor|move constructor|copy "
  "assignment operator|move assignment operator|destructor|"
  "%select{default|corresponding|default|default|default}4 constructor}0|"
  "destructor}5"
  "%select{||s||}4">;
def note_deleted_default_ctor_uninit_field : Note<
  "%select{default constructor of|constructor inherited by}0 "
  "%1 is implicitly deleted because field %2 of "
  "%select{reference|const-qualified}4 type %3 would not be initialized">;
def note_deleted_default_ctor_all_const : Note<
  "%select{default constructor of|constructor inherited by}0 "
  "%1 is implicitly deleted because all "
  "%select{data members|data members of an anonymous union member}2"
  " are const-qualified">;
def note_deleted_copy_ctor_rvalue_reference : Note<
  "copy constructor of %0 is implicitly deleted because field %1 is of "
  "rvalue reference type %2">;
def note_deleted_copy_user_declared_move : Note<
  "copy %select{constructor|assignment operator}0 is implicitly deleted because"
  " %1 has a user-declared move %select{constructor|assignment operator}2">;
def note_deleted_assign_field : Note<
  "%select{copy|move}0 assignment operator of %1 is implicitly deleted "
  "because field %2 is of %select{reference|const-qualified}4 type %3">;

// These should be errors.
def warn_undefined_internal : Warning<
  "%select{function|variable}0 %q1 has internal linkage but is not defined">,
  InGroup<DiagGroup<"undefined-internal">>;
def warn_undefined_inline : Warning<"inline function %q0 is not defined">,
  InGroup<DiagGroup<"undefined-inline">>;
def err_undefined_inline_var : Error<"inline variable %q0 is not defined">;
def note_used_here : Note<"used here">;

def err_internal_linkage_redeclaration : Error<
  "'internal_linkage' attribute does not appear on the first declaration of %0">;
def warn_internal_linkage_local_storage : Warning<
  "'internal_linkage' attribute on a non-static local variable is ignored">,
  InGroup<IgnoredAttributes>;

def ext_internal_in_extern_inline : ExtWarn<
  "static %select{function|variable}0 %1 is used in an inline function with "
  "external linkage">, InGroup<StaticInInline>;
def ext_internal_in_extern_inline_quiet : Extension<
  "static %select{function|variable}0 %1 is used in an inline function with "
  "external linkage">, InGroup<StaticInInline>;
def warn_static_local_in_extern_inline : Warning<
  "non-constant static local variable in inline function may be different "
  "in different files">, InGroup<StaticLocalInInline>;
def note_convert_inline_to_static : Note<
  "use 'static' to give inline function %0 internal linkage">;

def ext_redefinition_of_typedef : ExtWarn<
  "redefinition of typedef %0 is a C11 feature">,
  InGroup<DiagGroup<"typedef-redefinition"> >;
def err_redefinition_variably_modified_typedef : Error<
  "redefinition of %select{typedef|type alias}0 for variably-modified type %1">;

def err_inline_decl_follows_def : Error<
  "inline declaration of %0 follows non-inline definition">;
def err_inline_declaration_block_scope : Error<
  "inline declaration of %0 not allowed in block scope">;
def err_static_non_static : Error<
  "static declaration of %0 follows non-static declaration">;
def err_different_language_linkage : Error<
  "declaration of %0 has a different language linkage">;
def ext_retained_language_linkage : Extension<
  "friend function %0 retaining previous language linkage is an extension">,
  InGroup<DiagGroup<"retained-language-linkage">>;
def err_extern_c_global_conflict : Error<
  "declaration of %1 %select{with C language linkage|in global scope}0 "
  "conflicts with declaration %select{in global scope|with C language linkage}0">;
def note_extern_c_global_conflict : Note<
  "declared %select{in global scope|with C language linkage}0 here">;
def warn_weak_import : Warning <
  "an already-declared variable is made a weak_import declaration %0">;
def ext_static_non_static : Extension<
  "redeclaring non-static %0 as static is a Microsoft extension">,
  InGroup<MicrosoftRedeclareStatic>;
def err_non_static_static : Error<
  "non-static declaration of %0 follows static declaration">;
def err_extern_non_extern : Error<
  "extern declaration of %0 follows non-extern declaration">;
def err_non_extern_extern : Error<
  "non-extern declaration of %0 follows extern declaration">;
def err_non_thread_thread : Error<
  "non-thread-local declaration of %0 follows thread-local declaration">;
def err_thread_non_thread : Error<
  "thread-local declaration of %0 follows non-thread-local declaration">;
def err_thread_thread_different_kind : Error<
  "thread-local declaration of %0 with %select{static|dynamic}1 initialization "
  "follows declaration with %select{dynamic|static}1 initialization">;
def err_redefinition_different_type : Error<
  "redefinition of %0 with a different type%diff{: $ vs $|}1,2">;
def err_redefinition_different_kind : Error<
  "redefinition of %0 as different kind of symbol">;
def err_redefinition_different_namespace_alias : Error<
  "redefinition of %0 as an alias for a different namespace">;
def note_previous_namespace_alias : Note<
  "previously defined as an alias for %0">;
def warn_forward_class_redefinition : Warning<
  "redefinition of forward class %0 of a typedef name of an object type is ignored">,
  InGroup<DiagGroup<"objc-forward-class-redefinition">>;
def err_redefinition_different_typedef : Error<
  "%select{typedef|type alias|type alias template}0 "
  "redefinition with different types%diff{ ($ vs $)|}1,2">;
def err_tag_reference_non_tag : Error<
  "elaborated type refers to %select{a non-tag type|a typedef|a type alias|a template|a type alias template|a template template argument}0">;
def err_tag_reference_conflict : Error<
  "implicit declaration introduced by elaborated type conflicts with "
  "%select{a declaration|a typedef|a type alias|a template}0 of the same name">;
def err_dependent_tag_decl : Error<
  "%select{declaration|definition}0 of "
  "%select{struct|interface|union|class|enum}1 in a dependent scope">;
def err_tag_definition_of_typedef : Error<
  "definition of type %0 conflicts with %select{typedef|type alias}1 of the same name">;
def err_conflicting_types : Error<"conflicting types for %0">;
def err_different_pass_object_size_params : Error<
  "conflicting pass_object_size attributes on parameters">;
def err_late_asm_label_name : Error<
  "cannot apply asm label to %select{variable|function}0 after its first use">;
def err_different_asm_label : Error<"conflicting asm label">;
def err_nested_redefinition : Error<"nested redefinition of %0">;
def err_use_with_wrong_tag : Error<
  "use of %0 with tag type that does not match previous declaration">;
def warn_struct_class_tag_mismatch : Warning<
    "%select{struct|interface|class}0%select{| template}1 %2 was previously "
    "declared as a %select{struct|interface|class}3%select{| template}1">,
    InGroup<MismatchedTags>, DefaultIgnore;
def warn_struct_class_previous_tag_mismatch : Warning<
    "%2 defined as %select{a struct|an interface|a class}0%select{| template}1 "
    "here but previously declared as "
    "%select{a struct|an interface|a class}3%select{| template}1">,
     InGroup<MismatchedTags>, DefaultIgnore;
def note_struct_class_suggestion : Note<
    "did you mean %select{struct|interface|class}0 here?">;
def ext_forward_ref_enum : Extension<
  "ISO C forbids forward references to 'enum' types">;
def err_forward_ref_enum : Error<
  "ISO C++ forbids forward references to 'enum' types">;
def ext_ms_forward_ref_enum : Extension<
  "forward references to 'enum' types are a Microsoft extension">,
  InGroup<MicrosoftEnumForwardReference>;
def ext_forward_ref_enum_def : Extension<
  "redeclaration of already-defined enum %0 is a GNU extension">,
  InGroup<GNURedeclaredEnum>;
  
def err_redefinition_of_enumerator : Error<"redefinition of enumerator %0">;
def err_duplicate_member : Error<"duplicate member %0">;
def err_misplaced_ivar : Error<
  "instance variables may not be placed in %select{categories|class extension}0">;
def warn_ivars_in_interface : Warning<
  "declaration of instance variables in the interface is deprecated">,
  InGroup<DiagGroup<"objc-interface-ivars">>, DefaultIgnore;
def ext_enum_value_not_int : Extension<
  "ISO C restricts enumerator values to range of 'int' (%0 is too "
  "%select{small|large}1)">;
def ext_enum_too_large : ExtWarn<
  "enumeration values exceed range of largest integer">, InGroup<EnumTooLarge>;
def ext_enumerator_increment_too_large : ExtWarn<
  "incremented enumerator value %0 is not representable in the "
  "largest integer type">, InGroup<EnumTooLarge>;
def warn_flag_enum_constant_out_of_range : Warning<
  "enumeration value %0 is out of range of flags in enumeration type %1">,
  InGroup<FlagEnum>;
  
def warn_illegal_constant_array_size : Extension<
  "size of static array must be an integer constant expression">;
def err_vm_decl_in_file_scope : Error<
  "variably modified type declaration not allowed at file scope">;
def err_vm_decl_has_extern_linkage : Error<
  "variably modified type declaration cannot have 'extern' linkage">;
def err_typecheck_field_variable_size : Error<
  "fields must have a constant size: 'variable length array in structure' "
  "extension will never be supported">;
def err_vm_func_decl : Error<
  "function declaration cannot have variably modified type">;
def err_array_too_large : Error<
  "array is too large (%0 elements)">;
def warn_array_new_too_large : Warning<"array is too large (%0 elements)">,
  // FIXME PR11644: ", will throw std::bad_array_new_length at runtime"
  InGroup<BadArrayNewLength>;

// -Wpadded, -Wpacked
def warn_padded_struct_field : Warning<
  "padding %select{struct|interface|class}0 %1 with %2 "
  "%select{byte|bit}3%s2 to align %4">,
  InGroup<Padded>, DefaultIgnore;
def warn_padded_struct_anon_field : Warning<
  "padding %select{struct|interface|class}0 %1 with %2 "
  "%select{byte|bit}3%s2 to align anonymous bit-field">,
  InGroup<Padded>, DefaultIgnore;
def warn_padded_struct_size : Warning<
  "padding size of %0 with %1 %select{byte|bit}2%s1 to alignment boundary">,
  InGroup<Padded>, DefaultIgnore;
def warn_unnecessary_packed : Warning<
  "packed attribute is unnecessary for %0">, InGroup<Packed>, DefaultIgnore;

def err_typecheck_negative_array_size : Error<"array size is negative">;
def warn_typecheck_negative_array_new_size : Warning<"array size is negative">,
  // FIXME PR11644: ", will throw std::bad_array_new_length at runtime"
  InGroup<BadArrayNewLength>;
def warn_typecheck_function_qualifiers_ignored : Warning<
  "'%0' qualifier on function type %1 has no effect">,
  InGroup<IgnoredQualifiers>;
def warn_typecheck_function_qualifiers_unspecified : Warning<
  "'%0' qualifier on function type %1 has unspecified behavior">;
def warn_typecheck_reference_qualifiers : Warning<
  "'%0' qualifier on reference type %1 has no effect">,
  InGroup<IgnoredQualifiers>;
def err_typecheck_invalid_restrict_not_pointer : Error<
  "restrict requires a pointer or reference (%0 is invalid)">;
def err_typecheck_invalid_restrict_not_pointer_noarg : Error<
  "restrict requires a pointer or reference">;
def err_typecheck_invalid_restrict_invalid_pointee : Error<
  "pointer to function type %0 may not be 'restrict' qualified">;
def ext_typecheck_zero_array_size : Extension<
  "zero size arrays are an extension">, InGroup<ZeroLengthArray>;
def err_typecheck_zero_array_size : Error<
  "zero-length arrays are not permitted in C++">;
def warn_typecheck_zero_static_array_size : Warning<
  "'static' has no effect on zero-length arrays">,
  InGroup<ArrayBounds>;
def err_array_size_non_int : Error<"size of array has non-integer type %0">;
def err_init_element_not_constant : Error<
  "initializer element is not a compile-time constant">;
def ext_aggregate_init_not_constant : Extension<
  "initializer for aggregate is not a compile-time constant">, InGroup<C99>;
def err_local_cant_init : Error<
  "'__local' variable cannot have an initializer">;
def err_block_extern_cant_init : Error<
  "'extern' variable cannot have an initializer">;
def warn_extern_init : Warning<"'extern' variable has an initializer">,
  InGroup<DiagGroup<"extern-initializer">>;
def err_variable_object_no_init : Error<
  "variable-sized object may not be initialized">;
def err_excess_initializers : Error<
  "excess elements in %select{array|vector|scalar|union|struct}0 initializer">;
def ext_excess_initializers : ExtWarn<
  "excess elements in %select{array|vector|scalar|union|struct}0 initializer">;
def err_excess_initializers_in_char_array_initializer : Error<
  "excess elements in char array initializer">;
def ext_excess_initializers_in_char_array_initializer : ExtWarn<
  "excess elements in char array initializer">;
def err_initializer_string_for_char_array_too_long : Error<
  "initializer-string for char array is too long">;
def ext_initializer_string_for_char_array_too_long : ExtWarn<
  "initializer-string for char array is too long">;
def warn_missing_field_initializers : Warning<
  "missing field %0 initializer">,
  InGroup<MissingFieldInitializers>, DefaultIgnore;
def warn_braces_around_scalar_init : Warning<
  "braces around scalar initializer">, InGroup<DiagGroup<"braced-scalar-init">>;
def ext_many_braces_around_scalar_init : ExtWarn<
  "too many braces around scalar initializer">,
  InGroup<DiagGroup<"many-braces-around-scalar-init">>;
def ext_complex_component_init : Extension<
  "complex initialization specifying real and imaginary components "
  "is an extension">, InGroup<DiagGroup<"complex-component-init">>;
def err_empty_scalar_initializer : Error<"scalar initializer cannot be empty">;
def warn_cxx98_compat_empty_scalar_initializer : Warning<
  "scalar initialized from empty initializer list is incompatible with C++98">,
  InGroup<CXX98Compat>, DefaultIgnore;
def warn_cxx98_compat_reference_list_init : Warning<
  "reference initialized from initializer list is incompatible with C++98">,
  InGroup<CXX98Compat>, DefaultIgnore;
def warn_cxx98_compat_initializer_list_init : Warning<
  "initialization of initializer_list object is incompatible with C++98">,
  InGroup<CXX98Compat>, DefaultIgnore;
def warn_cxx98_compat_ctor_list_init : Warning<
  "constructor call from initializer list is incompatible with C++98">,
  InGroup<CXX98Compat>, DefaultIgnore;
def err_illegal_initializer : Error<
  "illegal initializer (only variables can be initialized)">;
def err_illegal_initializer_type : Error<"illegal initializer type %0">;
def ext_init_list_type_narrowing : ExtWarn<
  "type %0 cannot be narrowed to %1 in initializer list">, 
  InGroup<CXX11Narrowing>, DefaultError, SFINAEFailure;
def ext_init_list_variable_narrowing : ExtWarn<
  "non-constant-expression cannot be narrowed from type %0 to %1 in "
  "initializer list">, InGroup<CXX11Narrowing>, DefaultError, SFINAEFailure;
def ext_init_list_constant_narrowing : ExtWarn<
  "constant expression evaluates to %0 which cannot be narrowed to type %1">,
  InGroup<CXX11Narrowing>, DefaultError, SFINAEFailure;
def warn_init_list_type_narrowing : Warning<
  "type %0 cannot be narrowed to %1 in initializer list in C++11">,
  InGroup<CXX11Narrowing>, DefaultIgnore;
def warn_init_list_variable_narrowing : Warning<
  "non-constant-expression cannot be narrowed from type %0 to %1 in "
  "initializer list in C++11">,
  InGroup<CXX11Narrowing>, DefaultIgnore;
def warn_init_list_constant_narrowing : Warning<
  "constant expression evaluates to %0 which cannot be narrowed to type %1 in "
  "C++11">,
  InGroup<CXX11Narrowing>, DefaultIgnore;
def note_init_list_narrowing_silence : Note<
  "insert an explicit cast to silence this issue">;
def err_init_objc_class : Error<
  "cannot initialize Objective-C class type %0">;
def err_implicit_empty_initializer : Error<
  "initializer for aggregate with no elements requires explicit braces">;
def err_bitfield_has_negative_width : Error<
  "bit-field %0 has negative width (%1)">;
def err_anon_bitfield_has_negative_width : Error<
  "anonymous bit-field has negative width (%0)">;
def err_bitfield_has_zero_width : Error<"named bit-field %0 has zero width">;
def err_bitfield_width_exceeds_type_width : Error<
  "width of bit-field %0 (%1 bits) exceeds %select{width|size}2 "
  "of its type (%3 bit%s3)">;
def err_anon_bitfield_width_exceeds_type_width : Error<
  "width of anonymous bit-field (%0 bits) exceeds %select{width|size}1 "
  "of its type (%2 bit%s2)">;
def err_incorrect_number_of_vector_initializers : Error<
  "number of elements must be either one or match the size of the vector">;

// Used by C++ which allows bit-fields that are wider than the type.
def warn_bitfield_width_exceeds_type_width: Warning<
  "width of bit-field %0 (%1 bits) exceeds the width of its type; value will "
  "be truncated to %2 bit%s2">, InGroup<BitFieldWidth>;
def warn_anon_bitfield_width_exceeds_type_width : Warning<
  "width of anonymous bit-field (%0 bits) exceeds width of its type; value "
  "will be truncated to %1 bit%s1">, InGroup<BitFieldWidth>;

def warn_missing_braces : Warning<
  "suggest braces around initialization of subobject">,
  InGroup<MissingBraces>, DefaultIgnore;

def err_redefinition_of_label : Error<"redefinition of label %0">;
def err_undeclared_label_use : Error<"use of undeclared label %0">;
def err_goto_ms_asm_label : Error<
  "cannot jump from this goto statement to label %0 inside an inline assembly block">;
def note_goto_ms_asm_label : Note<
  "inline assembly label %0 declared here">;
def warn_unused_label : Warning<"unused label %0">,
  InGroup<UnusedLabel>, DefaultIgnore;

def err_goto_into_protected_scope : Error<
  "cannot jump from this goto statement to its label">;
def ext_goto_into_protected_scope : ExtWarn<
  "jump from this goto statement to its label is a Microsoft extension">,
  InGroup<MicrosoftGoto>;
def warn_cxx98_compat_goto_into_protected_scope : Warning<
  "jump from this goto statement to its label is incompatible with C++98">,
  InGroup<CXX98Compat>, DefaultIgnore;
def err_switch_into_protected_scope : Error<
  "cannot jump from switch statement to this case label">;
def warn_cxx98_compat_switch_into_protected_scope : Warning<
  "jump from switch statement to this case label is incompatible with C++98">,
  InGroup<CXX98Compat>, DefaultIgnore;
def err_indirect_goto_without_addrlabel : Error<
  "indirect goto in function with no address-of-label expressions">;
def err_indirect_goto_in_protected_scope : Error<
  "cannot jump from this indirect goto statement to one of its possible targets">;
def warn_cxx98_compat_indirect_goto_in_protected_scope : Warning<
  "jump from this indirect goto statement to one of its possible targets "
  "is incompatible with C++98">, InGroup<CXX98Compat>, DefaultIgnore;
def note_indirect_goto_target : Note<
  "possible target of indirect goto statement">;
def note_protected_by_variable_init : Note<
  "jump bypasses variable initialization">;
def note_protected_by_variable_nontriv_destructor : Note<
  "jump bypasses variable with a non-trivial destructor">;
def note_protected_by_variable_non_pod : Note<
  "jump bypasses initialization of non-POD variable">;
def note_protected_by_cleanup : Note<
  "jump bypasses initialization of variable with __attribute__((cleanup))">;
def note_protected_by_vla_typedef : Note<
  "jump bypasses initialization of VLA typedef">;
def note_protected_by_vla_type_alias : Note<
  "jump bypasses initialization of VLA type alias">;
def note_protected_by_constexpr_if : Note<
  "jump enters controlled statement of constexpr if">;
def note_protected_by_if_available : Note<
  "jump enters controlled statement of if available">;
def note_protected_by_vla : Note<
  "jump bypasses initialization of variable length array">;
def note_protected_by_objc_try : Note<
  "jump bypasses initialization of @try block">;
def note_protected_by_objc_catch : Note<
  "jump bypasses initialization of @catch block">;
def note_protected_by_objc_finally : Note<
  "jump bypasses initialization of @finally block">;
def note_protected_by_objc_synchronized : Note<
  "jump bypasses initialization of @synchronized block">;
def note_protected_by_objc_autoreleasepool : Note<
  "jump bypasses auto release push of @autoreleasepool block">;
def note_protected_by_cxx_try : Note<
  "jump bypasses initialization of try block">;
def note_protected_by_cxx_catch : Note<
  "jump bypasses initialization of catch block">;
def note_protected_by_seh_try : Note<
  "jump bypasses initialization of __try block">;
def note_protected_by_seh_except : Note<
  "jump bypasses initialization of __except block">;
def note_protected_by_seh_finally : Note<
  "jump bypasses initialization of __finally block">;
def note_protected_by___block : Note<
  "jump bypasses setup of __block variable">;
def note_protected_by_objc_strong_init : Note<
  "jump bypasses initialization of __strong variable">;
def note_protected_by_objc_weak_init : Note<
  "jump bypasses initialization of __weak variable">;
def note_enters_block_captures_cxx_obj : Note<
  "jump enters lifetime of block which captures a destructible C++ object">;
def note_enters_block_captures_strong : Note<
  "jump enters lifetime of block which strongly captures a variable">;
def note_enters_block_captures_weak : Note<
  "jump enters lifetime of block which weakly captures a variable">;

def note_exits_cleanup : Note<
  "jump exits scope of variable with __attribute__((cleanup))">;
def note_exits_dtor : Note<
  "jump exits scope of variable with non-trivial destructor">;
def note_exits_temporary_dtor : Note<
  "jump exits scope of lifetime-extended temporary with non-trivial "
  "destructor">;
def note_exits___block : Note<
  "jump exits scope of __block variable">;
def note_exits_objc_try : Note<
  "jump exits @try block">;
def note_exits_objc_catch : Note<
  "jump exits @catch block">;
def note_exits_objc_finally : Note<
  "jump exits @finally block">;
def note_exits_objc_synchronized : Note<
  "jump exits @synchronized block">;
def note_exits_cxx_try : Note<
  "jump exits try block">;
def note_exits_cxx_catch : Note<
  "jump exits catch block">;
def note_exits_seh_try : Note<
  "jump exits __try block">;
def note_exits_seh_except : Note<
  "jump exits __except block">;
def note_exits_seh_finally : Note<
  "jump exits __finally block">;
def note_exits_objc_autoreleasepool : Note<
  "jump exits autoreleasepool block">;
def note_exits_objc_strong : Note<
  "jump exits scope of __strong variable">;
def note_exits_objc_weak : Note<
  "jump exits scope of __weak variable">;
def note_exits_block_captures_cxx_obj : Note<
  "jump exits lifetime of block which captures a destructible C++ object">;
def note_exits_block_captures_strong : Note<
  "jump exits lifetime of block which strongly captures a variable">;
def note_exits_block_captures_weak : Note<
  "jump exits lifetime of block which weakly captures a variable">;

def err_func_returning_qualified_void : ExtWarn<
  "function cannot return qualified void type %0">,
  InGroup<DiagGroup<"qualified-void-return-type">>;
def err_func_returning_array_function : Error<
  "function cannot return %select{array|function}0 type %1">;
def err_field_declared_as_function : Error<"field %0 declared as a function">;
def err_field_incomplete : Error<"field has incomplete type %0">;
def ext_variable_sized_type_in_struct : ExtWarn<
  "field %0 with variable sized type %1 not at the end of a struct or class is"
  " a GNU extension">, InGroup<GNUVariableSizedTypeNotAtEnd>;

def ext_c99_flexible_array_member : Extension<
  "flexible array members are a C99 feature">, InGroup<C99>;
def err_flexible_array_virtual_base : Error<
  "flexible array member %0 not allowed in "
  "%select{struct|interface|union|class|enum}1 which has a virtual base class">;
def err_flexible_array_empty_aggregate : Error<
  "flexible array member %0 not allowed in otherwise empty "
  "%select{struct|interface|union|class|enum}1">;
def err_flexible_array_has_nontrivial_dtor : Error<
  "flexible array member %0 of type %1 with non-trivial destruction">;
def ext_flexible_array_in_struct : Extension<
  "%0 may not be nested in a struct due to flexible array member">,
  InGroup<FlexibleArrayExtensions>;
def ext_flexible_array_in_array : Extension<
  "%0 may not be used as an array element due to flexible array member">,
  InGroup<FlexibleArrayExtensions>;
def err_flexible_array_init : Error<
  "initialization of flexible array member is not allowed">;
def ext_flexible_array_empty_aggregate_ms : Extension<
  "flexible array member %0 in otherwise empty "
  "%select{struct|interface|union|class|enum}1 is a Microsoft extension">,
  InGroup<MicrosoftFlexibleArray>;
def err_flexible_array_union : Error<
  "flexible array member %0 in a union is not allowed">;
def ext_flexible_array_union_ms : Extension<
  "flexible array member %0 in a union is a Microsoft extension">,
  InGroup<MicrosoftFlexibleArray>;
def ext_flexible_array_empty_aggregate_gnu : Extension<
  "flexible array member %0 in otherwise empty "
  "%select{struct|interface|union|class|enum}1 is a GNU extension">,
  InGroup<GNUEmptyStruct>;
def ext_flexible_array_union_gnu : Extension<
  "flexible array member %0 in a union is a GNU extension">, InGroup<GNUFlexibleArrayUnionMember>;

let CategoryName = "ARC Semantic Issue" in {

// ARC-mode diagnostics.

let CategoryName = "ARC Weak References" in {

def err_arc_weak_no_runtime : Error<
  "cannot create __weak reference because the current deployment target "
  "does not support weak references">;
def err_arc_weak_disabled : Error<
  "cannot create __weak reference in file using manual reference counting">;
def err_synthesizing_arc_weak_property_disabled : Error<
  "cannot synthesize weak property in file using manual reference counting">;
def err_synthesizing_arc_weak_property_no_runtime : Error<
  "cannot synthesize weak property because the current deployment target "
  "does not support weak references">;
def err_arc_unsupported_weak_class : Error<
  "class is incompatible with __weak references">;
def err_arc_weak_unavailable_assign : Error<
  "assignment of a weak-unavailable object to a __weak object">;
def err_arc_weak_unavailable_property : Error<
  "synthesizing __weak instance variable of type %0, which does not "
  "support weak references">;
def note_implemented_by_class : Note<
  "when implemented by class %0">;
def err_arc_convesion_of_weak_unavailable : Error<
  "%select{implicit conversion|cast}0 of weak-unavailable object of type %1 to"
  " a __weak object of type %2">;

} // end "ARC Weak References" category

let CategoryName = "ARC Restrictions" in {

def err_unavailable_in_arc : Error<
  "%0 is unavailable in ARC">;
def note_arc_forbidden_type : Note<
  "declaration uses type that is ill-formed in ARC">;
def note_performs_forbidden_arc_conversion : Note<
  "inline function performs a conversion which is forbidden in ARC">;
def note_arc_init_returns_unrelated : Note<
  "init method must return a type related to its receiver type">;
def note_arc_weak_disabled : Note<
  "declaration uses __weak, but ARC is disabled">;
def note_arc_weak_no_runtime : Note<"declaration uses __weak, which "
  "the current deployment target does not support">;
def note_arc_field_with_ownership : Note<
  "field has non-trivial ownership qualification">;

def err_arc_illegal_explicit_message : Error<
  "ARC forbids explicit message send of %0">;
def err_arc_unused_init_message : Error<
  "the result of a delegate init call must be immediately returned "
  "or assigned to 'self'">;
def err_arc_mismatched_cast : Error<
  "%select{implicit conversion|cast}0 of "
  "%select{%2|a non-Objective-C pointer type %2|a block pointer|"
  "an Objective-C pointer|an indirect pointer to an Objective-C pointer}1"
  " to %3 is disallowed with ARC">;
def err_arc_nolifetime_behavior : Error<
  "explicit ownership qualifier on cast result has no effect">;
def err_arc_objc_object_in_tag : Error<
  "ARC forbids %select{Objective-C objects|blocks}0 in "
  "%select{struct|interface|union|<<ERROR>>|enum}1">;
def err_arc_objc_property_default_assign_on_object : Error<
  "ARC forbids synthesizing a property of an Objective-C object "
  "with unspecified ownership or storage attribute">;
def err_arc_illegal_selector : Error<
  "ARC forbids use of %0 in a @selector">;
def err_arc_illegal_method_def : Error<
  "ARC forbids %select{implementation|synthesis}0 of %1">;
def warn_arc_strong_pointer_objc_pointer : Warning<
  "method parameter of type %0 with no explicit ownership">,
  InGroup<DiagGroup<"explicit-ownership-type">>, DefaultIgnore;
  
} // end "ARC Restrictions" category
  
def err_arc_lost_method_convention : Error<
  "method was declared as %select{an 'alloc'|a 'copy'|an 'init'|a 'new'}0 "
  "method, but its implementation doesn't match because %select{"
  "its result type is not an object pointer|"
  "its result type is unrelated to its receiver type}1">;
def note_arc_lost_method_convention : Note<"declaration in interface">;
def err_arc_gained_method_convention : Error<
  "method implementation does not match its declaration">;
def note_arc_gained_method_convention : Note<
  "declaration in interface is not in the '%select{alloc|copy|init|new}0' "
  "family because %select{its result type is not an object pointer|"
  "its result type is unrelated to its receiver type}1">;
def err_typecheck_arc_assign_self : Error<
  "cannot assign to 'self' outside of a method in the init family">;
def err_typecheck_arc_assign_self_class_method : Error<
  "cannot assign to 'self' in a class method">;
def err_typecheck_arr_assign_enumeration : Error<
  "fast enumeration variables cannot be modified in ARC by default; "
  "declare the variable __strong to allow this">;
def warn_arc_retained_assign : Warning<
  "assigning retained object to %select{weak|unsafe_unretained}0 "
  "%select{property|variable}1"
  "; object will be released after assignment">,
  InGroup<ARCUnsafeRetainedAssign>;
def warn_arc_retained_property_assign : Warning<
  "assigning retained object to unsafe property"
  "; object will be released after assignment">,
  InGroup<ARCUnsafeRetainedAssign>;
def warn_arc_literal_assign : Warning<
  "assigning %select{array literal|dictionary literal|numeric literal|boxed expression|<should not happen>|block literal}0"
  " to a weak %select{property|variable}1"
  "; object will be released after assignment">,
  InGroup<ARCUnsafeRetainedAssign>;
def err_arc_new_array_without_ownership : Error<
  "'new' cannot allocate an array of %0 with no explicit ownership">;
def err_arc_autoreleasing_var : Error<
  "%select{__block variables|global variables|fields|instance variables}0 cannot have "
  "__autoreleasing ownership">;
def err_arc_autoreleasing_capture : Error<
  "cannot capture __autoreleasing variable in a "
  "%select{block|lambda by copy}0">;
def err_arc_thread_ownership : Error<
  "thread-local variable has non-trivial ownership: type is %0">;
def err_arc_indirect_no_ownership : Error<
  "%select{pointer|reference}1 to non-const type %0 with no explicit ownership">;
def err_arc_array_param_no_ownership : Error<
  "must explicitly describe intended ownership of an object array parameter">;
def err_arc_pseudo_dtor_inconstant_quals : Error<
  "pseudo-destructor destroys object of type %0 with inconsistently-qualified "
  "type %1">;
def err_arc_init_method_unrelated_result_type : Error<
  "init methods must return a type related to the receiver type">;
def err_arc_nonlocal_writeback : Error<
  "passing address of %select{non-local|non-scalar}0 object to "
  "__autoreleasing parameter for write-back">;
def err_arc_method_not_found : Error<
  "no known %select{instance|class}1 method for selector %0">;
def err_arc_receiver_forward_class : Error<
  "receiver %0 for class message is a forward declaration">;
def err_arc_may_not_respond : Error<
  "no visible @interface for %0 declares the selector %1">;
def err_arc_receiver_forward_instance : Error<
  "receiver type %0 for instance message is a forward declaration">;
def warn_receiver_forward_instance : Warning<
  "receiver type %0 for instance message is a forward declaration">,
  InGroup<ForwardClassReceiver>, DefaultIgnore;
def err_arc_collection_forward : Error<
  "collection expression type %0 is a forward declaration">;
def err_arc_multiple_method_decl : Error< 
  "multiple methods named %0 found with mismatched result, "
  "parameter type or attributes">;
def warn_arc_lifetime_result_type : Warning<
  "ARC %select{unused|__unsafe_unretained|__strong|__weak|__autoreleasing}0 "
  "lifetime qualifier on return type is ignored">,
  InGroup<IgnoredQualifiers>;

let CategoryName = "ARC Retain Cycle" in {

def warn_arc_retain_cycle : Warning<
  "capturing %0 strongly in this block is likely to lead to a retain cycle">,
  InGroup<ARCRetainCycles>;
def note_arc_retain_cycle_owner : Note<
  "block will be retained by %select{the captured object|an object strongly "
  "retained by the captured object}0">;

} // end "ARC Retain Cycle" category

def warn_arc_object_memaccess : Warning<
  "%select{destination for|source of}0 this %1 call is a pointer to "
  "ownership-qualified type %2">, InGroup<ARCNonPodMemAccess>;

let CategoryName = "ARC and @properties" in {

def err_arc_strong_property_ownership : Error<
  "existing instance variable %1 for strong property %0 may not be "
  "%select{|__unsafe_unretained||__weak}2">;
def err_arc_assign_property_ownership : Error<
  "existing instance variable %1 for property %0 with %select{unsafe_unretained|assign}2 "
  "attribute must be __unsafe_unretained">;
def err_arc_inconsistent_property_ownership : Error<
  "%select{|unsafe_unretained|strong|weak}1 property %0 may not also be "
  "declared %select{|__unsafe_unretained|__strong|__weak|__autoreleasing}2">;

} // end "ARC and @properties" category

def err_arc_atomic_ownership : Error<
  "cannot perform atomic operation on a pointer to type %0: type has "
  "non-trivial ownership">;

let CategoryName = "ARC Casting Rules" in {

def err_arc_bridge_cast_incompatible : Error<
  "incompatible types casting %0 to %1 with a %select{__bridge|"
  "__bridge_transfer|__bridge_retained}2 cast">;
def err_arc_bridge_cast_wrong_kind : Error<
  "cast of %select{Objective-C|block|C}0 pointer type %1 to "
  "%select{Objective-C|block|C}2 pointer type %3 cannot use %select{__bridge|"
  "__bridge_transfer|__bridge_retained}4">;
def err_arc_cast_requires_bridge : Error<
  "%select{cast|implicit conversion}0 of %select{Objective-C|block|C}1 "
  "pointer type %2 to %select{Objective-C|block|C}3 pointer type %4 "
  "requires a bridged cast">;
def note_arc_bridge : Note<
  "use __bridge to convert directly (no change in ownership)">;
def note_arc_cstyle_bridge : Note<
  "use __bridge with C-style cast to convert directly (no change in ownership)">;
def note_arc_bridge_transfer : Note<
  "use %select{__bridge_transfer|CFBridgingRelease call}1 to transfer "
  "ownership of a +1 %0 into ARC">;
def note_arc_cstyle_bridge_transfer : Note<
  "use __bridge_transfer with C-style cast to transfer "
  "ownership of a +1 %0 into ARC">;
def note_arc_bridge_retained : Note<
  "use %select{__bridge_retained|CFBridgingRetain call}1 to make an "
  "ARC object available as a +1 %0">;
def note_arc_cstyle_bridge_retained : Note<
  "use __bridge_retained with C-style cast to make an "
  "ARC object available as a +1 %0">;

} // ARC Casting category

} // ARC category name

def err_flexible_array_init_needs_braces : Error<
  "flexible array requires brace-enclosed initializer">;
def err_illegal_decl_array_of_functions : Error<
  "'%0' declared as array of functions of type %1">;
def err_illegal_decl_array_incomplete_type : Error<
  "array has incomplete element type %0">;
def err_illegal_message_expr_incomplete_type : Error<
  "Objective-C message has incomplete result type %0">;
def err_illegal_decl_array_of_references : Error<
  "'%0' declared as array of references of type %1">;
def err_decl_negative_array_size : Error<
  "'%0' declared as an array with a negative size">;
def err_array_static_outside_prototype : Error<
  "%0 used in array declarator outside of function prototype">;
def err_array_static_not_outermost : Error<
  "%0 used in non-outermost array type derivation">;
def err_array_star_outside_prototype : Error<
  "star modifier used outside of function prototype">;
def err_illegal_decl_pointer_to_reference : Error<
  "'%0' declared as a pointer to a reference of type %1">;
def err_illegal_decl_mempointer_to_reference : Error<
  "'%0' declared as a member pointer to a reference of type %1">;
def err_illegal_decl_mempointer_to_void : Error<
  "'%0' declared as a member pointer to void">;
def err_illegal_decl_mempointer_in_nonclass : Error<
  "'%0' does not point into a class">;
def err_mempointer_in_nonclass_type : Error<
  "member pointer refers into non-class type %0">;
def err_reference_to_void : Error<"cannot form a reference to 'void'">;
def err_nonfunction_block_type : Error<
  "block pointer to non-function type is invalid">;
def err_return_block_has_expr : Error<"void block should not return a value">;
def err_block_return_missing_expr : Error<
  "non-void block should return a value">;
def err_func_def_incomplete_result : Error<
  "incomplete result type %0 in function definition">;
def err_atomic_specifier_bad_type : Error<
  "_Atomic cannot be applied to "
  "%select{incomplete |array |function |reference |atomic |qualified |}0type "
  "%1 %select{||||||which is not trivially copyable}0">;

// Expressions.
def ext_sizeof_alignof_function_type : Extension<
  "invalid application of '%select{sizeof|alignof|vec_step}0' to a "
  "function type">, InGroup<PointerArith>;
def ext_sizeof_alignof_void_type : Extension<
  "invalid application of '%select{sizeof|alignof|vec_step}0' to a void "
  "type">, InGroup<PointerArith>;
def err_opencl_sizeof_alignof_type : Error<
  "invalid application of '%select{sizeof|alignof|vec_step|__builtin_omp_required_simd_align}0' to a void type">;
def err_sizeof_alignof_incomplete_type : Error<
  "invalid application of '%select{sizeof|alignof|vec_step|__builtin_omp_required_simd_align}0' to an "
  "incomplete type %1">;
def err_sizeof_alignof_function_type : Error<
  "invalid application of '%select{sizeof|alignof|vec_step|__builtin_omp_required_simd_align}0' to a "
  "function type">;
def err_openmp_default_simd_align_expr : Error<
  "invalid application of '__builtin_omp_required_simd_align' to an expression, only type is allowed">;
def err_sizeof_alignof_typeof_bitfield : Error<
  "invalid application of '%select{sizeof|alignof|typeof}0' to bit-field">;
def err_alignof_member_of_incomplete_type : Error<
  "invalid application of 'alignof' to a field of a class still being defined">;
def err_vecstep_non_scalar_vector_type : Error<
  "'vec_step' requires built-in scalar or vector type, %0 invalid">;
def err_offsetof_incomplete_type : Error<
  "offsetof of incomplete type %0">;
def err_offsetof_record_type : Error<
  "offsetof requires struct, union, or class type, %0 invalid">;
def err_offsetof_array_type : Error<"offsetof requires array type, %0 invalid">;
def ext_offsetof_extended_field_designator : Extension<
  "using extended field designator is an extension">,
  InGroup<DiagGroup<"extended-offsetof">>;
def ext_offsetof_non_pod_type : ExtWarn<"offset of on non-POD type %0">,
  InGroup<InvalidOffsetof>;
def ext_offsetof_non_standardlayout_type : ExtWarn<
  "offset of on non-standard-layout type %0">, InGroup<InvalidOffsetof>;
def err_offsetof_bitfield : Error<"cannot compute offset of bit-field %0">;
def err_offsetof_field_of_virtual_base : Error<
  "invalid application of 'offsetof' to a field of a virtual base">;
def warn_sub_ptr_zero_size_types : Warning<
  "subtraction of pointers to type %0 of zero size has undefined behavior">,
  InGroup<PointerArith>;

def warn_floatingpoint_eq : Warning<
  "comparing floating point with == or != is unsafe">,
  InGroup<DiagGroup<"float-equal">>, DefaultIgnore;

def warn_remainder_division_by_zero : Warning<
  "%select{remainder|division}0 by zero is undefined">,
  InGroup<DivZero>;
def warn_shift_lhs_negative : Warning<"shifting a negative signed value is undefined">,
  InGroup<DiagGroup<"shift-negative-value">>;
def warn_shift_negative : Warning<"shift count is negative">,
  InGroup<DiagGroup<"shift-count-negative">>;
def warn_shift_gt_typewidth : Warning<"shift count >= width of type">,
  InGroup<DiagGroup<"shift-count-overflow">>;
def warn_shift_result_gt_typewidth : Warning<
  "signed shift result (%0) requires %1 bits to represent, but %2 only has "
  "%3 bits">, InGroup<DiagGroup<"shift-overflow">>;
def warn_shift_result_sets_sign_bit : Warning<
  "signed shift result (%0) sets the sign bit of the shift expression's "
  "type (%1) and becomes negative">,
  InGroup<DiagGroup<"shift-sign-overflow">>, DefaultIgnore;

def warn_precedence_bitwise_rel : Warning<
  "%0 has lower precedence than %1; %1 will be evaluated first">,
  InGroup<Parentheses>;
def note_precedence_bitwise_first : Note<
  "place parentheses around the %0 expression to evaluate it first">;
def note_precedence_silence : Note<
  "place parentheses around the '%0' expression to silence this warning">;

def warn_precedence_conditional : Warning<
  "operator '?:' has lower precedence than '%0'; '%0' will be evaluated first">,
  InGroup<Parentheses>;
def note_precedence_conditional_first : Note<
  "place parentheses around the '?:' expression to evaluate it first">;

def warn_logical_instead_of_bitwise : Warning<
  "use of logical '%0' with constant operand">,
  InGroup<DiagGroup<"constant-logical-operand">>;
def note_logical_instead_of_bitwise_change_operator : Note<
  "use '%0' for a bitwise operation">;
def note_logical_instead_of_bitwise_remove_constant : Note<
  "remove constant to silence this warning">;

def warn_bitwise_op_in_bitwise_op : Warning<
  "'%0' within '%1'">, InGroup<BitwiseOpParentheses>;

def warn_logical_and_in_logical_or : Warning<
  "'&&' within '||'">, InGroup<LogicalOpParentheses>;

def warn_overloaded_shift_in_comparison :Warning<
  "overloaded operator %select{>>|<<}0 has higher precedence than "
  "comparison operator">,
  InGroup<OverloadedShiftOpParentheses>;
def note_evaluate_comparison_first :Note<
  "place parentheses around comparison expression to evaluate it first">;

def warn_addition_in_bitshift : Warning<
  "operator '%0' has lower precedence than '%1'; "
  "'%1' will be evaluated first">, InGroup<ShiftOpParentheses>;

def warn_self_assignment : Warning<
  "explicitly assigning value of variable of type %0 to itself">,
  InGroup<SelfAssignment>, DefaultIgnore;
def warn_self_move : Warning<
  "explicitly moving variable of type %0 to itself">,
  InGroup<SelfMove>, DefaultIgnore;

def warn_redundant_move_on_return : Warning<
  "redundant move in return statement">,
  InGroup<RedundantMove>, DefaultIgnore;
def warn_pessimizing_move_on_return : Warning<
  "moving a local object in a return statement prevents copy elision">,
  InGroup<PessimizingMove>, DefaultIgnore;
def warn_pessimizing_move_on_initialization : Warning<
  "moving a temporary object prevents copy elision">,
  InGroup<PessimizingMove>, DefaultIgnore;
def note_remove_move : Note<"remove std::move call here">;

def warn_string_plus_int : Warning<
  "adding %0 to a string does not append to the string">,
  InGroup<StringPlusInt>;
def warn_string_plus_char : Warning<
  "adding %0 to a string pointer does not append to the string">,
  InGroup<StringPlusChar>;
def note_string_plus_scalar_silence : Note<
  "use array indexing to silence this warning">;

def warn_sizeof_array_param : Warning<
  "sizeof on array function parameter will return size of %0 instead of %1">,
  InGroup<SizeofArrayArgument>;

def warn_sizeof_array_decay : Warning<
  "sizeof on pointer operation will return size of %0 instead of %1">,
  InGroup<SizeofArrayDecay>;

def err_sizeof_nonfragile_interface : Error<
  "application of '%select{alignof|sizeof}1' to interface %0 is "
  "not supported on this architecture and platform">;
def err_atdef_nonfragile_interface : Error<
  "use of @defs is not supported on this architecture and platform">;
def err_subscript_nonfragile_interface : Error<
  "subscript requires size of interface %0, which is not constant for "
  "this architecture and platform">;

def err_arithmetic_nonfragile_interface : Error<
  "arithmetic on pointer to interface %0, which is not a constant size for "
  "this architecture and platform">;


def ext_subscript_non_lvalue : Extension<
  "ISO C90 does not allow subscripting non-lvalue array">;
def err_typecheck_subscript_value : Error<
  "subscripted value is not an array, pointer, or vector">;
def err_typecheck_subscript_not_integer : Error<
  "array subscript is not an integer">;
def err_subscript_function_type : Error<
  "subscript of pointer to function type %0">;
def err_subscript_incomplete_type : Error<
  "subscript of pointer to incomplete type %0">;
def err_dereference_incomplete_type : Error<
  "dereference of pointer to incomplete type %0">;
def ext_gnu_subscript_void_type : Extension<
  "subscript of a pointer to void is a GNU extension">, InGroup<PointerArith>;
def err_typecheck_member_reference_struct_union : Error<
  "member reference base type %0 is not a structure or union">;
def err_typecheck_member_reference_ivar : Error<
  "%0 does not have a member named %1">;
def error_arc_weak_ivar_access : Error<
  "dereferencing a __weak pointer is not allowed due to possible "
  "null value caused by race condition, assign it to strong variable first">;
def err_typecheck_member_reference_arrow : Error<
  "member reference type %0 is not a pointer">;
def err_typecheck_member_reference_suggestion : Error<
  "member reference type %0 is %select{a|not a}1 pointer; did you mean to use '%select{->|.}1'?">;
def note_typecheck_member_reference_suggestion : Note<
  "did you mean to use '.' instead?">;
def note_member_reference_arrow_from_operator_arrow : Note<
  "'->' applied to return value of the operator->() declared here">;
def err_typecheck_member_reference_type : Error<
  "cannot refer to type member %0 in %1 with '%select{.|->}2'">;
def err_typecheck_member_reference_unknown : Error<
  "cannot refer to member %0 in %1 with '%select{.|->}2'">;
def err_member_reference_needs_call : Error<
  "base of member reference is a function; perhaps you meant to call "
  "it%select{| with no arguments}0?">;
def warn_subscript_is_char : Warning<"array subscript is of type 'char'">,
  InGroup<CharSubscript>, DefaultIgnore;

def err_typecheck_incomplete_tag : Error<"incomplete definition of type %0">;
def err_no_member : Error<"no member named %0 in %1">;
def err_no_member_overloaded_arrow : Error<
  "no member named %0 in %1; did you mean to use '->' instead of '.'?">;

def err_member_not_yet_instantiated : Error<
  "no member %0 in %1; it has not yet been instantiated">;
def note_non_instantiated_member_here : Note<
  "not-yet-instantiated member is declared here">;

def err_enumerator_does_not_exist : Error<
  "enumerator %0 does not exist in instantiation of %1">;
def note_enum_specialized_here : Note<
  "enum %0 was explicitly specialized here">;

def err_member_redeclared : Error<"class member cannot be redeclared">;
def ext_member_redeclared : ExtWarn<"class member cannot be redeclared">,
  InGroup<RedeclaredClassMember>;
def err_member_redeclared_in_instantiation : Error<
  "multiple overloads of %0 instantiate to the same signature %1">;
def err_member_name_of_class : Error<"member %0 has the same name as its class">;
def err_member_def_undefined_record : Error<
  "out-of-line definition of %0 from class %1 without definition">;
def err_member_decl_does_not_match : Error<
  "out-of-line %select{declaration|definition}2 of %0 "
  "does not match any declaration in %1">;
def err_friend_decl_with_def_arg_must_be_def : Error<
  "friend declaration specifying a default argument must be a definition">;
def err_friend_decl_with_def_arg_redeclared : Error<
  "friend declaration specifying a default argument must be the only declaration">;
def err_friend_decl_does_not_match : Error<
  "friend declaration of %0 does not match any declaration in %1">;
def err_member_decl_does_not_match_suggest : Error<
  "out-of-line %select{declaration|definition}2 of %0 "
  "does not match any declaration in %1; did you mean %3?">;
def err_member_def_does_not_match_ret_type : Error<
  "return type of out-of-line definition of %q0 differs from "
  "that in the declaration">;
def err_nonstatic_member_out_of_line : Error<
  "non-static data member defined out-of-line">;
def err_qualified_typedef_declarator : Error<
  "typedef declarator cannot be qualified">;
def err_qualified_param_declarator : Error<
  "parameter declarator cannot be qualified">;
def ext_out_of_line_declaration : ExtWarn<
  "out-of-line declaration of a member must be a definition">,
  InGroup<OutOfLineDeclaration>, DefaultError;
def err_member_extra_qualification : Error<
  "extra qualification on member %0">;
def warn_member_extra_qualification : Warning<
  err_member_extra_qualification.Text>, InGroup<MicrosoftExtraQualification>;
def warn_namespace_member_extra_qualification : Warning<
  "extra qualification on member %0">,
  InGroup<DiagGroup<"extra-qualification">>;
def err_member_qualification : Error<
  "non-friend class member %0 cannot have a qualified name">;  
def note_member_def_close_match : Note<"member declaration nearly matches">;
def note_member_def_close_const_match : Note<
  "member declaration does not match because "
  "it %select{is|is not}0 const qualified">;
def note_member_def_close_param_match : Note<
  "type of %ordinal0 parameter of member declaration does not match definition"
  "%diff{ ($ vs $)|}1,2">;
def note_local_decl_close_match : Note<"local declaration nearly matches">;
def note_local_decl_close_param_match : Note<
  "type of %ordinal0 parameter of local declaration does not match definition"
  "%diff{ ($ vs $)|}1,2">;
def err_typecheck_ivar_variable_size : Error<
  "instance variables must have a constant size">;
def err_ivar_reference_type : Error<
  "instance variables cannot be of reference type">;
def err_typecheck_illegal_increment_decrement : Error<
  "cannot %select{decrement|increment}1 value of type %0">;
def err_typecheck_expect_int : Error<
  "used type %0 where integer is required">;
def err_typecheck_arithmetic_incomplete_type : Error<
  "arithmetic on a pointer to an incomplete type %0">;
def err_typecheck_pointer_arith_function_type : Error<
  "arithmetic on%select{ a|}0 pointer%select{|s}0 to%select{ the|}2 "
  "function type%select{|s}2 %1%select{| and %3}2">;
def err_typecheck_pointer_arith_void_type : Error<
  "arithmetic on%select{ a|}0 pointer%select{|s}0 to void">;
def err_typecheck_decl_incomplete_type : Error<
  "variable has incomplete type %0">;
def ext_typecheck_decl_incomplete_type : ExtWarn<
  "tentative definition of variable with internal linkage has incomplete non-array type %0">,
  InGroup<DiagGroup<"tentative-definition-incomplete-type">>;
def err_tentative_def_incomplete_type : Error<
  "tentative definition has type %0 that is never completed">;
def warn_tentative_incomplete_array : Warning<
  "tentative array definition assumed to have one element">;
def err_typecheck_incomplete_array_needs_initializer : Error<
  "definition of variable with array type needs an explicit size "
  "or an initializer">;
def err_array_init_not_init_list : Error<
  "array initializer must be an initializer "
  "list%select{| or string literal| or wide string literal}0">;
def err_array_init_narrow_string_into_wchar : Error<
  "initializing wide char array with non-wide string literal">;
def err_array_init_wide_string_into_char : Error<
  "initializing char array with wide string literal">;
def err_array_init_incompat_wide_string_into_wchar : Error<
  "initializing wide char array with incompatible wide string literal">;
def err_array_init_different_type : Error<
  "cannot initialize array %diff{of type $ with array of type $|"
  "with different type of array}0,1">;
def err_array_init_non_constant_array : Error<
  "cannot initialize array %diff{of type $ with non-constant array of type $|"
  "with different type of array}0,1">;
def ext_array_init_copy : Extension<
  "initialization of an array "
  "%diff{of type $ from a compound literal of type $|"
  "from a compound literal}0,1 is a GNU extension">, InGroup<GNUCompoundLiteralInitializer>;
// This is intentionally not disabled by -Wno-gnu.
def ext_array_init_parens : ExtWarn<
  "parenthesized initialization of a member array is a GNU extension">,
  InGroup<DiagGroup<"gnu-array-member-paren-init">>, DefaultError;
def warn_deprecated_string_literal_conversion : Warning<
  "conversion from string literal to %0 is deprecated">,
  InGroup<CXX11CompatDeprecatedWritableStr>;
def ext_deprecated_string_literal_conversion : ExtWarn<
  "ISO C++11 does not allow conversion from string literal to %0">,
  InGroup<WritableStrings>, SFINAEFailure;
def err_realimag_invalid_type : Error<"invalid type %0 to %1 operator">;
def err_typecheck_sclass_fscope : Error<
  "illegal storage class on file-scoped variable">;
def warn_standalone_specifier : Warning<"'%0' ignored on this declaration">,
  InGroup<MissingDeclarations>;
def ext_standalone_specifier : ExtWarn<"'%0' is not permitted on a declaration "
  "of a type">, InGroup<MissingDeclarations>;
def err_standalone_class_nested_name_specifier : Error<
  "forward declaration of %select{class|struct|interface|union|enum}0 cannot "
  "have a nested name specifier">;
def err_typecheck_sclass_func : Error<"illegal storage class on function">;
def err_static_block_func : Error<
  "function declared in block scope cannot have 'static' storage class">;
def err_typecheck_address_of : Error<"address of %select{bit-field"
  "|vector element|property expression|register variable}0 requested">;
def ext_typecheck_addrof_void : Extension<
  "ISO C forbids taking the address of an expression of type 'void'">;
def err_unqualified_pointer_member_function : Error<
  "must explicitly qualify name of member function when taking its address">;
def err_invalid_form_pointer_member_function : Error<
  "cannot create a non-constant pointer to member function">;
def err_address_of_function_with_pass_object_size_params: Error<
  "cannot take address of function %0 because parameter %1 has "
  "pass_object_size attribute">;
def err_parens_pointer_member_function : Error<
  "cannot parenthesize the name of a method when forming a member pointer">;
def err_typecheck_invalid_lvalue_addrof_addrof_function : Error<
  "extra '&' taking address of overloaded function">;
def err_typecheck_invalid_lvalue_addrof : Error<
  "cannot take the address of an rvalue of type %0">;
def ext_typecheck_addrof_temporary : ExtWarn<
  "taking the address of a temporary object of type %0">, 
  InGroup<DiagGroup<"address-of-temporary">>, DefaultError;
def err_typecheck_addrof_temporary : Error<
  "taking the address of a temporary object of type %0">;
def err_typecheck_addrof_dtor : Error<
  "taking the address of a destructor">;
def err_typecheck_unary_expr : Error<
  "invalid argument type %0 to unary expression">;
def err_typecheck_indirection_requires_pointer : Error<
  "indirection requires pointer operand (%0 invalid)">;
def ext_typecheck_indirection_through_void_pointer : ExtWarn<
  "ISO C++ does not allow indirection on operand of type %0">,
  InGroup<DiagGroup<"void-ptr-dereference">>;
def warn_indirection_through_null : Warning<
  "indirection of non-volatile null pointer will be deleted, not trap">,
  InGroup<NullDereference>;
def warn_binding_null_to_reference : Warning<
  "binding dereferenced null pointer to reference has undefined behavior">,
  InGroup<NullDereference>;
def note_indirection_through_null : Note<
  "consider using __builtin_trap() or qualifying pointer with 'volatile'">;
def warn_pointer_indirection_from_incompatible_type : Warning<
  "dereference of type %1 that was reinterpret_cast from type %0 has undefined "
  "behavior">,
  InGroup<UndefinedReinterpretCast>, DefaultIgnore;
def warn_taking_address_of_packed_member : Warning<
  "taking address of packed member %0 of class or structure %q1 may result in an unaligned pointer value">,
  InGroup<DiagGroup<"address-of-packed-member">>;

def err_objc_object_assignment : Error<
  "cannot assign to class object (%0 invalid)">;
def err_typecheck_invalid_operands : Error<
  "invalid operands to binary expression (%0 and %1)">;
def err_typecheck_sub_ptr_compatible : Error<
  "%diff{$ and $ are not pointers to compatible types|"
  "pointers to incompatible types}0,1">;
def ext_typecheck_ordered_comparison_of_pointer_integer : ExtWarn<
  "ordered comparison between pointer and integer (%0 and %1)">;
def ext_typecheck_ordered_comparison_of_pointer_and_zero : Extension<
  "ordered comparison between pointer and zero (%0 and %1) is an extension">;
def ext_typecheck_ordered_comparison_of_function_pointers : ExtWarn<
  "ordered comparison of function pointers (%0 and %1)">;
def ext_typecheck_comparison_of_fptr_to_void : Extension<
  "equality comparison between function pointer and void pointer (%0 and %1)">;
def err_typecheck_comparison_of_fptr_to_void : Error<
  "equality comparison between function pointer and void pointer (%0 and %1)">;
def ext_typecheck_comparison_of_pointer_integer : ExtWarn<
  "comparison between pointer and integer (%0 and %1)">;
def err_typecheck_comparison_of_pointer_integer : Error<
  "comparison between pointer and integer (%0 and %1)">;
def ext_typecheck_comparison_of_distinct_pointers : ExtWarn<
  "comparison of distinct pointer types%diff{ ($ and $)|}0,1">,
  InGroup<CompareDistinctPointerType>;
def ext_typecheck_cond_incompatible_operands : ExtWarn<
  "incompatible operand types (%0 and %1)">;
def err_cond_voidptr_arc : Error <
  "operands to conditional of types%diff{ $ and $|}0,1 are incompatible "
  "in ARC mode">;
def err_typecheck_comparison_of_distinct_pointers : Error<
  "comparison of distinct pointer types%diff{ ($ and $)|}0,1">;
def ext_typecheck_comparison_of_distinct_pointers_nonstandard : ExtWarn<
  "comparison of distinct pointer types (%0 and %1) uses non-standard "
  "composite pointer type %2">, InGroup<CompareDistinctPointerType>;
def err_typecheck_op_on_nonoverlapping_address_space_pointers : Error<
  "%select{comparison between %diff{ ($ and $)|}0,1"
  "|arithmetic operation with operands of type %diff{ ($ and $)|}0,1"
  "|conditional operator with the second and third operands of type "
  "%diff{ ($ and $)|}0,1}2"
  " which are pointers to non-overlapping address spaces">;

def err_typecheck_assign_const : Error<
  "%select{"
  "cannot assign to return value because function %1 returns a const value|"
  "cannot assign to variable %1 with const-qualified type %2|"
  "cannot assign to %select{non-|}1static data member %2 "
  "with const-qualified type %3|"
  "cannot assign to non-static data member within const member function %1|"
  "read-only variable is not assignable}0">;

def note_typecheck_assign_const : Note<
  "%select{"
  "function %1 which returns const-qualified type %2 declared here|"
  "variable %1 declared const here|"
  "%select{non-|}1static data member %2 declared const here|"
  "member function %q1 is declared const here}0">;

def warn_mixed_sign_comparison : Warning<
  "comparison of integers of different signs: %0 and %1">,
  InGroup<SignCompare>, DefaultIgnore;
def warn_lunsigned_always_true_comparison : Warning<
  "comparison of unsigned%select{| enum}2 expression %0 is always %1">,
  InGroup<TautologicalCompare>;
def warn_out_of_range_compare : Warning<
  "comparison of %select{constant %0|true|false}1 with " 
  "%select{expression of type %2|boolean expression}3 is always "
  "%select{false|true}4">, InGroup<TautologicalOutOfRangeCompare>;
def warn_runsigned_always_true_comparison : Warning<
  "comparison of %0 unsigned%select{| enum}2 expression is always %1">,
  InGroup<TautologicalCompare>;
def warn_comparison_of_mixed_enum_types : Warning<
  "comparison of two values with different enumeration types"
  "%diff{ ($ and $)|}0,1">,
  InGroup<DiagGroup<"enum-compare">>;
def warn_null_in_arithmetic_operation : Warning<
  "use of NULL in arithmetic operation">,
  InGroup<NullArithmetic>;
def warn_null_in_comparison_operation : Warning<
  "comparison between NULL and non-pointer "
  "%select{(%1 and NULL)|(NULL and %1)}0">,
  InGroup<NullArithmetic>;
def err_shift_rhs_only_vector : Error<
  "requested shift is a vector of type %0 but the first operand is not a "
  "vector (%1)">;

def warn_logical_not_on_lhs_of_comparison : Warning<
  "logical not is only applied to the left hand side of this comparison">,
  InGroup<LogicalNotParentheses>;
def note_logical_not_fix : Note<
  "add parentheses after the '!' to evaluate the comparison first">;
def note_logical_not_silence_with_parens : Note<
  "add parentheses around left hand side expression to silence this warning">;

def err_invalid_this_use : Error<
  "invalid use of 'this' outside of a non-static member function">;
def err_this_static_member_func : Error<
  "'this' cannot be%select{| implicitly}0 used in a static member function "
  "declaration">;
def err_invalid_member_use_in_static_method : Error<
  "invalid use of member %0 in static member function">;
def err_invalid_qualified_function_type : Error<
  "%select{static |non-}0member function %select{of type %2 |}1"
  "cannot have '%3' qualifier">;
def err_compound_qualified_function_type : Error<
  "%select{block pointer|pointer|reference}0 to function type %select{%2 |}1"
  "cannot have '%3' qualifier">;

def err_ref_qualifier_overload : Error<
  "cannot overload a member function %select{without a ref-qualifier|with "
  "ref-qualifier '&'|with ref-qualifier '&&'}0 with a member function %select{"
  "without a ref-qualifier|with ref-qualifier '&'|with ref-qualifier '&&'}1">;

def err_invalid_non_static_member_use : Error<
  "invalid use of non-static data member %0">;
def err_nested_non_static_member_use : Error<
  "%select{call to non-static member function|use of non-static data member}0 "
  "%2 of %1 from nested type %3">;
def warn_cxx98_compat_non_static_member_use : Warning<
  "use of non-static data member %0 in an unevaluated context is "
  "incompatible with C++98">, InGroup<CXX98Compat>, DefaultIgnore;
def err_invalid_incomplete_type_use : Error<
  "invalid use of incomplete type %0">;
def err_builtin_func_cast_more_than_one_arg : Error<
  "function-style cast to a builtin type can only take one argument">;
def err_value_init_for_array_type : Error<
  "array types cannot be value-initialized">;
def err_value_init_for_function_type : Error<
  "function types cannot be value-initialized">;
def warn_format_nonliteral_noargs : Warning<
  "format string is not a string literal (potentially insecure)">,
  InGroup<FormatSecurity>;
def warn_format_nonliteral : Warning<
  "format string is not a string literal">,
  InGroup<FormatNonLiteral>, DefaultIgnore;

def err_unexpected_interface : Error<
  "unexpected interface name %0: expected expression">;
def err_ref_non_value : Error<"%0 does not refer to a value">;
def err_ref_vm_type : Error<
  "cannot refer to declaration with a variably modified type inside block">;
def err_ref_flexarray_type : Error<
  "cannot refer to declaration of structure variable with flexible array member "
  "inside block">;
def err_ref_array_type : Error<
  "cannot refer to declaration with an array type inside block">;
def err_property_not_found : Error<
  "property %0 not found on object of type %1">;
def err_invalid_property_name : Error<
  "%0 is not a valid property name (accessing an object of type %1)">;
def err_getter_not_found : Error<
  "no getter method for read from property">;
def err_objc_subscript_method_not_found : Error<
  "expected method to %select{read|write}1 %select{dictionary|array}2 element not "
  "found on object of type %0">;
def err_objc_subscript_index_type : Error<
  "method index parameter type %0 is not integral type">;
def err_objc_subscript_key_type : Error<
  "method key parameter type %0 is not object type">;
def err_objc_subscript_dic_object_type : Error<
  "method object parameter type %0 is not object type">;
def err_objc_subscript_object_type : Error<
  "cannot assign to this %select{dictionary|array}1 because assigning method's "
  "2nd parameter of type %0 is not an Objective-C pointer type">;
def err_objc_subscript_base_type : Error<
  "%select{dictionary|array}1 subscript base type %0 is not an Objective-C object">;
def err_objc_multiple_subscript_type_conversion : Error<
  "indexing expression is invalid because subscript type %0 has "
  "multiple type conversion functions">;
def err_objc_subscript_type_conversion : Error<
  "indexing expression is invalid because subscript type %0 is not an integral"
  " or Objective-C pointer type">;
def err_objc_subscript_pointer : Error<
  "indexing expression is invalid because subscript type %0 is not an"
  " Objective-C pointer">;
def err_objc_indexing_method_result_type : Error<
  "method for accessing %select{dictionary|array}1 element must have Objective-C"
  " object return type instead of %0">;
def err_objc_index_incomplete_class_type : Error<
  "Objective-C index expression has incomplete class type %0">;
def err_illegal_container_subscripting_op : Error<
  "illegal operation on Objective-C container subscripting">;
def err_property_not_found_forward_class : Error<
  "property %0 cannot be found in forward class object %1">;
def err_property_not_as_forward_class : Error<
  "property %0 refers to an incomplete Objective-C class %1 "
  "(with no @interface available)">;
def note_forward_class : Note<
  "forward declaration of class here">;
def err_duplicate_property : Error<
  "property has a previous declaration">;
def ext_gnu_void_ptr : Extension<
  "arithmetic on%select{ a|}0 pointer%select{|s}0 to void is a GNU extension">,
  InGroup<PointerArith>;
def ext_gnu_ptr_func_arith : Extension<
  "arithmetic on%select{ a|}0 pointer%select{|s}0 to%select{ the|}2 function "
  "type%select{|s}2 %1%select{| and %3}2 is a GNU extension">,
  InGroup<PointerArith>;
def error_readonly_message_assignment : Error<
  "assigning to 'readonly' return result of an Objective-C message not allowed">;
def ext_integer_increment_complex : Extension<
  "ISO C does not support '++'/'--' on complex integer type %0">;
def ext_integer_complement_complex : Extension<
  "ISO C does not support '~' for complex conjugation of %0">;
def err_nosetter_property_assignment : Error<
  "%select{assignment to readonly property|"
  "no setter method %1 for assignment to property}0">;
def err_nosetter_property_incdec : Error<
  "%select{%select{increment|decrement}1 of readonly property|"
  "no setter method %2 for %select{increment|decrement}1 of property}0">;
def err_nogetter_property_compound_assignment : Error<
  "a getter method is needed to perform a compound assignment on a property">;
def err_nogetter_property_incdec : Error<
  "no getter method %1 for %select{increment|decrement}0 of property">;
def error_no_subobject_property_setting : Error<
  "expression is not assignable">;
def err_qualified_objc_access : Error<
  "%select{property|instance variable}0 access cannot be qualified with '%1'">;
  
def ext_freestanding_complex : Extension<
  "complex numbers are an extension in a freestanding C99 implementation">;

// FIXME: Remove when we support imaginary.
def err_imaginary_not_supported : Error<"imaginary types are not supported">;

// Obj-c expressions
def warn_root_inst_method_not_found : Warning<
  "instance method %0 is being used on 'Class' which is not in the root class">,
  InGroup<MethodAccess>;
def warn_class_method_not_found : Warning<
  "class method %objcclass0 not found (return type defaults to 'id')">,
  InGroup<MethodAccess>;
def warn_instance_method_on_class_found : Warning<
  "instance method %0 found instead of class method %1">,
  InGroup<MethodAccess>;
def warn_inst_method_not_found : Warning<
  "instance method %objcinstance0 not found (return type defaults to 'id')">,
  InGroup<MethodAccess>;
def warn_instance_method_not_found_with_typo : Warning<
  "instance method %objcinstance0 not found (return type defaults to 'id')"
  "; did you mean %objcinstance2?">, InGroup<MethodAccess>;
def warn_class_method_not_found_with_typo : Warning<
  "class method %objcclass0 not found (return type defaults to 'id')"
  "; did you mean %objcclass2?">, InGroup<MethodAccess>;
def error_method_not_found_with_typo : Error<
  "%select{instance|class}1 method %0 not found "
  "; did you mean %2?">;
def error_no_super_class_message : Error<
  "no @interface declaration found in class messaging of %0">;
def error_root_class_cannot_use_super : Error<
  "%0 cannot use 'super' because it is a root class">;
def err_invalid_receiver_to_message_super : Error<
  "'super' is only valid in a method body">;
def err_invalid_receiver_class_message : Error<
  "receiver type %0 is not an Objective-C class">;
def err_missing_open_square_message_send : Error<
  "missing '[' at start of message send expression">;
def warn_bad_receiver_type : Warning<
  "receiver type %0 is not 'id' or interface pointer, consider "
  "casting it to 'id'">,InGroup<ObjCReceiver>;
def err_bad_receiver_type : Error<"bad receiver type %0">;
def err_incomplete_receiver_type : Error<"incomplete receiver type %0">;
def err_unknown_receiver_suggest : Error<
  "unknown receiver %0; did you mean %1?">;
def error_objc_throw_expects_object : Error<
  "@throw requires an Objective-C object type (%0 invalid)">;
def error_objc_synchronized_expects_object : Error<
  "@synchronized requires an Objective-C object type (%0 invalid)">;
def error_rethrow_used_outside_catch : Error<
  "@throw (rethrow) used outside of a @catch block">;
def err_attribute_multiple_objc_gc : Error<
  "multiple garbage collection attributes specified for type">;
def err_catch_param_not_objc_type : Error<
  "@catch parameter is not a pointer to an interface type">;
def err_illegal_qualifiers_on_catch_parm : Error<
  "illegal qualifiers on @catch parameter">;
def err_storage_spec_on_catch_parm : Error<
  "@catch parameter cannot have storage specifier '%0'">;
def warn_register_objc_catch_parm : Warning<
  "'register' storage specifier on @catch parameter will be ignored">;
def err_qualified_objc_catch_parm : Error<
  "@catch parameter declarator cannot be qualified">;
def warn_objc_pointer_cxx_catch_fragile : Warning<
  "cannot catch an exception thrown with @throw in C++ in the non-unified "
  "exception model">, InGroup<ObjCNonUnifiedException>;
def err_objc_object_catch : Error<
  "cannot catch an Objective-C object by value">;
def err_incomplete_type_objc_at_encode : Error<
  "'@encode' of incomplete type %0">;
def warn_objc_circular_container : Warning<
  "adding '%0' to '%1' might cause circular dependency in container">,
  InGroup<DiagGroup<"objc-circular-container">>;
def note_objc_circular_container_declared_here : Note<"'%0' declared here">;

def warn_setter_getter_impl_required : Warning<
  "property %0 requires method %1 to be defined - "
  "use @synthesize, @dynamic or provide a method implementation "
  "in this class implementation">,
  InGroup<ObjCPropertyImpl>;
def warn_setter_getter_impl_required_in_category : Warning<
  "property %0 requires method %1 to be defined - "
  "use @dynamic or provide a method implementation in this category">,
  InGroup<ObjCPropertyImpl>;
def note_parameter_named_here : Note<
  "passing argument to parameter %0 here">;
def note_parameter_here : Note<
  "passing argument to parameter here">;
def note_method_return_type_change : Note<
  "compiler has implicitly changed method %0 return type">;

def warn_impl_required_for_class_property : Warning<
  "class property %0 requires method %1 to be defined - "
  "use @dynamic or provide a method implementation "
  "in this class implementation">,
  InGroup<ObjCPropertyImpl>;
def warn_impl_required_in_category_for_class_property : Warning<
  "class property %0 requires method %1 to be defined - "
  "use @dynamic or provide a method implementation in this category">,
  InGroup<ObjCPropertyImpl>;

// C++ casts
// These messages adhere to the TryCast pattern: %0 is an int specifying the
// cast type, %1 is the source type, %2 is the destination type.
def err_bad_reinterpret_cast_overload : Error<
  "reinterpret_cast cannot resolve overloaded function %0 to type %1">;

def warn_reinterpret_different_from_static : Warning<
  "'reinterpret_cast' %select{from|to}3 class %0 %select{to|from}3 its "
  "%select{virtual base|base at non-zero offset}2 %1 behaves differently from "
  "'static_cast'">, InGroup<ReinterpretBaseClass>;
def note_reinterpret_updowncast_use_static: Note<
  "use 'static_cast' to adjust the pointer correctly while "
  "%select{upcasting|downcasting}0">;

def err_bad_static_cast_overload : Error<
  "address of overloaded function %0 cannot be static_cast to type %1">;

def err_bad_cstyle_cast_overload : Error<
  "address of overloaded function %0 cannot be cast to type %1">;


def err_bad_cxx_cast_generic : Error<
  "%select{const_cast|static_cast|reinterpret_cast|dynamic_cast|C-style cast|"
  "functional-style cast}0 from %1 to %2 is not allowed">;
def err_bad_cxx_cast_unrelated_class : Error<
  "%select{const_cast|static_cast|reinterpret_cast|dynamic_cast|C-style cast|"
  "functional-style cast}0 from %1 to %2, which are not related by "
  "inheritance, is not allowed">;
def note_type_incomplete : Note<"%0 is incomplete">;
def err_bad_cxx_cast_rvalue : Error<
  "%select{const_cast|static_cast|reinterpret_cast|dynamic_cast|C-style cast|"
  "functional-style cast}0 from rvalue to reference type %2">;
def err_bad_cxx_cast_bitfield : Error<
  "%select{const_cast|static_cast|reinterpret_cast|dynamic_cast|C-style cast|"
  "functional-style cast}0 from bit-field lvalue to reference type %2">;
def err_bad_cxx_cast_qualifiers_away : Error<
  "%select{const_cast|static_cast|reinterpret_cast|dynamic_cast|C-style cast|"
  "functional-style cast}0 from %1 to %2 casts away qualifiers">;
def err_bad_const_cast_dest : Error<
  "%select{const_cast||||C-style cast|functional-style cast}0 to %2, "
  "which is not a reference, pointer-to-object, or pointer-to-data-member">;
def ext_cast_fn_obj : Extension<
  "cast between pointer-to-function and pointer-to-object is an extension">;
def ext_ms_cast_fn_obj : ExtWarn<
  "static_cast between pointer-to-function and pointer-to-object is a "
  "Microsoft extension">, InGroup<MicrosoftCast>;
def warn_cxx98_compat_cast_fn_obj : Warning<
  "cast between pointer-to-function and pointer-to-object is incompatible with C++98">,
  InGroup<CXX98CompatPedantic>, DefaultIgnore;
def err_bad_reinterpret_cast_small_int : Error<
  "cast from pointer to smaller type %2 loses information">;
def err_bad_cxx_cast_vector_to_scalar_different_size : Error<
  "%select{||reinterpret_cast||C-style cast|}0 from vector %1 " 
  "to scalar %2 of different size">;
def err_bad_cxx_cast_scalar_to_vector_different_size : Error<
  "%select{||reinterpret_cast||C-style cast|}0 from scalar %1 " 
  "to vector %2 of different size">;
def err_bad_cxx_cast_vector_to_vector_different_size : Error<
  "%select{||reinterpret_cast||C-style cast|}0 from vector %1 " 
  "to vector %2 of different size">;
def err_bad_lvalue_to_rvalue_cast : Error<
  "cannot cast from lvalue of type %1 to rvalue reference type %2; types are "
  "not compatible">;
def err_bad_static_cast_pointer_nonpointer : Error<
  "cannot cast from type %1 to pointer type %2">;
def err_bad_static_cast_member_pointer_nonmp : Error<
  "cannot cast from type %1 to member pointer type %2">;
def err_bad_cxx_cast_member_pointer_size : Error<
  "cannot %select{||reinterpret_cast||C-style cast|}0 from member pointer "
  "type %1 to member pointer type %2 of different size">;
def err_bad_reinterpret_cast_reference : Error<
  "reinterpret_cast of a %0 to %1 needs its address, which is not allowed">;
def warn_undefined_reinterpret_cast : Warning<
  "reinterpret_cast from %0 to %1 has undefined behavior">,
  InGroup<UndefinedReinterpretCast>, DefaultIgnore;

// These messages don't adhere to the pattern.
// FIXME: Display the path somehow better.
def err_ambiguous_base_to_derived_cast : Error<
  "ambiguous cast from base %0 to derived %1:%2">;
def err_static_downcast_via_virtual : Error<
  "cannot cast %0 to %1 via virtual base %2">;
def err_downcast_from_inaccessible_base : Error<
  "cannot cast %select{private|protected}2 base class %1 to %0">;
def err_upcast_to_inaccessible_base : Error<
  "cannot cast %0 to its %select{private|protected}2 base class %1">;
def err_bad_dynamic_cast_not_ref_or_ptr : Error<
  "%0 is not a reference or pointer">;
def err_bad_dynamic_cast_not_class : Error<"%0 is not a class">;
def err_bad_dynamic_cast_incomplete : Error<"%0 is an incomplete type">;
def err_bad_dynamic_cast_not_ptr : Error<"%0 is not a pointer">;
def err_bad_dynamic_cast_not_polymorphic : Error<"%0 is not polymorphic">;

// Other C++ expressions
def err_need_header_before_typeid : Error<
  "you need to include <typeinfo> before using the 'typeid' operator">;
def err_need_header_before_ms_uuidof : Error<
  "you need to include <guiddef.h> before using the '__uuidof' operator">;
def err_ms___leave_not_in___try : Error<
  "'__leave' statement not in __try block">;
def err_uuidof_without_guid : Error<
  "cannot call operator __uuidof on a type with no GUID">;
def err_uuidof_with_multiple_guids : Error<
  "cannot call operator __uuidof on a type with multiple GUIDs">;
def err_incomplete_typeid : Error<"'typeid' of incomplete type %0">;
def err_variably_modified_typeid : Error<"'typeid' of variably modified type %0">;
def err_static_illegal_in_new : Error<
  "the 'static' modifier for the array size is not legal in new expressions">;
def err_array_new_needs_size : Error<
  "array size must be specified in new expressions">;
def err_bad_new_type : Error<
  "cannot allocate %select{function|reference}1 type %0 with new">;
def err_new_incomplete_type : Error<
  "allocation of incomplete type %0">;
def err_new_array_nonconst : Error<
  "only the first dimension of an allocated array may have dynamic size">;
def err_new_array_init_args : Error<
  "array 'new' cannot have initialization arguments">;
def ext_new_paren_array_nonconst : ExtWarn<
  "when type is in parentheses, array cannot have dynamic size">;
def err_placement_new_non_placement_delete : Error<
  "'new' expression with placement arguments refers to non-placement "
  "'operator delete'">;
def err_array_size_not_integral : Error<
  "array size expression must have integral or %select{|unscoped }0"
  "enumeration type, not %1">;
def err_array_size_incomplete_type : Error<
  "array size expression has incomplete class type %0">;
def err_array_size_explicit_conversion : Error<
  "array size expression of type %0 requires explicit conversion to type %1">;
def note_array_size_conversion : Note<
  "conversion to %select{integral|enumeration}0 type %1 declared here">;
def err_array_size_ambiguous_conversion : Error<
  "ambiguous conversion of array size expression of type %0 to an integral or "
  "enumeration type">;
def ext_array_size_conversion : Extension<
  "implicit conversion from array size expression of type %0 to "
  "%select{integral|enumeration}1 type %2 is a C++11 extension">,
  InGroup<CXX11>;
def warn_cxx98_compat_array_size_conversion : Warning<
  "implicit conversion from array size expression of type %0 to "
  "%select{integral|enumeration}1 type %2 is incompatible with C++98">,
  InGroup<CXX98CompatPedantic>, DefaultIgnore;
def err_address_space_qualified_new : Error<
  "'new' cannot allocate objects of type %0 in address space '%1'">;
def err_address_space_qualified_delete : Error<
  "'delete' cannot delete objects of type %0 in address space '%1'">;

def err_default_init_const : Error<
  "default initialization of an object of const type %0"
  "%select{| without a user-provided default constructor}1">;
def ext_default_init_const : ExtWarn<
  "default initialization of an object of const type %0"
  "%select{| without a user-provided default constructor}1 "
  "is a Microsoft extension">,
  InGroup<MicrosoftConstInit>;
def err_delete_operand : Error<"cannot delete expression of type %0">;
def ext_delete_void_ptr_operand : ExtWarn<
  "cannot delete expression with pointer-to-'void' type %0">,
  InGroup<DeleteIncomplete>;
def err_ambiguous_delete_operand : Error<
  "ambiguous conversion of delete expression of type %0 to a pointer">;
def warn_delete_incomplete : Warning<
  "deleting pointer to incomplete type %0 may cause undefined behavior">,
  InGroup<DeleteIncomplete>;
def err_delete_incomplete_class_type : Error<
  "deleting incomplete class type %0; no conversions to pointer type">;
def err_delete_explicit_conversion : Error<
  "converting delete expression from type %0 to type %1 invokes an explicit "
  "conversion function">;
def note_delete_conversion : Note<"conversion to pointer type %0">;
def warn_delete_array_type : Warning<
  "'delete' applied to a pointer-to-array type %0 treated as 'delete[]'">;
def warn_mismatched_delete_new : Warning<
  "'delete%select{|[]}0' applied to a pointer that was allocated with "
  "'new%select{[]|}0'; did you mean 'delete%select{[]|}0'?">,
  InGroup<DiagGroup<"mismatched-new-delete">>;
def note_allocated_here : Note<"allocated with 'new%select{[]|}0' here">;
def err_no_suitable_delete_member_function_found : Error<
  "no suitable member %0 in %1">;
def err_ambiguous_suitable_delete_member_function_found : Error<
  "multiple suitable %0 functions in %1">;
def note_member_declared_here : Note<
  "member %0 declared here">;
def err_decrement_bool : Error<"cannot decrement expression of type bool">;
def warn_increment_bool : Warning<
  "incrementing expression of type bool is deprecated and "
  "incompatible with C++1z">, InGroup<DeprecatedIncrementBool>;
def ext_increment_bool : ExtWarn<
  "ISO C++1z does not allow incrementing expression of type bool">,
  DefaultError, InGroup<IncrementBool>;
def err_increment_decrement_enum : Error<
  "cannot %select{decrement|increment}0 expression of enum type %1">;
def err_catch_incomplete_ptr : Error<
  "cannot catch pointer to incomplete type %0">;
def err_catch_incomplete_ref : Error<
  "cannot catch reference to incomplete type %0">;
def err_catch_incomplete : Error<"cannot catch incomplete type %0">;
def err_catch_rvalue_ref : Error<"cannot catch exceptions by rvalue reference">;
def err_catch_variably_modified : Error<
  "cannot catch variably modified type %0">;
def err_qualified_catch_declarator : Error<
  "exception declarator cannot be qualified">;
def err_early_catch_all : Error<"catch-all handler must come last">;
def err_bad_memptr_rhs : Error<
  "right hand operand to %0 has non-pointer-to-member type %1">;
def err_bad_memptr_lhs : Error<
  "left hand operand to %0 must be a %select{|pointer to }1class "
  "compatible with the right hand operand, but is %2">;
def warn_exception_caught_by_earlier_handler : Warning<
  "exception of type %0 will be caught by earlier handler">,
  InGroup<Exceptions>;
def note_previous_exception_handler : Note<"for type %0">;
def err_exceptions_disabled : Error<
  "cannot use '%0' with exceptions disabled">;
def err_objc_exceptions_disabled : Error<
  "cannot use '%0' with Objective-C exceptions disabled">;
def err_seh_try_outside_functions : Error<
  "cannot use SEH '__try' in blocks, captured regions, or Obj-C method decls">;
def err_mixing_cxx_try_seh_try : Error<
  "cannot use C++ 'try' in the same function as SEH '__try'">;
def err_seh_try_unsupported : Error<
  "SEH '__try' is not supported on this target">;
def note_conflicting_try_here : Note<
  "conflicting %0 here">;
def warn_jump_out_of_seh_finally : Warning<
  "jump out of __finally block has undefined behavior">,
  InGroup<DiagGroup<"jump-seh-finally">>;
def warn_non_virtual_dtor : Warning<
  "%0 has virtual functions but non-virtual destructor">,
  InGroup<NonVirtualDtor>, DefaultIgnore;
def warn_delete_non_virtual_dtor : Warning<
  "%select{delete|destructor}0 called on non-final %1 that has "
  "virtual functions but non-virtual destructor">,
  InGroup<DeleteNonVirtualDtor>, DefaultIgnore;
def note_delete_non_virtual : Note<
  "qualify call to silence this warning">;
def warn_delete_abstract_non_virtual_dtor : Warning<
  "%select{delete|destructor}0 called on %1 that is abstract but has "
  "non-virtual destructor">, InGroup<DeleteNonVirtualDtor>;
def warn_overloaded_virtual : Warning<
  "%q0 hides overloaded virtual %select{function|functions}1">,
  InGroup<OverloadedVirtual>, DefaultIgnore;
def note_hidden_overloaded_virtual_declared_here : Note<
  "hidden overloaded virtual function %q0 declared here"
  "%select{|: different classes%diff{ ($ vs $)|}2,3"
  "|: different number of parameters (%2 vs %3)"
  "|: type mismatch at %ordinal2 parameter%diff{ ($ vs $)|}3,4"
  "|: different return type%diff{ ($ vs $)|}2,3"
  "|: different qualifiers ("
  "%select{none|const|restrict|const and restrict|volatile|const and volatile|"
  "volatile and restrict|const, volatile, and restrict}2 vs "
  "%select{none|const|restrict|const and restrict|volatile|const and volatile|"
  "volatile and restrict|const, volatile, and restrict}3)}1">;
def warn_using_directive_in_header : Warning<
  "using namespace directive in global context in header">,
  InGroup<HeaderHygiene>, DefaultIgnore;
def warn_overaligned_type : Warning<
  "type %0 requires %1 bytes of alignment and the default allocator only "
  "guarantees %2 bytes">,
  InGroup<OveralignedType>, DefaultIgnore;

def err_conditional_void_nonvoid : Error<
  "%select{left|right}1 operand to ? is void, but %select{right|left}1 operand "
  "is of type %0">;
def err_conditional_ambiguous : Error<
  "conditional expression is ambiguous; "
  "%diff{$ can be converted to $ and vice versa|"
  "types can be convert to each other}0,1">;
def err_conditional_ambiguous_ovl : Error<
  "conditional expression is ambiguous; %diff{$ and $|types}0,1 "
  "can be converted to several common types">;
def err_conditional_vector_size : Error<
  "vector condition type %0 and result type %1 do not have the same number "
  "of elements">;
def err_conditional_vector_element_size : Error<
  "vector condition type %0 and result type %1 do not have elements of the "
  "same size">;

def err_throw_incomplete : Error<
  "cannot throw object of incomplete type %0">;
def err_throw_incomplete_ptr : Error<
  "cannot throw pointer to object of incomplete type %0">;
def err_return_in_constructor_handler : Error<
  "return in the catch of a function try block of a constructor is illegal">;
def warn_cdtor_function_try_handler_mem_expr : Warning<
  "cannot refer to a non-static member from the handler of a "
  "%select{constructor|destructor}0 function try block">, InGroup<Exceptions>;

let CategoryName = "Lambda Issue" in {
  def err_capture_more_than_once : Error<
    "%0 can appear only once in a capture list">;
  def err_reference_capture_with_reference_default : Error<
    "'&' cannot precede a capture when the capture default is '&'">;
  def err_this_capture_with_copy_default : Error<
    "'this' cannot be explicitly captured when the capture default is '='">;
  def err_copy_capture_with_copy_default : Error<
    "'&' must precede a capture when the capture default is '='">;
  def err_capture_does_not_name_variable : Error<
    "%0 in capture list does not name a variable">;
  def err_capture_non_automatic_variable : Error<
    "%0 cannot be captured because it does not have automatic storage "
    "duration">;
  def err_this_capture : Error<
    "'this' cannot be %select{implicitly |}0captured in this context">;
  def err_lambda_capture_anonymous_var : Error<
    "unnamed variable cannot be implicitly captured in a lambda expression">;
  def err_lambda_capture_flexarray_type : Error<
    "variable %0 with flexible array member cannot be captured in "
    "a lambda expression">;
  def err_lambda_impcap : Error<
    "variable %0 cannot be implicitly captured in a lambda with no "
    "capture-default specified">;
  def note_lambda_decl : Note<"lambda expression begins here">;
  def err_lambda_unevaluated_operand : Error<
    "lambda expression in an unevaluated operand">;
  def err_lambda_in_constant_expression : Error<
    "a lambda expression may not appear inside of a constant expression">;
  def err_lambda_return_init_list : Error<
    "cannot deduce lambda return type from initializer list">;
  def err_lambda_capture_default_arg : Error<
    "lambda expression in default argument cannot capture any entity">;
  def err_lambda_incomplete_result : Error<
    "incomplete result type %0 in lambda expression">;
  def err_noreturn_lambda_has_return_expr : Error<
    "lambda declared 'noreturn' should not return">;
  def warn_maybe_falloff_nonvoid_lambda : Warning<
    "control may reach end of non-void lambda">,
    InGroup<ReturnType>;
  def warn_falloff_nonvoid_lambda : Warning<
    "control reaches end of non-void lambda">,
    InGroup<ReturnType>;
  def err_access_lambda_capture : Error<
    // The ERRORs represent other special members that aren't constructors, in
    // hopes that someone will bother noticing and reporting if they appear
    "capture of variable '%0' as type %1 calls %select{private|protected}3 "
    "%select{default |copy |move |*ERROR* |*ERROR* |*ERROR* |}2constructor">,
    AccessControl;
  def note_lambda_to_block_conv : Note<
    "implicit capture of lambda object due to conversion to block pointer "
    "here">;

  // C++14 lambda init-captures.
  def warn_cxx11_compat_init_capture : Warning<
    "initialized lambda captures are incompatible with C++ standards "
    "before C++14">, InGroup<CXXPre14Compat>, DefaultIgnore;
  def ext_init_capture : ExtWarn<
    "initialized lambda captures are a C++14 extension">, InGroup<CXX14>;
  def err_init_capture_no_expression : Error<
    "initializer missing for lambda capture %0">;
  def err_init_capture_multiple_expressions : Error<
    "initializer for lambda capture %0 contains multiple expressions">;
  def err_init_capture_paren_braces : Error<
    "cannot deduce type for lambda capture %1 from "
    "%select{parenthesized|nested}0 initializer list">;
  def err_init_capture_deduction_failure : Error<
    "cannot deduce type for lambda capture %0 from initializer of type %2">;
  def err_init_capture_deduction_failure_from_init_list : Error<
    "cannot deduce type for lambda capture %0 from initializer list">;

  // C++1z '*this' captures.
  def warn_cxx14_compat_star_this_lambda_capture : Warning<
    "by value capture of '*this' is incompatible with C++ standards before C++1z">,
     InGroup<CXXPre1zCompat>, DefaultIgnore;
  def ext_star_this_lambda_capture_cxx1z : ExtWarn<
    "capture of '*this' by copy is a C++1z extension">, InGroup<CXX1z>;
}

def err_return_in_captured_stmt : Error<
  "cannot return from %0">;
def err_capture_block_variable : Error<
  "__block variable %0 cannot be captured in a "
  "%select{lambda expression|captured statement}1">;

def err_operator_arrow_circular : Error<
  "circular pointer delegation detected">;
def err_operator_arrow_depth_exceeded : Error<
  "use of 'operator->' on type %0 would invoke a sequence of more than %1 "
  "'operator->' calls">;
def note_operator_arrow_here : Note<
  "'operator->' declared here produces an object of type %0">;
def note_operator_arrows_suppressed : Note<
  "(skipping %0 'operator->'%s0 in backtrace)">;
def note_operator_arrow_depth : Note<
  "use -foperator-arrow-depth=N to increase 'operator->' limit">;

def err_pseudo_dtor_base_not_scalar : Error<
  "object expression of non-scalar type %0 cannot be used in a "
  "pseudo-destructor expression">;
def ext_pseudo_dtor_on_void : ExtWarn<
  "pseudo-destructors on type void are a Microsoft extension">,
  InGroup<MicrosoftVoidPseudoDtor>;
def err_pseudo_dtor_type_mismatch : Error<
  "the type of object expression "
  "%diff{($) does not match the type being destroyed ($)|"
  "does not match the type being destroyed}0,1 "
  "in pseudo-destructor expression">;
def err_pseudo_dtor_call_with_args : Error<
  "call to pseudo-destructor cannot have any arguments">;
def err_dtor_expr_without_call : Error<
  "reference to %select{destructor|pseudo-destructor}0 must be called"
  "%select{|; did you mean to call it with no arguments?}1">;
def err_pseudo_dtor_destructor_non_type : Error<
  "%0 does not refer to a type name in pseudo-destructor expression; expected "
  "the name of type %1">;
def err_invalid_use_of_function_type : Error<
  "a function type is not allowed here">;
def err_invalid_use_of_array_type : Error<"an array type is not allowed here">;
def err_typecheck_bool_condition : Error<
  "value of type %0 is not contextually convertible to 'bool'">;
def err_typecheck_ambiguous_condition : Error<
  "conversion %diff{from $ to $|between types}0,1 is ambiguous">;
def err_typecheck_nonviable_condition : Error<
  "no viable conversion%select{%diff{ from $ to $|}1,2|"
  "%diff{ from returned value of type $ to function return type $|}1,2}0">;
def err_typecheck_nonviable_condition_incomplete : Error<
  "no viable conversion%diff{ from $ to incomplete type $|}0,1">;
def err_typecheck_deleted_function : Error<
  "conversion function %diff{from $ to $|between types}0,1 "
  "invokes a deleted function">;
  
def err_expected_class_or_namespace : Error<"%0 is not a class"
  "%select{ or namespace|, namespace, or enumeration}1">;
def err_invalid_declarator_scope : Error<"cannot define or redeclare %0 here "
  "because namespace %1 does not enclose namespace %2">;
def err_invalid_declarator_global_scope : Error<
  "definition or redeclaration of %0 cannot name the global scope">;
def err_invalid_declarator_in_function : Error<
  "definition or redeclaration of %0 not allowed inside a function">;
def err_invalid_declarator_in_block : Error<
  "definition or redeclaration of %0 not allowed inside a block">;
def err_not_tag_in_scope : Error<
  "no %select{struct|interface|union|class|enum}0 named %1 in %2">;

def err_no_typeid_with_fno_rtti : Error<
  "cannot use typeid with -fno-rtti">;
def err_no_dynamic_cast_with_fno_rtti : Error<
  "cannot use dynamic_cast with -fno-rtti">;

def err_cannot_form_pointer_to_member_of_reference_type : Error<
  "cannot form a pointer-to-member to member %0 of reference type %1">;
def err_incomplete_object_call : Error<
  "incomplete type in call to object of type %0">;

def warn_condition_is_assignment : Warning<"using the result of an "
  "assignment as a condition without parentheses">,
  InGroup<Parentheses>;
// Completely identical except off by default.
def warn_condition_is_idiomatic_assignment : Warning<"using the result "
  "of an assignment as a condition without parentheses">,
  InGroup<DiagGroup<"idiomatic-parentheses">>, DefaultIgnore;
def note_condition_assign_to_comparison : Note<
  "use '==' to turn this assignment into an equality comparison">;
def note_condition_or_assign_to_comparison : Note<
  "use '!=' to turn this compound assignment into an inequality comparison">;
def note_condition_assign_silence : Note<
  "place parentheses around the assignment to silence this warning">;

def warn_equality_with_extra_parens : Warning<"equality comparison with "
  "extraneous parentheses">, InGroup<ParenthesesOnEquality>;
def note_equality_comparison_to_assign : Note<
  "use '=' to turn this equality comparison into an assignment">;
def note_equality_comparison_silence : Note<
  "remove extraneous parentheses around the comparison to silence this warning">;

// assignment related diagnostics (also for argument passing, returning, etc).
// In most of these diagnostics the %2 is a value from the
// Sema::AssignmentAction enumeration
def err_typecheck_convert_incompatible : Error<
  "%select{%diff{assigning to $ from incompatible type $|"
  "assigning to type from incompatible type}0,1"
  "|%diff{passing $ to parameter of incompatible type $|"
  "passing type to parameter of incompatible type}0,1"
  "|%diff{returning $ from a function with incompatible result type $|"
  "returning type from a function with incompatible result type}0,1"
  "|%diff{converting $ to incompatible type $|"
  "converting type to incompatible type}0,1"
  "|%diff{initializing $ with an expression of incompatible type $|"
  "initializing type with an expression of incompatible type}0,1"
  "|%diff{sending $ to parameter of incompatible type $|"
  "sending type to parameter of incompatible type}0,1"
  "|%diff{casting $ to incompatible type $|"
  "casting type to incompatible type}0,1}2"
  "%select{|; dereference with *|"
  "; take the address with &|"
  "; remove *|"
  "; remove &}3"
  "%select{|: different classes%diff{ ($ vs $)|}5,6"
  "|: different number of parameters (%5 vs %6)"
  "|: type mismatch at %ordinal5 parameter%diff{ ($ vs $)|}6,7"
  "|: different return type%diff{ ($ vs $)|}5,6"
  "|: different qualifiers ("
  "%select{none|const|restrict|const and restrict|volatile|const and volatile|"
  "volatile and restrict|const, volatile, and restrict}5 vs "
  "%select{none|const|restrict|const and restrict|volatile|const and volatile|"
  "volatile and restrict|const, volatile, and restrict}6)}4">;
def err_typecheck_missing_return_type_incompatible : Error<
  "%diff{return type $ must match previous return type $|"
  "return type must match previous return type}0,1 when %select{block "
  "literal|lambda expression}2 has unspecified explicit return type">;

def not_incomplete_class_and_qualified_id : Note<
  "conformance of forward class %0 to protocol %1 can not be confirmed">;
def warn_incompatible_qualified_id : Warning<
  "%select{%diff{assigning to $ from incompatible type $|"
  "assigning to type from incompatible type}0,1"
  "|%diff{passing $ to parameter of incompatible type $|"
  "passing type to parameter of incompatible type}0,1"
  "|%diff{returning $ from a function with incompatible result type $|"
  "returning type from a function with incompatible result type}0,1"
  "|%diff{converting $ to incompatible type $|"
  "converting type to incompatible type}0,1"
  "|%diff{initializing $ with an expression of incompatible type $|"
  "initializing type with an expression of incompatible type}0,1"
  "|%diff{sending $ to parameter of incompatible type $|"
  "sending type to parameter of incompatible type}0,1"
  "|%diff{casting $ to incompatible type $|"
  "casting type to incompatible type}0,1}2">;
def ext_typecheck_convert_pointer_int : ExtWarn<
  "incompatible pointer to integer conversion "
  "%select{%diff{assigning to $ from $|assigning to different types}0,1"
  "|%diff{passing $ to parameter of type $|"
  "passing to parameter of different type}0,1"
  "|%diff{returning $ from a function with result type $|"
  "returning from function with different return type}0,1"
  "|%diff{converting $ to type $|converting between types}0,1"
  "|%diff{initializing $ with an expression of type $|"
  "initializing with expression of different type}0,1"
  "|%diff{sending $ to parameter of type $|"
  "sending to parameter of different type}0,1"
  "|%diff{casting $ to type $|casting between types}0,1}2"
  "%select{|; dereference with *|"
  "; take the address with &|"
  "; remove *|"
  "; remove &}3">,
  InGroup<IntConversion>;
def ext_typecheck_convert_int_pointer : ExtWarn<
  "incompatible integer to pointer conversion "
  "%select{%diff{assigning to $ from $|assigning to different types}0,1"
  "|%diff{passing $ to parameter of type $|"
  "passing to parameter of different type}0,1"
  "|%diff{returning $ from a function with result type $|"
  "returning from function with different return type}0,1"
  "|%diff{converting $ to type $|converting between types}0,1"
  "|%diff{initializing $ with an expression of type $|"
  "initializing with expression of different type}0,1"
  "|%diff{sending $ to parameter of type $|"
  "sending to parameter of different type}0,1"
  "|%diff{casting $ to type $|casting between types}0,1}2"
  "%select{|; dereference with *|"
  "; take the address with &|"
  "; remove *|"
  "; remove &}3">,
  InGroup<IntConversion>;
def ext_typecheck_convert_pointer_void_func : Extension<
  "%select{%diff{assigning to $ from $|assigning to different types}0,1"
  "|%diff{passing $ to parameter of type $|"
  "passing to parameter of different type}0,1"
  "|%diff{returning $ from a function with result type $|"
  "returning from function with different return type}0,1"
  "|%diff{converting $ to type $|converting between types}0,1"
  "|%diff{initializing $ with an expression of type $|"
  "initializing with expression of different type}0,1"
  "|%diff{sending $ to parameter of type $|"
  "sending to parameter of different type}0,1"
  "|%diff{casting $ to type $|casting between types}0,1}2"
  " converts between void pointer and function pointer">;
def ext_typecheck_convert_incompatible_pointer_sign : ExtWarn<
  "%select{%diff{assigning to $ from $|assigning to different types}0,1"
  "|%diff{passing $ to parameter of type $|"
  "passing to parameter of different type}0,1"
  "|%diff{returning $ from a function with result type $|"
  "returning from function with different return type}0,1"
  "|%diff{converting $ to type $|converting between types}0,1"
  "|%diff{initializing $ with an expression of type $|"
  "initializing with expression of different type}0,1"
  "|%diff{sending $ to parameter of type $|"
  "sending to parameter of different type}0,1"
  "|%diff{casting $ to type $|casting between types}0,1}2"
  " converts between pointers to integer types with different sign">,
  InGroup<DiagGroup<"pointer-sign">>;
def ext_typecheck_convert_incompatible_pointer : ExtWarn<
  "incompatible pointer types "
  "%select{%diff{assigning to $ from $|assigning to different types}0,1"
  "|%diff{passing $ to parameter of type $|"
  "passing to parameter of different type}0,1"
  "|%diff{returning $ from a function with result type $|"
  "returning from function with different return type}0,1"
  "|%diff{converting $ to type $|converting between types}0,1"
  "|%diff{initializing $ with an expression of type $|"
  "initializing with expression of different type}0,1"
  "|%diff{sending $ to parameter of type $|"
  "sending to parameter of different type}0,1"
  "|%diff{casting $ to type $|casting between types}0,1}2"
  "%select{|; dereference with *|"
  "; take the address with &|"
  "; remove *|"
  "; remove &}3">,
  InGroup<IncompatiblePointerTypes>;
def ext_typecheck_convert_incompatible_function_pointer : ExtWarn<
  "incompatible function pointer types "
  "%select{%diff{assigning to $ from $|assigning to different types}0,1"
  "|%diff{passing $ to parameter of type $|"
  "passing to parameter of different type}0,1"
  "|%diff{returning $ from a function with result type $|"
  "returning from function with different return type}0,1"
  "|%diff{converting $ to type $|converting between types}0,1"
  "|%diff{initializing $ with an expression of type $|"
  "initializing with expression of different type}0,1"
  "|%diff{sending $ to parameter of type $|"
  "sending to parameter of different type}0,1"
  "|%diff{casting $ to type $|casting between types}0,1}2"
  "%select{|; dereference with *|"
  "; take the address with &|"
  "; remove *|"
  "; remove &}3">,
  InGroup<IncompatibleFunctionPointerTypes>;
def ext_typecheck_convert_discards_qualifiers : ExtWarn<
  "%select{%diff{assigning to $ from $|assigning to different types}0,1"
  "|%diff{passing $ to parameter of type $|"
  "passing to parameter of different type}0,1"
  "|%diff{returning $ from a function with result type $|"
  "returning from function with different return type}0,1"
  "|%diff{converting $ to type $|converting between types}0,1"
  "|%diff{initializing $ with an expression of type $|"
  "initializing with expression of different type}0,1"
  "|%diff{sending $ to parameter of type $|"
  "sending to parameter of different type}0,1"
  "|%diff{casting $ to type $|casting between types}0,1}2"
  " discards qualifiers">,
  InGroup<IncompatiblePointerTypesDiscardsQualifiers>;
def ext_nested_pointer_qualifier_mismatch : ExtWarn<
  "%select{%diff{assigning to $ from $|assigning to different types}0,1"
  "|%diff{passing $ to parameter of type $|"
  "passing to parameter of different type}0,1"
  "|%diff{returning $ from a function with result type $|"
  "returning from function with different return type}0,1"
  "|%diff{converting $ to type $|converting between types}0,1"
  "|%diff{initializing $ with an expression of type $|"
  "initializing with expression of different type}0,1"
  "|%diff{sending $ to parameter of type $|"
  "sending to parameter of different type}0,1"
  "|%diff{casting $ to type $|casting between types}0,1}2"
  " discards qualifiers in nested pointer types">,
  InGroup<IncompatiblePointerTypesDiscardsQualifiers>;
def warn_incompatible_vectors : Warning<
  "incompatible vector types "
  "%select{%diff{assigning to $ from $|assigning to different types}0,1"
  "|%diff{passing $ to parameter of type $|"
  "passing to parameter of different type}0,1"
  "|%diff{returning $ from a function with result type $|"
  "returning from function with different return type}0,1"
  "|%diff{converting $ to type $|converting between types}0,1"
  "|%diff{initializing $ with an expression of type $|"
  "initializing with expression of different type}0,1"
  "|%diff{sending $ to parameter of type $|"
  "sending to parameter of different type}0,1"
  "|%diff{casting $ to type $|casting between types}0,1}2">,
  InGroup<VectorConversion>, DefaultIgnore;
def err_int_to_block_pointer : Error<
  "invalid block pointer conversion "
  "%select{%diff{assigning to $ from $|assigning to different types}0,1"
  "|%diff{passing $ to parameter of type $|"
  "passing to parameter of different type}0,1"
  "|%diff{returning $ from a function with result type $|"
  "returning from function with different return type}0,1"
  "|%diff{converting $ to type $|converting between types}0,1"
  "|%diff{initializing $ with an expression of type $|"
  "initializing with expression of different type}0,1"
  "|%diff{sending $ to parameter of type $|"
  "sending to parameter of different type}0,1"
  "|%diff{casting $ to type $|casting between types}0,1}2">;
def err_typecheck_convert_incompatible_block_pointer : Error<
  "incompatible block pointer types "
  "%select{%diff{assigning to $ from $|assigning to different types}0,1"
  "|%diff{passing $ to parameter of type $|"
  "passing to parameter of different type}0,1"
  "|%diff{returning $ from a function with result type $|"
  "returning from function with different return type}0,1"
  "|%diff{converting $ to type $|converting between types}0,1"
  "|%diff{initializing $ with an expression of type $|"
  "initializing with expression of different type}0,1"
  "|%diff{sending $ to parameter of type $|"
  "sending to parameter of different type}0,1"
  "|%diff{casting $ to type $|casting between types}0,1}2">;
def err_typecheck_incompatible_address_space : Error<
  "%select{%diff{assigning $ to $|assigning to different types}1,0"
  "|%diff{passing $ to parameter of type $|"
  "passing to parameter of different type}0,1"
  "|%diff{returning $ from a function with result type $|"
  "returning from function with different return type}0,1"
  "|%diff{converting $ to type $|converting between types}0,1"
  "|%diff{initializing $ with an expression of type $|"
  "initializing with expression of different type}0,1"
  "|%diff{sending $ to parameter of type $|"
  "sending to parameter of different type}0,1"
  "|%diff{casting $ to type $|casting between types}0,1}2"
  " changes address space of pointer">;
def err_typecheck_incompatible_ownership : Error<
  "%select{%diff{assigning $ to $|assigning to different types}1,0"
  "|%diff{passing $ to parameter of type $|"
  "passing to parameter of different type}0,1"
  "|%diff{returning $ from a function with result type $|"
  "returning from function with different return type}0,1"
  "|%diff{converting $ to type $|converting between types}0,1"
  "|%diff{initializing $ with an expression of type $|"
  "initializing with expression of different type}0,1"
  "|%diff{sending $ to parameter of type $|"
  "sending to parameter of different type}0,1"
  "|%diff{casting $ to type $|casting between types}0,1}2"
  " changes retain/release properties of pointer">;
def err_typecheck_comparison_of_distinct_blocks : Error<
  "comparison of distinct block types%diff{ ($ and $)|}0,1">;

def err_typecheck_array_not_modifiable_lvalue : Error<
  "array type %0 is not assignable">;
def err_typecheck_non_object_not_modifiable_lvalue : Error<
  "non-object type %0 is not assignable">;
def err_typecheck_expression_not_modifiable_lvalue : Error<
  "expression is not assignable">;
def err_typecheck_incomplete_type_not_modifiable_lvalue : Error<
  "incomplete type %0 is not assignable">;
def err_typecheck_lvalue_casts_not_supported : Error<
  "assignment to cast is illegal, lvalue casts are not supported">;

def err_typecheck_duplicate_vector_components_not_mlvalue : Error<
  "vector is not assignable (contains duplicate components)">;
def err_block_decl_ref_not_modifiable_lvalue : Error<
  "variable is not assignable (missing __block type specifier)">;
def err_lambda_decl_ref_not_modifiable_lvalue : Error<
  "cannot assign to a variable captured by copy in a non-mutable lambda">;
def err_typecheck_call_not_function : Error<
  "called object type %0 is not a function or function pointer">;
def err_call_incomplete_return : Error<
  "calling function with incomplete return type %0">;
def err_call_function_incomplete_return : Error<
  "calling %0 with incomplete return type %1">;
def err_call_incomplete_argument : Error<
  "argument type %0 is incomplete">;
def err_typecheck_call_too_few_args : Error<
  "too few %select{|||execution configuration }0arguments to "
  "%select{function|block|method|kernel function}0 call, "
  "expected %1, have %2">;
def err_typecheck_call_too_few_args_one : Error<
  "too few %select{|||execution configuration }0arguments to "
  "%select{function|block|method|kernel function}0 call, "
  "single argument %1 was not specified">;
def err_typecheck_call_too_few_args_at_least : Error<
  "too few %select{|||execution configuration }0arguments to "
  "%select{function|block|method|kernel function}0 call, "
  "expected at least %1, have %2">;
def err_typecheck_call_too_few_args_at_least_one : Error<
  "too few %select{|||execution configuration }0arguments to "
  "%select{function|block|method|kernel function}0 call, "
  "at least argument %1 must be specified">;
def err_typecheck_call_too_few_args_suggest : Error<
  "too few %select{|||execution configuration }0arguments to "
  "%select{function|block|method|kernel function}0 call, "
  "expected %1, have %2; did you mean %3?">;
def err_typecheck_call_too_few_args_at_least_suggest : Error<
  "too few %select{|||execution configuration }0arguments to "
  "%select{function|block|method|kernel function}0 call, "
  "expected at least %1, have %2; did you mean %3?">;
def err_typecheck_call_too_many_args : Error<
  "too many %select{|||execution configuration }0arguments to "
  "%select{function|block|method|kernel function}0 call, "
  "expected %1, have %2">;
def err_typecheck_call_too_many_args_one : Error<
  "too many %select{|||execution configuration }0arguments to "
  "%select{function|block|method|kernel function}0 call, "
  "expected single argument %1, have %2 arguments">;
def err_typecheck_call_too_many_args_at_most : Error<
  "too many %select{|||execution configuration }0arguments to "
  "%select{function|block|method|kernel function}0 call, "
  "expected at most %1, have %2">;
def err_typecheck_call_too_many_args_at_most_one : Error<
  "too many %select{|||execution configuration }0arguments to "
  "%select{function|block|method|kernel function}0 call, "
  "expected at most single argument %1, have %2 arguments">;
def err_typecheck_call_too_many_args_suggest : Error<
  "too many %select{|||execution configuration }0arguments to "
  "%select{function|block|method|kernel function}0 call, "
  "expected %1, have %2; did you mean %3?">;
def err_typecheck_call_too_many_args_at_most_suggest : Error<
  "too many %select{|||execution configuration }0arguments to "
  "%select{function|block|method|kernel function}0 call, "
  "expected at most %1, have %2; did you mean %3?">;
  
def err_arc_typecheck_convert_incompatible_pointer : Error<
  "incompatible pointer types passing retainable parameter of type %0"
  "to a CF function expecting %1 type">;
  
def err_builtin_fn_use : Error<"builtin functions must be directly called">;

def warn_call_wrong_number_of_arguments : Warning<
  "too %select{few|many}0 arguments in call to %1">;
def err_atomic_builtin_must_be_pointer : Error<
  "address argument to atomic builtin must be a pointer (%0 invalid)">;
def err_atomic_builtin_must_be_pointer_intptr : Error<
  "address argument to atomic builtin must be a pointer to integer or pointer"
  " (%0 invalid)">;
def err_atomic_builtin_must_be_pointer_intfltptr : Error<
  "address argument to atomic builtin must be a pointer to integer,"
  " floating-point or pointer (%0 invalid)">;
def err_atomic_builtin_pointer_size : Error<
  "address argument to atomic builtin must be a pointer to 1,2,4,8 or 16 byte "
  "type (%0 invalid)">;
def err_atomic_exclusive_builtin_pointer_size : Error<
  "address argument to load or store exclusive builtin must be a pointer to"
  " 1,2,4 or 8 byte type (%0 invalid)">;
def err_atomic_op_needs_atomic : Error<
  "address argument to atomic operation must be a pointer to _Atomic "
  "type (%0 invalid)">;
def err_atomic_op_needs_non_const_atomic : Error<
  "address argument to atomic operation must be a pointer to non-const _Atomic "
  "type (%0 invalid)">;
def err_atomic_op_needs_non_const_pointer : Error<
  "address argument to atomic operation must be a pointer to non-const "
  "type (%0 invalid)">;
def err_atomic_op_needs_trivial_copy : Error<
  "address argument to atomic operation must be a pointer to a "
  "trivially-copyable type (%0 invalid)">;
def err_atomic_op_needs_atomic_int_or_ptr : Error<
  "address argument to atomic operation must be a pointer to %select{|atomic }0"
  "integer or pointer (%1 invalid)">;
def err_atomic_op_bitwise_needs_atomic_int : Error<
  "address argument to bitwise atomic operation must be a pointer to "
  "%select{|atomic }0integer (%1 invalid)">;
def warn_atomic_op_has_invalid_memory_order : Warning<
  "memory order argument to atomic operation is invalid">,
  InGroup<DiagGroup<"atomic-memory-ordering">>;

def err_overflow_builtin_must_be_int : Error<
  "operand argument to overflow builtin must be an integer (%0 invalid)">;
def err_overflow_builtin_must_be_ptr_int : Error<
  "result argument to overflow builtin must be a pointer "
  "to a non-const integer (%0 invalid)">;

def err_atomic_load_store_uses_lib : Error<
  "atomic %select{load|store}0 requires runtime support that is not "
  "available for this target">;

def err_nontemporal_builtin_must_be_pointer : Error<
  "address argument to nontemporal builtin must be a pointer (%0 invalid)">;
def err_nontemporal_builtin_must_be_pointer_intfltptr_or_vector : Error<
  "address argument to nontemporal builtin must be a pointer to integer, float, "
  "pointer, or a vector of such types (%0 invalid)">;

def err_deleted_function_use : Error<"attempt to use a deleted function">;
def err_deleted_inherited_ctor_use : Error<
  "constructor inherited by %0 from base class %1 is implicitly deleted">;

def err_kern_type_not_void_return : Error<
  "kernel function type %0 must have void return type">;
def err_kern_is_nonstatic_method : Error<
  "kernel function %0 must be a free function or static member function">;
def err_config_scalar_return : Error<
  "CUDA special function 'cudaConfigureCall' must have scalar return type">;
def err_kern_call_not_global_function : Error<
  "kernel call to non-global function %0">;
def err_global_call_not_config : Error<
  "call to global function %0 not configured">;
def err_ref_bad_target : Error<
  "reference to %select{__device__|__global__|__host__|__host__ __device__}0 "
  "function %1 in %select{__device__|__global__|__host__|__host__ __device__}2 function">;
def err_ref_bad_target_global_initializer : Error<
  "reference to %select{__device__|__global__|__host__|__host__ __device__}0 "
  "function %1 in global initializer">;
def warn_kern_is_method : Extension<
  "kernel function %0 is a member function; this may not be accepted by nvcc">,
  InGroup<CudaCompat>;
def warn_kern_is_inline : Warning<
  "ignored 'inline' attribute on kernel function %0">,
  InGroup<CudaCompat>;
def err_variadic_device_fn : Error<
  "CUDA device code does not support variadic functions">;
def err_va_arg_in_device : Error<
  "CUDA device code does not support va_arg">;
def err_alias_not_supported_on_nvptx : Error<"CUDA does not support aliases">;
def err_cuda_unattributed_constexpr_cannot_overload_device : Error<
  "constexpr function '%0' without __host__ or __device__ attributes cannot "
  "overload __device__ function with same signature.  Add a __host__ "
  "attribute, or build with -fno-cuda-host-device-constexpr.">;
def note_cuda_conflicting_device_function_declared_here : Note<
  "conflicting __device__ function declared here">;
def err_dynamic_var_init : Error<
    "dynamic initialization is not supported for "
    "__device__, __constant__, and __shared__ variables.">;
def err_shared_var_init : Error<
    "initialization is not supported for __shared__ variables.">;
def err_device_static_local_var : Error<
    "Within a __device__/__global__ function, "
    "only __shared__ variables may be marked \"static\"">;
def warn_non_pod_vararg_with_format_string : Warning<
  "cannot pass %select{non-POD|non-trivial}0 object of type %1 to variadic "
  "%select{function|block|method|constructor}2; expected type from format "
  "string was %3">, InGroup<NonPODVarargs>, DefaultError;
// The arguments to this diagnostic should match the warning above.
def err_cannot_pass_objc_interface_to_vararg_format : Error<
  "cannot pass object with interface type %1 by value to variadic "
  "%select{function|block|method|constructor}2; expected type from format "
  "string was %3">;

def err_cannot_pass_objc_interface_to_vararg : Error<
  "cannot pass object with interface type %0 by value through variadic "
  "%select{function|block|method|constructor}1">;
def warn_cannot_pass_non_pod_arg_to_vararg : Warning<
  "cannot pass object of %select{non-POD|non-trivial}0 type %1 through variadic"
  " %select{function|block|method|constructor}2; call will abort at runtime">,
  InGroup<NonPODVarargs>, DefaultError;
def warn_cxx98_compat_pass_non_pod_arg_to_vararg : Warning<
  "passing object of trivial but non-POD type %0 through variadic"
  " %select{function|block|method|constructor}1 is incompatible with C++98">,
  InGroup<CXX98Compat>, DefaultIgnore;
def warn_pass_class_arg_to_vararg : Warning<
  "passing object of class type %0 through variadic "
  "%select{function|block|method|constructor}1"
  "%select{|; did you mean to call '%3'?}2">,
  InGroup<ClassVarargs>, DefaultIgnore;
def err_cannot_pass_to_vararg : Error<
  "cannot pass %select{expression of type %1|initializer list}0 to variadic "
  "%select{function|block|method|constructor}2">;
def err_cannot_pass_to_vararg_format : Error<
  "cannot pass %select{expression of type %1|initializer list}0 to variadic "
  "%select{function|block|method|constructor}2; expected type from format "
  "string was %3">;

def err_typecheck_call_invalid_ordered_compare : Error<
  "ordered compare requires two args of floating point type"
  "%diff{ ($ and $)|}0,1">;
def err_typecheck_call_invalid_unary_fp : Error<
  "floating point classification requires argument of floating point type "
  "(passed in %0)">;
def err_typecheck_cond_expect_int_float : Error<
  "used type %0 where integer or floating point type is required">;
def err_typecheck_cond_expect_scalar : Error<
  "used type %0 where arithmetic or pointer type is required">;
def err_typecheck_cond_expect_nonfloat : Error<
  "used type %0 where floating point type is not allowed">;
def ext_typecheck_cond_one_void : Extension<
  "C99 forbids conditional expressions with only one void side">;
def err_typecheck_cast_to_incomplete : Error<
  "cast to incomplete type %0">;
def ext_typecheck_cast_nonscalar : Extension<
  "C99 forbids casting nonscalar type %0 to the same type">;
def ext_typecheck_cast_to_union : Extension<
  "cast to union type is a GNU extension">,
  InGroup<GNUUnionCast>;
def err_typecheck_cast_to_union_no_type : Error<
  "cast to union type from type %0 not present in union">;
def err_cast_pointer_from_non_pointer_int : Error<
  "operand of type %0 cannot be cast to a pointer type">;
def warn_cast_pointer_from_sel : Warning<
  "cast of type %0 to %1 is deprecated; use sel_getName instead">,
  InGroup<SelTypeCast>;
def warn_function_def_in_objc_container : Warning<
  "function definition inside an Objective-C container is deprecated">,
  InGroup<FunctionDefInObjCContainer>;

def warn_cast_calling_conv : Warning<
  "cast between incompatible calling conventions '%0' and '%1'; "
  "calls through this pointer may abort at runtime">,
  InGroup<DiagGroup<"cast-calling-convention">>;
def note_change_calling_conv_fixit : Note<
  "consider defining %0 with the '%1' calling convention">;
def warn_bad_function_cast : Warning<
  "cast from function call of type %0 to non-matching type %1">,
  InGroup<BadFunctionCast>, DefaultIgnore;
def err_cast_pointer_to_non_pointer_int : Error<
  "pointer cannot be cast to type %0">;
def err_typecheck_expect_scalar_operand : Error<
  "operand of type %0 where arithmetic or pointer type is required">;
def err_typecheck_cond_incompatible_operands : Error<
  "incompatible operand types%diff{ ($ and $)|}0,1">;
def ext_typecheck_cond_incompatible_operands_nonstandard : ExtWarn<
  "incompatible operand types%diff{ ($ and $)|}0,1 use non-standard composite "
  "pointer type %2">;
def err_cast_selector_expr : Error<
  "cannot type cast @selector expression">;
def ext_typecheck_cond_incompatible_pointers : ExtWarn<
  "pointer type mismatch%diff{ ($ and $)|}0,1">,
  InGroup<DiagGroup<"pointer-type-mismatch">>;
def ext_typecheck_cond_pointer_integer_mismatch : ExtWarn<
  "pointer/integer type mismatch in conditional expression"
  "%diff{ ($ and $)|}0,1">,
  InGroup<DiagGroup<"conditional-type-mismatch">>;
def err_typecheck_choose_expr_requires_constant : Error<
  "'__builtin_choose_expr' requires a constant expression">;
def warn_unused_expr : Warning<"expression result unused">,
  InGroup<UnusedValue>;
def warn_unused_voidptr : Warning<
  "expression result unused; should this cast be to 'void'?">,
  InGroup<UnusedValue>;
def warn_unused_property_expr : Warning<
 "property access result unused - getters should not be used for side effects">,
  InGroup<UnusedGetterReturnValue>;
def warn_unused_container_subscript_expr : Warning<
 "container access result unused - container access should not be used for side effects">,
  InGroup<UnusedValue>;
def warn_unused_call : Warning<
  "ignoring return value of function declared with %0 attribute">,
  InGroup<UnusedValue>;
def warn_side_effects_unevaluated_context : Warning<
  "expression with side effects has no effect in an unevaluated context">,
  InGroup<UnevaluatedExpression>;
def warn_side_effects_typeid : Warning<
  "expression with side effects will be evaluated despite being used as an "
  "operand to 'typeid'">, InGroup<PotentiallyEvaluatedExpression>;
def warn_unused_result : Warning<
  "ignoring return value of function declared with %0 attribute">,
  InGroup<DiagGroup<"unused-result">>;
def warn_unused_volatile : Warning<
  "expression result unused; assign into a variable to force a volatile load">,
  InGroup<DiagGroup<"unused-volatile-lvalue">>;

def ext_cxx14_attr : Extension<
  "use of the %0 attribute is a C++14 extension">, InGroup<CXX14>;
def ext_cxx1z_attr : Extension<
  "use of the %0 attribute is a C++1z extension">, InGroup<CXX1z>;

def warn_unused_comparison : Warning<
  "%select{%select{|in}1equality|relational}0 comparison result unused">,
  InGroup<UnusedComparison>;
def note_inequality_comparison_to_or_assign : Note<
  "use '|=' to turn this inequality comparison into an or-assignment">;

def err_incomplete_type_used_in_type_trait_expr : Error<
  "incomplete type %0 used in type trait expression">;

def err_require_constant_init_failed : Error<
  "variable does not have a constant initializer">;
def note_declared_required_constant_init_here : Note<
  "required by 'require_constant_initializer' attribute here">;

def err_dimension_expr_not_constant_integer : Error<
  "dimension expression does not evaluate to a constant unsigned int">;

def err_typecheck_cond_incompatible_operands_null : Error<
  "non-pointer operand type %0 incompatible with %select{NULL|nullptr}1">;
def ext_empty_struct_union : Extension<
  "empty %select{struct|union}0 is a GNU extension">, InGroup<GNUEmptyStruct>;
def ext_no_named_members_in_struct_union : Extension<
  "%select{struct|union}0 without named members is a GNU extension">, InGroup<GNUEmptyStruct>;
def warn_zero_size_struct_union_compat : Warning<"%select{|empty }0"
  "%select{struct|union}1 has size 0 in C, %select{size 1|non-zero size}2 in C++">,
  InGroup<CXXCompat>, DefaultIgnore;
def warn_zero_size_struct_union_in_extern_c : Warning<"%select{|empty }0"
  "%select{struct|union}1 has size 0 in C, %select{size 1|non-zero size}2 in C++">,
  InGroup<ExternCCompat>;
def warn_cast_qual : Warning<"cast from %0 to %1 drops %select{const and "
  "volatile qualifiers|const qualifier|volatile qualifier}2">,
  InGroup<CastQual>, DefaultIgnore;
def warn_cast_qual2 : Warning<"cast from %0 to %1 must have all intermediate "
  "pointers const qualified to be safe">, InGroup<CastQual>, DefaultIgnore;
def warn_redefine_extname_not_applied : Warning<
  "#pragma redefine_extname is applicable to external C declarations only; "
  "not applied to %select{function|variable}0 %1">,
  InGroup<Pragmas>;
} // End of general sema category.

// inline asm.
let CategoryName = "Inline Assembly Issue" in {
  def err_asm_invalid_lvalue_in_output : Error<"invalid lvalue in asm output">;
  def err_asm_invalid_output_constraint : Error<
    "invalid output constraint '%0' in asm">;
  def err_asm_invalid_lvalue_in_input : Error<
    "invalid lvalue in asm input for constraint '%0'">;
  def err_asm_invalid_input_constraint : Error<
    "invalid input constraint '%0' in asm">;
  def err_asm_immediate_expected : Error<"constraint '%0' expects "
    "an integer constant expression">;
  def err_asm_invalid_type_in_input : Error<
    "invalid type %0 in asm input for constraint '%1'">;
  def err_asm_tying_incompatible_types : Error<
    "unsupported inline asm: input with type "
    "%diff{$ matching output with type $|}0,1">;
  def err_asm_unexpected_constraint_alternatives : Error<
    "asm constraint has an unexpected number of alternatives: %0 vs %1">;
  def err_asm_incomplete_type : Error<"asm operand has incomplete type %0">;
  def err_asm_unknown_register_name : Error<"unknown register name '%0' in asm">;
  def err_asm_invalid_global_var_reg : Error<"register '%0' unsuitable for "
    "global register variables on this target">;
  def err_asm_register_size_mismatch : Error<"size of register '%0' does not "
    "match variable size">;
  def err_asm_bad_register_type : Error<"bad type for named register variable">;
  def err_asm_invalid_input_size : Error<
    "invalid input size for constraint '%0'">;
  def err_asm_invalid_output_size : Error<
    "invalid output size for constraint '%0'">;
  def err_invalid_asm_cast_lvalue : Error<
    "invalid use of a cast in a inline asm context requiring an l-value: "
    "remove the cast or build with -fheinous-gnu-extensions">;
  def err_invalid_asm_value_for_constraint
      : Error <"value '%0' out of range for constraint '%1'">;
  def err_asm_non_addr_value_in_memory_constraint : Error <
    "reference to a %select{bit-field|vector element|global register variable}0"
    " in asm %select{input|output}1 with a memory constraint '%2'">;
  def err_asm_input_duplicate_match : Error<
    "more than one input constraint matches the same output '%0'">;

  def warn_asm_label_on_auto_decl : Warning<
    "ignored asm label '%0' on automatic variable">;
  def warn_invalid_asm_cast_lvalue : Warning<
    "invalid use of a cast in an inline asm context requiring an l-value: "
    "accepted due to -fheinous-gnu-extensions, but clang may remove support "
    "for this in the future">;
  def warn_asm_mismatched_size_modifier : Warning<
    "value size does not match register size specified by the constraint "
    "and modifier">,
    InGroup<ASMOperandWidths>;

  def note_asm_missing_constraint_modifier : Note<
    "use constraint modifier \"%0\"">;
  def note_asm_input_duplicate_first : Note<
    "constraint '%0' is already present here">;
}

let CategoryName = "Semantic Issue" in {

def err_invalid_conversion_between_vectors : Error<
  "invalid conversion between vector type%diff{ $ and $|}0,1 of different "
  "size">;
def err_invalid_conversion_between_vector_and_integer : Error<
  "invalid conversion between vector type %0 and integer type %1 "
  "of different size">;

def err_opencl_function_pointer_variable : Error<
  "pointers to functions are not allowed">;

def err_opencl_taking_function_address : Error<
  "taking address of function is not allowed">;

def err_invalid_conversion_between_vector_and_scalar : Error<
  "invalid conversion between vector type %0 and scalar type %1">;

// C++ member initializers.
def err_only_constructors_take_base_inits : Error<
  "only constructors take base initializers">;

def err_multiple_mem_initialization : Error <
  "multiple initializations given for non-static member %0">;
def err_multiple_mem_union_initialization : Error <
  "initializing multiple members of union">;
def err_multiple_base_initialization : Error <
  "multiple initializations given for base %0">;

def err_mem_init_not_member_or_class : Error<
  "member initializer %0 does not name a non-static data member or base "
  "class">;

def warn_initializer_out_of_order : Warning<
  "%select{field|base class}0 %1 will be initialized after "
  "%select{field|base}2 %3">,
  InGroup<Reorder>, DefaultIgnore;
def warn_abstract_vbase_init_ignored : Warning<
  "initializer for virtual base class %0 of abstract class %1 "
  "will never be used">,
  InGroup<DiagGroup<"abstract-vbase-init">>, DefaultIgnore;

def err_base_init_does_not_name_class : Error<
  "constructor initializer %0 does not name a class">;
def err_base_init_direct_and_virtual : Error<
  "base class initializer %0 names both a direct base class and an "
  "inherited virtual base class">;
def err_not_direct_base_or_virtual : Error<
  "type %0 is not a direct or virtual base of %1">;

def err_in_class_initializer_non_const : Error<
  "non-const static data member must be initialized out of line">;
def err_in_class_initializer_volatile : Error<
  "static const volatile data member must be initialized out of line">;
def err_in_class_initializer_bad_type : Error<
  "static data member of type %0 must be initialized out of line">;
def ext_in_class_initializer_float_type : ExtWarn<
  "in-class initializer for static data member of type %0 is a GNU extension">,
  InGroup<GNUStaticFloatInit>;
def ext_in_class_initializer_float_type_cxx11 : ExtWarn<
  "in-class initializer for static data member of type %0 requires "
  "'constexpr' specifier">, InGroup<StaticFloatInit>, DefaultError;
def note_in_class_initializer_float_type_cxx11 : Note<"add 'constexpr'">;
def err_in_class_initializer_literal_type : Error<
  "in-class initializer for static data member of type %0 requires "
  "'constexpr' specifier">;
def err_in_class_initializer_non_constant : Error<
  "in-class initializer for static data member is not a constant expression">;
def err_in_class_initializer_not_yet_parsed
    : Error<"cannot use defaulted default constructor of %0 within the class "
            "outside of member functions because %1 has an initializer">;
def err_in_class_initializer_not_yet_parsed_outer_class
    : Error<"cannot use defaulted default constructor of %0 within "
            "%1 outside of member functions because %2 has an initializer">;
def err_in_class_initializer_cycle
    : Error<"default member initializer for %0 uses itself">;
def err_exception_spec_cycle
    : Error<"exception specification of %0 uses itself">;

def ext_in_class_initializer_non_constant : Extension<
  "in-class initializer for static data member is not a constant expression; "
  "folding it to a constant is a GNU extension">, InGroup<GNUFoldingConstant>;

def err_thread_dynamic_init : Error<
  "initializer for thread-local variable must be a constant expression">;
def err_thread_nontrivial_dtor : Error<
  "type of thread-local variable has non-trivial destruction">;
def note_use_thread_local : Note<
  "use 'thread_local' to allow this">;

// C++ anonymous unions and GNU anonymous structs/unions
def ext_anonymous_union : Extension<
  "anonymous unions are a C11 extension">, InGroup<C11>;
def ext_gnu_anonymous_struct : Extension<
  "anonymous structs are a GNU extension">, InGroup<GNUAnonymousStruct>;
def ext_c11_anonymous_struct : Extension<
  "anonymous structs are a C11 extension">, InGroup<C11>;
def err_anonymous_union_not_static : Error<
  "anonymous unions at namespace or global scope must be declared 'static'">;
def err_anonymous_union_with_storage_spec : Error<
  "anonymous union at class scope must not have a storage specifier">;
def err_anonymous_struct_not_member : Error<
  "anonymous %select{structs|structs and classes}0 must be "
  "%select{struct or union|class}0 members">;
def err_anonymous_record_member_redecl : Error<
  "member of anonymous %select{struct|union}0 redeclares %1">;
def err_anonymous_record_with_type : Error<
  "types cannot be declared in an anonymous %select{struct|union}0">;
def ext_anonymous_record_with_type : Extension<
  "types declared in an anonymous %select{struct|union}0 are a Microsoft "
  "extension">, InGroup<MicrosoftAnonTag>;
def ext_anonymous_record_with_anonymous_type : Extension<
  "anonymous types declared in an anonymous %select{struct|union}0 "
  "are an extension">, InGroup<DiagGroup<"nested-anon-types">>;
def err_anonymous_record_with_function : Error<
  "functions cannot be declared in an anonymous %select{struct|union}0">;
def err_anonymous_record_with_static : Error<
  "static members cannot be declared in an anonymous %select{struct|union}0">;
def err_anonymous_record_bad_member : Error<
  "anonymous %select{struct|union}0 can only contain non-static data members">;
def err_anonymous_record_nonpublic_member : Error<
  "anonymous %select{struct|union}0 cannot contain a "
  "%select{private|protected}1 data member">;
def ext_ms_anonymous_record : ExtWarn<
  "anonymous %select{structs|unions}0 are a Microsoft extension">,
  InGroup<MicrosoftAnonTag>;

// C++ local classes
def err_reference_to_local_in_enclosing_context : Error<
  "reference to local %select{variable|binding}1 %0 declared in enclosing "
  "%select{%3|block literal|lambda expression|context}2">;

def err_static_data_member_not_allowed_in_local_class : Error<
  "static data member %0 not allowed in local class %1">; 
  
// C++ derived classes
def err_base_clause_on_union : Error<"unions cannot have base classes">;
def err_base_must_be_class : Error<"base specifier must name a class">;
def err_union_as_base_class : Error<"unions cannot be base classes">;
def err_circular_inheritance : Error<
  "circular inheritance between %0 and %1">;
def err_base_class_has_flexible_array_member : Error<
  "base class %0 has a flexible array member">;
def err_incomplete_base_class : Error<"base class has incomplete type">;
def err_duplicate_base_class : Error<
  "base class %0 specified more than once as a direct base class">;
def warn_inaccessible_base_class : Warning<
  "direct base %0 is inaccessible due to ambiguity:%1">,
  InGroup<DiagGroup<"inaccessible-base">>;
// FIXME: better way to display derivation?  Pass entire thing into diagclient?
def err_ambiguous_derived_to_base_conv : Error<
  "ambiguous conversion from derived class %0 to base class %1:%2">;
def err_ambiguous_memptr_conv : Error<
  "ambiguous conversion from pointer to member of %select{base|derived}0 "
  "class %1 to pointer to member of %select{derived|base}0 class %2:%3">;

def err_memptr_conv_via_virtual : Error<
  "conversion from pointer to member of class %0 to pointer to member "
  "of class %1 via virtual base %2 is not allowed">;

// C++ member name lookup
def err_ambiguous_member_multiple_subobjects : Error<
  "non-static member %0 found in multiple base-class subobjects of type %1:%2">;
def err_ambiguous_member_multiple_subobject_types : Error<
  "member %0 found in multiple base classes of different types">;
def note_ambiguous_member_found : Note<"member found by ambiguous name lookup">;
def err_ambiguous_reference : Error<"reference to %0 is ambiguous">;
def note_ambiguous_candidate : Note<"candidate found by name lookup is %q0">;
def err_ambiguous_tag_hiding : Error<"a type named %0 is hidden by a "
  "declaration in a different namespace">;
def note_hidden_tag : Note<"type declaration hidden">;
def note_hiding_object : Note<"declaration hides type">;

// C++ operator overloading
def err_operator_overload_needs_class_or_enum : Error<
  "overloaded %0 must have at least one parameter of class "
  "or enumeration type">;

def err_operator_overload_variadic : Error<"overloaded %0 cannot be variadic">;
def err_operator_overload_static : Error<
  "overloaded %0 cannot be a static member function">;
def err_operator_overload_default_arg : Error<
  "parameter of overloaded %0 cannot have a default argument">;
def err_operator_overload_must_be : Error<
  "overloaded %0 must be a %select{unary|binary|unary or binary}2 operator "
  "(has %1 parameter%s1)">;

def err_operator_overload_must_be_member : Error<
  "overloaded %0 must be a non-static member function">;
def err_operator_overload_post_incdec_must_be_int : Error<
  "parameter of overloaded post-%select{increment|decrement}1 operator must "
  "have type 'int' (not %0)">;

// C++ allocation and deallocation functions.
def err_operator_new_delete_declared_in_namespace : Error<
  "%0 cannot be declared inside a namespace">;
def err_operator_new_delete_declared_static : Error<
  "%0 cannot be declared static in global scope">;
def ext_operator_new_delete_declared_inline : ExtWarn<
  "replacement function %0 cannot be declared 'inline'">,
  InGroup<DiagGroup<"inline-new-delete">>;
def err_operator_new_delete_invalid_result_type : Error<
  "%0 must return type %1">;
def err_operator_new_delete_dependent_result_type : Error<
  "%0 cannot have a dependent return type; use %1 instead">;
def err_operator_new_delete_too_few_parameters : Error<
  "%0 must have at least one parameter">;
def err_operator_new_delete_template_too_few_parameters : Error<
  "%0 template must have at least two parameters">;
def warn_operator_new_returns_null : Warning<
  "%0 should not return a null pointer unless it is declared 'throw()'"
  "%select{| or 'noexcept'}1">, InGroup<OperatorNewReturnsNull>;

def err_operator_new_dependent_param_type : Error<
  "%0 cannot take a dependent type as first parameter; "
  "use size_t (%1) instead">;
def err_operator_new_param_type : Error<
  "%0 takes type size_t (%1) as first parameter">;
def err_operator_new_default_arg: Error<
  "parameter of %0 cannot have a default argument">;
def err_operator_delete_dependent_param_type : Error<
  "%0 cannot take a dependent type as first parameter; use %1 instead">;
def err_operator_delete_param_type : Error<
  "first parameter of %0 must have type %1">;

// C++ literal operators
def err_literal_operator_outside_namespace : Error<
  "literal operator %0 must be in a namespace or global scope">;
def err_literal_operator_id_outside_namespace : Error<
  "non-namespace scope '%0' cannot have a literal operator member">;
def err_literal_operator_default_argument : Error<
  "literal operator cannot have a default argument">;
def err_literal_operator_bad_param_count : Error<
  "non-template literal operator must have one or two parameters">;
def err_literal_operator_invalid_param : Error<
  "parameter of literal operator must have type 'unsigned long long', 'long double', 'char', 'wchar_t', 'char16_t', 'char32_t', or 'const char *'">;
def err_literal_operator_param : Error<
  "invalid literal operator parameter type %0, did you mean %1?">;
def err_literal_operator_template_with_params : Error<
  "literal operator template cannot have any parameters">;
def err_literal_operator_template : Error<
  "template parameter list for literal operator must be either 'char...' or 'typename T, T...'">;
def err_literal_operator_extern_c : Error<
  "literal operator must have C++ linkage">;
def ext_string_literal_operator_template : ExtWarn<
  "string literal operator templates are a GNU extension">,
  InGroup<GNUStringLiteralOperatorTemplate>;
def warn_user_literal_reserved : Warning<
  "user-defined literal suffixes not starting with '_' are reserved"
  "%select{; no literal will invoke this operator|}0">,
  InGroup<UserDefinedLiterals>;

// C++ conversion functions
def err_conv_function_not_member : Error<
  "conversion function must be a non-static member function">;
def err_conv_function_return_type : Error<
  "conversion function cannot have a return type">;
def err_conv_function_with_params : Error<
  "conversion function cannot have any parameters">;
def err_conv_function_variadic : Error<
  "conversion function cannot be variadic">;
def err_conv_function_to_array : Error<
  "conversion function cannot convert to an array type">;
def err_conv_function_to_function : Error<
  "conversion function cannot convert to a function type">;
def err_conv_function_with_complex_decl : Error<
  "cannot specify any part of a return type in the "
  "declaration of a conversion function"
  "%select{"
  "; put the complete type after 'operator'|"
  "; use a typedef to declare a conversion to %1|"
  "; use an alias template to declare a conversion to %1|"
  "}0">;
def err_conv_function_redeclared : Error<
  "conversion function cannot be redeclared">;
def warn_conv_to_self_not_used : Warning<
  "conversion function converting %0 to itself will never be used">;
def warn_conv_to_base_not_used : Warning<
  "conversion function converting %0 to its base class %1 will never be used">;
def warn_conv_to_void_not_used : Warning<
  "conversion function converting %0 to %1 will never be used">;

def warn_not_compound_assign : Warning<
  "use of unary operator that may be intended as compound assignment (%0=)">;

// C++11 explicit conversion operators
def ext_explicit_conversion_functions : ExtWarn<
  "explicit conversion functions are a C++11 extension">, InGroup<CXX11>;
def warn_cxx98_compat_explicit_conversion_functions : Warning<
  "explicit conversion functions are incompatible with C++98">,
  InGroup<CXX98Compat>, DefaultIgnore;

// C++11 defaulted functions
def err_defaulted_special_member_params : Error<
  "an explicitly-defaulted %select{|copy |move }0constructor cannot "
  "have default arguments">;
def err_defaulted_special_member_variadic : Error<
  "an explicitly-defaulted %select{|copy |move }0constructor cannot "
  "be variadic">;
def err_defaulted_special_member_return_type : Error<
  "explicitly-defaulted %select{copy|move}0 assignment operator must "
  "return %1">;
def err_defaulted_special_member_quals : Error<
  "an explicitly-defaulted %select{copy|move}0 assignment operator may not "
  "have 'const'%select{, 'constexpr'|}1 or 'volatile' qualifiers">;
def err_defaulted_special_member_volatile_param : Error<
  "the parameter for an explicitly-defaulted %select{<<ERROR>>|"
  "copy constructor|move constructor|copy assignment operator|"
  "move assignment operator|<<ERROR>>}0 may not be volatile">;
def err_defaulted_special_member_move_const_param : Error<
  "the parameter for an explicitly-defaulted move "
  "%select{constructor|assignment operator}0 may not be const">;
def err_defaulted_special_member_copy_const_param : Error<
  "the parameter for this explicitly-defaulted copy "
  "%select{constructor|assignment operator}0 is const, but a member or base "
  "requires it to be non-const">;
def err_defaulted_copy_assign_not_ref : Error<
  "the parameter for an explicitly-defaulted copy assignment operator must be an "
  "lvalue reference type">;
def err_incorrect_defaulted_exception_spec : Error<
  "exception specification of explicitly defaulted %select{default constructor|"
  "copy constructor|move constructor|copy assignment operator|move assignment "
  "operator|destructor}0 does not match the "
  "calculated one">;
def err_incorrect_defaulted_constexpr : Error<
  "defaulted definition of %select{default constructor|copy constructor|"
  "move constructor|copy assignment operator|move assignment operator}0 "
  "is not constexpr">;
def err_out_of_line_default_deletes : Error<
  "defaulting this %select{default constructor|copy constructor|move "
  "constructor|copy assignment operator|move assignment operator|destructor}0 "
  "would delete it after its first declaration">;
def warn_vbase_moved_multiple_times : Warning<
  "defaulted move assignment operator of %0 will move assign virtual base "
  "class %1 multiple times">, InGroup<DiagGroup<"multiple-move-vbase">>;
def note_vbase_moved_here : Note<
  "%select{%1 is a virtual base class of base class %2 declared here|"
  "virtual base class %1 declared here}0">;

def ext_implicit_exception_spec_mismatch : ExtWarn<
  "function previously declared with an %select{explicit|implicit}0 exception "
  "specification redeclared with an %select{implicit|explicit}0 exception "
  "specification">, InGroup<DiagGroup<"implicit-exception-spec-mismatch">>;

def warn_ptr_arith_precedes_bounds : Warning<
  "the pointer decremented by %0 refers before the beginning of the array">,
  InGroup<ArrayBoundsPointerArithmetic>, DefaultIgnore;
def warn_ptr_arith_exceeds_bounds : Warning<
  "the pointer incremented by %0 refers past the end of the array (that "
  "contains %1 element%s2)">,
  InGroup<ArrayBoundsPointerArithmetic>, DefaultIgnore;
def warn_array_index_precedes_bounds : Warning<
  "array index %0 is before the beginning of the array">,
  InGroup<ArrayBounds>;
def warn_array_index_exceeds_bounds : Warning<
  "array index %0 is past the end of the array (which contains %1 "
  "element%s2)">, InGroup<ArrayBounds>;
def note_array_index_out_of_bounds : Note<
  "array %0 declared here">;

def warn_printf_insufficient_data_args : Warning<
  "more '%%' conversions than data arguments">, InGroup<Format>;
def warn_printf_data_arg_not_used : Warning<
  "data argument not used by format string">, InGroup<FormatExtraArgs>;
def warn_format_invalid_conversion : Warning<
  "invalid conversion specifier '%0'">, InGroup<FormatInvalidSpecifier>;
def warn_printf_incomplete_specifier : Warning<
  "incomplete format specifier">, InGroup<Format>;
def warn_missing_format_string : Warning<
  "format string missing">, InGroup<Format>;
def warn_scanf_nonzero_width : Warning<
  "zero field width in scanf format string is unused">,
  InGroup<Format>;
def warn_format_conversion_argument_type_mismatch : Warning<
  "format specifies type %0 but the argument has "
  "%select{type|underlying type}2 %1">,
  InGroup<Format>;
def warn_format_conversion_argument_type_mismatch_pedantic : Extension<
  "format specifies type %0 but the argument has "
  "%select{type|underlying type}2 %1">,
  InGroup<FormatPedantic>;
def warn_format_argument_needs_cast : Warning<
  "%select{values of type|enum values with underlying type}2 '%0' should not "
  "be used as format arguments; add an explicit cast to %1 instead">,
  InGroup<Format>;
def warn_printf_positional_arg_exceeds_data_args : Warning <
  "data argument position '%0' exceeds the number of data arguments (%1)">,
  InGroup<Format>;
def warn_format_zero_positional_specifier : Warning<
  "position arguments in format strings start counting at 1 (not 0)">,
  InGroup<Format>;
def warn_format_invalid_positional_specifier : Warning<
  "invalid position specified for %select{field width|field precision}0">,
  InGroup<Format>;
def warn_format_mix_positional_nonpositional_args : Warning<
  "cannot mix positional and non-positional arguments in format string">,
  InGroup<Format>;
def warn_static_array_too_small : Warning<
  "array argument is too small; contains %0 elements, callee requires at least %1">,
  InGroup<ArrayBounds>;
def note_callee_static_array : Note<
  "callee declares array parameter as static here">;
def warn_empty_format_string : Warning<
  "format string is empty">, InGroup<FormatZeroLength>;
def warn_format_string_is_wide_literal : Warning<
  "format string should not be a wide string">, InGroup<Format>;
def warn_printf_format_string_contains_null_char : Warning<
  "format string contains '\\0' within the string body">, InGroup<Format>;
def warn_printf_format_string_not_null_terminated : Warning<
  "format string is not null-terminated">, InGroup<Format>;
def warn_printf_asterisk_missing_arg : Warning<
  "'%select{*|.*}0' specified field %select{width|precision}0 is missing a matching 'int' argument">,
  InGroup<Format>;
def warn_printf_asterisk_wrong_type : Warning<
  "field %select{width|precision}0 should have type %1, but argument has type %2">,
  InGroup<Format>;
def warn_printf_nonsensical_optional_amount: Warning<
  "%select{field width|precision}0 used with '%1' conversion specifier, resulting in undefined behavior">,
  InGroup<Format>;
def warn_printf_nonsensical_flag: Warning<
  "flag '%0' results in undefined behavior with '%1' conversion specifier">,
  InGroup<Format>;
def warn_format_nonsensical_length: Warning<
  "length modifier '%0' results in undefined behavior or no effect with '%1' conversion specifier">,
  InGroup<Format>;
def warn_format_non_standard_positional_arg: Warning<
  "positional arguments are not supported by ISO C">, InGroup<FormatNonStandard>, DefaultIgnore;
def warn_format_non_standard: Warning<
  "'%0' %select{length modifier|conversion specifier}1 is not supported by ISO C">,
  InGroup<FormatNonStandard>, DefaultIgnore;
def warn_format_non_standard_conversion_spec: Warning<
  "using length modifier '%0' with conversion specifier '%1' is not supported by ISO C">,
  InGroup<FormatNonStandard>, DefaultIgnore;
def warn_printf_ignored_flag: Warning<
  "flag '%0' is ignored when flag '%1' is present">,
  InGroup<Format>;
def warn_printf_empty_objc_flag: Warning<
  "missing object format flag">,
  InGroup<Format>;
def warn_printf_ObjCflags_without_ObjCConversion: Warning<
  "object format flags cannot be used with '%0' conversion specifier">,
  InGroup<Format>;
def warn_printf_invalid_objc_flag: Warning<
    "'%0' is not a valid object format flag">,
    InGroup<Format>;
def warn_scanf_scanlist_incomplete : Warning<
  "no closing ']' for '%%[' in scanf format string">,
  InGroup<Format>;
def note_format_string_defined : Note<"format string is defined here">;
def note_format_fix_specifier : Note<"did you mean to use '%0'?">;
def note_printf_c_str: Note<"did you mean to call the %0 method?">;
def note_format_security_fixit: Note<
  "treat the string as an argument to avoid this">;

def warn_null_arg : Warning<
  "null passed to a callee that requires a non-null argument">,
  InGroup<NonNull>;
def warn_null_ret : Warning<
  "null returned from %select{function|method}0 that requires a non-null return value">,
  InGroup<NonNull>;

// CHECK: returning address/reference of stack memory
def warn_ret_stack_addr_ref : Warning<
  "%select{address of|reference to}0 stack memory associated with local "
  "variable %1 returned">,
  InGroup<ReturnStackAddress>;
def warn_ret_local_temp_addr_ref : Warning<
  "returning %select{address of|reference to}0 local temporary object">,
  InGroup<ReturnStackAddress>;
def warn_ret_addr_label : Warning<
  "returning address of label, which is local">,
  InGroup<ReturnStackAddress>;
def err_ret_local_block : Error<
  "returning block that lives on the local stack">;
def note_ref_var_local_bind : Note<
  "binding reference variable %0 here">;

// Check for initializing a member variable with the address or a reference to
// a constructor parameter.
def warn_bind_ref_member_to_parameter : Warning<
  "binding reference member %0 to stack allocated parameter %1">,
  InGroup<DanglingField>;
def warn_init_ptr_member_to_parameter_addr : Warning<
  "initializing pointer member %0 with the stack address of parameter %1">,
  InGroup<DanglingField>;
def warn_bind_ref_member_to_temporary : Warning<
  "binding reference %select{|subobject of }1member %0 to a temporary value">,
  InGroup<DanglingField>;
def note_ref_or_ptr_member_declared_here : Note<
  "%select{reference|pointer}0 member declared here">;
def note_ref_subobject_of_member_declared_here : Note<
  "member with reference subobject declared here">;

// For non-floating point, expressions of the form x == x or x != x
// should result in a warning, since these always evaluate to a constant.
// Array comparisons have similar warnings
def warn_comparison_always : Warning<
  "%select{self-|array }0comparison always evaluates to %select{false|true|a constant}1">,
  InGroup<TautologicalCompare>;
def warn_comparison_bitwise_always : Warning<
  "bitwise comparison always evaluates to %select{false|true}0">,
  InGroup<TautologicalCompare>;
def warn_tautological_overlap_comparison : Warning<
  "overlapping comparisons always evaluate to %select{false|true}0">,
  InGroup<TautologicalOverlapCompare>, DefaultIgnore;

def warn_stringcompare : Warning<
  "result of comparison against %select{a string literal|@encode}0 is "
  "unspecified (use strncmp instead)">,
  InGroup<StringCompare>;

def warn_identity_field_assign : Warning<
  "assigning %select{field|instance variable}0 to itself">,
  InGroup<SelfAssignmentField>;

// Type safety attributes
def err_type_tag_for_datatype_not_ice : Error<
  "'type_tag_for_datatype' attribute requires the initializer to be "
  "an %select{integer|integral}0 constant expression">;
def err_type_tag_for_datatype_too_large : Error<
  "'type_tag_for_datatype' attribute requires the initializer to be "
  "an %select{integer|integral}0 constant expression "
  "that can be represented by a 64 bit integer">;
def warn_type_tag_for_datatype_wrong_kind : Warning<
  "this type tag was not designed to be used with this function">,
  InGroup<TypeSafety>;
def warn_type_safety_type_mismatch : Warning<
  "argument type %0 doesn't match specified %1 type tag "
  "%select{that requires %3|}2">, InGroup<TypeSafety>;
def warn_type_safety_null_pointer_required : Warning<
  "specified %0 type tag requires a null pointer">, InGroup<TypeSafety>;

// Generic selections.
def err_assoc_type_incomplete : Error<
  "type %0 in generic association incomplete">;
def err_assoc_type_nonobject : Error<
  "type %0 in generic association not an object type">;
def err_assoc_type_variably_modified : Error<
  "type %0 in generic association is a variably modified type">;
def err_assoc_compatible_types : Error<
  "type %0 in generic association compatible with previously specified type %1">;
def note_compat_assoc : Note<
  "compatible type %0 specified here">;
def err_generic_sel_no_match : Error<
  "controlling expression type %0 not compatible with any generic association type">;
def err_generic_sel_multi_match : Error<
  "controlling expression type %0 compatible with %1 generic association types">;


// Blocks
def err_blocks_disable : Error<"blocks support disabled - compile with -fblocks"
  " or %select{pick a deployment target that supports them|for OpenCL 2.0 or above}0">;
def err_block_returning_array_function : Error<
  "block cannot return %select{array|function}0 type %1">;

// Builtin annotation
def err_builtin_annotation_first_arg : Error<
  "first argument to __builtin_annotation must be an integer">;
def err_builtin_annotation_second_arg : Error<
  "second argument to __builtin_annotation must be a non-wide string constant">;

// CFString checking
def err_cfstring_literal_not_string_constant : Error<
  "CFString literal is not a string constant">;
def warn_cfstring_truncated : Warning<
  "input conversion stopped due to an input byte that does not "
  "belong to the input codeset UTF-8">,
  InGroup<DiagGroup<"CFString-literal">>;

// Statements.
def err_continue_not_in_loop : Error<
  "'continue' statement not in loop statement">;
def err_break_not_in_loop_or_switch : Error<
  "'break' statement not in loop or switch statement">;
def warn_loop_ctrl_binds_to_inner : Warning<
  "'%0' is bound to current loop, GCC binds it to the enclosing loop">,
  InGroup<GccCompat>;
def warn_break_binds_to_switch : Warning<
  "'break' is bound to loop, GCC binds it to switch">,
  InGroup<GccCompat>;
def err_default_not_in_switch : Error<
  "'default' statement not in switch statement">;
def err_case_not_in_switch : Error<"'case' statement not in switch statement">;
def warn_bool_switch_condition : Warning<
  "switch condition has boolean value">, InGroup<SwitchBool>;
def warn_case_value_overflow : Warning<
  "overflow converting case value to switch condition type (%0 to %1)">,
  InGroup<Switch>;
def err_duplicate_case : Error<"duplicate case value '%0'">;
def err_duplicate_case_differing_expr : Error<
  "duplicate case value: '%0' and '%1' both equal '%2'">;
def warn_case_empty_range : Warning<"empty case range specified">;
def warn_missing_case_for_condition :
  Warning<"no case matching constant switch condition '%0'">;

def warn_def_missing_case : Warning<"%plural{"
  "1:enumeration value %1 not explicitly handled in switch|"
  "2:enumeration values %1 and %2 not explicitly handled in switch|"
  "3:enumeration values %1, %2, and %3 not explicitly handled in switch|"
  ":%0 enumeration values not explicitly handled in switch: %1, %2, %3...}0">,
  InGroup<SwitchEnum>, DefaultIgnore;

def warn_missing_case : Warning<"%plural{"
  "1:enumeration value %1 not handled in switch|"
  "2:enumeration values %1 and %2 not handled in switch|"
  "3:enumeration values %1, %2, and %3 not handled in switch|"
  ":%0 enumeration values not handled in switch: %1, %2, %3...}0">,
  InGroup<Switch>;

def warn_unannotated_fallthrough : Warning<
  "unannotated fall-through between switch labels">,
  InGroup<ImplicitFallthrough>, DefaultIgnore;
def warn_unannotated_fallthrough_per_function : Warning<
  "unannotated fall-through between switch labels in partly-annotated "
  "function">, InGroup<ImplicitFallthroughPerFunction>, DefaultIgnore;
def note_insert_fallthrough_fixit : Note<
  "insert '%0;' to silence this warning">;
def note_insert_break_fixit : Note<
  "insert 'break;' to avoid fall-through">;
def err_fallthrough_attr_wrong_target : Error<
  "%0 attribute is only allowed on empty statements">;
def note_fallthrough_insert_semi_fixit : Note<"did you forget ';'?">;
def err_fallthrough_attr_outside_switch : Error<
  "fallthrough annotation is outside switch statement">;
def err_fallthrough_attr_invalid_placement : Error<
  "fallthrough annotation does not directly precede switch label">;
def warn_fallthrough_attr_unreachable : Warning<
  "fallthrough annotation in unreachable code">,
  InGroup<ImplicitFallthrough>, DefaultIgnore;

def warn_unreachable_default : Warning<
  "default label in switch which covers all enumeration values">,
  InGroup<CoveredSwitchDefault>, DefaultIgnore;
def warn_not_in_enum : Warning<"case value not in enumerated type %0">,
  InGroup<Switch>;
def warn_not_in_enum_assignment : Warning<"integer constant not in range "
  "of enumerated type %0">, InGroup<DiagGroup<"assign-enum">>, DefaultIgnore;
def err_typecheck_statement_requires_scalar : Error<
  "statement requires expression of scalar type (%0 invalid)">;
def err_typecheck_statement_requires_integer : Error<
  "statement requires expression of integer type (%0 invalid)">;
def err_multiple_default_labels_defined : Error<
  "multiple default labels in one switch">;
def err_switch_multiple_conversions : Error<
  "multiple conversions from switch condition type %0 to an integral or "
  "enumeration type">;
def note_switch_conversion : Note<
  "conversion to %select{integral|enumeration}0 type %1">;
def err_switch_explicit_conversion : Error<
  "switch condition type %0 requires explicit conversion to %1">;
def err_switch_incomplete_class_type : Error<
  "switch condition has incomplete class type %0">;

def warn_empty_if_body : Warning<
  "if statement has empty body">, InGroup<EmptyBody>;
def warn_empty_for_body : Warning<
  "for loop has empty body">, InGroup<EmptyBody>;
def warn_empty_range_based_for_body : Warning<
  "range-based for loop has empty body">, InGroup<EmptyBody>;
def warn_empty_while_body : Warning<
  "while loop has empty body">, InGroup<EmptyBody>;
def warn_empty_switch_body : Warning<
  "switch statement has empty body">, InGroup<EmptyBody>;
def note_empty_body_on_separate_line : Note<
  "put the semicolon on a separate line to silence this warning">;

def err_va_start_used_in_non_variadic_function : Error<
  "'va_start' used in function with fixed args">;
def err_va_start_used_in_wrong_abi_function : Error<
  "'va_start' used in %select{System V|Win64}0 ABI function">;
def err_ms_va_start_used_in_sysv_function : Error<
  "'__builtin_ms_va_start' used in System V ABI function">;
def warn_second_arg_of_va_start_not_last_named_param : Warning<
  "second argument to 'va_start' is not the last named parameter">,
  InGroup<Varargs>;
def warn_va_start_type_is_undefined : Warning<
  "passing %select{an object that undergoes default argument promotion|"
  "an object of reference type|a parameter declared with the 'register' "
  "keyword}0 to 'va_start' has undefined behavior">, InGroup<Varargs>;
def err_first_argument_to_va_arg_not_of_type_va_list : Error<
  "first argument to 'va_arg' is of type %0 and not 'va_list'">;
def err_second_parameter_to_va_arg_incomplete: Error<
  "second argument to 'va_arg' is of incomplete type %0">;
def err_second_parameter_to_va_arg_abstract: Error<
  "second argument to 'va_arg' is of abstract type %0">;
def warn_second_parameter_to_va_arg_not_pod : Warning<
  "second argument to 'va_arg' is of non-POD type %0">,
  InGroup<NonPODVarargs>, DefaultError;
def warn_second_parameter_to_va_arg_ownership_qualified : Warning<
  "second argument to 'va_arg' is of ARC ownership-qualified type %0">,
  InGroup<NonPODVarargs>, DefaultError;
def warn_second_parameter_to_va_arg_never_compatible : Warning<
  "second argument to 'va_arg' is of promotable type %0; this va_arg has "
  "undefined behavior because arguments will be promoted to %1">, InGroup<Varargs>;

def warn_return_missing_expr : Warning<
  "non-void %select{function|method}1 %0 should return a value">, DefaultError,
  InGroup<ReturnType>;
def ext_return_missing_expr : ExtWarn<
  "non-void %select{function|method}1 %0 should return a value">, DefaultError,
  InGroup<ReturnType>;
def ext_return_has_expr : ExtWarn<
  "%select{void function|void method|constructor|destructor}1 %0 "
  "should not return a value">,
  DefaultError, InGroup<ReturnType>;
def ext_return_has_void_expr : Extension<
  "void %select{function|method|block}1 %0 should not return void expression">;
def err_return_init_list : Error<
  "%select{void function|void method|constructor|destructor}1 %0 "
  "must not return a value">;
def err_ctor_dtor_returns_void : Error<
  "%select{constructor|destructor}1 %0 must not return void expression">;
def warn_noreturn_function_has_return_expr : Warning<
  "function %0 declared 'noreturn' should not return">,
  InGroup<InvalidNoreturn>;
def warn_falloff_noreturn_function : Warning<
  "function declared 'noreturn' should not return">,
  InGroup<InvalidNoreturn>;
def err_noreturn_block_has_return_expr : Error<
  "block declared 'noreturn' should not return">;
def err_noreturn_missing_on_first_decl : Error<
  "function declared '[[noreturn]]' after its first declaration">;
def note_noreturn_missing_first_decl : Note<
  "declaration missing '[[noreturn]]' attribute is here">;
def err_carries_dependency_missing_on_first_decl : Error<
  "%select{function|parameter}0 declared '[[carries_dependency]]' "
  "after its first declaration">;
def note_carries_dependency_missing_first_decl : Note<
  "declaration missing '[[carries_dependency]]' attribute is here">;
def err_carries_dependency_param_not_function_decl : Error<
  "'[[carries_dependency]]' attribute only allowed on parameter in a function "
  "declaration or lambda">;
def err_block_on_nonlocal : Error<
  "__block attribute not allowed, only allowed on local variables">;
def err_block_on_vm : Error<
  "__block attribute not allowed on declaration with a variably modified type">;

def err_shufflevector_non_vector : Error<
  "first two arguments to __builtin_shufflevector must be vectors">;
def err_shufflevector_incompatible_vector : Error<
  "first two arguments to __builtin_shufflevector must have the same type">;
def err_shufflevector_nonconstant_argument : Error<
  "index for __builtin_shufflevector must be a constant integer">;
def err_shufflevector_argument_too_large : Error<
  "index for __builtin_shufflevector must be less than the total number "
  "of vector elements">;

def err_convertvector_non_vector : Error<
  "first argument to __builtin_convertvector must be a vector">;
def err_convertvector_non_vector_type : Error<
  "second argument to __builtin_convertvector must be a vector type">;
def err_convertvector_incompatible_vector : Error<
  "first two arguments to __builtin_convertvector must have the same number of elements">;

def err_first_argument_to_cwsc_not_call : Error<
  "first argument to __builtin_call_with_static_chain must be a non-member call expression">;
def err_first_argument_to_cwsc_block_call : Error<
  "first argument to __builtin_call_with_static_chain must not be a block call">;
def err_first_argument_to_cwsc_builtin_call : Error<
  "first argument to __builtin_call_with_static_chain must not be a builtin call">;
def err_first_argument_to_cwsc_pdtor_call : Error<
  "first argument to __builtin_call_with_static_chain must not be a pseudo-destructor call">;
def err_second_argument_to_cwsc_not_pointer : Error<
  "second argument to __builtin_call_with_static_chain must be of pointer type">;

def err_vector_incorrect_num_initializers : Error<
  "%select{too many|too few}0 elements in vector initialization (expected %1 elements, have %2)">;
def err_altivec_empty_initializer : Error<"expected initializer">;

def err_invalid_neon_type_code : Error<
  "incompatible constant for this __builtin_neon function">; 
def err_argument_invalid_range : Error<
  "argument should be a value from %0 to %1">;
def warn_neon_vector_initializer_non_portable : Warning<
  "vector initializers are not compatible with NEON intrinsics in big endian "
  "mode">, InGroup<DiagGroup<"nonportable-vector-initialization">>;
def note_neon_vector_initializer_non_portable : Note<
  "consider using vld1_%0%1() to initialize a vector from memory, or "
  "vcreate_%0%1() to initialize from an integer constant">;
def note_neon_vector_initializer_non_portable_q : Note<
  "consider using vld1q_%0%1() to initialize a vector from memory, or "
  "vcombine_%0%1(vcreate_%0%1(), vcreate_%0%1()) to initialize from integer "
  "constants">;
def err_systemz_invalid_tabort_code : Error<
  "invalid transaction abort code">;
def err_64_bit_builtin_32_bit_tgt : Error<
  "this builtin is only available on 64-bit targets">;
def err_ppc_builtin_only_on_pwr7 : Error<
  "this builtin is only valid on POWER7 or later CPUs">;
def err_x86_builtin_32_bit_tgt : Error<
  "this builtin is only available on x86-64 targets">;

def err_builtin_longjmp_unsupported : Error<
  "__builtin_longjmp is not supported for the current target">;
def err_builtin_setjmp_unsupported : Error<
  "__builtin_setjmp is not supported for the current target">;

def err_builtin_longjmp_invalid_val : Error<
  "argument to __builtin_longjmp must be a constant 1">;
def err_builtin_requires_language : Error<"'%0' is only available in %1">;

def err_constant_integer_arg_type : Error<
  "argument to %0 must be a constant integer">;

def ext_mixed_decls_code : Extension<
  "ISO C90 forbids mixing declarations and code">,
  InGroup<DiagGroup<"declaration-after-statement">>;
  
def err_non_local_variable_decl_in_for : Error<
  "declaration of non-local variable in 'for' loop">;
def err_non_variable_decl_in_for : Error<
  "non-variable declaration in 'for' loop">;
def err_toomany_element_decls : Error<
  "only one element declaration is allowed">;
def err_selector_element_not_lvalue : Error<
  "selector element is not a valid lvalue">;
def err_selector_element_type : Error<
  "selector element type %0 is not a valid object">;
def err_selector_element_const_type : Error<
  "selector element of type %0 cannot be a constant l-value expression">;
def err_collection_expr_type : Error<
  "the type %0 is not a pointer to a fast-enumerable object">;
def warn_collection_expr_type : Warning<
  "collection expression type %0 may not respond to %1">;

def err_invalid_conversion_between_ext_vectors : Error<
  "invalid conversion between ext-vector type %0 and %1">;

def warn_duplicate_attribute_exact : Warning<
  "attribute %0 is already applied">, InGroup<IgnoredAttributes>;

def warn_duplicate_attribute : Warning<
  "attribute %0 is already applied with different parameters">,
  InGroup<IgnoredAttributes>;

def warn_sync_fetch_and_nand_semantics_change : Warning<
  "the semantics of this intrinsic changed with GCC "
  "version 4.4 - the newer semantics are provided here">,
  InGroup<DiagGroup<"sync-fetch-and-nand-semantics-changed">>;

// Type
def ext_invalid_sign_spec : Extension<"'%0' cannot be signed or unsigned">;
def warn_receiver_forward_class : Warning<
    "receiver %0 is a forward class and corresponding @interface may not exist">,
    InGroup<ForwardClassReceiver>;
def note_method_sent_forward_class : Note<"method %0 is used for the forward class">;
def ext_missing_declspec : ExtWarn<
  "declaration specifier missing, defaulting to 'int'">;
def ext_missing_type_specifier : ExtWarn<
  "type specifier missing, defaults to 'int'">,
  InGroup<ImplicitInt>;
def err_decimal_unsupported : Error<
  "GNU decimal type extension not supported">;
def err_missing_type_specifier : Error<
  "C++ requires a type specifier for all declarations">;
def err_objc_array_of_interfaces : Error<
  "array of interface %0 is invalid (probably should be an array of pointers)">;
def ext_c99_array_usage : Extension<
  "%select{qualifier in |static |}0array size %select{||'[*] '}0is a C99 "
  "feature">, InGroup<C99>;
def err_c99_array_usage_cxx : Error<
  "%select{qualifier in |static |}0array size %select{||'[*] '}0is a C99 "
  "feature, not permitted in C++">;
 def err_type_requires_extension : Error<
  "use of type %0 requires %1 extension to be enabled">;
def err_type_unsupported : Error<
  "%0 is not supported on this target">;
def err_nsconsumed_attribute_mismatch : Error<
  "overriding method has mismatched ns_consumed attribute on its"
  " parameter">;
def err_nsreturns_retained_attribute_mismatch : Error<
  "overriding method has mismatched ns_returns_%select{not_retained|retained}0"
  " attributes">;
  
def note_getter_unavailable : Note<
  "or because setter is declared here, but no getter method %0 is found">;
def err_invalid_protocol_qualifiers : Error<
  "invalid protocol qualifiers on non-ObjC type">;
def warn_ivar_use_hidden : Warning<
  "local declaration of %0 hides instance variable">,
   InGroup<DiagGroup<"shadow-ivar">>;
def warn_direct_initialize_call : Warning<
  "explicit call to +initialize results in duplicate call to +initialize">,
   InGroup<ExplicitInitializeCall>;
def warn_direct_super_initialize_call : Warning<
  "explicit call to [super initialize] should only be in implementation "
  "of +initialize">,
   InGroup<ExplicitInitializeCall>;
def error_ivar_use_in_class_method : Error<
  "instance variable %0 accessed in class method">;
def error_implicit_ivar_access : Error<
  "instance variable %0 cannot be accessed because 'self' has been redeclared">;
def error_private_ivar_access : Error<"instance variable %0 is private">,
  AccessControl;
def error_protected_ivar_access : Error<"instance variable %0 is protected">,
  AccessControl;
def warn_maynot_respond : Warning<"%0 may not respond to %1">;
def ext_typecheck_base_super : Warning<
  "method parameter type "
  "%diff{$ does not match super class method parameter type $|"
  "does not match super class method parameter type}0,1">,
   InGroup<SuperSubClassMismatch>, DefaultIgnore;
def warn_missing_method_return_type : Warning<
  "method has no return type specified; defaults to 'id'">,
  InGroup<MissingMethodReturnType>, DefaultIgnore;
def warn_direct_ivar_access : Warning<"instance variable %0 is being "
  "directly accessed">, InGroup<DiagGroup<"direct-ivar-access">>, DefaultIgnore;

// Spell-checking diagnostics
def err_unknown_typename : Error<
  "unknown type name %0">;
def err_unknown_type_or_class_name_suggest : Error<
  "unknown %select{type|class}1 name %0; did you mean %2?">;
def err_unknown_typename_suggest : Error<
  "unknown type name %0; did you mean %1?">;
def err_unknown_nested_typename_suggest : Error<
  "no type named %0 in %1; did you mean %select{|simply }2%3?">;
def err_no_member_suggest : Error<"no member named %0 in %1; did you mean %select{|simply }2%3?">;
def err_undeclared_use_suggest : Error<
  "use of undeclared %0; did you mean %1?">;
def err_undeclared_var_use_suggest : Error<
  "use of undeclared identifier %0; did you mean %1?">;
def err_no_template_suggest : Error<"no template named %0; did you mean %1?">;
def err_no_member_template_suggest : Error<
  "no template named %0 in %1; did you mean %select{|simply }2%3?">;
def err_mem_init_not_member_or_class_suggest : Error<
  "initializer %0 does not name a non-static data member or base "
  "class; did you mean the %select{base class|member}1 %2?">;
def err_field_designator_unknown_suggest : Error<
  "field designator %0 does not refer to any field in type %1; did you mean "
  "%2?">;
def err_typecheck_member_reference_ivar_suggest : Error<
  "%0 does not have a member named %1; did you mean %2?">;
def err_property_not_found_suggest : Error<
  "property %0 not found on object of type %1; did you mean %2?">;
def err_class_property_found : Error<
  "property %0 is a class property; did you mean to access it with class '%1'?">;
def err_ivar_access_using_property_syntax_suggest : Error<
  "property %0 not found on object of type %1; did you mean to access instance variable %2?">;
def warn_property_access_suggest : Warning<
"property %0 not found on object of type %1; did you mean to access property %2?">,
InGroup<PropertyAccessDotSyntax>;
def err_property_found_suggest : Error<
  "property %0 found on object of type %1; did you mean to access "
  "it with the \".\" operator?">;
def err_undef_interface_suggest : Error<
  "cannot find interface declaration for %0; did you mean %1?">;
def warn_undef_interface_suggest : Warning<
  "cannot find interface declaration for %0; did you mean %1?">;
def err_undef_superclass_suggest : Error<
  "cannot find interface declaration for %0, superclass of %1; did you mean "
  "%2?">;
def err_undeclared_protocol_suggest : Error<
  "cannot find protocol declaration for %0; did you mean %1?">;
def note_base_class_specified_here : Note<
  "base class %0 specified here">;
def err_using_directive_suggest : Error<
  "no namespace named %0; did you mean %1?">;
def err_using_directive_member_suggest : Error<
  "no namespace named %0 in %1; did you mean %select{|simply }2%3?">;
def note_namespace_defined_here : Note<"namespace %0 defined here">;
def err_sizeof_pack_no_pack_name_suggest : Error<
  "%0 does not refer to the name of a parameter pack; did you mean %1?">;
def note_parameter_pack_here : Note<"parameter pack %0 declared here">;

def err_uncasted_use_of_unknown_any : Error<
  "%0 has unknown type; cast it to its declared type to use it">;
def err_uncasted_call_of_unknown_any : Error<
  "%0 has unknown return type; cast the call to its declared return type">;
def err_uncasted_send_to_unknown_any_method : Error<
  "no known method %select{%objcinstance1|%objcclass1}0; cast the "
  "message send to the method's return type">;
def err_unsupported_unknown_any_decl : Error<
  "%0 has unknown type, which is not supported for this kind of declaration">;
def err_unsupported_unknown_any_expr : Error<
  "unsupported expression with unknown type">;
def err_unsupported_unknown_any_call : Error<
  "call to unsupported expression with unknown type">;
def err_unknown_any_addrof : Error<
  "the address of a declaration with unknown type "
  "can only be cast to a pointer type">;
def err_unknown_any_var_function_type : Error<
  "variable %0 with unknown type cannot be given a function type">;
def err_unknown_any_function : Error<
  "function %0 with unknown type must be given a function type">;

def err_filter_expression_integral : Error<
  "filter expression type should be an integral value not %0">;

def err_non_asm_stmt_in_naked_function : Error<
  "non-ASM statement in naked function is not supported">;
def err_asm_naked_this_ref : Error<
  "'this' pointer references not allowed in naked functions">;
def err_asm_naked_parm_ref : Error<
  "parameter references not allowed in naked functions">;

// OpenCL warnings and errors.
def err_invalid_astype_of_different_size : Error<
  "invalid reinterpretation: sizes of %0 and %1 must match">;
def err_static_kernel : Error<
  "kernel functions cannot be declared static">;
def err_opencl_ptrptr_kernel_param : Error<
  "kernel parameter cannot be declared as a pointer to a pointer">;
def err_opencl_private_ptr_kernel_param : Error<
  "kernel parameter cannot be declared as a pointer to the __private address space">;
def err_opencl_function_variable : Error<
  "%select{non-kernel function|function scope}0 variable cannot be declared in %1 address space">;
def err_static_function_scope : Error<
  "variables in function scope cannot be declared static">;
def err_opencl_bitfields : Error<
  "bitfields are not supported in OpenCL">;
def err_opencl_vla : Error<
  "variable length arrays are not supported in OpenCL">;
def err_bad_kernel_param_type : Error<
  "%0 cannot be used as the type of a kernel parameter">;
def err_record_with_pointers_kernel_param : Error<
  "%select{struct|union}0 kernel parameters may not contain pointers">;
def note_within_field_of_type : Note<
  "within field of type %0 declared here">;
def note_illegal_field_declared_here : Note<
  "field of illegal %select{type|pointer type}0 %1 declared here">;
def err_event_t_global_var : Error<
  "the event_t type cannot be used to declare a program scope variable">;
def err_opencl_type_struct_or_union_field : Error<
  "the %0 type cannot be used to declare a structure or union field">;
def err_event_t_addr_space_qual : Error<
  "the event_t type can only be used with __private address space qualifier">;
def err_expected_kernel_void_return_type : Error<
  "kernel must have void return type">;
def err_sampler_initializer_not_integer : Error<
  "sampler_t initialization requires 32-bit integer, not %0">;
def warn_sampler_initializer_invalid_bits : Warning<
  "sampler initializer has invalid %0 bits">, InGroup<SpirCompat>, DefaultIgnore;
def err_sampler_argument_required : Error<
  "sampler_t variable required - got %0">;
def err_wrong_sampler_addressspace: Error<
  "sampler type cannot be used with the __local and __global address space qualifiers">;
def error_opencl_cast_non_zero_to_event_t : Error<
  "cannot cast non-zero value '%0' to 'event_t'">;
def err_opencl_global_invalid_addr_space : Error<
  "%select{program scope|static local|extern}0 variable must reside in %1 address space">;
def err_missing_actual_pipe_type : Error<
  "missing actual type specifier for pipe">;
def err_reference_pipe_type : Error <
  "pipes packet types cannot be of reference type">;
def err_opencl_no_main : Error<"%select{function|kernel}0 cannot be called 'main'">;
def err_opencl_kernel_attr :
  Error<"attribute %0 can only be applied to a kernel function">;
def err_opencl_return_value_with_address_space : Error<
  "return value cannot be qualified with address space">;
def err_opencl_constant_no_init : Error<
  "variable in constant address space must be initialized">;
def err_atomic_init_constant : Error<
  "atomic variable can only be assigned to a compile time constant"
  " in the declaration statement in the program scope">;
def err_opencl_implicit_vector_conversion : Error<
  "implicit conversions between vector types (%0 and %1) are not permitted">;
def err_opencl_block_proto_variadic : Error<
  "invalid block prototype, variadic arguments are not allowed in OpenCL">;
def err_opencl_invalid_type_array : Error<
  "array of %0 type is invalid in OpenCL">;
def err_opencl_ternary_with_block : Error<
  "block type cannot be used as expression in ternary expression in OpenCL">;
def err_opencl_pointer_to_type : Error<
  "pointer to type %0 is invalid in OpenCL">;
def err_opencl_type_can_only_be_used_as_function_parameter : Error <
  "type %0 can only be used as a function parameter in OpenCL">;
def warn_opencl_attr_deprecated_ignored : Warning <
  "%0 attribute is deprecated and ignored in OpenCL version %1">,
  InGroup<IgnoredAttributes>;

// OpenCL v2.0 s6.13.6 -- Builtin Pipe Functions
def err_opencl_builtin_pipe_first_arg : Error<
  "first argument to %0 must be a pipe type">;
def err_opencl_builtin_pipe_arg_num : Error<
  "invalid number of arguments to function: %0">;
def err_opencl_builtin_pipe_invalid_arg : Error<
  "invalid argument type to function %0 (expecting %1 having %2)">;
def err_opencl_builtin_pipe_invalid_access_modifier : Error<
  "invalid pipe access modifier (expecting %0)">;

// OpenCL access qualifier
def err_opencl_invalid_access_qualifier : Error<
  "access qualifier can only be used for pipe and image type">;
def err_opencl_invalid_read_write : Error<
  "access qualifier %0 can not be used for %1 %select{|prior to OpenCL version 2.0}2">;
def err_opencl_multiple_access_qualifiers : Error<
  "multiple access qualifiers">;
def note_opencl_typedef_access_qualifier : Note<
  "previously declared '%0' here">;

// OpenCL Section 6.8.g
def err_opencl_unknown_type_specifier : Error<
  "OpenCL version %0 does not support the '%1' %select{type qualifier|storage class specifier}2">;

// OpenCL v2.0 s6.12.5 Blocks restrictions
def err_opencl_block_storage_type : Error<
  "the __block storage type is not permitted">;
def err_opencl_invalid_block_declaration : Error<
  "invalid block variable declaration - must be %select{const qualified|initialized}0">;
def err_opencl_extern_block_declaration : Error<
  "invalid block variable declaration - using 'extern' storage class is disallowed">;

// OpenCL v2.0 s6.13.9 - Address space qualifier functions. 
def err_opencl_builtin_to_addr_arg_num : Error<
  "invalid number of arguments to function: %0">;
def err_opencl_builtin_to_addr_invalid_arg : Error<
  "invalid argument %0 to function: %1, expecting a generic pointer argument">;

// OpenCL v2.0 s6.13.17 Enqueue kernel restrictions.
def err_opencl_enqueue_kernel_incorrect_args : Error<
  "illegal call to enqueue_kernel, incorrect argument types">;
def err_opencl_enqueue_kernel_expected_type : Error<
  "illegal call to enqueue_kernel, expected %0 argument type">;
def err_opencl_enqueue_kernel_local_size_args : Error<
  "mismatch in number of block parameters and local size arguments passed">;
def err_opencl_enqueue_kernel_invalid_local_size_type : Error<
  "local memory sizes need to be specified as uint">;
def err_opencl_enqueue_kernel_blocks_non_local_void_args : Error<
  "blocks used in device side enqueue are expected to have parameters of type 'local void*'">;
def err_opencl_enqueue_kernel_blocks_no_args : Error<
  "blocks in this form of device side enqueue call are expected to have have no parameters">;

// OpenCL v2.2 s2.1.2.3 - Vector Component Access
def ext_opencl_ext_vector_type_rgba_selector: ExtWarn<
  "vector component name '%0' is an OpenCL version 2.2 feature">,
  InGroup<OpenCLUnsupportedRGBA>;
} // end of sema category

let CategoryName = "OpenMP Issue" in {
// OpenMP support.
def err_omp_expected_var_arg : Error<
  "%0 is not a global variable, static local variable or static data member">;
def err_omp_expected_var_arg_suggest : Error<
  "%0 is not a global variable, static local variable or static data member; "
  "did you mean %1">;
def err_omp_global_var_arg : Error<
  "arguments of '#pragma omp %0' must have %select{global storage|static storage duration}1">;
def err_omp_ref_type_arg : Error<
  "arguments of '#pragma omp %0' cannot be of reference type %1">;
def err_omp_region_not_file_context : Error<
  "directive must be at file or namespace scope">;
def err_omp_var_scope : Error<
  "'#pragma omp %0' must appear in the scope of the %q1 variable declaration">;
def err_omp_var_used : Error<
  "'#pragma omp %0' must precede all references to variable %q1">;
def err_omp_var_thread_local : Error<
  "variable %0 cannot be threadprivate because it is %select{thread-local|a global named register variable}1">;
def err_omp_private_incomplete_type : Error<
  "a private variable with incomplete type %0">;
def err_omp_firstprivate_incomplete_type : Error<
  "a firstprivate variable with incomplete type %0">;
def err_omp_lastprivate_incomplete_type : Error<
  "a lastprivate variable with incomplete type %0">;
def err_omp_reduction_incomplete_type : Error<
  "a reduction list item with incomplete type %0">;
def err_omp_unexpected_clause_value : Error<
  "expected %0 in OpenMP clause '%1'">;
def err_omp_expected_var_name_member_expr : Error<
  "expected variable name%select{| or data member of current class}0">;
def err_omp_expected_var_name_member_expr_or_array_item : Error<
  "expected variable name%select{|, data member of current class}0, array element or array section">;
def err_omp_expected_named_var_member_or_array_expression: Error<
  "expected expression containing only member accesses and/or array sections based on named variables">;
def err_omp_bit_fields_forbidden_in_clause : Error<
  "bit fields cannot be used to specify storage in a '%0' clause">;
def err_array_section_does_not_specify_contiguous_storage : Error<
  "array section does not specify contiguous storage">;
def err_omp_union_type_not_allowed : Error<
  "mapped storage cannot be derived from a union">;
def err_omp_expected_access_to_data_field : Error<
  "expected access to data field">;
def err_omp_multiple_array_items_in_map_clause : Error<
  "multiple array elements associated with the same variable are not allowed in map clauses of the same construct">;
def err_omp_pointer_mapped_along_with_derived_section : Error<
  "pointer cannot be mapped along with a section derived from itself">;
def err_omp_original_storage_is_shared_and_does_not_contain : Error<
  "original storage of expression in data environment is shared but data environment do not fully contain mapped expression storage">;
def err_omp_same_pointer_derreferenced : Error<
  "same pointer derreferenced in multiple different ways in map clause expressions">;
def note_omp_task_predetermined_firstprivate_here : Note<
  "predetermined as a firstprivate in a task construct here">;
def err_omp_threadprivate_incomplete_type : Error<
  "threadprivate variable with incomplete type %0">;
def err_omp_no_dsa_for_variable : Error<
  "variable %0 must have explicitly specified data sharing attributes">;
def err_omp_wrong_dsa : Error<
  "%0 variable cannot be %1">;
def err_omp_variably_modified_type_not_supported : Error<
  "arguments of OpenMP clause '%0' in '#pragma omp %2' directive cannot be of variably-modified type %1">;
def note_omp_explicit_dsa : Note<
  "defined as %0">;
def note_omp_predetermined_dsa : Note<
  "%select{static data member is predetermined as shared|"
  "variable with static storage duration is predetermined as shared|"
  "loop iteration variable is predetermined as private|"
  "loop iteration variable is predetermined as linear|"
  "loop iteration variable is predetermined as lastprivate|"
  "constant variable is predetermined as shared|"
  "global variable is predetermined as shared|"
  "non-shared variable in a task construct is predetermined as firstprivate|"
  "variable with automatic storage duration is predetermined as private}0"
  "%select{|; perhaps you forget to enclose 'omp %2' directive into a parallel or another task region?}1">;
def note_omp_implicit_dsa : Note<
  "implicitly determined as %0">;
def err_omp_loop_var_dsa : Error<
  "loop iteration variable in the associated loop of 'omp %1' directive may not be %0, predetermined as %2">;
def err_omp_not_for : Error<
  "%select{statement after '#pragma omp %1' must be a for loop|"
  "expected %2 for loops after '#pragma omp %1'%select{|, but found only %4}3}0">;
def note_omp_collapse_ordered_expr : Note<
  "as specified in %select{'collapse'|'ordered'|'collapse' and 'ordered'}0 clause%select{||s}0">;
def err_omp_negative_expression_in_clause : Error<
  "argument to '%0' clause must be a %select{non-negative|strictly positive}1 integer value">;
def err_omp_not_integral : Error<
  "expression must have integral or unscoped enumeration "
  "type, not %0">;
def err_omp_threadprivate_in_target : Error<
  "threadprivate variables cannot be used in target constructs">;
def err_omp_incomplete_type : Error<
  "expression has incomplete class type %0">;
def err_omp_explicit_conversion : Error<
  "expression requires explicit conversion from %0 to %1">;
def note_omp_conversion_here : Note<
  "conversion to %select{integral|enumeration}0 type %1 declared here">;
def err_omp_ambiguous_conversion : Error<
  "ambiguous conversion from type %0 to an integral or unscoped "
  "enumeration type">;
def err_omp_required_access : Error<
  "%0 variable must be %1">;
def err_omp_const_variable : Error<
  "const-qualified variable cannot be %0">;
def err_omp_const_reduction_list_item : Error<
  "const-qualified list item cannot be reduction">;
def err_omp_linear_incomplete_type : Error<
  "a linear variable with incomplete type %0">;
def err_omp_linear_expected_int_or_ptr : Error<
  "argument of a linear clause should be of integral or pointer "
  "type, not %0">;
def warn_omp_linear_step_zero : Warning<
  "zero linear step (%0 %select{|and other variables in clause }1should probably be const)">,
  InGroup<OpenMPClauses>;
def warn_omp_alignment_not_power_of_two : Warning<
  "aligned clause will be ignored because the requested alignment is not a power of 2">,
  InGroup<OpenMPClauses>;
def err_omp_enclosed_declare_target : Error<
  "declare target region may not be enclosed within another declare target region">;
def err_omp_invalid_target_decl : Error<
  "%0 used in declare target directive is not a variable or a function name">;
def err_omp_declare_target_multiple : Error<
  "%0 appears multiple times in clauses on the same declare target directive">;
def err_omp_declare_target_to_and_link : Error<
  "%0 must not appear in both clauses 'to' and 'link'">;
def warn_omp_not_in_target_context : Warning<
  "declaration is not declared in any declare target region">,
  InGroup<OpenMPTarget>;
def err_omp_aligned_expected_array_or_ptr : Error<
  "argument of aligned clause should be array"
  "%select{ or pointer|, pointer, reference to array or reference to pointer}1"
  ", not %0">;
def err_omp_aligned_twice : Error<
  "%select{a variable|a parameter|'this'}0 cannot appear in more than one aligned clause">;
def err_omp_local_var_in_threadprivate_init : Error<
  "variable with local storage in initial value of threadprivate variable">;
def err_omp_loop_not_canonical_init : Error<
  "initialization clause of OpenMP for loop is not in canonical form "
  "('var = init' or 'T var = init')">;
def ext_omp_loop_not_canonical_init : ExtWarn<
  "initialization clause of OpenMP for loop is not in canonical form "
  "('var = init' or 'T var = init')">, InGroup<OpenMPLoopForm>;
def err_omp_loop_not_canonical_cond : Error<
  "condition of OpenMP for loop must be a relational comparison "
  "('<', '<=', '>', or '>=') of loop variable %0">;
def err_omp_loop_not_canonical_incr : Error<
  "increment clause of OpenMP for loop must perform simple addition "
  "or subtraction on loop variable %0">;
def err_omp_loop_variable_type : Error<
  "variable must be of integer or %select{pointer|random access iterator}0 type">;
def err_omp_loop_incr_not_compatible : Error<
  "increment expression must cause %0 to %select{decrease|increase}1 "
  "on each iteration of OpenMP for loop">;
def note_omp_loop_cond_requres_compatible_incr : Note<
  "loop step is expected to be %select{negative|positive}0 due to this condition">;
def err_omp_loop_diff_cxx : Error<
  "could not calculate number of iterations calling 'operator-' with "
  "upper and lower loop bounds">;
def err_omp_loop_cannot_use_stmt : Error<
  "'%0' statement cannot be used in OpenMP for loop">;
def err_omp_simd_region_cannot_use_stmt : Error<
  "'%0' statement cannot be used in OpenMP simd region">;
def warn_omp_loop_64_bit_var : Warning<
  "OpenMP loop iteration variable cannot have more than 64 bits size and will be narrowed">,
  InGroup<OpenMPLoopForm>;
def err_omp_unknown_reduction_identifier : Error<
  "incorrect reduction identifier, expected one of '+', '-', '*', '&', '|', '^', "
  "'&&', '||', 'min' or 'max' or declare reduction for type %0">;
def err_omp_not_resolved_reduction_identifier : Error<
  "unable to resolve declare reduction construct for type %0">;
def err_omp_reduction_ref_type_arg : Error<
  "argument of OpenMP clause 'reduction' must reference the same object in all threads">;
def err_omp_clause_not_arithmetic_type_arg : Error<
  "arguments of OpenMP clause 'reduction' for 'min' or 'max' must be of %select{scalar|arithmetic}0 type">;
def err_omp_clause_floating_type_arg : Error<
  "arguments of OpenMP clause 'reduction' with bitwise operators cannot be of floating type">;
def err_omp_once_referenced : Error<
  "variable can appear only once in OpenMP '%0' clause">;
def err_omp_once_referenced_in_target_update : Error<
  "variable can appear only once in OpenMP 'target update' construct">;
def note_omp_referenced : Note<
  "previously referenced here">;
def err_omp_reduction_in_task : Error<
  "reduction variables may not be accessed in an explicit task">;
def err_omp_reduction_id_not_compatible : Error<
  "list item of type %0 is not valid for specified reduction operation: unable to provide default initialization value">;
def err_omp_prohibited_region : Error<
  "region cannot be%select{| closely}0 nested inside '%1' region"
  "%select{|; perhaps you forget to enclose 'omp %3' directive into a parallel region?|"
  "; perhaps you forget to enclose 'omp %3' directive into a for or a parallel for region with 'ordered' clause?|"
  "; perhaps you forget to enclose 'omp %3' directive into a target region?|"
  "; perhaps you forget to enclose 'omp %3' directive into a teams region?}2">;
def err_omp_prohibited_region_simd : Error<
  "OpenMP constructs may not be nested inside a simd region">;
def err_omp_prohibited_region_atomic : Error<
  "OpenMP constructs may not be nested inside an atomic region">;
def err_omp_prohibited_region_critical_same_name : Error<
  "cannot nest 'critical' regions having the same name %0">;
def note_omp_previous_critical_region : Note<
  "previous 'critical' region starts here">;
def err_omp_sections_not_compound_stmt : Error<
  "the statement for '#pragma omp sections' must be a compound statement">;
def err_omp_parallel_sections_not_compound_stmt : Error<
  "the statement for '#pragma omp parallel sections' must be a compound statement">;
def err_omp_orphaned_section_directive : Error<
  "%select{orphaned 'omp section' directives are prohibited, it|'omp section' directive}0"
  " must be closely nested to a sections region%select{|, not a %1 region}0">;
def err_omp_sections_substmt_not_section : Error<
  "statement in 'omp sections' directive must be enclosed into a section region">;
def err_omp_parallel_sections_substmt_not_section : Error<
  "statement in 'omp parallel sections' directive must be enclosed into a section region">;
def err_omp_parallel_reduction_in_task_firstprivate : Error<
  "argument of a reduction clause of a %0 construct must not appear in a firstprivate clause on a task construct">;
def err_omp_atomic_read_not_expression_statement : Error<
  "the statement for 'atomic read' must be an expression statement of form 'v = x;',"
  " where v and x are both lvalue expressions with scalar type">;
def note_omp_atomic_read_write: Note<
  "%select{expected an expression statement|expected built-in assignment operator|expected expression of scalar type|expected lvalue expression}0">;
def err_omp_atomic_write_not_expression_statement : Error<
  "the statement for 'atomic write' must be an expression statement of form 'x = expr;',"
  " where x is a lvalue expression with scalar type">;
def err_omp_atomic_update_not_expression_statement : Error<
  "the statement for 'atomic update' must be an expression statement of form '++x;', '--x;', 'x++;', 'x--;', 'x binop= expr;', 'x = x binop expr' or 'x = expr binop x',"
  " where x is an l-value expression with scalar type">;
def err_omp_atomic_not_expression_statement : Error<
  "the statement for 'atomic' must be an expression statement of form '++x;', '--x;', 'x++;', 'x--;', 'x binop= expr;', 'x = x binop expr' or 'x = expr binop x',"
  " where x is an l-value expression with scalar type">;
def note_omp_atomic_update: Note<
  "%select{expected an expression statement|expected built-in binary or unary operator|expected unary decrement/increment operation|"
  "expected expression of scalar type|expected assignment expression|expected built-in binary operator|"
  "expected one of '+', '*', '-', '/', '&', '^', '%|', '<<', or '>>' built-in operations|expected in right hand side of expression}0">;
def err_omp_atomic_capture_not_expression_statement : Error<
  "the statement for 'atomic capture' must be an expression statement of form 'v = ++x;', 'v = --x;', 'v = x++;', 'v = x--;', 'v = x binop= expr;', 'v = x = x binop expr' or 'v = x = expr binop x',"
  " where x and v are both l-value expressions with scalar type">;
def err_omp_atomic_capture_not_compound_statement : Error<
  "the statement for 'atomic capture' must be a compound statement of form '{v = x; x binop= expr;}', '{x binop= expr; v = x;}',"
  " '{v = x; x = x binop expr;}', '{v = x; x = expr binop x;}', '{x = x binop expr; v = x;}', '{x = expr binop x; v = x;}' or '{v = x; x = expr;}',"
  " '{v = x; x++;}', '{v = x; ++x;}', '{++x; v = x;}', '{x++; v = x;}', '{v = x; x--;}', '{v = x; --x;}', '{--x; v = x;}', '{x--; v = x;}'"
  " where x is an l-value expression with scalar type">;
def note_omp_atomic_capture: Note<
  "%select{expected assignment expression|expected compound statement|expected exactly two expression statements|expected in right hand side of the first expression}0">;
def err_omp_atomic_several_clauses : Error<
  "directive '#pragma omp atomic' cannot contain more than one 'read', 'write', 'update' or 'capture' clause">;
def note_omp_atomic_previous_clause : Note<
  "'%0' clause used here">;
def err_omp_target_contains_not_only_teams : Error<
  "target construct with nested teams region contains statements outside of the teams construct">;
def note_omp_nested_teams_construct_here : Note<
  "nested teams construct here">;
def note_omp_nested_statement_here : Note<
  "%select{statement|directive}0 outside teams construct here">;
def err_omp_single_copyprivate_with_nowait : Error<
  "the 'copyprivate' clause must not be used with the 'nowait' clause">;
def note_omp_nowait_clause_here : Note<
  "'nowait' clause is here">;
def err_omp_single_decl_in_declare_simd : Error<
  "single declaration is expected after 'declare simd' directive">;
def err_omp_function_expected : Error<
  "'#pragma omp declare simd' can only be applied to functions">;
def err_omp_wrong_cancel_region : Error<
  "one of 'for', 'parallel', 'sections' or 'taskgroup' is expected">;
def err_omp_parent_cancel_region_nowait : Error<
  "parent region for 'omp %select{cancellation point/cancel}0' construct cannot be nowait">;
def err_omp_parent_cancel_region_ordered : Error<
  "parent region for 'omp %select{cancellation point/cancel}0' construct cannot be ordered">;
def err_omp_reduction_wrong_type : Error<"reduction type cannot be %select{qualified with 'const', 'volatile' or 'restrict'|a function|a reference|an array}0 type">;
def err_omp_wrong_var_in_declare_reduction : Error<"only %select{'omp_priv' or 'omp_orig'|'omp_in' or 'omp_out'}0 variables are allowed in %select{initializer|combiner}0 expression">;
def err_omp_declare_reduction_redefinition : Error<"redefinition of user-defined reduction for type %0">;
def err_omp_array_section_use : Error<"OpenMP array section is not allowed here">;
def err_omp_typecheck_section_value : Error<
  "subscripted value is not an array or pointer">;
def err_omp_typecheck_section_not_integer : Error<
  "array section %select{lower bound|length}0 is not an integer">;
def err_omp_section_function_type : Error<
  "section of pointer to function type %0">;
def warn_omp_section_is_char : Warning<"array section %select{lower bound|length}0 is of type 'char'">,
  InGroup<CharSubscript>, DefaultIgnore;
def err_omp_section_incomplete_type : Error<
  "section of pointer to incomplete type %0">;
def err_omp_section_not_subset_of_array : Error<
  "array section must be a subset of the original array">;
def err_omp_section_length_negative : Error<
  "section length is evaluated to a negative value %0">;
def err_omp_section_length_undefined : Error<
  "section length is unspecified and cannot be inferred because subscripted value is %select{not an array|an array of unknown bound}0">;
def err_omp_wrong_linear_modifier : Error<
  "expected %select{'val' modifier|one of 'ref', val' or 'uval' modifiers}0">;
def err_omp_wrong_linear_modifier_non_reference : Error<
  "variable of non-reference type %0 can be used only with 'val' modifier, but used with '%1'">;
def err_omp_wrong_simdlen_safelen_values : Error<
  "the value of 'simdlen' parameter must be less than or equal to the value of the 'safelen' parameter">;
def err_omp_wrong_if_directive_name_modifier : Error<
  "directive name modifier '%0' is not allowed for '#pragma omp %1'">;
def err_omp_no_more_if_clause : Error<
  "no more 'if' clause is allowed">;
def err_omp_unnamed_if_clause : Error<
  "expected %select{|one of}0 %1 directive name modifier%select{|s}0">;
def note_omp_previous_named_if_clause : Note<
  "previous clause with directive name modifier specified here">;
def err_omp_ordered_directive_with_param : Error<
  "'ordered' directive %select{without any clauses|with 'threads' clause}0 cannot be closely nested inside ordered region with specified parameter">;
def err_omp_ordered_directive_without_param : Error<
  "'ordered' directive with 'depend' clause cannot be closely nested inside ordered region without specified parameter">;
def note_omp_ordered_param : Note<
  "'ordered' clause with specified parameter">;
def err_omp_expected_base_var_name : Error<
  "expected variable name as a base of the array %select{subscript|section}0">;
def err_omp_map_shared_storage : Error<
  "variable already marked as mapped in current construct">;
def err_omp_not_mappable_type : Error<
  "type %0 is not mappable to target">;
def err_omp_invalid_map_type_for_directive : Error<
  "%select{map type '%1' is not allowed|map type must be specified}0 for '#pragma omp %2'">;
def err_omp_no_map_for_directive : Error<
  "expected at least one map clause for '#pragma omp %0'">;
def note_omp_polymorphic_in_target : Note<
  "mappable type cannot be polymorphic">;
def note_omp_static_member_in_target : Note<
  "mappable type cannot contain static members">;
def err_omp_threadprivate_in_clause : Error<
  "threadprivate variables are not allowed in '%0' clause">;
def err_omp_wrong_ordered_loop_count : Error<
  "the parameter of the 'ordered' clause must be greater than or equal to the parameter of the 'collapse' clause">;
def note_collapse_loop_count : Note<
  "parameter of the 'collapse' clause">;
def err_omp_grainsize_num_tasks_mutually_exclusive : Error<
  "'%0' and '%1' clause are mutually exclusive and may not appear on the same directive">;
def note_omp_previous_grainsize_num_tasks : Note<
  "'%0' clause is specified here">;
def err_omp_hint_clause_no_name : Error<
  "the name of the construct must be specified in presence of 'hint' clause">;
def err_omp_critical_with_hint : Error<
  "constructs with the same name must have a 'hint' clause with the same value">;
def note_omp_critical_hint_here : Note<
  "%select{|previous }0'hint' clause with value '%1'">;
def note_omp_critical_no_hint : Note<
  "%select{|previous }0directive with no 'hint' clause specified">;
def err_omp_firstprivate_distribute_private_teams : Error<
  "private variable in '#pragma omp teams' cannot be firstprivate in '#pragma omp distribute'">;
def err_omp_firstprivate_and_lastprivate_in_distribute : Error<
  "lastprivate variable cannot be firstprivate in '#pragma omp distribute'">;
def err_omp_firstprivate_distribute_in_teams_reduction : Error<
  "reduction variable in '#pragma omp teams' cannot be firstprivate in '#pragma omp distribute'">;
def err_omp_depend_clause_thread_simd : Error<
  "'depend' clauses cannot be mixed with '%0' clause">;
def err_omp_depend_sink_expected_loop_iteration : Error<
  "expected %0 loop iteration variable">;
def err_omp_depend_sink_unexpected_expr : Error<
  "unexpected expression: number of expressions is larger than the number of associated loops">;
def err_omp_depend_sink_expected_plus_minus : Error<
  "expected '+' or '-' operation">;
def err_omp_depend_sink_source_not_allowed : Error<
  "'depend(%select{source|sink:vec}0)' clause%select{|s}0 cannot be mixed with 'depend(%select{sink:vec|source}0)' clause%select{s|}0">;
def err_omp_linear_ordered : Error<
  "'linear' clause cannot be specified along with 'ordered' clause with a parameter">;
def err_omp_unexpected_schedule_modifier : Error<
  "modifier '%0' cannot be used along with modifier '%1'">;
def err_omp_schedule_nonmonotonic_static : Error<
  "'nonmonotonic' modifier can only be specified with 'dynamic' or 'guided' schedule kind">;
def err_omp_schedule_nonmonotonic_ordered : Error<
  "'schedule' clause with 'nonmonotonic' modifier cannot be specified if an 'ordered' clause is specified">;
def err_omp_ordered_simd : Error<
  "'ordered' clause with a parameter can not be specified in '#pragma omp %0' directive">;
def err_omp_variable_in_given_clause_and_dsa : Error<
  "%0 variable cannot be in a %1 clause in '#pragma omp %2' directive">;
def err_omp_param_or_this_in_clause : Error<
  "expected reference to one of the parameters of function %0%select{| or 'this'}1">;
def err_omp_expected_uniform_param : Error<
  "expected a reference to a parameter specified in a 'uniform' clause">;
def err_omp_expected_int_param : Error<
  "expected a reference to an integer-typed parameter">;
def err_omp_at_least_one_motion_clause_required : Error<
  "expected at least one 'to' clause or 'from' clause specified to '#pragma omp target update'">;
def  err_omp_usedeviceptr_not_a_pointer : Error<
  "expected pointer or reference to pointer in 'use_device_ptr' clause">;
def err_omp_argument_type_isdeviceptr : Error <
  "expected pointer, array, reference to pointer, or reference to array in 'is_device_ptr clause'">;
def warn_omp_nesting_simd : Warning<
  "OpenMP only allows an ordered construct with the simd clause nested in a simd construct">,
  InGroup<SourceUsesOpenMP>;
def err_omp_orphaned_device_directive : Error<
  "orphaned 'omp %0' directives are prohibited"
  "; perhaps you forget to enclose the directive into a %select{|||target |teams }1region?">;
} // end of OpenMP category

let CategoryName = "Related Result Type Issue" in {
// Objective-C related result type compatibility
def warn_related_result_type_compatibility_class : Warning<
  "method is expected to return an instance of its class type "
  "%diff{$, but is declared to return $|"
  ", but is declared to return different type}0,1">;
def warn_related_result_type_compatibility_protocol : Warning<
  "protocol method is expected to return an instance of the implementing "
  "class, but is declared to return %0">;
def note_related_result_type_family : Note<
  "%select{overridden|current}0 method is part of the '%select{|alloc|copy|init|"
  "mutableCopy|new|autorelease|dealloc|finalize|release|retain|retainCount|"
  "self}1' method family%select{| and is expected to return an instance of its "
  "class type}0">;
def note_related_result_type_overridden : Note<
  "overridden method returns an instance of its class type">;
def note_related_result_type_inferred : Note<
  "%select{class|instance}0 method %1 is assumed to return an instance of "
  "its receiver type (%2)">;
def note_related_result_type_explicit : Note<
  "%select{overridden|current}0 method is explicitly declared 'instancetype'"
  "%select{| and is expected to return an instance of its class type}0">;

}

let CategoryName = "Modules Issue" in {
def err_module_interface_implementation_mismatch : Error<
  "%select{'module'|'module partition'|'module implementation'}0 declaration "
  "found while %select{not |not |}0building module interface">;
def err_current_module_name_mismatch : Error<
  "module name '%0' specified on command line does not match name of module">;
def err_module_redefinition : Error<
  "redefinition of module '%0'">;
def note_prev_module_definition : Note<"previously defined here">;
def note_prev_module_definition_from_ast_file : Note<"module loaded from '%0'">;
def err_module_private_specialization : Error<
  "%select{template|partial|member}0 specialization cannot be "
  "declared __module_private__">;
def err_module_private_local : Error<
  "%select{local variable|parameter|typedef}0 %1 cannot be declared "
  "__module_private__">;
def err_module_private_local_class : Error<
  "local %select{struct|interface|union|class|enum}0 cannot be declared "
  "__module_private__">;
def err_module_unimported_use : Error<
  "%select{declaration|definition|default argument|"
  "explicit specialization|partial specialization}0 of %1 must be imported "
  "from module '%2' before it is required">;
def err_module_unimported_use_header : Error<
  "missing '#include %3'; "
  "%select{declaration|definition|default argument|"
  "explicit specialization|partial specialization}0 of %1 must be imported "
  "from module '%2' before it is required">;
def err_module_unimported_use_multiple : Error<
  "%select{declaration|definition|default argument|"
  "explicit specialization|partial specialization}0 of %1 must be imported "
  "from one of the following modules before it is required:%2">;
def ext_module_import_in_extern_c : ExtWarn<
  "import of C++ module '%0' appears within extern \"C\" language linkage "
  "specification">, DefaultError,
  InGroup<DiagGroup<"module-import-in-extern-c">>;
def note_module_import_in_extern_c : Note<
  "extern \"C\" language linkage specification begins here">;
def err_module_import_not_at_top_level_fatal : Error<
  "import of module '%0' appears within %1">, DefaultFatal;
def ext_module_import_not_at_top_level_noop : ExtWarn<
  "redundant #include of module '%0' appears within %1">, DefaultError,
  InGroup<DiagGroup<"modules-import-nested-redundant">>;
def note_module_import_not_at_top_level : Note<"%0 begins here">;
def err_module_self_import : Error<
  "import of module '%0' appears within same top-level module '%1'">;
def err_module_import_in_implementation : Error<
  "@import of module '%0' in implementation of '%1'; use #import">;

def ext_equivalent_internal_linkage_decl_in_modules : ExtWarn<
  "ambiguous use of internal linkage declaration %0 defined in multiple modules">,
  InGroup<DiagGroup<"modules-ambiguous-internal-linkage">>;
def note_equivalent_internal_linkage_decl : Note<
  "declared here%select{ in module '%1'|}0">;
}

let CategoryName = "Coroutines Issue" in {
def err_return_in_coroutine : Error<
  "return statement not allowed in coroutine; did you mean 'co_return'?">;
def note_declared_coroutine_here : Note<
  "function is a coroutine due to use of "
  "'%select{co_await|co_yield|co_return}0' here">;
def err_coroutine_objc_method : Error<
  "Objective-C methods as coroutines are not yet supported">;
def err_coroutine_unevaluated_context : Error<
  "'%0' cannot be used in an unevaluated context">;
def err_coroutine_outside_function : Error<
  "'%0' cannot be used outside a function">;
def err_coroutine_ctor_dtor : Error<
  "'%1' cannot be used in a %select{constructor|destructor}0">;
def err_coroutine_constexpr : Error<
  "'%0' cannot be used in a constexpr function">;
def err_coroutine_varargs : Error<
  "'%0' cannot be used in a varargs function">;
def ext_coroutine_without_co_await_co_yield : ExtWarn<
  "'co_return' used in a function "
  "that uses neither 'co_await' nor 'co_yield'">,
  InGroup<DiagGroup<"coreturn-without-coawait">>;
def err_implied_std_coroutine_traits_not_found : Error<
  "you need to include <coroutine> before defining a coroutine">;
def err_malformed_std_coroutine_traits : Error<
  "'std::coroutine_traits' must be a class template">;
def err_implied_std_coroutine_traits_promise_type_not_found : Error<
  "this function cannot be a coroutine: %q0 has no member named 'promise_type'">;
def err_implied_std_coroutine_traits_promise_type_not_class : Error<
  "this function cannot be a coroutine: %0 is not a class">;
def err_coroutine_traits_missing_specialization : Error<
  "this function cannot be a coroutine: missing definition of "
  "specialization %q0">;
}

let CategoryName = "Documentation Issue" in {
def warn_not_a_doxygen_trailing_member_comment : Warning<
  "not a Doxygen trailing comment">, InGroup<Documentation>, DefaultIgnore;
} // end of documentation issue category

let CategoryName = "Instrumentation Issue" in {
def warn_profile_data_out_of_date : Warning<
  "profile data may be out of date: of %0 function%s0, %1 %plural{1:has|:have}1"
  " no data and %2 %plural{1:has|:have}2 mismatched data that will be ignored">,
  InGroup<ProfileInstrOutOfDate>;
def warn_profile_data_unprofiled : Warning<
  "no profile data available for file \"%0\"">,
  InGroup<ProfileInstrUnprofiled>;

} // end of instrumentation issue category

let CategoryName = "Nullability Issue" in {

def warn_mismatched_nullability_attr : Warning<
  "nullability specifier %0 conflicts with existing specifier %1">,
  InGroup<Nullability>;

def warn_nullability_declspec : Warning<
  "nullability specifier %0 cannot be applied "
  "to non-pointer type %1; did you mean to apply the specifier to the "
  "%select{pointer|block pointer|member pointer|function pointer|"
  "member function pointer}2?">,
  InGroup<NullabilityDeclSpec>,
  DefaultError;

def note_nullability_here : Note<"%0 specified here">;

def err_nullability_nonpointer : Error<
  "nullability specifier %0 cannot be applied to non-pointer type %1">;

def warn_nullability_lost : Warning<
  "implicit conversion from nullable pointer %0 to non-nullable pointer "
  "type %1">,
  InGroup<NullableToNonNullConversion>, DefaultIgnore;

def err_nullability_cs_multilevel : Error<
  "nullability keyword %0 cannot be applied to multi-level pointer type %1">;
def note_nullability_type_specifier : Note<
  "use nullability type specifier %0 to affect the innermost "
  "pointer type of %1">;

def warn_null_resettable_setter : Warning<
  "synthesized setter %0 for null_resettable property %1 does not handle nil">,
  InGroup<Nullability>;

def warn_nullability_missing : Warning<
  "%select{pointer|block pointer|member pointer}0 is missing a nullability "
  "type specifier (_Nonnull, _Nullable, or _Null_unspecified)">,
  InGroup<NullabilityCompleteness>;

def err_objc_type_arg_explicit_nullability : Error<
  "type argument %0 cannot explicitly specify nullability">;

def err_objc_type_param_bound_explicit_nullability : Error<
  "type parameter %0 bound %1 cannot explicitly specify nullability">;

}

let CategoryName = "Generics Issue" in {

def err_objc_type_param_bound_nonobject : Error<
  "type bound %0 for type parameter %1 is not an Objective-C pointer type">;

def err_objc_type_param_bound_missing_pointer : Error<
  "missing '*' in type bound %0 for type parameter %1">;
def err_objc_type_param_bound_qualified : Error<
  "type bound %1 for type parameter %0 cannot be qualified with '%2'">;

def err_objc_type_param_redecl : Error<
  "redeclaration of type parameter %0">;

def err_objc_type_param_arity_mismatch : Error<
  "%select{forward class declaration|class definition|category|extension}0 has "
  "too %select{few|many}1 type parameters (expected %2, have %3)">;

def err_objc_type_param_bound_conflict : Error<
  "type bound %0 for type parameter %1 conflicts with "
  "%select{implicit|previous}2 bound %3%select{for type parameter %5|}4">;

def err_objc_type_param_variance_conflict : Error<
  "%select{in|co|contra}0variant type parameter %1 conflicts with previous "
  "%select{in|co|contra}2variant type parameter %3">;

def note_objc_type_param_here : Note<"type parameter %0 declared here">;

def err_objc_type_param_bound_missing : Error<
  "missing type bound %0 for type parameter %1 in %select{@interface|@class}2">;

def err_objc_parameterized_category_nonclass : Error<
  "%select{extension|category}0 of non-parameterized class %1 cannot have type "
  "parameters">;

def err_objc_parameterized_forward_class : Error<
  "forward declaration of non-parameterized class %0 cannot have type "
  "parameters">;

def err_objc_parameterized_forward_class_first : Error<
  "class %0 previously declared with type parameters">;

def err_objc_type_arg_missing_star : Error<
  "type argument %0 must be a pointer (requires a '*')">;
def err_objc_type_arg_qualified : Error<
  "type argument %0 cannot be qualified with '%1'">;

def err_objc_type_arg_missing : Error<
  "no type or protocol named %0">;

def err_objc_type_args_and_protocols : Error<
  "angle brackets contain both a %select{type|protocol}0 (%1) and a "
  "%select{protocol|type}0 (%2)">;

def err_objc_type_args_non_class : Error<
  "type arguments cannot be applied to non-class type %0">;

def err_objc_type_args_non_parameterized_class : Error<
  "type arguments cannot be applied to non-parameterized class %0">;

def err_objc_type_args_specialized_class : Error<
  "type arguments cannot be applied to already-specialized class type %0">;

def err_objc_type_args_wrong_arity : Error<
  "too %select{many|few}0 type arguments for class %1 (have %2, expected %3)">;
}

def err_objc_type_arg_not_id_compatible : Error<
  "type argument %0 is neither an Objective-C object nor a block type">;

def err_objc_type_arg_does_not_match_bound : Error<
  "type argument %0 does not satisfy the bound (%1) of type parameter %2">;

def warn_objc_redundant_qualified_class_type : Warning<
  "parameterized class %0 already conforms to the protocols listed; did you "
  "forget a '*'?">, InGroup<ObjCProtocolQualifiers>;

def warn_block_literal_attributes_on_omitted_return_type : Warning<
  "attribute %0 ignored, because it cannot be applied to omitted return type">,
  InGroup<IgnoredAttributes>;

def warn_block_literal_qualifiers_on_omitted_return_type : Warning<
  "'%0' qualifier on omitted return type %1 has no effect">,
  InGroup<IgnoredQualifiers>;

def ext_warn_gnu_final : ExtWarn<
  "__final is a GNU extension, consider using C++11 final">,
  InGroup<GccCompat>;

// Checked C diagnostic messages

def err_checked_vla : Error<
  "checked variable-length array not allowed">;

def err_checked_cplusplus : Error<
  "checked extension not supported for C++">;

def err_undeclared_member_use : Error<"use of undeclared member %0">;

def err_expected_bounds_expr_for_member : Error<
  "expected bounds expression">;

def err_checked_array_of_unchecked_array : Error<
  "checked array of unchecked array not allowed (%0 is an unchecked array)">;  

def err_unchecked_array_of_typedef_checked_array : Error<
  "unchecked array of checked array not allowed (%0 is a checked array)">; 

def err_unchecked_array_of_checked_array : Error<
  "unchecked array of checked array not allowed">;

def err_bounds_declaration_unchecked_local_pointer : Error<
  "bounds declaration not allowed for local variable with unchecked pointer type">;

def err_bounds_declaration_unchecked_local_array : Error<
  "bounds declaration not allowed for local variable with unchecked array type">;

def err_bounds_safe_interface_type_annotation_local_variable : Error<
  "bounds-safe interface type annotation not allowed for local variable">;

def err_typecheck_ptr_subscript : Error<
  "subscript of %0">;

def err_typecheck_cond_incompatible_checked_pointer : Error<
  "pointer type mismatch%diff{ ($ and $)|}0,1">;

def err_typecheck_ptr_arithmetic : Error<
  "arithmetic on _Ptr type">;

def err_typecheck_count_bounds_expr : Error<
  "invalid argument type %0 to count expression">;

def err_typecheck_byte_count_bounds_expr : Error<
  "invalid argument type %0 to byte_count expression">;

def err_typecheck_bounds_expr : Error<
  "invalid argument type %0 to bounds expression">;

def err_typecheck_bounds_expr_incompatible_pointers : Error<
  "pointer type mismatch%diff{ ($ and $)|}0,1">;

 def err_typecheck_pointer_type_expected : Error<
   "expected expression with pointer type (it has type %0)">;

def err_typecheck_ptr_decl_with_bounds : Error<
  "bounds declaration not allowed because %0 has a _Ptr type">;

def err_typecheck_ptr_return_with_bounds : Error<
  "bounds declaration not allowed for a _Ptr return type">;

def err_typecheck_function_pointer_decl_with_bounds : Error<
  "bounds declaration not allowed because %0 has a function pointer type">;

def err_typecheck_function_pointer_return_with_bounds : Error<
  "bounds declaration not allowed for a function pointer return type">;

def err_typecheck_count_bounds_decl : Error<
  "expected %0 to have a pointer or array type">;

def err_typecheck_count_return_bounds : Error<
  "count bounds expression only allowed for pointer return type">;

def err_typecheck_void_pointer_count_bounds_decl : Error<
  "expected %0 to have a non-void pointer type">;

def err_typecheck_void_pointer_count_return_bounds : Error<
  "count bounds expression not allowed for a void pointer return type">;

def err_typecheck_non_count_bounds_decl : Error<
  "expected %0 to have a pointer, array, or integer type">;

def err_typecheck_non_count_return_bounds : Error<
  "bounds declaration only allowed for a pointer or integer return type">;

def err_typecheck_bounds_type_annotation_identifier: Error<
  "type name cannot have identifier in it">;

def err_typecheck_bounds_type_annotation_for_illegal_type : Error<
  "interface type only allowed for a declaration with pointer "
  "or array type">;

def err_typecheck_return_bounds_type_annotation_for_illegal_type : Error<
  "interface type only allowed for a pointer return type">;

def err_typecheck_bounds_type_annotation_must_be_pointer_or_array : Error<
  "type must be a pointer or array type">;

def err_typecheck_return_bounds_type_annotation_must_be_pointer : Error<
  "type must be a pointer type">;

def err_typecheck_return_bounds_type_annotation_is_array : Error<
  "array type not allowed">;

def err_typecheck_bounds_type_annotation_incompatible : Error<
  "mismatch between interface type "
  "%diff{$ and declared type $|"
  "and declared type}0,1">;

def err_typecheck_bounds_type_annotation_must_be_checked_type : Error<
  "type must be a checked type">;

def err_bounds_type_annotation_lost_checking : Error<
  "type %diff{$ loses checking of declared type $|"
  "loses checking of declared type}0,1">;

 def err_no_prototype_function_with_checked_return_type : Error<
   "function with no prototype cannot have a return type that is a "
   "%select{checked type|structure with a member with a checked type|"
   "union with a member with a checked type}0">;

 def err_no_prototype_function_with_return_bounds : Error<
   "function with no prototype cannot have a return bounds">;

 def err_no_prototype_function_redeclared_with_checked_arg : Error<
   "cannot redeclare a function with no prototype to have an argument type "
   "that is a %select{checked type|structure with a member with a checked type|"
   "union with a member with a checked type}0">;

 def err_checkedc_incompatible_no_prototype_redeclaration : Error<
   "cannot redeclare a function that has a checked argument or argument "
   "bounds to have no prototype">;

 def note_previous_bounds_decl : Note<"previous bounds declaration is here">;
 
  def err_decl_conflicting_bounds : Error<
    "%select{function redeclaration has conflicting parameter bounds|function "
    "redeclaration has conflicting return bounds|variable redeclaration has "
    "conflicting bounds}0">;

  def err_decl_added_bounds : Error<
    "%select{function redeclaration added bounds for parameter|function "
    "redeclaration added return bounds|variable redeclaration added bounds}0">;

  def err_decl_dropped_bounds : Error<
    "%select{function redeclaration dropped bounds for parameter|function "
    "redeclaration dropped return bounds|variable redeclaration dropped "
    "bounds}0">;

  def err_conflicting_bounds : Error<"conflicting bounds for %0">;

  def err_out_of_scope_function_type_local : Error<
    "out-of-scope variable for bounds in a function type (a function type "
    "cannot reference local variables)">;

  def err_out_of_scope_function_type_parameter : Error<
    "out-of-scope variable for bounds in a function type (a function type can "
    "only reference parameters from its own parameter list)">;

  def err_expected_bounds : Error<
    "expression has no bounds">;

  def err_initializer_expected_with_bounds : Error<
    "automatic variable %0 with bounds must have initializer">;

  def err_initializer_expected_for_ptr : Error<
    "automatic variable %0 with _Ptr type must have initializer">;

<<<<<<< HEAD
  def warn_dynamic_check_condition_fail : Warning<
    "dynamic check will always fail">;
=======
  def err_not_non_modifying_expr : Error<
	"%select{assignment|increment|decrement|call|volatile}0 expression not allowed "
	"in dynamic check expression">;
>>>>>>> 47cb0ab4

} // end of sema component.<|MERGE_RESOLUTION|>--- conflicted
+++ resolved
@@ -8876,13 +8876,11 @@
   def err_initializer_expected_for_ptr : Error<
     "automatic variable %0 with _Ptr type must have initializer">;
 
-<<<<<<< HEAD
   def warn_dynamic_check_condition_fail : Warning<
     "dynamic check will always fail">;
-=======
+
   def err_not_non_modifying_expr : Error<
 	"%select{assignment|increment|decrement|call|volatile}0 expression not allowed "
 	"in dynamic check expression">;
->>>>>>> 47cb0ab4
 
 } // end of sema component.