//===- Decl.h - Classes for representing declarations -----------*- C++ -*-===//
//
//                     The LLVM Compiler Infrastructure
//
// This file is distributed under the University of Illinois Open Source
// License. See LICENSE.TXT for details.
//
//===----------------------------------------------------------------------===//
//
//  This file defines the Decl subclasses.
//
//===----------------------------------------------------------------------===//

#ifndef LLVM_CLANG_AST_DECL_H
#define LLVM_CLANG_AST_DECL_H

#include "clang/AST/APValue.h"
#include "clang/AST/ASTContextAllocate.h"
#include "clang/AST/DeclBase.h"
#include "clang/AST/DeclarationName.h"
#include "clang/AST/ExternalASTSource.h"
#include "clang/AST/NestedNameSpecifier.h"
#include "clang/AST/Redeclarable.h"
#include "clang/AST/Type.h"
#include "clang/Basic/AddressSpaces.h"
#include "clang/Basic/Diagnostic.h"
#include "clang/Basic/IdentifierTable.h"
#include "clang/Basic/LLVM.h"
#include "clang/Basic/Linkage.h"
#include "clang/Basic/OperatorKinds.h"
#include "clang/Basic/PartialDiagnostic.h"
#include "clang/Basic/PragmaKinds.h"
#include "clang/Basic/SourceLocation.h"
#include "clang/Basic/Specifiers.h"
#include "clang/Basic/Visibility.h"
#include "llvm/ADT/APSInt.h"
#include "llvm/ADT/ArrayRef.h"
#include "llvm/ADT/Optional.h"
#include "llvm/ADT/PointerIntPair.h"
#include "llvm/ADT/PointerUnion.h"
#include "llvm/ADT/StringRef.h"
#include "llvm/ADT/iterator_range.h"
#include "llvm/Support/Casting.h"
#include "llvm/Support/Compiler.h"
#include "llvm/Support/TrailingObjects.h"
#include <cassert>
#include <cstddef>
#include <cstdint>
#include <string>
#include <utility>

namespace clang {

class ASTContext;
struct ASTTemplateArgumentListInfo;
class Attr;
class CompoundStmt;
class DependentFunctionTemplateSpecializationInfo;
class EnumDecl;
class Expr;
class FunctionTemplateDecl;
class FunctionTemplateSpecializationInfo;
class LabelStmt;
class MemberSpecializationInfo;
class Module;
class NamespaceDecl;
class ParmVarDecl;
class RecordDecl;
class Stmt;
class StringLiteral;
class TagDecl;
class TemplateArgumentList;
class TemplateArgumentListInfo;
class TemplateParameterList;
class TypeAliasTemplateDecl;
class TypeLoc;
class UnresolvedSetImpl;
class VarTemplateDecl;
class TypedefDecl;
class TypeOpaqueDecl;
class TypeRevealDecl;

/// A container of type source information.
///
/// A client can read the relevant info using TypeLoc wrappers, e.g:
/// @code
/// TypeLoc TL = TypeSourceInfo->getTypeLoc();
/// TL.getBeginLoc().print(OS, SrcMgr);
/// @endcode
class alignas(8) TypeSourceInfo {
  // Contains a memory block after the class, used for type source information,
  // allocated by ASTContext.
  friend class ASTContext;

  QualType Ty;

  TypeSourceInfo(QualType ty) : Ty(ty) {}

public:
  /// Return the type wrapped by this type source info.
  QualType getType() const { return Ty; }

  /// Return the TypeLoc wrapper for the type source info.
  TypeLoc getTypeLoc() const; // implemented in TypeLoc.h

  /// Override the type stored in this TypeSourceInfo. Use with caution!
  void overrideType(QualType T) { Ty = T; }
};

/// The top declaration context.
class TranslationUnitDecl : public Decl, public DeclContext {
  ASTContext &Ctx;

  /// The (most recently entered) anonymous namespace for this
  /// translation unit, if one has been created.
  NamespaceDecl *AnonymousNamespace = nullptr;

  explicit TranslationUnitDecl(ASTContext &ctx);

  virtual void anchor();

public:
  ASTContext &getASTContext() const { return Ctx; }

  NamespaceDecl *getAnonymousNamespace() const { return AnonymousNamespace; }
  void setAnonymousNamespace(NamespaceDecl *D) { AnonymousNamespace = D; }

  static TranslationUnitDecl *Create(ASTContext &C);

  // Implement isa/cast/dyncast/etc.
  static bool classof(const Decl *D) { return classofKind(D->getKind()); }
  static bool classofKind(Kind K) { return K == TranslationUnit; }
  static DeclContext *castToDeclContext(const TranslationUnitDecl *D) {
    return static_cast<DeclContext *>(const_cast<TranslationUnitDecl*>(D));
  }
  static TranslationUnitDecl *castFromDeclContext(const DeclContext *DC) {
    return static_cast<TranslationUnitDecl *>(const_cast<DeclContext*>(DC));
  }
};

/// Represents a `#pragma comment` line. Always a child of
/// TranslationUnitDecl.
class PragmaCommentDecl final
    : public Decl,
      private llvm::TrailingObjects<PragmaCommentDecl, char> {
  friend class ASTDeclReader;
  friend class ASTDeclWriter;
  friend TrailingObjects;

  PragmaMSCommentKind CommentKind;

  PragmaCommentDecl(TranslationUnitDecl *TU, SourceLocation CommentLoc,
                    PragmaMSCommentKind CommentKind)
      : Decl(PragmaComment, TU, CommentLoc), CommentKind(CommentKind) {}

  virtual void anchor();

public:
  static PragmaCommentDecl *Create(const ASTContext &C, TranslationUnitDecl *DC,
                                   SourceLocation CommentLoc,
                                   PragmaMSCommentKind CommentKind,
                                   StringRef Arg);
  static PragmaCommentDecl *CreateDeserialized(ASTContext &C, unsigned ID,
                                               unsigned ArgSize);

  PragmaMSCommentKind getCommentKind() const { return CommentKind; }

  StringRef getArg() const { return getTrailingObjects<char>(); }

  // Implement isa/cast/dyncast/etc.
  static bool classof(const Decl *D) { return classofKind(D->getKind()); }
  static bool classofKind(Kind K) { return K == PragmaComment; }
};

/// Represents a `#pragma detect_mismatch` line. Always a child of
/// TranslationUnitDecl.
class PragmaDetectMismatchDecl final
    : public Decl,
      private llvm::TrailingObjects<PragmaDetectMismatchDecl, char> {
  friend class ASTDeclReader;
  friend class ASTDeclWriter;
  friend TrailingObjects;

  size_t ValueStart;

  PragmaDetectMismatchDecl(TranslationUnitDecl *TU, SourceLocation Loc,
                           size_t ValueStart)
      : Decl(PragmaDetectMismatch, TU, Loc), ValueStart(ValueStart) {}

  virtual void anchor();

public:
  static PragmaDetectMismatchDecl *Create(const ASTContext &C,
                                          TranslationUnitDecl *DC,
                                          SourceLocation Loc, StringRef Name,
                                          StringRef Value);
  static PragmaDetectMismatchDecl *
  CreateDeserialized(ASTContext &C, unsigned ID, unsigned NameValueSize);

  StringRef getName() const { return getTrailingObjects<char>(); }
  StringRef getValue() const { return getTrailingObjects<char>() + ValueStart; }

  // Implement isa/cast/dyncast/etc.
  static bool classof(const Decl *D) { return classofKind(D->getKind()); }
  static bool classofKind(Kind K) { return K == PragmaDetectMismatch; }
};

/// Declaration context for names declared as extern "C" in C++. This
/// is neither the semantic nor lexical context for such declarations, but is
/// used to check for conflicts with other extern "C" declarations. Example:
///
/// \code
///   namespace N { extern "C" void f(); } // #1
///   void N::f() {}                       // #2
///   namespace M { extern "C" void f(); } // #3
/// \endcode
///
/// The semantic context of #1 is namespace N and its lexical context is the
/// LinkageSpecDecl; the semantic context of #2 is namespace N and its lexical
/// context is the TU. However, both declarations are also visible in the
/// extern "C" context.
///
/// The declaration at #3 finds it is a redeclaration of \c N::f through
/// lookup in the extern "C" context.
class ExternCContextDecl : public Decl, public DeclContext {
  explicit ExternCContextDecl(TranslationUnitDecl *TU)
    : Decl(ExternCContext, TU, SourceLocation()),
      DeclContext(ExternCContext) {}

  virtual void anchor();

public:
  static ExternCContextDecl *Create(const ASTContext &C,
                                    TranslationUnitDecl *TU);

  // Implement isa/cast/dyncast/etc.
  static bool classof(const Decl *D) { return classofKind(D->getKind()); }
  static bool classofKind(Kind K) { return K == ExternCContext; }
  static DeclContext *castToDeclContext(const ExternCContextDecl *D) {
    return static_cast<DeclContext *>(const_cast<ExternCContextDecl*>(D));
  }
  static ExternCContextDecl *castFromDeclContext(const DeclContext *DC) {
    return static_cast<ExternCContextDecl *>(const_cast<DeclContext*>(DC));
  }
};

/// This represents a decl that may have a name.  Many decls have names such
/// as ObjCMethodDecl, but not \@class, etc.
///
/// Note that not every NamedDecl is actually named (e.g., a struct might
/// be anonymous), and not every name is an identifier.
class NamedDecl : public Decl {
  /// The name of this declaration, which is typically a normal
  /// identifier but may also be a special kind of name (C++
  /// constructor, Objective-C selector, etc.)
  DeclarationName Name;

  virtual void anchor();

private:
  NamedDecl *getUnderlyingDeclImpl() LLVM_READONLY;

protected:
  NamedDecl(Kind DK, DeclContext *DC, SourceLocation L, DeclarationName N)
      : Decl(DK, DC, L), Name(N) {}

public:
  /// Get the identifier that names this declaration, if there is one.
  ///
  /// This will return NULL if this declaration has no name (e.g., for
  /// an unnamed class) or if the name is a special name (C++ constructor,
  /// Objective-C selector, etc.).
  IdentifierInfo *getIdentifier() const { return Name.getAsIdentifierInfo(); }

  /// Get the name of identifier for this declaration as a StringRef.
  ///
  /// This requires that the declaration have a name and that it be a simple
  /// identifier.
  StringRef getName() const {
    assert(Name.isIdentifier() && "Name is not a simple identifier");
    return getIdentifier() ? getIdentifier()->getName() : "";
  }

  /// Get a human-readable name for the declaration, even if it is one of the
  /// special kinds of names (C++ constructor, Objective-C selector, etc).
  ///
  /// Creating this name requires expensive string manipulation, so it should
  /// be called only when performance doesn't matter. For simple declarations,
  /// getNameAsCString() should suffice.
  //
  // FIXME: This function should be renamed to indicate that it is not just an
  // alternate form of getName(), and clients should move as appropriate.
  //
  // FIXME: Deprecated, move clients to getName().
  std::string getNameAsString() const { return Name.getAsString(); }

  virtual void printName(raw_ostream &os) const;

  /// Get the actual, stored name of the declaration, which may be a special
  /// name.
  DeclarationName getDeclName() const { return Name; }

  /// Set the name of this declaration.
  void setDeclName(DeclarationName N) { Name = N; }

  /// Returns a human-readable qualified name for this declaration, like
  /// A::B::i, for i being member of namespace A::B.
  ///
  /// If the declaration is not a member of context which can be named (record,
  /// namespace), it will return the same result as printName().
  ///
  /// Creating this name is expensive, so it should be called only when
  /// performance doesn't matter.
  void printQualifiedName(raw_ostream &OS) const;
  void printQualifiedName(raw_ostream &OS, const PrintingPolicy &Policy) const;

  // FIXME: Remove string version.
  std::string getQualifiedNameAsString() const;

  /// Appends a human-readable name for this declaration into the given stream.
  ///
  /// This is the method invoked by Sema when displaying a NamedDecl
  /// in a diagnostic.  It does not necessarily produce the same
  /// result as printName(); for example, class template
  /// specializations are printed with their template arguments.
  virtual void getNameForDiagnostic(raw_ostream &OS,
                                    const PrintingPolicy &Policy,
                                    bool Qualified) const;

  /// Determine whether this declaration, if known to be well-formed within
  /// its context, will replace the declaration OldD if introduced into scope.
  ///
  /// A declaration will replace another declaration if, for example, it is
  /// a redeclaration of the same variable or function, but not if it is a
  /// declaration of a different kind (function vs. class) or an overloaded
  /// function.
  ///
  /// \param IsKnownNewer \c true if this declaration is known to be newer
  /// than \p OldD (for instance, if this declaration is newly-created).
  bool declarationReplaces(NamedDecl *OldD, bool IsKnownNewer = true) const;

  /// Determine whether this declaration has linkage.
  bool hasLinkage() const;

  using Decl::isModulePrivate;
  using Decl::setModulePrivate;

  /// Determine whether this declaration is a C++ class member.
  bool isCXXClassMember() const {
    const DeclContext *DC = getDeclContext();

    // C++0x [class.mem]p1:
    //   The enumerators of an unscoped enumeration defined in
    //   the class are members of the class.
    if (isa<EnumDecl>(DC))
      DC = DC->getRedeclContext();

    return DC->isRecord();
  }

  /// Determine whether the given declaration is an instance member of
  /// a C++ class.
  bool isCXXInstanceMember() const;

  /// Determine what kind of linkage this entity has.
  ///
  /// This is not the linkage as defined by the standard or the codegen notion
  /// of linkage. It is just an implementation detail that is used to compute
  /// those.
  Linkage getLinkageInternal() const;

  /// Get the linkage from a semantic point of view. Entities in
  /// anonymous namespaces are external (in c++98).
  Linkage getFormalLinkage() const {
    return clang::getFormalLinkage(getLinkageInternal());
  }

  /// True if this decl has external linkage.
  bool hasExternalFormalLinkage() const {
    return isExternalFormalLinkage(getLinkageInternal());
  }

  bool isExternallyVisible() const {
    return clang::isExternallyVisible(getLinkageInternal());
  }

  /// Determine whether this declaration can be redeclared in a
  /// different translation unit.
  bool isExternallyDeclarable() const {
    return isExternallyVisible() && !getOwningModuleForLinkage();
  }

  /// Determines the visibility of this entity.
  Visibility getVisibility() const {
    return getLinkageAndVisibility().getVisibility();
  }

  /// Determines the linkage and visibility of this entity.
  LinkageInfo getLinkageAndVisibility() const;

  /// Kinds of explicit visibility.
  enum ExplicitVisibilityKind {
    /// Do an LV computation for, ultimately, a type.
    /// Visibility may be restricted by type visibility settings and
    /// the visibility of template arguments.
    VisibilityForType,

    /// Do an LV computation for, ultimately, a non-type declaration.
    /// Visibility may be restricted by value visibility settings and
    /// the visibility of template arguments.
    VisibilityForValue
  };

  /// If visibility was explicitly specified for this
  /// declaration, return that visibility.
  Optional<Visibility>
  getExplicitVisibility(ExplicitVisibilityKind kind) const;

  /// True if the computed linkage is valid. Used for consistency
  /// checking. Should always return true.
  bool isLinkageValid() const;

  /// True if something has required us to compute the linkage
  /// of this declaration.
  ///
  /// Language features which can retroactively change linkage (like a
  /// typedef name for linkage purposes) may need to consider this,
  /// but hopefully only in transitory ways during parsing.
  bool hasLinkageBeenComputed() const {
    return hasCachedLinkage();
  }

  /// Looks through UsingDecls and ObjCCompatibleAliasDecls for
  /// the underlying named decl.
  NamedDecl *getUnderlyingDecl() {
    // Fast-path the common case.
    if (this->getKind() != UsingShadow &&
        this->getKind() != ConstructorUsingShadow &&
        this->getKind() != ObjCCompatibleAlias &&
        this->getKind() != NamespaceAlias)
      return this;

    return getUnderlyingDeclImpl();
  }
  const NamedDecl *getUnderlyingDecl() const {
    return const_cast<NamedDecl*>(this)->getUnderlyingDecl();
  }

  NamedDecl *getMostRecentDecl() {
    return cast<NamedDecl>(static_cast<Decl *>(this)->getMostRecentDecl());
  }
  const NamedDecl *getMostRecentDecl() const {
    return const_cast<NamedDecl*>(this)->getMostRecentDecl();
  }

  ObjCStringFormatFamily getObjCFStringFormattingFamily() const;

  static bool classof(const Decl *D) { return classofKind(D->getKind()); }
  static bool classofKind(Kind K) { return K >= firstNamed && K <= lastNamed; }
};

inline raw_ostream &operator<<(raw_ostream &OS, const NamedDecl &ND) {
  ND.printName(OS);
  return OS;
}

/// Represents the declaration of a label.  Labels also have a
/// corresponding LabelStmt, which indicates the position that the label was
/// defined at.  For normal labels, the location of the decl is the same as the
/// location of the statement.  For GNU local labels (__label__), the decl
/// location is where the __label__ is.
class LabelDecl : public NamedDecl {
  LabelStmt *TheStmt;
  StringRef MSAsmName;
  bool MSAsmNameResolved = false;

  /// For normal labels, this is the same as the main declaration
  /// label, i.e., the location of the identifier; for GNU local labels,
  /// this is the location of the __label__ keyword.
  SourceLocation LocStart;

  LabelDecl(DeclContext *DC, SourceLocation IdentL, IdentifierInfo *II,
            LabelStmt *S, SourceLocation StartL)
      : NamedDecl(Label, DC, IdentL, II), TheStmt(S), LocStart(StartL) {}

  void anchor() override;

public:
  static LabelDecl *Create(ASTContext &C, DeclContext *DC,
                           SourceLocation IdentL, IdentifierInfo *II);
  static LabelDecl *Create(ASTContext &C, DeclContext *DC,
                           SourceLocation IdentL, IdentifierInfo *II,
                           SourceLocation GnuLabelL);
  static LabelDecl *CreateDeserialized(ASTContext &C, unsigned ID);

  LabelStmt *getStmt() const { return TheStmt; }
  void setStmt(LabelStmt *T) { TheStmt = T; }

  bool isGnuLocal() const { return LocStart != getLocation(); }
  void setLocStart(SourceLocation L) { LocStart = L; }

  SourceRange getSourceRange() const override LLVM_READONLY {
    return SourceRange(LocStart, getLocation());
  }

  bool isMSAsmLabel() const { return !MSAsmName.empty(); }
  bool isResolvedMSAsmLabel() const { return isMSAsmLabel() && MSAsmNameResolved; }
  void setMSAsmLabel(StringRef Name);
  StringRef getMSAsmLabel() const { return MSAsmName; }
  void setMSAsmLabelResolved() { MSAsmNameResolved = true; }

  // Implement isa/cast/dyncast/etc.
  static bool classof(const Decl *D) { return classofKind(D->getKind()); }
  static bool classofKind(Kind K) { return K == Label; }
};

/// Represent a C++ namespace.
class NamespaceDecl : public NamedDecl, public DeclContext,
                      public Redeclarable<NamespaceDecl>
{
  /// The starting location of the source range, pointing
  /// to either the namespace or the inline keyword.
  SourceLocation LocStart;

  /// The ending location of the source range.
  SourceLocation RBraceLoc;

  /// A pointer to either the anonymous namespace that lives just inside
  /// this namespace or to the first namespace in the chain (the latter case
  /// only when this is not the first in the chain), along with a
  /// boolean value indicating whether this is an inline namespace.
  llvm::PointerIntPair<NamespaceDecl *, 1, bool> AnonOrFirstNamespaceAndInline;

  NamespaceDecl(ASTContext &C, DeclContext *DC, bool Inline,
                SourceLocation StartLoc, SourceLocation IdLoc,
                IdentifierInfo *Id, NamespaceDecl *PrevDecl);

  using redeclarable_base = Redeclarable<NamespaceDecl>;

  NamespaceDecl *getNextRedeclarationImpl() override;
  NamespaceDecl *getPreviousDeclImpl() override;
  NamespaceDecl *getMostRecentDeclImpl() override;

public:
  friend class ASTDeclReader;
  friend class ASTDeclWriter;

  static NamespaceDecl *Create(ASTContext &C, DeclContext *DC,
                               bool Inline, SourceLocation StartLoc,
                               SourceLocation IdLoc, IdentifierInfo *Id,
                               NamespaceDecl *PrevDecl);

  static NamespaceDecl *CreateDeserialized(ASTContext &C, unsigned ID);

  using redecl_range = redeclarable_base::redecl_range;
  using redecl_iterator = redeclarable_base::redecl_iterator;

  using redeclarable_base::redecls_begin;
  using redeclarable_base::redecls_end;
  using redeclarable_base::redecls;
  using redeclarable_base::getPreviousDecl;
  using redeclarable_base::getMostRecentDecl;
  using redeclarable_base::isFirstDecl;

  /// Returns true if this is an anonymous namespace declaration.
  ///
  /// For example:
  /// \code
  ///   namespace {
  ///     ...
  ///   };
  /// \endcode
  /// q.v. C++ [namespace.unnamed]
  bool isAnonymousNamespace() const {
    return !getIdentifier();
  }

  /// Returns true if this is an inline namespace declaration.
  bool isInline() const {
    return AnonOrFirstNamespaceAndInline.getInt();
  }

  /// Set whether this is an inline namespace declaration.
  void setInline(bool Inline) {
    AnonOrFirstNamespaceAndInline.setInt(Inline);
  }

  /// Get the original (first) namespace declaration.
  NamespaceDecl *getOriginalNamespace();

  /// Get the original (first) namespace declaration.
  const NamespaceDecl *getOriginalNamespace() const;

  /// Return true if this declaration is an original (first) declaration
  /// of the namespace. This is false for non-original (subsequent) namespace
  /// declarations and anonymous namespaces.
  bool isOriginalNamespace() const;

  /// Retrieve the anonymous namespace nested inside this namespace,
  /// if any.
  NamespaceDecl *getAnonymousNamespace() const {
    return getOriginalNamespace()->AnonOrFirstNamespaceAndInline.getPointer();
  }

  void setAnonymousNamespace(NamespaceDecl *D) {
    getOriginalNamespace()->AnonOrFirstNamespaceAndInline.setPointer(D);
  }

  /// Retrieves the canonical declaration of this namespace.
  NamespaceDecl *getCanonicalDecl() override {
    return getOriginalNamespace();
  }
  const NamespaceDecl *getCanonicalDecl() const {
    return getOriginalNamespace();
  }

  SourceRange getSourceRange() const override LLVM_READONLY {
    return SourceRange(LocStart, RBraceLoc);
  }

  SourceLocation getBeginLoc() const LLVM_READONLY { return LocStart; }
  SourceLocation getRBraceLoc() const { return RBraceLoc; }
  void setLocStart(SourceLocation L) { LocStart = L; }
  void setRBraceLoc(SourceLocation L) { RBraceLoc = L; }

  // Implement isa/cast/dyncast/etc.
  static bool classof(const Decl *D) { return classofKind(D->getKind()); }
  static bool classofKind(Kind K) { return K == Namespace; }
  static DeclContext *castToDeclContext(const NamespaceDecl *D) {
    return static_cast<DeclContext *>(const_cast<NamespaceDecl*>(D));
  }
  static NamespaceDecl *castFromDeclContext(const DeclContext *DC) {
    return static_cast<NamespaceDecl *>(const_cast<DeclContext*>(DC));
  }
};

/// Represent the declaration of a variable (in which case it is
/// an lvalue) a function (in which case it is a function designator) or
/// an enum constant.
class ValueDecl : public NamedDecl {
  QualType DeclType;

  void anchor() override;

protected:
  ValueDecl(Kind DK, DeclContext *DC, SourceLocation L,
            DeclarationName N, QualType T)
    : NamedDecl(DK, DC, L, N), DeclType(T) {}

public:
  QualType getType() const { return DeclType; }
  void setType(QualType newType) { DeclType = newType; }

  /// Determine whether this symbol is weakly-imported,
  ///        or declared with the weak or weak-ref attr.
  bool isWeak() const;

  // Implement isa/cast/dyncast/etc.
  static bool classof(const Decl *D) { return classofKind(D->getKind()); }
  static bool classofKind(Kind K) { return K >= firstValue && K <= lastValue; }
};

/// A struct with extended info about a syntactic
/// name qualifier, to be used for the case of out-of-line declarations.
struct QualifierInfo {
  NestedNameSpecifierLoc QualifierLoc;

  /// The number of "outer" template parameter lists.
  /// The count includes all of the template parameter lists that were matched
  /// against the template-ids occurring into the NNS and possibly (in the
  /// case of an explicit specialization) a final "template <>".
  unsigned NumTemplParamLists = 0;

  /// A new-allocated array of size NumTemplParamLists,
  /// containing pointers to the "outer" template parameter lists.
  /// It includes all of the template parameter lists that were matched
  /// against the template-ids occurring into the NNS and possibly (in the
  /// case of an explicit specialization) a final "template <>".
  TemplateParameterList** TemplParamLists = nullptr;

  QualifierInfo() = default;
  QualifierInfo(const QualifierInfo &) = delete;
  QualifierInfo& operator=(const QualifierInfo &) = delete;

  /// Sets info about "outer" template parameter lists.
  void setTemplateParameterListsInfo(ASTContext &Context,
                                     ArrayRef<TemplateParameterList *> TPLists);
};

/// Represents a ValueDecl that came out of a declarator.
/// Contains type source information through TypeSourceInfo.
class DeclaratorDecl : public ValueDecl {
  // A struct representing both a TInfo and a syntactic qualifier,
  // to be used for the (uncommon) case of out-of-line declarations.
  struct ExtInfo : public QualifierInfo {
    TypeSourceInfo *TInfo;
  };

  llvm::PointerUnion<TypeSourceInfo *, ExtInfo *> DeclInfo;

  /// The start of the source range for this declaration,
  /// ignoring outer template declarations.
  SourceLocation InnerLocStart;

  bool hasExtInfo() const { return DeclInfo.is<ExtInfo*>(); }
  ExtInfo *getExtInfo() { return DeclInfo.get<ExtInfo*>(); }
  const ExtInfo *getExtInfo() const { return DeclInfo.get<ExtInfo*>(); }

protected:
  DeclaratorDecl(Kind DK, DeclContext *DC, SourceLocation L,
                 DeclarationName N, QualType T, TypeSourceInfo *TInfo,
                 SourceLocation StartL)
      : ValueDecl(DK, DC, L, N, T), DeclInfo(TInfo), InnerLocStart(StartL),
        Annotations(nullptr) {}

  BoundsAnnotations *Annotations;
public:
  friend class ASTDeclReader;
  friend class ASTDeclWriter;

  TypeSourceInfo *getTypeSourceInfo() const {
    return hasExtInfo()
      ? getExtInfo()->TInfo
      : DeclInfo.get<TypeSourceInfo*>();
  }

  void setTypeSourceInfo(TypeSourceInfo *TI) {
    if (hasExtInfo())
      getExtInfo()->TInfo = TI;
    else
      DeclInfo = TI;
  }

  /// Return start of source range ignoring outer template declarations.
  SourceLocation getInnerLocStart() const { return InnerLocStart; }
  void setInnerLocStart(SourceLocation L) { InnerLocStart = L; }

  /// Return start of source range taking into account any outer template
  /// declarations.
  SourceLocation getOuterLocStart() const;

  SourceRange getSourceRange() const override LLVM_READONLY;

  SourceLocation getBeginLoc() const LLVM_READONLY {
    return getOuterLocStart();
  }

  /// Retrieve the nested-name-specifier that qualifies the name of this
  /// declaration, if it was present in the source.
  NestedNameSpecifier *getQualifier() const {
    return hasExtInfo() ? getExtInfo()->QualifierLoc.getNestedNameSpecifier()
                        : nullptr;
  }

  /// Retrieve the nested-name-specifier (with source-location
  /// information) that qualifies the name of this declaration, if it was
  /// present in the source.
  NestedNameSpecifierLoc getQualifierLoc() const {
    return hasExtInfo() ? getExtInfo()->QualifierLoc
                        : NestedNameSpecifierLoc();
  }

  void setQualifierInfo(NestedNameSpecifierLoc QualifierLoc);

  unsigned getNumTemplateParameterLists() const {
    return hasExtInfo() ? getExtInfo()->NumTemplParamLists : 0;
  }

  TemplateParameterList *getTemplateParameterList(unsigned index) const {
    assert(index < getNumTemplateParameterLists());
    return getExtInfo()->TemplParamLists[index];
  }

  void setTemplateParameterListsInfo(ASTContext &Context,
                                     ArrayRef<TemplateParameterList *> TPLists);

  SourceLocation getTypeSpecStartLoc() const;

  // Implement isa/cast/dyncast/etc.
  static bool classof(const Decl *D) { return classofKind(D->getKind()); }
  static bool classofKind(Kind K) {
    return K >= firstDeclarator && K <= lastDeclarator;
  }

  // Checked C bounds information
  // For function declarations, this is the return bounds of the function.

  /// \brief Whether this declaration has a bounds expresssion
  /// associated with it.  This could be a bounds declaration or
  /// bounds-safe interface, depending on the type of the declaration
  /// (or it if is a function, the return type).
  bool hasBoundsExpr() const;

  /// \brief Whether this declaration has a bounds declaration .
  bool hasBoundsDeclaration(const ASTContext &Ctx) const;

  /// \brief Whether this declaration has a bounds-safe interface.
  bool hasBoundsSafeInterface(const ASTContext &Ctx) const;

  /// \brief The bounds expression for this declaration. For function
  /// declarations, this is the return bounds of the function. Null if no
  /// bounds have been declared.
  const BoundsExpr *getBoundsExpr() const {
    return const_cast<DeclaratorDecl *>(this)->getBoundsExpr();
  }

  /// \brief The bounds expression for this declaration. For function
  /// declarations, this is the return bounds of the function. Null if no
  /// bounds have been declared.
  BoundsExpr *getBoundsExpr() {
    return (Annotations ? Annotations->getBoundsExpr() : nullptr);
  }

  /// \brief Set the bounds expression for this declaration. For function
  /// declarations, this is the return bounds of the function.
  void setBoundsExpr(ASTContext &Context, BoundsExpr *E) {
     // If E is null and we have no annotations, do nothing.
    if (!E && !Annotations)
      return;
    if (!Annotations)
      Annotations = new (Context) BoundsAnnotations();
    Annotations->setBoundsExpr(E);
  }

  /// \brief The Checked C interop type declared or inferred for this
  /// declaration.  For function declarations, this is the return
  /// interop type of the function.  Null if none has been declared
  /// or inferred.
  const InteropTypeExpr *getInteropTypeExpr() const {
    return const_cast<DeclaratorDecl *>(this)->getInteropTypeExpr();
  }

  /// \brief The Checked C interop type declared or inferred for this
  /// declaration.  For function declarations, this is the rreturn
  /// interop type of the function.  Null if none has been declared
  /// or inferred.
  InteropTypeExpr *getInteropTypeExpr() {
    return (Annotations ? Annotations->getInteropTypeExpr() : nullptr);
  }

  QualType getInteropType() const {
    return const_cast<DeclaratorDecl *>(this)->getInteropType();
  }

  QualType getInteropType();

  bool hasInteropTypeExpr() const {
    return getInteropTypeExpr() != nullptr;
  }

  /// \brief Set the Checked C interop type for this declaration.  For function
  /// declarations, this is the return interop type of the function.
  void setInteropTypeExpr(ASTContext &Context, InteropTypeExpr *IT) {
    // If IT is null and we have no annotations, do nothing.
    if (!IT && !Annotations)
      return;
    if (!Annotations)
      Annotations = new (Context) BoundsAnnotations();
    Annotations->setInteropTypeExpr(IT);
  }

  void setBoundsAnnotations(ASTContext &Context, BoundsAnnotations BA) {
    setBoundsExpr(Context, BA.getBoundsExpr());
    setInteropTypeExpr(Context, BA.getInteropTypeExpr());
  }

  BoundsAnnotations getBoundsAnnotations() const {
    if (Annotations)
      return *Annotations;
    else {
      BoundsAnnotations Empty;
      return Empty;
    }
  }

  bool hasBoundsAnnotations() const {
    return Annotations != nullptr && !(Annotations->IsEmpty());
  }
};

/// Structure used to store a statement, the constant value to
/// which it was evaluated (if any), and whether or not the statement
/// is an integral constant expression (if known).
struct EvaluatedStmt {
  /// Whether this statement was already evaluated.
  bool WasEvaluated : 1;

  /// Whether this statement is being evaluated.
  bool IsEvaluating : 1;

  /// Whether we already checked whether this statement was an
  /// integral constant expression.
  bool CheckedICE : 1;

  /// Whether we are checking whether this statement is an
  /// integral constant expression.
  bool CheckingICE : 1;

  /// Whether this statement is an integral constant expression,
  /// or in C++11, whether the statement is a constant expression. Only
  /// valid if CheckedICE is true.
  bool IsICE : 1;

  Stmt *Value;
  APValue Evaluated;

  EvaluatedStmt() : WasEvaluated(false), IsEvaluating(false), CheckedICE(false),
                    CheckingICE(false), IsICE(false) {}

};

/// Represents a variable declaration or definition.
class VarDecl : public DeclaratorDecl, public Redeclarable<VarDecl> {
public:
  /// Initialization styles.
  enum InitializationStyle {
    /// C-style initialization with assignment
    CInit,

    /// Call-style initialization (C++98)
    CallInit,

    /// Direct list-initialization (C++11)
    ListInit
  };

  /// Kinds of thread-local storage.
  enum TLSKind {
    /// Not a TLS variable.
    TLS_None,

    /// TLS with a known-constant initializer.
    TLS_Static,

    /// TLS with a dynamic initializer.
    TLS_Dynamic
  };

  /// Return the string used to specify the storage class \p SC.
  ///
  /// It is illegal to call this function with SC == None.
  static const char *getStorageClassSpecifierString(StorageClass SC);

protected:
  // A pointer union of Stmt * and EvaluatedStmt *. When an EvaluatedStmt, we
  // have allocated the auxiliary struct of information there.
  //
  // TODO: It is a bit unfortunate to use a PointerUnion inside the VarDecl for
  // this as *many* VarDecls are ParmVarDecls that don't have default
  // arguments. We could save some space by moving this pointer union to be
  // allocated in trailing space when necessary.
  using InitType = llvm::PointerUnion<Stmt *, EvaluatedStmt *>;

  /// The initializer for this variable or, for a ParmVarDecl, the
  /// C++ default argument.
  mutable InitType Init;

  SourceLocation InitializerStartLoc;

private:
  friend class ASTDeclReader;
  friend class ASTNodeImporter;
  friend class StmtIteratorBase;

  class VarDeclBitfields {
    friend class ASTDeclReader;
    friend class VarDecl;

    unsigned SClass : 3;
    unsigned TSCSpec : 2;
    unsigned InitStyle : 2;

    /// Whether this variable is an ARC pseudo-__strong variable; see
    /// isARCPseudoStrong() for details.
    unsigned ARCPseudoStrong : 1;
  };
  enum { NumVarDeclBits = 8 };

protected:
  enum { NumParameterIndexBits = 8 };

  enum DefaultArgKind {
    DAK_None,
    DAK_Unparsed,
    DAK_Uninstantiated,
    DAK_Normal
  };

  class ParmVarDeclBitfields {
    friend class ASTDeclReader;
    friend class ParmVarDecl;

    unsigned : NumVarDeclBits;

    /// Whether this parameter inherits a default argument from a
    /// prior declaration.
    unsigned HasInheritedDefaultArg : 1;

    /// Describes the kind of default argument for this parameter. By default
    /// this is none. If this is normal, then the default argument is stored in
    /// the \c VarDecl initializer expression unless we were unable to parse
    /// (even an invalid) expression for the default argument.
    unsigned DefaultArgKind : 2;

    /// Whether this parameter undergoes K&R argument promotion.
    unsigned IsKNRPromoted : 1;

    /// Whether this parameter is an ObjC method parameter or not.
    unsigned IsObjCMethodParam : 1;

    /// If IsObjCMethodParam, a Decl::ObjCDeclQualifier.
    /// Otherwise, the number of function parameter scopes enclosing
    /// the function parameter scope in which this parameter was
    /// declared.
    unsigned ScopeDepthOrObjCQuals : 7;

    /// The number of parameters preceding this parameter in the
    /// function parameter scope in which it was declared.
    unsigned ParameterIndex : NumParameterIndexBits;
  };

  class NonParmVarDeclBitfields {
    friend class ASTDeclReader;
    friend class ImplicitParamDecl;
    friend class VarDecl;

    unsigned : NumVarDeclBits;

    // FIXME: We need something similar to CXXRecordDecl::DefinitionData.
    /// Whether this variable is a definition which was demoted due to
    /// module merge.
    unsigned IsThisDeclarationADemotedDefinition : 1;

    /// Whether this variable is the exception variable in a C++ catch
    /// or an Objective-C @catch statement.
    unsigned ExceptionVar : 1;

    /// Whether this local variable could be allocated in the return
    /// slot of its function, enabling the named return value optimization
    /// (NRVO).
    unsigned NRVOVariable : 1;

    /// Whether this variable is the for-range-declaration in a C++0x
    /// for-range statement.
    unsigned CXXForRangeDecl : 1;

    /// Whether this variable is the for-in loop declaration in Objective-C.
    unsigned ObjCForDecl : 1;

    /// Whether this variable is (C++1z) inline.
    unsigned IsInline : 1;

    /// Whether this variable has (C++1z) inline explicitly specified.
    unsigned IsInlineSpecified : 1;

    /// Whether this variable is (C++0x) constexpr.
    unsigned IsConstexpr : 1;

    /// Whether this variable is the implicit variable for a lambda
    /// init-capture.
    unsigned IsInitCapture : 1;

    /// Whether this local extern variable's previous declaration was
    /// declared in the same block scope. This controls whether we should merge
    /// the type of this declaration with its previous declaration.
    unsigned PreviousDeclInSameBlockScope : 1;

    /// Defines kind of the ImplicitParamDecl: 'this', 'self', 'vtt', '_cmd' or
    /// something else.
    unsigned ImplicitParamKind : 3;
    unsigned EscapingByref : 1;
  };

  union {
    unsigned AllBits;
    VarDeclBitfields VarDeclBits;
    ParmVarDeclBitfields ParmVarDeclBits;
    NonParmVarDeclBitfields NonParmVarDeclBits;
  };

  VarDecl(Kind DK, ASTContext &C, DeclContext *DC, SourceLocation StartLoc,
          SourceLocation IdLoc, IdentifierInfo *Id, QualType T,
          TypeSourceInfo *TInfo, StorageClass SC);

  using redeclarable_base = Redeclarable<VarDecl>;

  VarDecl *getNextRedeclarationImpl() override {
    return getNextRedeclaration();
  }

  VarDecl *getPreviousDeclImpl() override {
    return getPreviousDecl();
  }

  VarDecl *getMostRecentDeclImpl() override {
    return getMostRecentDecl();
  }

public:
  using redecl_range = redeclarable_base::redecl_range;
  using redecl_iterator = redeclarable_base::redecl_iterator;

  using redeclarable_base::redecls_begin;
  using redeclarable_base::redecls_end;
  using redeclarable_base::redecls;
  using redeclarable_base::getPreviousDecl;
  using redeclarable_base::getMostRecentDecl;
  using redeclarable_base::isFirstDecl;

  static VarDecl *Create(ASTContext &C, DeclContext *DC,
                         SourceLocation StartLoc, SourceLocation IdLoc,
                         IdentifierInfo *Id, QualType T, TypeSourceInfo *TInfo,
                         StorageClass S);

  static VarDecl *CreateDeserialized(ASTContext &C, unsigned ID);

  SourceRange getSourceRange() const override LLVM_READONLY;

  /// Returns the storage class as written in the source. For the
  /// computed linkage of symbol, see getLinkage.
  StorageClass getStorageClass() const {
    return (StorageClass) VarDeclBits.SClass;
  }
  void setStorageClass(StorageClass SC);

  void setTSCSpec(ThreadStorageClassSpecifier TSC) {
    VarDeclBits.TSCSpec = TSC;
    assert(VarDeclBits.TSCSpec == TSC && "truncation");
  }
  ThreadStorageClassSpecifier getTSCSpec() const {
    return static_cast<ThreadStorageClassSpecifier>(VarDeclBits.TSCSpec);
  }
  TLSKind getTLSKind() const;

  /// Returns true if a variable with function scope is a non-static local
  /// variable.
  bool hasLocalStorage() const {
    if (getStorageClass() == SC_None) {
      // OpenCL v1.2 s6.5.3: The __constant or constant address space name is
      // used to describe variables allocated in global memory and which are
      // accessed inside a kernel(s) as read-only variables. As such, variables
      // in constant address space cannot have local storage.
      if (getType().getAddressSpace() == LangAS::opencl_constant)
        return false;
      // Second check is for C++11 [dcl.stc]p4.
      return !isFileVarDecl() && getTSCSpec() == TSCS_unspecified;
    }

    // Global Named Register (GNU extension)
    if (getStorageClass() == SC_Register && !isLocalVarDeclOrParm())
      return false;

    // Return true for:  Auto, Register.
    // Return false for: Extern, Static, PrivateExtern, OpenCLWorkGroupLocal.

    return getStorageClass() >= SC_Auto;
  }

  /// Returns true if a variable with function scope is a static local
  /// variable.
  bool isStaticLocal() const {
    return (getStorageClass() == SC_Static ||
            // C++11 [dcl.stc]p4
            (getStorageClass() == SC_None && getTSCSpec() == TSCS_thread_local))
      && !isFileVarDecl();
  }

  /// Returns true if a variable has extern or __private_extern__
  /// storage.
  bool hasExternalStorage() const {
    return getStorageClass() == SC_Extern ||
           getStorageClass() == SC_PrivateExtern;
  }

  /// Returns true for all variables that do not have local storage.
  ///
  /// This includes all global variables as well as static variables declared
  /// within a function.
  bool hasGlobalStorage() const { return !hasLocalStorage(); }

  /// Get the storage duration of this variable, per C++ [basic.stc].
  StorageDuration getStorageDuration() const {
    return hasLocalStorage() ? SD_Automatic :
           getTSCSpec() ? SD_Thread : SD_Static;
  }

  /// Compute the language linkage.
  LanguageLinkage getLanguageLinkage() const;

  /// Determines whether this variable is a variable with external, C linkage.
  bool isExternC() const;

  /// Determines whether this variable's context is, or is nested within,
  /// a C++ extern "C" linkage spec.
  bool isInExternCContext() const;

  /// Determines whether this variable's context is, or is nested within,
  /// a C++ extern "C++" linkage spec.
  bool isInExternCXXContext() const;

  /// Returns true for local variable declarations other than parameters.
  /// Note that this includes static variables inside of functions. It also
  /// includes variables inside blocks.
  ///
  ///   void foo() { int x; static int y; extern int z; }
  bool isLocalVarDecl() const {
    if (getKind() != Decl::Var && getKind() != Decl::Decomposition)
      return false;
    if (const DeclContext *DC = getLexicalDeclContext())
      return DC->getRedeclContext()->isFunctionOrMethod();
    return false;
  }

  /// Similar to isLocalVarDecl but also includes parameters.
  bool isLocalVarDeclOrParm() const {
    return isLocalVarDecl() || getKind() == Decl::ParmVar;
  }

  /// Similar to isLocalVarDecl, but excludes variables declared in blocks.
  bool isFunctionOrMethodVarDecl() const {
    if (getKind() != Decl::Var && getKind() != Decl::Decomposition)
      return false;
    const DeclContext *DC = getLexicalDeclContext()->getRedeclContext();
    return DC->isFunctionOrMethod() && DC->getDeclKind() != Decl::Block;
  }

  /// Determines whether this is a static data member.
  ///
  /// This will only be true in C++, and applies to, e.g., the
  /// variable 'x' in:
  /// \code
  /// struct S {
  ///   static int x;
  /// };
  /// \endcode
  bool isStaticDataMember() const {
    // If it wasn't static, it would be a FieldDecl.
    return getKind() != Decl::ParmVar && getDeclContext()->isRecord();
  }

  VarDecl *getCanonicalDecl() override;
  const VarDecl *getCanonicalDecl() const {
    return const_cast<VarDecl*>(this)->getCanonicalDecl();
  }

  enum DefinitionKind {
    /// This declaration is only a declaration.
    DeclarationOnly,

    /// This declaration is a tentative definition.
    TentativeDefinition,

    /// This declaration is definitely a definition.
    Definition
  };

  /// Check whether this declaration is a definition. If this could be
  /// a tentative definition (in C), don't check whether there's an overriding
  /// definition.
  DefinitionKind isThisDeclarationADefinition(ASTContext &) const;
  DefinitionKind isThisDeclarationADefinition() const {
    return isThisDeclarationADefinition(getASTContext());
  }

  /// Check whether this variable is defined in this translation unit.
  DefinitionKind hasDefinition(ASTContext &) const;
  DefinitionKind hasDefinition() const {
    return hasDefinition(getASTContext());
  }

  /// Get the tentative definition that acts as the real definition in a TU.
  /// Returns null if there is a proper definition available.
  VarDecl *getActingDefinition();
  const VarDecl *getActingDefinition() const {
    return const_cast<VarDecl*>(this)->getActingDefinition();
  }

  /// Get the real (not just tentative) definition for this declaration.
  VarDecl *getDefinition(ASTContext &);
  const VarDecl *getDefinition(ASTContext &C) const {
    return const_cast<VarDecl*>(this)->getDefinition(C);
  }
  VarDecl *getDefinition() {
    return getDefinition(getASTContext());
  }
  const VarDecl *getDefinition() const {
    return const_cast<VarDecl*>(this)->getDefinition();
  }

  /// Determine whether this is or was instantiated from an out-of-line
  /// definition of a static data member.
  bool isOutOfLine() const override;

  /// Returns true for file scoped variable declaration.
  bool isFileVarDecl() const {
    Kind K = getKind();
    if (K == ParmVar || K == ImplicitParam)
      return false;

    if (getLexicalDeclContext()->getRedeclContext()->isFileContext())
      return true;

    if (isStaticDataMember())
      return true;

    return false;
  }

  /// Get the initializer for this variable, no matter which
  /// declaration it is attached to.
  const Expr *getAnyInitializer() const {
    const VarDecl *D;
    return getAnyInitializer(D);
  }

  /// Get the initializer for this variable, no matter which
  /// declaration it is attached to. Also get that declaration.
  const Expr *getAnyInitializer(const VarDecl *&D) const;

  bool hasInit() const;
  const Expr *getInit() const {
    return const_cast<VarDecl *>(this)->getInit();
  }
  Expr *getInit();

  /// Retrieve the address of the initializer expression.
  Stmt **getInitAddress();

  void setInit(Expr *I);


  /// \brief Set the location of the first token of the initializer
  /// expression.  For C-style intializers, this is the location of
  /// the equal token.
  void setInitializerStartLoc(SourceLocation Loc) {
    InitializerStartLoc = Loc;
  }

  /// \brief Get the location of the first token of the initializer
  /// expression.  For C-style intializers, this is the location of
  /// the equal token.
  SourceLocation getInitializerStartLoc() {
    return InitializerStartLoc;
  }

  /// Determine whether this variable's value can be used in a
  /// constant expression, according to the relevant language standard.
  /// This only checks properties of the declaration, and does not check
  /// whether the initializer is in fact a constant expression.
  bool isUsableInConstantExpressions(ASTContext &C) const;

  EvaluatedStmt *ensureEvaluatedStmt() const;

  /// Attempt to evaluate the value of the initializer attached to this
  /// declaration, and produce notes explaining why it cannot be evaluated or is
  /// not a constant expression. Returns a pointer to the value if evaluation
  /// succeeded, 0 otherwise.
  APValue *evaluateValue() const;
  APValue *evaluateValue(SmallVectorImpl<PartialDiagnosticAt> &Notes) const;

  /// Return the already-evaluated value of this variable's
  /// initializer, or NULL if the value is not yet known. Returns pointer
  /// to untyped APValue if the value could not be evaluated.
  APValue *getEvaluatedValue() const;


  /// Determines whether it is already known whether the
  /// initializer is an integral constant expression or not.
  bool isInitKnownICE() const;

  /// Determines whether the initializer is an integral constant
  /// expression, or in C++11, whether the initializer is a constant
  /// expression.
  ///
  /// \pre isInitKnownICE()
  bool isInitICE() const;

  /// Determine whether the value of the initializer attached to this
  /// declaration is an integral constant expression.
  bool checkInitIsICE() const;

  void setInitStyle(InitializationStyle Style) {
    VarDeclBits.InitStyle = Style;
  }

  /// The style of initialization for this declaration.
  ///
  /// C-style initialization is "int x = 1;". Call-style initialization is
  /// a C++98 direct-initializer, e.g. "int x(1);". The Init expression will be
  /// the expression inside the parens or a "ClassType(a,b,c)" class constructor
  /// expression for class types. List-style initialization is C++11 syntax,
  /// e.g. "int x{1};". Clients can distinguish between different forms of
  /// initialization by checking this value. In particular, "int x = {1};" is
  /// C-style, "int x({1})" is call-style, and "int x{1};" is list-style; the
  /// Init expression in all three cases is an InitListExpr.
  InitializationStyle getInitStyle() const {
    return static_cast<InitializationStyle>(VarDeclBits.InitStyle);
  }

  /// Whether the initializer is a direct-initializer (list or call).
  bool isDirectInit() const {
    return getInitStyle() != CInit;
  }

  /// If this definition should pretend to be a declaration.
  bool isThisDeclarationADemotedDefinition() const {
    return isa<ParmVarDecl>(this) ? false :
      NonParmVarDeclBits.IsThisDeclarationADemotedDefinition;
  }

  /// This is a definition which should be demoted to a declaration.
  ///
  /// In some cases (mostly module merging) we can end up with two visible
  /// definitions one of which needs to be demoted to a declaration to keep
  /// the AST invariants.
  void demoteThisDefinitionToDeclaration() {
    assert(isThisDeclarationADefinition() && "Not a definition!");
    assert(!isa<ParmVarDecl>(this) && "Cannot demote ParmVarDecls!");
    NonParmVarDeclBits.IsThisDeclarationADemotedDefinition = 1;
  }

  /// Determine whether this variable is the exception variable in a
  /// C++ catch statememt or an Objective-C \@catch statement.
  bool isExceptionVariable() const {
    return isa<ParmVarDecl>(this) ? false : NonParmVarDeclBits.ExceptionVar;
  }
  void setExceptionVariable(bool EV) {
    assert(!isa<ParmVarDecl>(this));
    NonParmVarDeclBits.ExceptionVar = EV;
  }

  /// Determine whether this local variable can be used with the named
  /// return value optimization (NRVO).
  ///
  /// The named return value optimization (NRVO) works by marking certain
  /// non-volatile local variables of class type as NRVO objects. These
  /// locals can be allocated within the return slot of their containing
  /// function, in which case there is no need to copy the object to the
  /// return slot when returning from the function. Within the function body,
  /// each return that returns the NRVO object will have this variable as its
  /// NRVO candidate.
  bool isNRVOVariable() const {
    return isa<ParmVarDecl>(this) ? false : NonParmVarDeclBits.NRVOVariable;
  }
  void setNRVOVariable(bool NRVO) {
    assert(!isa<ParmVarDecl>(this));
    NonParmVarDeclBits.NRVOVariable = NRVO;
  }

  /// Determine whether this variable is the for-range-declaration in
  /// a C++0x for-range statement.
  bool isCXXForRangeDecl() const {
    return isa<ParmVarDecl>(this) ? false : NonParmVarDeclBits.CXXForRangeDecl;
  }
  void setCXXForRangeDecl(bool FRD) {
    assert(!isa<ParmVarDecl>(this));
    NonParmVarDeclBits.CXXForRangeDecl = FRD;
  }

  /// Determine whether this variable is a for-loop declaration for a
  /// for-in statement in Objective-C.
  bool isObjCForDecl() const {
    return NonParmVarDeclBits.ObjCForDecl;
  }

  void setObjCForDecl(bool FRD) {
    NonParmVarDeclBits.ObjCForDecl = FRD;
  }

  /// Determine whether this variable is an ARC pseudo-__strong variable. A
  /// pseudo-__strong variable has a __strong-qualified type but does not
  /// actually retain the object written into it. Generally such variables are
  /// also 'const' for safety. There are 3 cases where this will be set, 1) if
  /// the variable is annotated with the objc_externally_retained attribute, 2)
  /// if its 'self' in a non-init method, or 3) if its the variable in an for-in
  /// loop.
  bool isARCPseudoStrong() const { return VarDeclBits.ARCPseudoStrong; }
  void setARCPseudoStrong(bool PS) { VarDeclBits.ARCPseudoStrong = PS; }

  /// Whether this variable is (C++1z) inline.
  bool isInline() const {
    return isa<ParmVarDecl>(this) ? false : NonParmVarDeclBits.IsInline;
  }
  bool isInlineSpecified() const {
    return isa<ParmVarDecl>(this) ? false
                                  : NonParmVarDeclBits.IsInlineSpecified;
  }
  void setInlineSpecified() {
    assert(!isa<ParmVarDecl>(this));
    NonParmVarDeclBits.IsInline = true;
    NonParmVarDeclBits.IsInlineSpecified = true;
  }
  void setImplicitlyInline() {
    assert(!isa<ParmVarDecl>(this));
    NonParmVarDeclBits.IsInline = true;
  }

  /// Whether this variable is (C++11) constexpr.
  bool isConstexpr() const {
    return isa<ParmVarDecl>(this) ? false : NonParmVarDeclBits.IsConstexpr;
  }
  void setConstexpr(bool IC) {
    assert(!isa<ParmVarDecl>(this));
    NonParmVarDeclBits.IsConstexpr = IC;
  }

  /// Whether this variable is the implicit variable for a lambda init-capture.
  bool isInitCapture() const {
    return isa<ParmVarDecl>(this) ? false : NonParmVarDeclBits.IsInitCapture;
  }
  void setInitCapture(bool IC) {
    assert(!isa<ParmVarDecl>(this));
    NonParmVarDeclBits.IsInitCapture = IC;
  }

  /// Whether this local extern variable declaration's previous declaration
  /// was declared in the same block scope. Only correct in C++.
  bool isPreviousDeclInSameBlockScope() const {
    return isa<ParmVarDecl>(this)
               ? false
               : NonParmVarDeclBits.PreviousDeclInSameBlockScope;
  }
  void setPreviousDeclInSameBlockScope(bool Same) {
    assert(!isa<ParmVarDecl>(this));
    NonParmVarDeclBits.PreviousDeclInSameBlockScope = Same;
  }

  /// Indicates the capture is a __block variable that is captured by a block
  /// that can potentially escape (a block for which BlockDecl::doesNotEscape
  /// returns false).
  bool isEscapingByref() const;

  /// Indicates the capture is a __block variable that is never captured by an
  /// escaping block.
  bool isNonEscapingByref() const;

  void setEscapingByref() {
    NonParmVarDeclBits.EscapingByref = true;
  }

  /// Retrieve the variable declaration from which this variable could
  /// be instantiated, if it is an instantiation (rather than a non-template).
  VarDecl *getTemplateInstantiationPattern() const;

  /// If this variable is an instantiated static data member of a
  /// class template specialization, returns the templated static data member
  /// from which it was instantiated.
  VarDecl *getInstantiatedFromStaticDataMember() const;

  /// If this variable is an instantiation of a variable template or a
  /// static data member of a class template, determine what kind of
  /// template specialization or instantiation this is.
  TemplateSpecializationKind getTemplateSpecializationKind() const;

  /// If this variable is an instantiation of a variable template or a
  /// static data member of a class template, determine its point of
  /// instantiation.
  SourceLocation getPointOfInstantiation() const;

  /// If this variable is an instantiation of a static data member of a
  /// class template specialization, retrieves the member specialization
  /// information.
  MemberSpecializationInfo *getMemberSpecializationInfo() const;

  /// For a static data member that was instantiated from a static
  /// data member of a class template, set the template specialiation kind.
  void setTemplateSpecializationKind(TemplateSpecializationKind TSK,
                        SourceLocation PointOfInstantiation = SourceLocation());

  /// Specify that this variable is an instantiation of the
  /// static data member VD.
  void setInstantiationOfStaticDataMember(VarDecl *VD,
                                          TemplateSpecializationKind TSK);

  /// Retrieves the variable template that is described by this
  /// variable declaration.
  ///
  /// Every variable template is represented as a VarTemplateDecl and a
  /// VarDecl. The former contains template properties (such as
  /// the template parameter lists) while the latter contains the
  /// actual description of the template's
  /// contents. VarTemplateDecl::getTemplatedDecl() retrieves the
  /// VarDecl that from a VarTemplateDecl, while
  /// getDescribedVarTemplate() retrieves the VarTemplateDecl from
  /// a VarDecl.
  VarTemplateDecl *getDescribedVarTemplate() const;

  void setDescribedVarTemplate(VarTemplateDecl *Template);

  // Is this variable known to have a definition somewhere in the complete
  // program? This may be true even if the declaration has internal linkage and
  // has no definition within this source file.
  bool isKnownToBeDefined() const;

  /// Do we need to emit an exit-time destructor for this variable?
  bool isNoDestroy(const ASTContext &) const;

  // Implement isa/cast/dyncast/etc.
  static bool classof(const Decl *D) { return classofKind(D->getKind()); }
  static bool classofKind(Kind K) { return K >= firstVar && K <= lastVar; }
};

class ImplicitParamDecl : public VarDecl {
  void anchor() override;

public:
  /// Defines the kind of the implicit parameter: is this an implicit parameter
  /// with pointer to 'this', 'self', '_cmd', virtual table pointers, captured
  /// context or something else.
  enum ImplicitParamKind : unsigned {
    /// Parameter for Objective-C 'self' argument
    ObjCSelf,

    /// Parameter for Objective-C '_cmd' argument
    ObjCCmd,

    /// Parameter for C++ 'this' argument
    CXXThis,

    /// Parameter for C++ virtual table pointers
    CXXVTT,

    /// Parameter for captured context
    CapturedContext,

    /// Other implicit parameter
    Other,
  };

  /// Create implicit parameter.
  static ImplicitParamDecl *Create(ASTContext &C, DeclContext *DC,
                                   SourceLocation IdLoc, IdentifierInfo *Id,
                                   QualType T, ImplicitParamKind ParamKind);
  static ImplicitParamDecl *Create(ASTContext &C, QualType T,
                                   ImplicitParamKind ParamKind);

  static ImplicitParamDecl *CreateDeserialized(ASTContext &C, unsigned ID);

  ImplicitParamDecl(ASTContext &C, DeclContext *DC, SourceLocation IdLoc,
                    IdentifierInfo *Id, QualType Type,
                    ImplicitParamKind ParamKind)
      : VarDecl(ImplicitParam, C, DC, IdLoc, IdLoc, Id, Type,
                /*TInfo=*/nullptr, SC_None) {
    NonParmVarDeclBits.ImplicitParamKind = ParamKind;
    setImplicit();
  }

  ImplicitParamDecl(ASTContext &C, QualType Type, ImplicitParamKind ParamKind)
      : VarDecl(ImplicitParam, C, /*DC=*/nullptr, SourceLocation(),
                SourceLocation(), /*Id=*/nullptr, Type,
                /*TInfo=*/nullptr, SC_None) {
    NonParmVarDeclBits.ImplicitParamKind = ParamKind;
    setImplicit();
  }

  /// Returns the implicit parameter kind.
  ImplicitParamKind getParameterKind() const {
    return static_cast<ImplicitParamKind>(NonParmVarDeclBits.ImplicitParamKind);
  }

  // Implement isa/cast/dyncast/etc.
  static bool classof(const Decl *D) { return classofKind(D->getKind()); }
  static bool classofKind(Kind K) { return K == ImplicitParam; }
};

/// Represents a parameter to a function.
class ParmVarDecl : public VarDecl {
public:
  enum { MaxFunctionScopeDepth = 255 };
  enum { MaxFunctionScopeIndex = 255 };

protected:
  ParmVarDecl(Kind DK, ASTContext &C, DeclContext *DC, SourceLocation StartLoc,
              SourceLocation IdLoc, IdentifierInfo *Id, QualType T,
              TypeSourceInfo *TInfo, StorageClass S, Expr *DefArg)
      : VarDecl(DK, C, DC, StartLoc, IdLoc, Id, T, TInfo, S) {
    assert(ParmVarDeclBits.HasInheritedDefaultArg == false);
    assert(ParmVarDeclBits.DefaultArgKind == DAK_None);
    assert(ParmVarDeclBits.IsKNRPromoted == false);
    assert(ParmVarDeclBits.IsObjCMethodParam == false);
    setDefaultArg(DefArg);
  }

public:
  static ParmVarDecl *Create(ASTContext &C, DeclContext *DC,
                             SourceLocation StartLoc,
                             SourceLocation IdLoc, IdentifierInfo *Id,
                             QualType T, TypeSourceInfo *TInfo,
                             StorageClass S, Expr *DefArg);

  static ParmVarDecl *CreateDeserialized(ASTContext &C, unsigned ID);

  SourceRange getSourceRange() const override LLVM_READONLY;

  void setObjCMethodScopeInfo(unsigned parameterIndex) {
    ParmVarDeclBits.IsObjCMethodParam = true;
    setParameterIndex(parameterIndex);
  }

  void setScopeInfo(unsigned scopeDepth, unsigned parameterIndex) {
    assert(!ParmVarDeclBits.IsObjCMethodParam);

    ParmVarDeclBits.ScopeDepthOrObjCQuals = scopeDepth;
    assert(ParmVarDeclBits.ScopeDepthOrObjCQuals == scopeDepth
           && "truncation!");

    setParameterIndex(parameterIndex);
  }

  bool isObjCMethodParameter() const {
    return ParmVarDeclBits.IsObjCMethodParam;
  }

  unsigned getFunctionScopeDepth() const {
    if (ParmVarDeclBits.IsObjCMethodParam) return 0;
    return ParmVarDeclBits.ScopeDepthOrObjCQuals;
  }

  /// Returns the index of this parameter in its prototype or method scope.
  unsigned getFunctionScopeIndex() const {
    return getParameterIndex();
  }

  ObjCDeclQualifier getObjCDeclQualifier() const {
    if (!ParmVarDeclBits.IsObjCMethodParam) return OBJC_TQ_None;
    return ObjCDeclQualifier(ParmVarDeclBits.ScopeDepthOrObjCQuals);
  }
  void setObjCDeclQualifier(ObjCDeclQualifier QTVal) {
    assert(ParmVarDeclBits.IsObjCMethodParam);
    ParmVarDeclBits.ScopeDepthOrObjCQuals = QTVal;
  }

  /// True if the value passed to this parameter must undergo
  /// K&R-style default argument promotion:
  ///
  /// C99 6.5.2.2.
  ///   If the expression that denotes the called function has a type
  ///   that does not include a prototype, the integer promotions are
  ///   performed on each argument, and arguments that have type float
  ///   are promoted to double.
  bool isKNRPromoted() const {
    return ParmVarDeclBits.IsKNRPromoted;
  }
  void setKNRPromoted(bool promoted) {
    ParmVarDeclBits.IsKNRPromoted = promoted;
  }

  Expr *getDefaultArg();
  const Expr *getDefaultArg() const {
    return const_cast<ParmVarDecl *>(this)->getDefaultArg();
  }

  void setDefaultArg(Expr *defarg);

  /// Retrieve the source range that covers the entire default
  /// argument.
  SourceRange getDefaultArgRange() const;
  void setUninstantiatedDefaultArg(Expr *arg);
  Expr *getUninstantiatedDefaultArg();
  const Expr *getUninstantiatedDefaultArg() const {
    return const_cast<ParmVarDecl *>(this)->getUninstantiatedDefaultArg();
  }

  /// Determines whether this parameter has a default argument,
  /// either parsed or not.
  bool hasDefaultArg() const;

  /// Determines whether this parameter has a default argument that has not
  /// yet been parsed. This will occur during the processing of a C++ class
  /// whose member functions have default arguments, e.g.,
  /// @code
  ///   class X {
  ///   public:
  ///     void f(int x = 17); // x has an unparsed default argument now
  ///   }; // x has a regular default argument now
  /// @endcode
  bool hasUnparsedDefaultArg() const {
    return ParmVarDeclBits.DefaultArgKind == DAK_Unparsed;
  }

  bool hasUninstantiatedDefaultArg() const {
    return ParmVarDeclBits.DefaultArgKind == DAK_Uninstantiated;
  }

  /// Specify that this parameter has an unparsed default argument.
  /// The argument will be replaced with a real default argument via
  /// setDefaultArg when the class definition enclosing the function
  /// declaration that owns this default argument is completed.
  void setUnparsedDefaultArg() {
    ParmVarDeclBits.DefaultArgKind = DAK_Unparsed;
  }

  bool hasInheritedDefaultArg() const {
    return ParmVarDeclBits.HasInheritedDefaultArg;
  }

  void setHasInheritedDefaultArg(bool I = true) {
    ParmVarDeclBits.HasInheritedDefaultArg = I;
  }

  QualType getOriginalType() const;

  /// Determine whether this parameter is actually a function
  /// parameter pack.
  bool isParameterPack() const;

  /// Sets the function declaration that owns this
  /// ParmVarDecl. Since ParmVarDecls are often created before the
  /// FunctionDecls that own them, this routine is required to update
  /// the DeclContext appropriately.
  void setOwningFunction(DeclContext *FD) { setDeclContext(FD); }

  // Implement isa/cast/dyncast/etc.
  static bool classof(const Decl *D) { return classofKind(D->getKind()); }
  static bool classofKind(Kind K) { return K == ParmVar; }

private:
  enum { ParameterIndexSentinel = (1 << NumParameterIndexBits) - 1 };

  void setParameterIndex(unsigned parameterIndex) {
    if (parameterIndex >= ParameterIndexSentinel) {
      setParameterIndexLarge(parameterIndex);
      return;
    }

    ParmVarDeclBits.ParameterIndex = parameterIndex;
    assert(ParmVarDeclBits.ParameterIndex == parameterIndex && "truncation!");
  }
  unsigned getParameterIndex() const {
    unsigned d = ParmVarDeclBits.ParameterIndex;
    return d == ParameterIndexSentinel ? getParameterIndexLarge() : d;
  }

  void setParameterIndexLarge(unsigned parameterIndex);
  unsigned getParameterIndexLarge() const;
};

enum class MultiVersionKind {
  None,
  Target,
  CPUSpecific,
  CPUDispatch
};

/// Represents a function declaration or definition.
///
/// Since a given function can be declared several times in a program,
/// there may be several FunctionDecls that correspond to that
/// function. Only one of those FunctionDecls will be found when
/// traversing the list of declarations in the context of the
/// FunctionDecl (e.g., the translation unit); this FunctionDecl
/// contains all of the information known about the function. Other,
/// previous declarations of the function are available via the
/// getPreviousDecl() chain.
class FunctionDecl : public DeclaratorDecl,
                     public DeclContext,
                     public Redeclarable<FunctionDecl> {
  // This class stores some data in DeclContext::FunctionDeclBits
  // to save some space. Use the provided accessors to access it.
public:
  /// The kind of templated function a FunctionDecl can be.
  enum TemplatedKind {
    TK_NonTemplate,
    TK_FunctionTemplate,
    TK_MemberSpecialization,
    TK_FunctionTemplateSpecialization,
    TK_DependentFunctionTemplateSpecialization
  };

private:
  /// A new[]'d array of pointers to VarDecls for the formal
  /// parameters of this function.  This is null if a prototype or if there are
  /// no formals.
  ParmVarDecl **ParamInfo = nullptr;

  /// TypeVarInfo - new []'d array of pointers to TypedefDecls for the type
  /// variables of this function.  This is null if not generic function.
  TypedefDecl **TypeVarInfo;

  LazyDeclStmtPtr Body;

  unsigned ODRHash;

  /// End part of this FunctionDecl's source range.
  ///
  /// We could compute the full range in getSourceRange(). However, when we're
  /// dealing with a function definition deserialized from a PCH/AST file,
  /// we can only compute the full range once the function body has been
  /// de-serialized, so it's far better to have the (sometimes-redundant)
  /// EndRangeLoc.
  SourceLocation EndRangeLoc;

  /// The template or declaration that this declaration
  /// describes or was instantiated from, respectively.
  ///
  /// For non-templates, this value will be NULL. For function
  /// declarations that describe a function template, this will be a
  /// pointer to a FunctionTemplateDecl. For member functions
  /// of class template specializations, this will be a MemberSpecializationInfo
  /// pointer containing information about the specialization.
  /// For function template specializations, this will be a
  /// FunctionTemplateSpecializationInfo, which contains information about
  /// the template being specialized and the template arguments involved in
  /// that specialization.
  llvm::PointerUnion4<FunctionTemplateDecl *,
                      MemberSpecializationInfo *,
                      FunctionTemplateSpecializationInfo *,
                      DependentFunctionTemplateSpecializationInfo *>
    TemplateOrSpecialization;

  /// Provides source/type location info for the declaration name embedded in
  /// the DeclaratorDecl base class.
  DeclarationNameLoc DNLoc;

  /// Specify that this function declaration is actually a function
  /// template specialization.
  ///
  /// \param C the ASTContext.
  ///
  /// \param Template the function template that this function template
  /// specialization specializes.
  ///
  /// \param TemplateArgs the template arguments that produced this
  /// function template specialization from the template.
  ///
  /// \param InsertPos If non-NULL, the position in the function template
  /// specialization set where the function template specialization data will
  /// be inserted.
  ///
  /// \param TSK the kind of template specialization this is.
  ///
  /// \param TemplateArgsAsWritten location info of template arguments.
  ///
  /// \param PointOfInstantiation point at which the function template
  /// specialization was first instantiated.
  void setFunctionTemplateSpecialization(ASTContext &C,
                                         FunctionTemplateDecl *Template,
                                       const TemplateArgumentList *TemplateArgs,
                                         void *InsertPos,
                                         TemplateSpecializationKind TSK,
                          const TemplateArgumentListInfo *TemplateArgsAsWritten,
                                         SourceLocation PointOfInstantiation);

  /// Specify that this record is an instantiation of the
  /// member function FD.
  void setInstantiationOfMemberFunction(ASTContext &C, FunctionDecl *FD,
                                        TemplateSpecializationKind TSK);

  void setParams(ASTContext &C, ArrayRef<ParmVarDecl *> NewParamInfo);
  void setTypeVars(ASTContext &C, ArrayRef<TypedefDecl *> NewTypeVarInfo);

  // This is unfortunately needed because ASTDeclWriter::VisitFunctionDecl
  // need to access this bit but we want to avoid making ASTDeclWriter
  // a friend of FunctionDeclBitfields just for this.
  bool isDeletedBit() const { return FunctionDeclBits.IsDeleted; }

  /// Whether an ODRHash has been stored.
  bool hasODRHash() const { return FunctionDeclBits.HasODRHash; }

  /// State that an ODRHash has been stored.
  void setHasODRHash(bool B = true) { FunctionDeclBits.HasODRHash = B; }

protected:
  FunctionDecl(Kind DK, ASTContext &C, DeclContext *DC, SourceLocation StartLoc,
               const DeclarationNameInfo &NameInfo, QualType T,
               TypeSourceInfo *TInfo, StorageClass S, bool isInlineSpecified,
               bool isConstexprSpecified);

  using redeclarable_base = Redeclarable<FunctionDecl>;

  FunctionDecl *getNextRedeclarationImpl() override {
    return getNextRedeclaration();
  }

  FunctionDecl *getPreviousDeclImpl() override {
    return getPreviousDecl();
  }

  FunctionDecl *getMostRecentDeclImpl() override {
    return getMostRecentDecl();
  }

public:
  friend class ASTDeclReader;
  friend class ASTDeclWriter;

  using redecl_range = redeclarable_base::redecl_range;
  using redecl_iterator = redeclarable_base::redecl_iterator;

  using redeclarable_base::redecls_begin;
  using redeclarable_base::redecls_end;
  using redeclarable_base::redecls;
  using redeclarable_base::getPreviousDecl;
  using redeclarable_base::getMostRecentDecl;
  using redeclarable_base::isFirstDecl;

  static FunctionDecl *Create(ASTContext &C, DeclContext *DC,
                              SourceLocation StartLoc, SourceLocation NLoc,
                              DeclarationName N, QualType T,
                              TypeSourceInfo *TInfo,
                              StorageClass SC,
                              bool isInlineSpecified = false,
                              bool hasWrittenPrototype = true,
                              bool isConstexprSpecified = false) {
    DeclarationNameInfo NameInfo(N, NLoc);
    return FunctionDecl::Create(C, DC, StartLoc, NameInfo, T, TInfo,
                                SC,
                                isInlineSpecified, hasWrittenPrototype,
                                isConstexprSpecified);
  }

  static FunctionDecl *Create(ASTContext &C, DeclContext *DC,
                              SourceLocation StartLoc,
                              const DeclarationNameInfo &NameInfo,
                              QualType T, TypeSourceInfo *TInfo,
                              StorageClass SC,
                              bool isInlineSpecified,
                              bool hasWrittenPrototype,
                              bool isConstexprSpecified = false);

  static FunctionDecl *CreateDeserialized(ASTContext &C, unsigned ID);

  DeclarationNameInfo getNameInfo() const {
    return DeclarationNameInfo(getDeclName(), getLocation(), DNLoc);
  }

  void getNameForDiagnostic(raw_ostream &OS, const PrintingPolicy &Policy,
                            bool Qualified) const override;

  void setRangeEnd(SourceLocation E) { EndRangeLoc = E; }

  SourceRange getSourceRange() const override LLVM_READONLY;

  // Function definitions.
  //
  // A function declaration may be:
  // - a non defining declaration,
  // - a definition. A function may be defined because:
  //   - it has a body, or will have it in the case of late parsing.
  //   - it has an uninstantiated body. The body does not exist because the
  //     function is not used yet, but the declaration is considered a
  //     definition and does not allow other definition of this function.
  //   - it does not have a user specified body, but it does not allow
  //     redefinition, because it is deleted/defaulted or is defined through
  //     some other mechanism (alias, ifunc).

  /// Returns true if the function has a body.
  ///
  /// The function body might be in any of the (re-)declarations of this
  /// function. The variant that accepts a FunctionDecl pointer will set that
  /// function declaration to the actual declaration containing the body (if
  /// there is one).
  bool hasBody(const FunctionDecl *&Definition) const;

  bool hasBody() const override {
    const FunctionDecl* Definition;
    return hasBody(Definition);
  }

  void setGenericFunctionFlag(bool f) { FunctionDeclBits.IsGenericFunction = f; }
  bool isGenericFunction() const { return FunctionDeclBits.IsGenericFunction; }

  void setItypeGenericFunctionFlag(bool f) { FunctionDeclBits.IsItypeGenericFunction = f; }
  bool isItypeGenericFunction() const { return FunctionDeclBits.IsItypeGenericFunction; }

  void setWrittenCheckedSpecifier(CheckedScopeSpecifier CSS) {
    FunctionDeclBits.WrittenCheckedSpecifier = CSS;
  }

  CheckedScopeSpecifier getWrittenCheckedSpecifier() const {
    return (CheckedScopeSpecifier) FunctionDeclBits.WrittenCheckedSpecifier;
  }

  void setCheckedSpecifier(CheckedScopeSpecifier CS) { FunctionDeclBits.CheckedSpecifier = CS; }

  CheckedScopeSpecifier getCheckedSpecifier() const {
    return (CheckedScopeSpecifier) FunctionDeclBits.CheckedSpecifier;
  }

  /// Returns whether the function has a trivial body that does not require any
  /// specific codegen.
  bool hasTrivialBody() const;

  /// Returns true if the function has a definition that does not need to be
  /// instantiated.
  ///
  /// The variant that accepts a FunctionDecl pointer will set that function
  /// declaration to the declaration that is a definition (if there is one).
  bool isDefined(const FunctionDecl *&Definition) const;

  virtual bool isDefined() const {
    const FunctionDecl* Definition;
    return isDefined(Definition);
  }

  /// Get the definition for this declaration.
  FunctionDecl *getDefinition() {
    const FunctionDecl *Definition;
    if (isDefined(Definition))
      return const_cast<FunctionDecl *>(Definition);
    return nullptr;
  }
  const FunctionDecl *getDefinition() const {
    return const_cast<FunctionDecl *>(this)->getDefinition();
  }

  /// Retrieve the body (definition) of the function. The function body might be
  /// in any of the (re-)declarations of this function. The variant that accepts
  /// a FunctionDecl pointer will set that function declaration to the actual
  /// declaration containing the body (if there is one).
  /// NOTE: For checking if there is a body, use hasBody() instead, to avoid
  /// unnecessary AST de-serialization of the body.
  Stmt *getBody(const FunctionDecl *&Definition) const;

  Stmt *getBody() const override {
    const FunctionDecl* Definition;
    return getBody(Definition);
  }

  /// Returns whether this specific declaration of the function is also a
  /// definition that does not contain uninstantiated body.
  ///
  /// This does not determine whether the function has been defined (e.g., in a
  /// previous definition); for that information, use isDefined.
  bool isThisDeclarationADefinition() const {
    return isDeletedAsWritten() || isDefaulted() || Body || hasSkippedBody() ||
           isLateTemplateParsed() || willHaveBody() || hasDefiningAttr();
  }

  /// Returns whether this specific declaration of the function has a body.
  bool doesThisDeclarationHaveABody() const {
    return Body || isLateTemplateParsed();
  }

  void setBody(Stmt *B);
  void setLazyBody(uint64_t Offset) { Body = Offset; }

  /// Whether this function is variadic.
  bool isVariadic() const;

  /// Whether this function is marked as virtual explicitly.
  bool isVirtualAsWritten() const {
    return FunctionDeclBits.IsVirtualAsWritten;
  }

  /// State that this function is marked as virtual explicitly.
  void setVirtualAsWritten(bool V) { FunctionDeclBits.IsVirtualAsWritten = V; }

  /// Whether this virtual function is pure, i.e. makes the containing class
  /// abstract.
  bool isPure() const { return FunctionDeclBits.IsPure; }
  void setPure(bool P = true);

  /// Whether this templated function will be late parsed.
  bool isLateTemplateParsed() const {
    return FunctionDeclBits.IsLateTemplateParsed;
  }

  /// State that this templated function will be late parsed.
  void setLateTemplateParsed(bool ILT = true) {
    FunctionDeclBits.IsLateTemplateParsed = ILT;
  }

  /// Whether this function is "trivial" in some specialized C++ senses.
  /// Can only be true for default constructors, copy constructors,
  /// copy assignment operators, and destructors.  Not meaningful until
  /// the class has been fully built by Sema.
  bool isTrivial() const { return FunctionDeclBits.IsTrivial; }
  void setTrivial(bool IT) { FunctionDeclBits.IsTrivial = IT; }

  bool isTrivialForCall() const { return FunctionDeclBits.IsTrivialForCall; }
  void setTrivialForCall(bool IT) { FunctionDeclBits.IsTrivialForCall = IT; }

  /// Whether this function is defaulted per C++0x. Only valid for
  /// special member functions.
  bool isDefaulted() const { return FunctionDeclBits.IsDefaulted; }
  void setDefaulted(bool D = true) { FunctionDeclBits.IsDefaulted = D; }

  /// Whether this function is explicitly defaulted per C++0x. Only valid
  /// for special member functions.
  bool isExplicitlyDefaulted() const {
    return FunctionDeclBits.IsExplicitlyDefaulted;
  }

  /// State that this function is explicitly defaulted per C++0x. Only valid
  /// for special member functions.
  void setExplicitlyDefaulted(bool ED = true) {
    FunctionDeclBits.IsExplicitlyDefaulted = ED;
  }

  /// Whether falling off this function implicitly returns null/zero.
  /// If a more specific implicit return value is required, front-ends
  /// should synthesize the appropriate return statements.
  bool hasImplicitReturnZero() const {
    return FunctionDeclBits.HasImplicitReturnZero;
  }

  /// State that falling off this function implicitly returns null/zero.
  /// If a more specific implicit return value is required, front-ends
  /// should synthesize the appropriate return statements.
  void setHasImplicitReturnZero(bool IRZ) {
    FunctionDeclBits.HasImplicitReturnZero = IRZ;
  }

  /// Whether this function has a prototype, either because one
  /// was explicitly written or because it was "inherited" by merging
  /// a declaration without a prototype with a declaration that has a
  /// prototype.
  bool hasPrototype() const {
    return hasWrittenPrototype() || hasInheritedPrototype();
  }

  /// Whether this function has a written prototype.
  bool hasWrittenPrototype() const {
    return FunctionDeclBits.HasWrittenPrototype;
  }

  /// State that this function has a written prototype.
  void setHasWrittenPrototype(bool P = true) {
    FunctionDeclBits.HasWrittenPrototype = P;
  }

  /// Whether this function inherited its prototype from a
  /// previous declaration.
  bool hasInheritedPrototype() const {
    return FunctionDeclBits.HasInheritedPrototype;
  }

  /// State that this function inherited its prototype from a
  /// previous declaration.
  void setHasInheritedPrototype(bool P = true) {
    FunctionDeclBits.HasInheritedPrototype = P;
  }

  /// Whether this is a (C++11) constexpr function or constexpr constructor.
  bool isConstexpr() const { return FunctionDeclBits.IsConstexpr; }
  void setConstexpr(bool IC) { FunctionDeclBits.IsConstexpr = IC; }

  /// Whether the instantiation of this function is pending.
  /// This bit is set when the decision to instantiate this function is made
  /// and unset if and when the function body is created. That leaves out
  /// cases where instantiation did not happen because the template definition
  /// was not seen in this TU. This bit remains set in those cases, under the
  /// assumption that the instantiation will happen in some other TU.
  bool instantiationIsPending() const {
    return FunctionDeclBits.InstantiationIsPending;
  }

  /// State that the instantiation of this function is pending.
  /// (see instantiationIsPending)
  void setInstantiationIsPending(bool IC) {
    FunctionDeclBits.InstantiationIsPending = IC;
  }

  /// Indicates the function uses __try.
  bool usesSEHTry() const { return FunctionDeclBits.UsesSEHTry; }
  void setUsesSEHTry(bool UST) { FunctionDeclBits.UsesSEHTry = UST; }

  /// Whether this function has been deleted.
  ///
  /// A function that is "deleted" (via the C++0x "= delete" syntax)
  /// acts like a normal function, except that it cannot actually be
  /// called or have its address taken. Deleted functions are
  /// typically used in C++ overload resolution to attract arguments
  /// whose type or lvalue/rvalue-ness would permit the use of a
  /// different overload that would behave incorrectly. For example,
  /// one might use deleted functions to ban implicit conversion from
  /// a floating-point number to an Integer type:
  ///
  /// @code
  /// struct Integer {
  ///   Integer(long); // construct from a long
  ///   Integer(double) = delete; // no construction from float or double
  ///   Integer(long double) = delete; // no construction from long double
  /// };
  /// @endcode
  // If a function is deleted, its first declaration must be.
  bool isDeleted() const {
    return getCanonicalDecl()->FunctionDeclBits.IsDeleted;
  }

  bool isDeletedAsWritten() const {
    return FunctionDeclBits.IsDeleted && !isDefaulted();
  }

  void setDeletedAsWritten(bool D = true) { FunctionDeclBits.IsDeleted = D; }

  /// Determines whether this function is "main", which is the
  /// entry point into an executable program.
  bool isMain() const;

  /// Determines whether this function is a MSVCRT user defined entry
  /// point.
  bool isMSVCRTEntryPoint() const;

  /// Determines whether this operator new or delete is one
  /// of the reserved global placement operators:
  ///    void *operator new(size_t, void *);
  ///    void *operator new[](size_t, void *);
  ///    void operator delete(void *, void *);
  ///    void operator delete[](void *, void *);
  /// These functions have special behavior under [new.delete.placement]:
  ///    These functions are reserved, a C++ program may not define
  ///    functions that displace the versions in the Standard C++ library.
  ///    The provisions of [basic.stc.dynamic] do not apply to these
  ///    reserved placement forms of operator new and operator delete.
  ///
  /// This function must be an allocation or deallocation function.
  bool isReservedGlobalPlacementOperator() const;

  /// Determines whether this function is one of the replaceable
  /// global allocation functions:
  ///    void *operator new(size_t);
  ///    void *operator new(size_t, const std::nothrow_t &) noexcept;
  ///    void *operator new[](size_t);
  ///    void *operator new[](size_t, const std::nothrow_t &) noexcept;
  ///    void operator delete(void *) noexcept;
  ///    void operator delete(void *, std::size_t) noexcept;      [C++1y]
  ///    void operator delete(void *, const std::nothrow_t &) noexcept;
  ///    void operator delete[](void *) noexcept;
  ///    void operator delete[](void *, std::size_t) noexcept;    [C++1y]
  ///    void operator delete[](void *, const std::nothrow_t &) noexcept;
  /// These functions have special behavior under C++1y [expr.new]:
  ///    An implementation is allowed to omit a call to a replaceable global
  ///    allocation function. [...]
  ///
  /// If this function is an aligned allocation/deallocation function, return
  /// true through IsAligned.
  bool isReplaceableGlobalAllocationFunction(bool *IsAligned = nullptr) const;

  /// Determine whether this is a destroying operator delete.
  bool isDestroyingOperatorDelete() const;

  /// Compute the language linkage.
  LanguageLinkage getLanguageLinkage() const;

  /// Determines whether this function is a function with
  /// external, C linkage.
  bool isExternC() const;

  /// Determines whether this function's context is, or is nested within,
  /// a C++ extern "C" linkage spec.
  bool isInExternCContext() const;

  /// Determines whether this function's context is, or is nested within,
  /// a C++ extern "C++" linkage spec.
  bool isInExternCXXContext() const;

  /// Determines whether this is a global function.
  bool isGlobal() const;

  /// Determines whether this function is known to be 'noreturn', through
  /// an attribute on its declaration or its type.
  bool isNoReturn() const;

  /// True if the function was a definition but its body was skipped.
  bool hasSkippedBody() const { return FunctionDeclBits.HasSkippedBody; }
  void setHasSkippedBody(bool Skipped = true) {
    FunctionDeclBits.HasSkippedBody = Skipped;
  }

  /// True if this function will eventually have a body, once it's fully parsed.
  bool willHaveBody() const { return FunctionDeclBits.WillHaveBody; }
  void setWillHaveBody(bool V = true) { FunctionDeclBits.WillHaveBody = V; }

  /// True if this function is considered a multiversioned function.
  bool isMultiVersion() const {
    return getCanonicalDecl()->FunctionDeclBits.IsMultiVersion;
  }

  /// Sets the multiversion state for this declaration and all of its
  /// redeclarations.
  void setIsMultiVersion(bool V = true) {
    getCanonicalDecl()->FunctionDeclBits.IsMultiVersion = V;
  }

  /// Gets the kind of multiversioning attribute this declaration has. Note that
  /// this can return a value even if the function is not multiversion, such as
  /// the case of 'target'.
  MultiVersionKind getMultiVersionKind() const;


  /// True if this function is a multiversioned dispatch function as a part of
  /// the cpu_specific/cpu_dispatch functionality.
  bool isCPUDispatchMultiVersion() const;
  /// True if this function is a multiversioned processor specific function as a
  /// part of the cpu_specific/cpu_dispatch functionality.
  bool isCPUSpecificMultiVersion() const;

  /// True if this function is a multiversioned dispatch function as a part of
  /// the target functionality.
  bool isTargetMultiVersion() const;

  void setPreviousDeclaration(FunctionDecl * PrevDecl);

  FunctionDecl *getCanonicalDecl() override;
  const FunctionDecl *getCanonicalDecl() const {
    return const_cast<FunctionDecl*>(this)->getCanonicalDecl();
  }

  unsigned getBuiltinID() const;

  // ArrayRef interface to parameters.
  ArrayRef<ParmVarDecl *> parameters() const {
    return {ParamInfo, getNumParams()};
  }
  MutableArrayRef<ParmVarDecl *> parameters() {
    return {ParamInfo, getNumParams()};
  }

  ArrayRef<TypedefDecl *> typeVariables() const {
    return{ TypeVarInfo, getNumTypeVars() };
  }
  MutableArrayRef<TypedefDecl *> typeVariables() {
    return{ TypeVarInfo, getNumTypeVars() };
  }

  // Iterator access to formal parameters.
  using param_iterator = MutableArrayRef<ParmVarDecl *>::iterator;
  using param_const_iterator = ArrayRef<ParmVarDecl *>::const_iterator;

  bool param_empty() const { return parameters().empty(); }
  param_iterator param_begin() { return parameters().begin(); }
  param_iterator param_end() { return parameters().end(); }
  param_const_iterator param_begin() const { return parameters().begin(); }
  param_const_iterator param_end() const { return parameters().end(); }
  size_t param_size() const { return parameters().size(); }

  /// Return the number of parameters this function must have based on its
  /// FunctionType.  This is the length of the ParamInfo array after it has been
  /// created.
  unsigned getNumParams() const;
  unsigned getNumTypeVars() const;

  const ParmVarDecl *getParamDecl(unsigned i) const {
    assert(i < getNumParams() && "Illegal param #");
    return ParamInfo[i];
  }
  ParmVarDecl *getParamDecl(unsigned i) {
    assert(i < getNumParams() && "Illegal param #");
    return ParamInfo[i];
  }
  void setParams(ArrayRef<ParmVarDecl *> NewParamInfo) {
    setParams(getASTContext(), NewParamInfo);
  }
  void setTypeVars(ArrayRef<TypedefDecl *> NewTypeVarInfo) {
    setTypeVars(getASTContext(), NewTypeVarInfo);
  }

  /// Returns the minimum number of arguments needed to call this function. This
  /// may be fewer than the number of function parameters, if some of the
  /// parameters have default arguments (in C++).
  unsigned getMinRequiredArguments() const;

  QualType getReturnType() const {
    return getType()->castAs<FunctionType>()->getReturnType();
  }

  /// Attempt to compute an informative source range covering the
  /// function return type. This may omit qualifiers and other information with
  /// limited representation in the AST.
  SourceRange getReturnTypeSourceRange() const;

  /// Get the declared return type, which may differ from the actual return
  /// type if the return type is deduced.
  QualType getDeclaredReturnType() const {
    auto *TSI = getTypeSourceInfo();
    QualType T = TSI ? TSI->getType() : getType();
    return T->castAs<FunctionType>()->getReturnType();
  }

  /// Attempt to compute an informative source range covering the
  /// function exception specification, if any.
  SourceRange getExceptionSpecSourceRange() const;

  /// Determine the type of an expression that calls this function.
  QualType getCallResultType() const {
    return getType()->castAs<FunctionType>()->getCallResultType(
        getASTContext());
  }

  /// Returns the storage class as written in the source. For the
  /// computed linkage of symbol, see getLinkage.
  StorageClass getStorageClass() const {
    return static_cast<StorageClass>(FunctionDeclBits.SClass);
  }

  /// Sets the storage class as written in the source.
  void setStorageClass(StorageClass SClass) {
    FunctionDeclBits.SClass = SClass;
  }

  /// Determine whether the "inline" keyword was specified for this
  /// function.
  bool isInlineSpecified() const { return FunctionDeclBits.IsInlineSpecified; }

  /// Set whether the "inline" keyword was specified for this function.
  void setInlineSpecified(bool I) {
    FunctionDeclBits.IsInlineSpecified = I;
    FunctionDeclBits.IsInline = I;
  }

  /// Flag that this function is implicitly inline.
  void setImplicitlyInline(bool I = true) { FunctionDeclBits.IsInline = I; }

  /// Determine whether this function should be inlined, because it is
  /// either marked "inline" or "constexpr" or is a member function of a class
  /// that was defined in the class body.
  bool isInlined() const { return FunctionDeclBits.IsInline; }

  /// Whether this function is marked as explicit explicitly.
  bool isExplicitSpecified() const {
    return FunctionDeclBits.IsExplicitSpecified;
  }

  /// State that this function is marked as explicit explicitly.
  void setExplicitSpecified(bool ExpSpec = true) {
    FunctionDeclBits.IsExplicitSpecified = ExpSpec;
  }

  bool isInlineDefinitionExternallyVisible() const;

  bool isMSExternInline() const;

  bool doesDeclarationForceExternallyVisibleDefinition() const;

  /// Whether this function declaration represents an C++ overloaded
  /// operator, e.g., "operator+".
  bool isOverloadedOperator() const {
    return getOverloadedOperator() != OO_None;
  }

  OverloadedOperatorKind getOverloadedOperator() const;

  const IdentifierInfo *getLiteralIdentifier() const;

  /// If this function is an instantiation of a member function
  /// of a class template specialization, retrieves the function from
  /// which it was instantiated.
  ///
  /// This routine will return non-NULL for (non-templated) member
  /// functions of class templates and for instantiations of function
  /// templates. For example, given:
  ///
  /// \code
  /// template<typename T>
  /// struct X {
  ///   void f(T);
  /// };
  /// \endcode
  ///
  /// The declaration for X<int>::f is a (non-templated) FunctionDecl
  /// whose parent is the class template specialization X<int>. For
  /// this declaration, getInstantiatedFromFunction() will return
  /// the FunctionDecl X<T>::A. When a complete definition of
  /// X<int>::A is required, it will be instantiated from the
  /// declaration returned by getInstantiatedFromMemberFunction().
  FunctionDecl *getInstantiatedFromMemberFunction() const;

  /// What kind of templated function this is.
  TemplatedKind getTemplatedKind() const;

  /// If this function is an instantiation of a member function of a
  /// class template specialization, retrieves the member specialization
  /// information.
  MemberSpecializationInfo *getMemberSpecializationInfo() const;

  /// Specify that this record is an instantiation of the
  /// member function FD.
  void setInstantiationOfMemberFunction(FunctionDecl *FD,
                                        TemplateSpecializationKind TSK) {
    setInstantiationOfMemberFunction(getASTContext(), FD, TSK);
  }

  /// Retrieves the function template that is described by this
  /// function declaration.
  ///
  /// Every function template is represented as a FunctionTemplateDecl
  /// and a FunctionDecl (or something derived from FunctionDecl). The
  /// former contains template properties (such as the template
  /// parameter lists) while the latter contains the actual
  /// description of the template's
  /// contents. FunctionTemplateDecl::getTemplatedDecl() retrieves the
  /// FunctionDecl that describes the function template,
  /// getDescribedFunctionTemplate() retrieves the
  /// FunctionTemplateDecl from a FunctionDecl.
  FunctionTemplateDecl *getDescribedFunctionTemplate() const;

  void setDescribedFunctionTemplate(FunctionTemplateDecl *Template);

  /// Determine whether this function is a function template
  /// specialization.
  bool isFunctionTemplateSpecialization() const {
    return getPrimaryTemplate() != nullptr;
  }

  /// Retrieve the class scope template pattern that this function
  ///  template specialization is instantiated from.
  FunctionDecl *getClassScopeSpecializationPattern() const;

  /// If this function is actually a function template specialization,
  /// retrieve information about this function template specialization.
  /// Otherwise, returns NULL.
  FunctionTemplateSpecializationInfo *getTemplateSpecializationInfo() const;

  /// Determines whether this function is a function template
  /// specialization or a member of a class template specialization that can
  /// be implicitly instantiated.
  bool isImplicitlyInstantiable() const;

  /// Determines if the given function was instantiated from a
  /// function template.
  bool isTemplateInstantiation() const;

  /// Retrieve the function declaration from which this function could
  /// be instantiated, if it is an instantiation (rather than a non-template
  /// or a specialization, for example).
  FunctionDecl *getTemplateInstantiationPattern() const;

  /// Retrieve the primary template that this function template
  /// specialization either specializes or was instantiated from.
  ///
  /// If this function declaration is not a function template specialization,
  /// returns NULL.
  FunctionTemplateDecl *getPrimaryTemplate() const;

  /// Retrieve the template arguments used to produce this function
  /// template specialization from the primary template.
  ///
  /// If this function declaration is not a function template specialization,
  /// returns NULL.
  const TemplateArgumentList *getTemplateSpecializationArgs() const;

  /// Retrieve the template argument list as written in the sources,
  /// if any.
  ///
  /// If this function declaration is not a function template specialization
  /// or if it had no explicit template argument list, returns NULL.
  /// Note that it an explicit template argument list may be written empty,
  /// e.g., template<> void foo<>(char* s);
  const ASTTemplateArgumentListInfo*
  getTemplateSpecializationArgsAsWritten() const;

  /// Specify that this function declaration is actually a function
  /// template specialization.
  ///
  /// \param Template the function template that this function template
  /// specialization specializes.
  ///
  /// \param TemplateArgs the template arguments that produced this
  /// function template specialization from the template.
  ///
  /// \param InsertPos If non-NULL, the position in the function template
  /// specialization set where the function template specialization data will
  /// be inserted.
  ///
  /// \param TSK the kind of template specialization this is.
  ///
  /// \param TemplateArgsAsWritten location info of template arguments.
  ///
  /// \param PointOfInstantiation point at which the function template
  /// specialization was first instantiated.
  void setFunctionTemplateSpecialization(FunctionTemplateDecl *Template,
                const TemplateArgumentList *TemplateArgs,
                void *InsertPos,
                TemplateSpecializationKind TSK = TSK_ImplicitInstantiation,
                const TemplateArgumentListInfo *TemplateArgsAsWritten = nullptr,
                SourceLocation PointOfInstantiation = SourceLocation()) {
    setFunctionTemplateSpecialization(getASTContext(), Template, TemplateArgs,
                                      InsertPos, TSK, TemplateArgsAsWritten,
                                      PointOfInstantiation);
  }

  /// Specifies that this function declaration is actually a
  /// dependent function template specialization.
  void setDependentTemplateSpecialization(ASTContext &Context,
                             const UnresolvedSetImpl &Templates,
                      const TemplateArgumentListInfo &TemplateArgs);

  DependentFunctionTemplateSpecializationInfo *
  getDependentSpecializationInfo() const;

  /// Determine what kind of template instantiation this function
  /// represents.
  TemplateSpecializationKind getTemplateSpecializationKind() const;

  /// Determine what kind of template instantiation this function
  /// represents.
  void setTemplateSpecializationKind(TemplateSpecializationKind TSK,
                        SourceLocation PointOfInstantiation = SourceLocation());

  /// Retrieve the (first) point of instantiation of a function template
  /// specialization or a member of a class template specialization.
  ///
  /// \returns the first point of instantiation, if this function was
  /// instantiated from a template; otherwise, returns an invalid source
  /// location.
  SourceLocation getPointOfInstantiation() const;

  /// Determine whether this is or was instantiated from an out-of-line
  /// definition of a member function.
  bool isOutOfLine() const override;

  /// Identify a memory copying or setting function.
  /// If the given function is a memory copy or setting function, returns
  /// the corresponding Builtin ID. If the function is not a memory function,
  /// returns 0.
  unsigned getMemoryFunctionKind() const;

  /// Returns ODRHash of the function.  This value is calculated and
  /// stored on first call, then the stored value returned on the other calls.
  unsigned getODRHash();

  /// Returns cached ODRHash of the function.  This must have been previously
  /// computed and stored.
  unsigned getODRHash() const;

  // Implement isa/cast/dyncast/etc.
  static bool classof(const Decl *D) { return classofKind(D->getKind()); }
  static bool classofKind(Kind K) {
    return K >= firstFunction && K <= lastFunction;
  }
  static DeclContext *castToDeclContext(const FunctionDecl *D) {
    return static_cast<DeclContext *>(const_cast<FunctionDecl*>(D));
  }
  static FunctionDecl *castFromDeclContext(const DeclContext *DC) {
    return static_cast<FunctionDecl *>(const_cast<DeclContext*>(DC));
  }
};

/// Represents a member of a struct/union/class.
class FieldDecl : public DeclaratorDecl, public Mergeable<FieldDecl> {
  unsigned BitField : 1;
  unsigned Mutable : 1;
  mutable unsigned CachedFieldIndex : 30;

  /// The kinds of value we can store in InitializerOrBitWidth.
  ///
  /// Note that this is compatible with InClassInitStyle except for
  /// ISK_CapturedVLAType.
  enum InitStorageKind {
    /// If the pointer is null, there's nothing special.  Otherwise,
    /// this is a bitfield and the pointer is the Expr* storing the
    /// bit-width.
    ISK_NoInit = (unsigned) ICIS_NoInit,

    /// The pointer is an (optional due to delayed parsing) Expr*
    /// holding the copy-initializer.
    ISK_InClassCopyInit = (unsigned) ICIS_CopyInit,

    /// The pointer is an (optional due to delayed parsing) Expr*
    /// holding the list-initializer.
    ISK_InClassListInit = (unsigned) ICIS_ListInit,

    /// The pointer is a VariableArrayType* that's been captured;
    /// the enclosing context is a lambda or captured statement.
    ISK_CapturedVLAType,
  };

  /// If this is a bitfield with a default member initializer, this
  /// structure is used to represent the two expressions.
  struct InitAndBitWidth {
    Expr *Init;
    Expr *BitWidth;
  };

  /// Storage for either the bit-width, the in-class initializer, or
  /// both (via InitAndBitWidth), or the captured variable length array bound.
  ///
  /// If the storage kind is ISK_InClassCopyInit or
  /// ISK_InClassListInit, but the initializer is null, then this
  /// field has an in-class initializer that has not yet been parsed
  /// and attached.
  // FIXME: Tail-allocate this to reduce the size of FieldDecl in the
  // overwhelmingly common case that we have none of these things.
  llvm::PointerIntPair<void *, 2, InitStorageKind> InitStorage;

protected:
  FieldDecl(Kind DK, DeclContext *DC, SourceLocation StartLoc,
            SourceLocation IdLoc, IdentifierInfo *Id,
            QualType T, TypeSourceInfo *TInfo, Expr *BW, bool Mutable,
            InClassInitStyle InitStyle)
    : DeclaratorDecl(DK, DC, IdLoc, Id, T, TInfo, StartLoc),
      BitField(false), Mutable(Mutable), CachedFieldIndex(0),
      InitStorage(nullptr, (InitStorageKind) InitStyle) {
    if (BW)
      setBitWidth(BW);
  }

public:
  friend class ASTDeclReader;
  friend class ASTDeclWriter;

  static FieldDecl *Create(const ASTContext &C, DeclContext *DC,
                           SourceLocation StartLoc, SourceLocation IdLoc,
                           IdentifierInfo *Id, QualType T,
                           TypeSourceInfo *TInfo, Expr *BW, bool Mutable,
                           InClassInitStyle InitStyle);

  static FieldDecl *CreateDeserialized(ASTContext &C, unsigned ID);

  /// Returns the index of this field within its record,
  /// as appropriate for passing to ASTRecordLayout::getFieldOffset.
  unsigned getFieldIndex() const;

  /// Determines whether this field is mutable (C++ only).
  bool isMutable() const { return Mutable; }

  /// Determines whether this field is a bitfield.
  bool isBitField() const { return BitField; }

  /// Determines whether this is an unnamed bitfield.
  bool isUnnamedBitfield() const { return isBitField() && !getDeclName(); }

  /// Determines whether this field is a
  /// representative for an anonymous struct or union. Such fields are
  /// unnamed and are implicitly generated by the implementation to
  /// store the data for the anonymous union or struct.
  bool isAnonymousStructOrUnion() const;

  Expr *getBitWidth() const {
    if (!BitField)
      return nullptr;
    void *Ptr = InitStorage.getPointer();
    if (getInClassInitStyle())
      return static_cast<InitAndBitWidth*>(Ptr)->BitWidth;
    return static_cast<Expr*>(Ptr);
  }

  unsigned getBitWidthValue(const ASTContext &Ctx) const;

  /// Set the bit-field width for this member.
  // Note: used by some clients (i.e., do not remove it).
  void setBitWidth(Expr *Width) {
    assert(!hasCapturedVLAType() && !BitField &&
           "bit width or captured type already set");
    assert(Width && "no bit width specified");
    InitStorage.setPointer(
        InitStorage.getInt()
            ? new (getASTContext())
                  InitAndBitWidth{getInClassInitializer(), Width}
            : static_cast<void*>(Width));
    BitField = true;
  }

  /// Remove the bit-field width from this member.
  // Note: used by some clients (i.e., do not remove it).
  void removeBitWidth() {
    assert(isBitField() && "no bitfield width to remove");
    InitStorage.setPointer(getInClassInitializer());
    BitField = false;
  }

  /// Is this a zero-length bit-field? Such bit-fields aren't really bit-fields
  /// at all and instead act as a separator between contiguous runs of other
  /// bit-fields.
  bool isZeroLengthBitField(const ASTContext &Ctx) const;

  /// Get the kind of (C++11) default member initializer that this field has.
  InClassInitStyle getInClassInitStyle() const {
    InitStorageKind storageKind = InitStorage.getInt();
    return (storageKind == ISK_CapturedVLAType
              ? ICIS_NoInit : (InClassInitStyle) storageKind);
  }

  /// Determine whether this member has a C++11 default member initializer.
  bool hasInClassInitializer() const {
    return getInClassInitStyle() != ICIS_NoInit;
  }

  /// Get the C++11 default member initializer for this member, or null if one
  /// has not been set. If a valid declaration has a default member initializer,
  /// but this returns null, then we have not parsed and attached it yet.
  Expr *getInClassInitializer() const {
    if (!hasInClassInitializer())
      return nullptr;
    void *Ptr = InitStorage.getPointer();
    if (BitField)
      return static_cast<InitAndBitWidth*>(Ptr)->Init;
    return static_cast<Expr*>(Ptr);
  }

  /// Set the C++11 in-class initializer for this member.
  void setInClassInitializer(Expr *Init) {
    assert(hasInClassInitializer() && !getInClassInitializer());
    if (BitField)
      static_cast<InitAndBitWidth*>(InitStorage.getPointer())->Init = Init;
    else
      InitStorage.setPointer(Init);
  }

  /// Remove the C++11 in-class initializer from this member.
  void removeInClassInitializer() {
    assert(hasInClassInitializer() && "no initializer to remove");
    InitStorage.setPointerAndInt(getBitWidth(), ISK_NoInit);
  }

  /// Determine whether this member captures the variable length array
  /// type.
  bool hasCapturedVLAType() const {
    return InitStorage.getInt() == ISK_CapturedVLAType;
  }

  /// Get the captured variable length array type.
  const VariableArrayType *getCapturedVLAType() const {
    return hasCapturedVLAType() ? static_cast<const VariableArrayType *>(
                                      InitStorage.getPointer())
                                : nullptr;
  }

  /// Set the captured variable length array type for this field.
  void setCapturedVLAType(const VariableArrayType *VLAType);

  /// Returns the parent of this field declaration, which
  /// is the struct in which this field is defined.
  const RecordDecl *getParent() const {
    return cast<RecordDecl>(getDeclContext());
  }

  RecordDecl *getParent() {
    return cast<RecordDecl>(getDeclContext());
  }

  SourceRange getSourceRange() const override LLVM_READONLY;

  /// Retrieves the canonical declaration of this field.
  FieldDecl *getCanonicalDecl() override { return getFirstDecl(); }
  const FieldDecl *getCanonicalDecl() const { return getFirstDecl(); }

  // Implement isa/cast/dyncast/etc.
  static bool classof(const Decl *D) { return classofKind(D->getKind()); }
  static bool classofKind(Kind K) { return K >= firstField && K <= lastField; }
};

/// An instance of this object exists for each enum constant
/// that is defined.  For example, in "enum X {a,b}", each of a/b are
/// EnumConstantDecl's, X is an instance of EnumDecl, and the type of a/b is a
/// TagType for the X EnumDecl.
class EnumConstantDecl : public ValueDecl, public Mergeable<EnumConstantDecl> {
  Stmt *Init; // an integer constant expression
  llvm::APSInt Val; // The value.

protected:
  EnumConstantDecl(DeclContext *DC, SourceLocation L,
                   IdentifierInfo *Id, QualType T, Expr *E,
                   const llvm::APSInt &V)
    : ValueDecl(EnumConstant, DC, L, Id, T), Init((Stmt*)E), Val(V) {}

public:
  friend class StmtIteratorBase;

  static EnumConstantDecl *Create(ASTContext &C, EnumDecl *DC,
                                  SourceLocation L, IdentifierInfo *Id,
                                  QualType T, Expr *E,
                                  const llvm::APSInt &V);
  static EnumConstantDecl *CreateDeserialized(ASTContext &C, unsigned ID);

  const Expr *getInitExpr() const { return (const Expr*) Init; }
  Expr *getInitExpr() { return (Expr*) Init; }
  const llvm::APSInt &getInitVal() const { return Val; }

  void setInitExpr(Expr *E) { Init = (Stmt*) E; }
  void setInitVal(const llvm::APSInt &V) { Val = V; }

  SourceRange getSourceRange() const override LLVM_READONLY;

  /// Retrieves the canonical declaration of this enumerator.
  EnumConstantDecl *getCanonicalDecl() override { return getFirstDecl(); }
  const EnumConstantDecl *getCanonicalDecl() const { return getFirstDecl(); }

  // Implement isa/cast/dyncast/etc.
  static bool classof(const Decl *D) { return classofKind(D->getKind()); }
  static bool classofKind(Kind K) { return K == EnumConstant; }
};

/// Represents a field injected from an anonymous union/struct into the parent
/// scope. These are always implicit.
class IndirectFieldDecl : public ValueDecl,
                          public Mergeable<IndirectFieldDecl> {
  NamedDecl **Chaining;
  unsigned ChainingSize;

  IndirectFieldDecl(ASTContext &C, DeclContext *DC, SourceLocation L,
                    DeclarationName N, QualType T,
                    MutableArrayRef<NamedDecl *> CH);

  void anchor() override;

public:
  friend class ASTDeclReader;

  static IndirectFieldDecl *Create(ASTContext &C, DeclContext *DC,
                                   SourceLocation L, IdentifierInfo *Id,
                                   QualType T, llvm::MutableArrayRef<NamedDecl *> CH);

  static IndirectFieldDecl *CreateDeserialized(ASTContext &C, unsigned ID);

  using chain_iterator = ArrayRef<NamedDecl *>::const_iterator;

  ArrayRef<NamedDecl *> chain() const {
    return llvm::makeArrayRef(Chaining, ChainingSize);
  }
  chain_iterator chain_begin() const { return chain().begin(); }
  chain_iterator chain_end() const { return chain().end(); }

  unsigned getChainingSize() const { return ChainingSize; }

  FieldDecl *getAnonField() const {
    assert(chain().size() >= 2);
    return cast<FieldDecl>(chain().back());
  }

  VarDecl *getVarDecl() const {
    assert(chain().size() >= 2);
    return dyn_cast<VarDecl>(chain().front());
  }

  IndirectFieldDecl *getCanonicalDecl() override { return getFirstDecl(); }
  const IndirectFieldDecl *getCanonicalDecl() const { return getFirstDecl(); }

  // Implement isa/cast/dyncast/etc.
  static bool classof(const Decl *D) { return classofKind(D->getKind()); }
  static bool classofKind(Kind K) { return K == IndirectField; }
};

/// Represents a declaration of a type.
class TypeDecl : public NamedDecl {
  friend class ASTContext;

  /// This indicates the Type object that represents
  /// this TypeDecl.  It is a cache maintained by
  /// ASTContext::getTypedefType, ASTContext::getTagDeclType, and
  /// ASTContext::getTemplateTypeParmType, and TemplateTypeParmDecl.
  mutable const Type *TypeForDecl = nullptr;

  /// The start of the source range for this declaration.
  SourceLocation LocStart;

  void anchor() override;

protected:
  TypeDecl(Kind DK, DeclContext *DC, SourceLocation L, IdentifierInfo *Id,
           SourceLocation StartL = SourceLocation())
    : NamedDecl(DK, DC, L, Id), LocStart(StartL) {}

public:
  // Low-level accessor. If you just want the type defined by this node,
  // check out ASTContext::getTypeDeclType or one of
  // ASTContext::getTypedefType, ASTContext::getRecordType, etc. if you
  // already know the specific kind of node this is.
  const Type *getTypeForDecl() const { return TypeForDecl; }
  void setTypeForDecl(const Type *TD) { TypeForDecl = TD; }

  SourceLocation getBeginLoc() const LLVM_READONLY { return LocStart; }
  void setLocStart(SourceLocation L) { LocStart = L; }
  SourceRange getSourceRange() const override LLVM_READONLY {
    if (LocStart.isValid())
      return SourceRange(LocStart, getLocation());
    else
      return SourceRange(getLocation());
  }

  // Implement isa/cast/dyncast/etc.
  static bool classof(const Decl *D) { return classofKind(D->getKind()); }
  static bool classofKind(Kind K) { return K >= firstType && K <= lastType; }
};

/// Base class for declarations which introduce a typedef-name.
class TypedefNameDecl : public TypeDecl, public Redeclarable<TypedefNameDecl> {
  struct alignas(8) ModedTInfo {
    TypeSourceInfo *first;
    QualType second;
  };

  /// If int part is 0, we have not computed IsTransparentTag.
  /// Otherwise, IsTransparentTag is (getInt() >> 1).
  mutable llvm::PointerIntPair<
      llvm::PointerUnion<TypeSourceInfo *, ModedTInfo *>, 2>
      MaybeModedTInfo;

  void anchor() override;

protected:
  TypedefNameDecl(Kind DK, ASTContext &C, DeclContext *DC,
                  SourceLocation StartLoc, SourceLocation IdLoc,
                  IdentifierInfo *Id, TypeSourceInfo *TInfo)
      : TypeDecl(DK, DC, IdLoc, Id, StartLoc), redeclarable_base(C),
        MaybeModedTInfo(TInfo, 0) {}

  using redeclarable_base = Redeclarable<TypedefNameDecl>;

  TypedefNameDecl *getNextRedeclarationImpl() override {
    return getNextRedeclaration();
  }

  TypedefNameDecl *getPreviousDeclImpl() override {
    return getPreviousDecl();
  }

  TypedefNameDecl *getMostRecentDeclImpl() override {
    return getMostRecentDecl();
  }

public:
  using redecl_range = redeclarable_base::redecl_range;
  using redecl_iterator = redeclarable_base::redecl_iterator;

  using redeclarable_base::redecls_begin;
  using redeclarable_base::redecls_end;
  using redeclarable_base::redecls;
  using redeclarable_base::getPreviousDecl;
  using redeclarable_base::getMostRecentDecl;
  using redeclarable_base::isFirstDecl;

  bool isModed() const {
    return MaybeModedTInfo.getPointer().is<ModedTInfo *>();
  }

  TypeSourceInfo *getTypeSourceInfo() const {
    return isModed() ? MaybeModedTInfo.getPointer().get<ModedTInfo *>()->first
                     : MaybeModedTInfo.getPointer().get<TypeSourceInfo *>();
  }

  QualType getUnderlyingType() const {
    return isModed() ? MaybeModedTInfo.getPointer().get<ModedTInfo *>()->second
                     : MaybeModedTInfo.getPointer()
                           .get<TypeSourceInfo *>()
                           ->getType();
  }

  void setTypeSourceInfo(TypeSourceInfo *newType) {
    MaybeModedTInfo.setPointer(newType);
  }

  void setModedTypeSourceInfo(TypeSourceInfo *unmodedTSI, QualType modedTy) {
    MaybeModedTInfo.setPointer(new (getASTContext(), 8)
                                   ModedTInfo({unmodedTSI, modedTy}));
  }

  /// Retrieves the canonical declaration of this typedef-name.
  TypedefNameDecl *getCanonicalDecl() override { return getFirstDecl(); }
  const TypedefNameDecl *getCanonicalDecl() const { return getFirstDecl(); }

  /// Retrieves the tag declaration for which this is the typedef name for
  /// linkage purposes, if any.
  ///
  /// \param AnyRedecl Look for the tag declaration in any redeclaration of
  /// this typedef declaration.
  TagDecl *getAnonDeclWithTypedefName(bool AnyRedecl = false) const;

  /// Determines if this typedef shares a name and spelling location with its
  /// underlying tag type, as is the case with the NS_ENUM macro.
  bool isTransparentTag() const {
    if (MaybeModedTInfo.getInt())
      return MaybeModedTInfo.getInt() & 0x2;
    return isTransparentTagSlow();
  }

  // Implement isa/cast/dyncast/etc.
  static bool classof(const Decl *D) { return classofKind(D->getKind()); }
  static bool classofKind(Kind K) {
    return K >= firstTypedefName && K <= lastTypedefName;
  }

private:
  bool isTransparentTagSlow() const;
};

/// Represents the declaration of a typedef-name via the 'typedef'
/// type specifier.
class TypedefDecl : public TypedefNameDecl {
  TypedefDecl(ASTContext &C, DeclContext *DC, SourceLocation StartLoc,
              SourceLocation IdLoc, IdentifierInfo *Id, TypeSourceInfo *TInfo)
      : TypedefNameDecl(Typedef, C, DC, StartLoc, IdLoc, Id, TInfo) {}

public:
  static TypedefDecl *Create(ASTContext &C, DeclContext *DC,
                             SourceLocation StartLoc, SourceLocation IdLoc,
                             IdentifierInfo *Id, TypeSourceInfo *TInfo);
  static TypedefDecl *CreateDeserialized(ASTContext &C, unsigned ID);

  SourceRange getSourceRange() const override LLVM_READONLY;

  // Implement isa/cast/dyncast/etc.
  static bool classof(const Decl *D) { return classofKind(D->getKind()); }
  static bool classofKind(Kind K) { return K == Typedef; }
};

<<<<<<< HEAD
/// TypedefDecl - Represents the declaration of a typedef-name via the 'typedef'
/// type specifier.
class TypeOpaqueDecl : public TypedefNameDecl {
    TypeOpaqueDecl(ASTContext &C, DeclContext *DC, SourceLocation StartLoc,
                SourceLocation IdLoc, IdentifierInfo *Id, TypeSourceInfo *TInfo)
            : TypedefNameDecl(TypeOpaque, C, DC, StartLoc, IdLoc, Id, TInfo) {}

public:
    static TypeOpaqueDecl *Create(ASTContext &C, DeclContext *DC,
                               SourceLocation StartLoc, SourceLocation IdLoc,
                               IdentifierInfo *Id, TypeSourceInfo *TInfo);
    static TypeOpaqueDecl *CreateDeserialized(ASTContext &C, unsigned ID);

    SourceRange getSourceRange() const override LLVM_READONLY;

    // Implement isa/cast/dyncast/etc.
    static bool classof(const Decl *D) { return classofKind(D->getKind()); }
    static bool classofKind(Kind K) { return K == TypeOpaque; }
};

/// TypedefDecl - Represents the declaration of a typedef-name via the 'typedef'
/// type specifier.
class TypeRevealDecl : public TypedefNameDecl {
    TypeRevealDecl(ASTContext &C, DeclContext *DC, SourceLocation StartLoc,
                   SourceLocation IdLoc, IdentifierInfo *Id, TypeSourceInfo *TInfo)
            : TypedefNameDecl(TypeOpaque, C, DC, StartLoc, IdLoc, Id, TInfo) {}

public:
    static TypeRevealDecl *Create(ASTContext &C, DeclContext *DC,
                                  SourceLocation StartLoc, SourceLocation IdLoc,
                                  IdentifierInfo *Id, TypeSourceInfo *TInfo);
    static TypeRevealDecl *CreateDeserialized(ASTContext &C, unsigned ID);

    SourceRange getSourceRange() const override LLVM_READONLY;

    // Implement isa/cast/dyncast/etc.
    static bool classof(const Decl *D) { return classofKind(D->getKind()); }
    static bool classofKind(Kind K) { return K == TypeReveal; }
};

/// TypeAliasDecl - Represents the declaration of a typedef-name via a C++0x
=======
/// Represents the declaration of a typedef-name via a C++11
>>>>>>> da2b5426
/// alias-declaration.
class TypeAliasDecl : public TypedefNameDecl {
  /// The template for which this is the pattern, if any.
  TypeAliasTemplateDecl *Template;

  TypeAliasDecl(ASTContext &C, DeclContext *DC, SourceLocation StartLoc,
                SourceLocation IdLoc, IdentifierInfo *Id, TypeSourceInfo *TInfo)
      : TypedefNameDecl(TypeAlias, C, DC, StartLoc, IdLoc, Id, TInfo),
        Template(nullptr) {}

public:
  static TypeAliasDecl *Create(ASTContext &C, DeclContext *DC,
                               SourceLocation StartLoc, SourceLocation IdLoc,
                               IdentifierInfo *Id, TypeSourceInfo *TInfo);
  static TypeAliasDecl *CreateDeserialized(ASTContext &C, unsigned ID);

  SourceRange getSourceRange() const override LLVM_READONLY;

  TypeAliasTemplateDecl *getDescribedAliasTemplate() const { return Template; }
  void setDescribedAliasTemplate(TypeAliasTemplateDecl *TAT) { Template = TAT; }

  // Implement isa/cast/dyncast/etc.
  static bool classof(const Decl *D) { return classofKind(D->getKind()); }
  static bool classofKind(Kind K) { return K == TypeAlias; }
};

/// Represents the declaration of a struct/union/class/enum.
class TagDecl : public TypeDecl,
                public DeclContext,
                public Redeclarable<TagDecl> {
  // This class stores some data in DeclContext::TagDeclBits
  // to save some space. Use the provided accessors to access it.
public:
  // This is really ugly.
  using TagKind = TagTypeKind;

private:
  SourceRange BraceRange;

  // A struct representing syntactic qualifier info,
  // to be used for the (uncommon) case of out-of-line declarations.
  using ExtInfo = QualifierInfo;

  /// If the (out-of-line) tag declaration name
  /// is qualified, it points to the qualifier info (nns and range);
  /// otherwise, if the tag declaration is anonymous and it is part of
  /// a typedef or alias, it points to the TypedefNameDecl (used for mangling);
  /// otherwise, if the tag declaration is anonymous and it is used as a
  /// declaration specifier for variables, it points to the first VarDecl (used
  /// for mangling);
  /// otherwise, it is a null (TypedefNameDecl) pointer.
  llvm::PointerUnion<TypedefNameDecl *, ExtInfo *> TypedefNameDeclOrQualifier;

  bool hasExtInfo() const { return TypedefNameDeclOrQualifier.is<ExtInfo *>(); }
  ExtInfo *getExtInfo() { return TypedefNameDeclOrQualifier.get<ExtInfo *>(); }
  const ExtInfo *getExtInfo() const {
    return TypedefNameDeclOrQualifier.get<ExtInfo *>();
  }

protected:
  TagDecl(Kind DK, TagKind TK, const ASTContext &C, DeclContext *DC,
          SourceLocation L, IdentifierInfo *Id, TagDecl *PrevDecl,
          SourceLocation StartL);

  using redeclarable_base = Redeclarable<TagDecl>;

  TagDecl *getNextRedeclarationImpl() override {
    return getNextRedeclaration();
  }

  TagDecl *getPreviousDeclImpl() override {
    return getPreviousDecl();
  }

  TagDecl *getMostRecentDeclImpl() override {
    return getMostRecentDecl();
  }

  /// Completes the definition of this tag declaration.
  ///
  /// This is a helper function for derived classes.
  void completeDefinition();

  /// True if this decl is currently being defined.
  void setBeingDefined(bool V = true) { TagDeclBits.IsBeingDefined = V; }

  /// Indicates whether it is possible for declarations of this kind
  /// to have an out-of-date definition.
  ///
  /// This option is only enabled when modules are enabled.
  void setMayHaveOutOfDateDef(bool V = true) {
    TagDeclBits.MayHaveOutOfDateDef = V;
  }

public:
  friend class ASTDeclReader;
  friend class ASTDeclWriter;

  using redecl_range = redeclarable_base::redecl_range;
  using redecl_iterator = redeclarable_base::redecl_iterator;

  using redeclarable_base::redecls_begin;
  using redeclarable_base::redecls_end;
  using redeclarable_base::redecls;
  using redeclarable_base::getPreviousDecl;
  using redeclarable_base::getMostRecentDecl;
  using redeclarable_base::isFirstDecl;

  SourceRange getBraceRange() const { return BraceRange; }
  void setBraceRange(SourceRange R) { BraceRange = R; }

  /// Return SourceLocation representing start of source
  /// range ignoring outer template declarations.
  SourceLocation getInnerLocStart() const { return getBeginLoc(); }

  /// Return SourceLocation representing start of source
  /// range taking into account any outer template declarations.
  SourceLocation getOuterLocStart() const;
  SourceRange getSourceRange() const override LLVM_READONLY;

  TagDecl *getCanonicalDecl() override;
  const TagDecl *getCanonicalDecl() const {
    return const_cast<TagDecl*>(this)->getCanonicalDecl();
  }

  /// Return true if this declaration is a completion definition of the type.
  /// Provided for consistency.
  bool isThisDeclarationADefinition() const {
    return isCompleteDefinition();
  }

  /// Return true if this decl has its body fully specified.
  bool isCompleteDefinition() const { return TagDeclBits.IsCompleteDefinition; }

  /// True if this decl has its body fully specified.
  void setCompleteDefinition(bool V = true) {
    TagDeclBits.IsCompleteDefinition = V;
  }

  /// Return true if this complete decl is
  /// required to be complete for some existing use.
  bool isCompleteDefinitionRequired() const {
    return TagDeclBits.IsCompleteDefinitionRequired;
  }

  /// True if this complete decl is
  /// required to be complete for some existing use.
  void setCompleteDefinitionRequired(bool V = true) {
    TagDeclBits.IsCompleteDefinitionRequired = V;
  }

  /// Return true if this decl is currently being defined.
  bool isBeingDefined() const { return TagDeclBits.IsBeingDefined; }

  /// True if this tag declaration is "embedded" (i.e., defined or declared
  /// for the very first time) in the syntax of a declarator.
  bool isEmbeddedInDeclarator() const {
    return TagDeclBits.IsEmbeddedInDeclarator;
  }

  /// True if this tag declaration is "embedded" (i.e., defined or declared
  /// for the very first time) in the syntax of a declarator.
  void setEmbeddedInDeclarator(bool isInDeclarator) {
    TagDeclBits.IsEmbeddedInDeclarator = isInDeclarator;
  }

  /// True if this tag is free standing, e.g. "struct foo;".
  bool isFreeStanding() const { return TagDeclBits.IsFreeStanding; }

  /// True if this tag is free standing, e.g. "struct foo;".
  void setFreeStanding(bool isFreeStanding = true) {
    TagDeclBits.IsFreeStanding = isFreeStanding;
  }

  /// Indicates whether it is possible for declarations of this kind
  /// to have an out-of-date definition.
  ///
  /// This option is only enabled when modules are enabled.
  bool mayHaveOutOfDateDef() const { return TagDeclBits.MayHaveOutOfDateDef; }

  /// Whether this declaration declares a type that is
  /// dependent, i.e., a type that somehow depends on template
  /// parameters.
  bool isDependentType() const { return isDependentContext(); }

  /// Starts the definition of this tag declaration.
  ///
  /// This method should be invoked at the beginning of the definition
  /// of this tag declaration. It will set the tag type into a state
  /// where it is in the process of being defined.
  void startDefinition();

  /// Returns the TagDecl that actually defines this
  ///  struct/union/class/enum.  When determining whether or not a
  ///  struct/union/class/enum has a definition, one should use this
  ///  method as opposed to 'isDefinition'.  'isDefinition' indicates
  ///  whether or not a specific TagDecl is defining declaration, not
  ///  whether or not the struct/union/class/enum type is defined.
  ///  This method returns NULL if there is no TagDecl that defines
  ///  the struct/union/class/enum.
  TagDecl *getDefinition() const;

  StringRef getKindName() const {
    return TypeWithKeyword::getTagTypeKindName(getTagKind());
  }

  TagKind getTagKind() const {
    return static_cast<TagKind>(TagDeclBits.TagDeclKind);
  }

  void setTagKind(TagKind TK) { TagDeclBits.TagDeclKind = TK; }

  bool isStruct() const { return getTagKind() == TTK_Struct; }
  bool isInterface() const { return getTagKind() == TTK_Interface; }
  bool isClass()  const { return getTagKind() == TTK_Class; }
  bool isUnion()  const { return getTagKind() == TTK_Union; }
  bool isEnum()   const { return getTagKind() == TTK_Enum; }

  /// Is this tag type named, either directly or via being defined in
  /// a typedef of this type?
  ///
  /// C++11 [basic.link]p8:
  ///   A type is said to have linkage if and only if:
  ///     - it is a class or enumeration type that is named (or has a
  ///       name for linkage purposes) and the name has linkage; ...
  /// C++11 [dcl.typedef]p9:
  ///   If the typedef declaration defines an unnamed class (or enum),
  ///   the first typedef-name declared by the declaration to be that
  ///   class type (or enum type) is used to denote the class type (or
  ///   enum type) for linkage purposes only.
  ///
  /// C does not have an analogous rule, but the same concept is
  /// nonetheless useful in some places.
  bool hasNameForLinkage() const {
    return (getDeclName() || getTypedefNameForAnonDecl());
  }

  TypedefNameDecl *getTypedefNameForAnonDecl() const {
    return hasExtInfo() ? nullptr
                        : TypedefNameDeclOrQualifier.get<TypedefNameDecl *>();
  }

  void setTypedefNameForAnonDecl(TypedefNameDecl *TDD);

  /// Retrieve the nested-name-specifier that qualifies the name of this
  /// declaration, if it was present in the source.
  NestedNameSpecifier *getQualifier() const {
    return hasExtInfo() ? getExtInfo()->QualifierLoc.getNestedNameSpecifier()
                        : nullptr;
  }

  /// Retrieve the nested-name-specifier (with source-location
  /// information) that qualifies the name of this declaration, if it was
  /// present in the source.
  NestedNameSpecifierLoc getQualifierLoc() const {
    return hasExtInfo() ? getExtInfo()->QualifierLoc
                        : NestedNameSpecifierLoc();
  }

  void setQualifierInfo(NestedNameSpecifierLoc QualifierLoc);

  unsigned getNumTemplateParameterLists() const {
    return hasExtInfo() ? getExtInfo()->NumTemplParamLists : 0;
  }

  TemplateParameterList *getTemplateParameterList(unsigned i) const {
    assert(i < getNumTemplateParameterLists());
    return getExtInfo()->TemplParamLists[i];
  }

  void setTemplateParameterListsInfo(ASTContext &Context,
                                     ArrayRef<TemplateParameterList *> TPLists);

  // Implement isa/cast/dyncast/etc.
  static bool classof(const Decl *D) { return classofKind(D->getKind()); }
  static bool classofKind(Kind K) { return K >= firstTag && K <= lastTag; }

  static DeclContext *castToDeclContext(const TagDecl *D) {
    return static_cast<DeclContext *>(const_cast<TagDecl*>(D));
  }

  static TagDecl *castFromDeclContext(const DeclContext *DC) {
    return static_cast<TagDecl *>(const_cast<DeclContext*>(DC));
  }
};

/// Represents an enum.  In C++11, enums can be forward-declared
/// with a fixed underlying type, and in C we allow them to be forward-declared
/// with no underlying type as an extension.
class EnumDecl : public TagDecl {
  // This class stores some data in DeclContext::EnumDeclBits
  // to save some space. Use the provided accessors to access it.

  /// This represent the integer type that the enum corresponds
  /// to for code generation purposes.  Note that the enumerator constants may
  /// have a different type than this does.
  ///
  /// If the underlying integer type was explicitly stated in the source
  /// code, this is a TypeSourceInfo* for that type. Otherwise this type
  /// was automatically deduced somehow, and this is a Type*.
  ///
  /// Normally if IsFixed(), this would contain a TypeSourceInfo*, but in
  /// some cases it won't.
  ///
  /// The underlying type of an enumeration never has any qualifiers, so
  /// we can get away with just storing a raw Type*, and thus save an
  /// extra pointer when TypeSourceInfo is needed.
  llvm::PointerUnion<const Type *, TypeSourceInfo *> IntegerType;

  /// The integer type that values of this type should
  /// promote to.  In C, enumerators are generally of an integer type
  /// directly, but gcc-style large enumerators (and all enumerators
  /// in C++) are of the enum type instead.
  QualType PromotionType;

  /// If this enumeration is an instantiation of a member enumeration
  /// of a class template specialization, this is the member specialization
  /// information.
  MemberSpecializationInfo *SpecializationInfo = nullptr;

  /// Store the ODRHash after first calculation.
  /// The corresponding flag HasODRHash is in EnumDeclBits
  /// and can be accessed with the provided accessors.
  unsigned ODRHash;

  EnumDecl(ASTContext &C, DeclContext *DC, SourceLocation StartLoc,
           SourceLocation IdLoc, IdentifierInfo *Id, EnumDecl *PrevDecl,
           bool Scoped, bool ScopedUsingClassTag, bool Fixed);

  void anchor() override;

  void setInstantiationOfMemberEnum(ASTContext &C, EnumDecl *ED,
                                    TemplateSpecializationKind TSK);

  /// Sets the width in bits required to store all the
  /// non-negative enumerators of this enum.
  void setNumPositiveBits(unsigned Num) {
    EnumDeclBits.NumPositiveBits = Num;
    assert(EnumDeclBits.NumPositiveBits == Num && "can't store this bitcount");
  }

  /// Returns the width in bits required to store all the
  /// negative enumerators of this enum. (see getNumNegativeBits)
  void setNumNegativeBits(unsigned Num) { EnumDeclBits.NumNegativeBits = Num; }

  /// True if this tag declaration is a scoped enumeration. Only
  /// possible in C++11 mode.
  void setScoped(bool Scoped = true) { EnumDeclBits.IsScoped = Scoped; }

  /// If this tag declaration is a scoped enum,
  /// then this is true if the scoped enum was declared using the class
  /// tag, false if it was declared with the struct tag. No meaning is
  /// associated if this tag declaration is not a scoped enum.
  void setScopedUsingClassTag(bool ScopedUCT = true) {
    EnumDeclBits.IsScopedUsingClassTag = ScopedUCT;
  }

  /// True if this is an Objective-C, C++11, or
  /// Microsoft-style enumeration with a fixed underlying type.
  void setFixed(bool Fixed = true) { EnumDeclBits.IsFixed = Fixed; }

  /// True if a valid hash is stored in ODRHash.
  bool hasODRHash() const { return EnumDeclBits.HasODRHash; }
  void setHasODRHash(bool Hash = true) { EnumDeclBits.HasODRHash = Hash; }

public:
  friend class ASTDeclReader;

  EnumDecl *getCanonicalDecl() override {
    return cast<EnumDecl>(TagDecl::getCanonicalDecl());
  }
  const EnumDecl *getCanonicalDecl() const {
    return const_cast<EnumDecl*>(this)->getCanonicalDecl();
  }

  EnumDecl *getPreviousDecl() {
    return cast_or_null<EnumDecl>(
            static_cast<TagDecl *>(this)->getPreviousDecl());
  }
  const EnumDecl *getPreviousDecl() const {
    return const_cast<EnumDecl*>(this)->getPreviousDecl();
  }

  EnumDecl *getMostRecentDecl() {
    return cast<EnumDecl>(static_cast<TagDecl *>(this)->getMostRecentDecl());
  }
  const EnumDecl *getMostRecentDecl() const {
    return const_cast<EnumDecl*>(this)->getMostRecentDecl();
  }

  EnumDecl *getDefinition() const {
    return cast_or_null<EnumDecl>(TagDecl::getDefinition());
  }

  static EnumDecl *Create(ASTContext &C, DeclContext *DC,
                          SourceLocation StartLoc, SourceLocation IdLoc,
                          IdentifierInfo *Id, EnumDecl *PrevDecl,
                          bool IsScoped, bool IsScopedUsingClassTag,
                          bool IsFixed);
  static EnumDecl *CreateDeserialized(ASTContext &C, unsigned ID);

  /// When created, the EnumDecl corresponds to a
  /// forward-declared enum. This method is used to mark the
  /// declaration as being defined; its enumerators have already been
  /// added (via DeclContext::addDecl). NewType is the new underlying
  /// type of the enumeration type.
  void completeDefinition(QualType NewType,
                          QualType PromotionType,
                          unsigned NumPositiveBits,
                          unsigned NumNegativeBits);

  // Iterates through the enumerators of this enumeration.
  using enumerator_iterator = specific_decl_iterator<EnumConstantDecl>;
  using enumerator_range =
      llvm::iterator_range<specific_decl_iterator<EnumConstantDecl>>;

  enumerator_range enumerators() const {
    return enumerator_range(enumerator_begin(), enumerator_end());
  }

  enumerator_iterator enumerator_begin() const {
    const EnumDecl *E = getDefinition();
    if (!E)
      E = this;
    return enumerator_iterator(E->decls_begin());
  }

  enumerator_iterator enumerator_end() const {
    const EnumDecl *E = getDefinition();
    if (!E)
      E = this;
    return enumerator_iterator(E->decls_end());
  }

  /// Return the integer type that enumerators should promote to.
  QualType getPromotionType() const { return PromotionType; }

  /// Set the promotion type.
  void setPromotionType(QualType T) { PromotionType = T; }

  /// Return the integer type this enum decl corresponds to.
  /// This returns a null QualType for an enum forward definition with no fixed
  /// underlying type.
  QualType getIntegerType() const {
    if (!IntegerType)
      return QualType();
    if (const Type *T = IntegerType.dyn_cast<const Type*>())
      return QualType(T, 0);
    return IntegerType.get<TypeSourceInfo*>()->getType().getUnqualifiedType();
  }

  /// Set the underlying integer type.
  void setIntegerType(QualType T) { IntegerType = T.getTypePtrOrNull(); }

  /// Set the underlying integer type source info.
  void setIntegerTypeSourceInfo(TypeSourceInfo *TInfo) { IntegerType = TInfo; }

  /// Return the type source info for the underlying integer type,
  /// if no type source info exists, return 0.
  TypeSourceInfo *getIntegerTypeSourceInfo() const {
    return IntegerType.dyn_cast<TypeSourceInfo*>();
  }

  /// Retrieve the source range that covers the underlying type if
  /// specified.
  SourceRange getIntegerTypeRange() const LLVM_READONLY;

  /// Returns the width in bits required to store all the
  /// non-negative enumerators of this enum.
  unsigned getNumPositiveBits() const { return EnumDeclBits.NumPositiveBits; }

  /// Returns the width in bits required to store all the
  /// negative enumerators of this enum.  These widths include
  /// the rightmost leading 1;  that is:
  ///
  /// MOST NEGATIVE ENUMERATOR     PATTERN     NUM NEGATIVE BITS
  /// ------------------------     -------     -----------------
  ///                       -1     1111111                     1
  ///                      -10     1110110                     5
  ///                     -101     1001011                     8
  unsigned getNumNegativeBits() const { return EnumDeclBits.NumNegativeBits; }

  /// Returns true if this is a C++11 scoped enumeration.
  bool isScoped() const { return EnumDeclBits.IsScoped; }

  /// Returns true if this is a C++11 scoped enumeration.
  bool isScopedUsingClassTag() const {
    return EnumDeclBits.IsScopedUsingClassTag;
  }

  /// Returns true if this is an Objective-C, C++11, or
  /// Microsoft-style enumeration with a fixed underlying type.
  bool isFixed() const { return EnumDeclBits.IsFixed; }

  unsigned getODRHash();

  /// Returns true if this can be considered a complete type.
  bool isComplete() const {
    // IntegerType is set for fixed type enums and non-fixed but implicitly
    // int-sized Microsoft enums.
    return isCompleteDefinition() || IntegerType;
  }

  /// Returns true if this enum is either annotated with
  /// enum_extensibility(closed) or isn't annotated with enum_extensibility.
  bool isClosed() const;

  /// Returns true if this enum is annotated with flag_enum and isn't annotated
  /// with enum_extensibility(open).
  bool isClosedFlag() const;

  /// Returns true if this enum is annotated with neither flag_enum nor
  /// enum_extensibility(open).
  bool isClosedNonFlag() const;

  /// Retrieve the enum definition from which this enumeration could
  /// be instantiated, if it is an instantiation (rather than a non-template).
  EnumDecl *getTemplateInstantiationPattern() const;

  /// Returns the enumeration (declared within the template)
  /// from which this enumeration type was instantiated, or NULL if
  /// this enumeration was not instantiated from any template.
  EnumDecl *getInstantiatedFromMemberEnum() const;

  /// If this enumeration is a member of a specialization of a
  /// templated class, determine what kind of template specialization
  /// or instantiation this is.
  TemplateSpecializationKind getTemplateSpecializationKind() const;

  /// For an enumeration member that was instantiated from a member
  /// enumeration of a templated class, set the template specialiation kind.
  void setTemplateSpecializationKind(TemplateSpecializationKind TSK,
                        SourceLocation PointOfInstantiation = SourceLocation());

  /// If this enumeration is an instantiation of a member enumeration of
  /// a class template specialization, retrieves the member specialization
  /// information.
  MemberSpecializationInfo *getMemberSpecializationInfo() const {
    return SpecializationInfo;
  }

  /// Specify that this enumeration is an instantiation of the
  /// member enumeration ED.
  void setInstantiationOfMemberEnum(EnumDecl *ED,
                                    TemplateSpecializationKind TSK) {
    setInstantiationOfMemberEnum(getASTContext(), ED, TSK);
  }

  static bool classof(const Decl *D) { return classofKind(D->getKind()); }
  static bool classofKind(Kind K) { return K == Enum; }
};

/// Represents a struct/union/class.  For example:
///   struct X;                  // Forward declaration, no "body".
///   union Y { int A, B; };     // Has body with members A and B (FieldDecls).
/// This decl will be marked invalid if *any* members are invalid.
class RecordDecl : public TagDecl {
  // This class stores some data in DeclContext::RecordDeclBits
  // to save some space. Use the provided accessors to access it.
public:
  friend class DeclContext;
  /// Enum that represents the different ways arguments are passed to and
  /// returned from function calls. This takes into account the target-specific
  /// and version-specific rules along with the rules determined by the
  /// language.
  enum ArgPassingKind : unsigned {
    /// The argument of this type can be passed directly in registers.
    APK_CanPassInRegs,

    /// The argument of this type cannot be passed directly in registers.
    /// Records containing this type as a subobject are not forced to be passed
    /// indirectly. This value is used only in C++. This value is required by
    /// C++ because, in uncommon situations, it is possible for a class to have
    /// only trivial copy/move constructors even when one of its subobjects has
    /// a non-trivial copy/move constructor (if e.g. the corresponding copy/move
    /// constructor in the derived class is deleted).
    APK_CannotPassInRegs,

    /// The argument of this type cannot be passed directly in registers.
    /// Records containing this type as a subobject are forced to be passed
    /// indirectly.
    APK_CanNeverPassInRegs
  };

  // Checked C

  /// Denotes the kind of generic a RecordDecl is.
  enum Genericity {
    /// The record isn't generic.
    NonGeneric,
    /// The record is a true generic (has a 'for_any' clause).
    Generic,
    /// The record has a generic interface (via a 'itype_for_any' clause).
    ItypeGeneric
  };

protected:
  RecordDecl(Kind DK,
             TagKind TK,
             const ASTContext &C,
             DeclContext *DC,
             SourceLocation StartLoc,
             SourceLocation IdLoc,
             IdentifierInfo *Id,
             RecordDecl *PrevDecl,
             Genericity GenericKind = NonGeneric,
             ArrayRef<TypedefDecl*> TypeParams = ArrayRef<TypedefDecl*>(nullptr, static_cast<size_t>(0)),
             RecordDecl *GenericBaseDecl = nullptr,
             ArrayRef<TypeArgument> TypeArgs = ArrayRef<TypeArgument>(nullptr, static_cast<size_t>(0)));

public:
  static RecordDecl *Create(const ASTContext &C,
                            TagKind TK,
                            DeclContext *DC,
                            SourceLocation StartLoc,
                            SourceLocation IdLoc,
                            IdentifierInfo *Id,
                            RecordDecl *PrevDecl = nullptr,
                            Genericity GenericKind = NonGeneric,
                            ArrayRef<TypedefDecl*> TypeParams = ArrayRef<TypedefDecl*>(nullptr, static_cast<size_t>(0)),
                            RecordDecl *GenericBaseDecl = nullptr,
                            ArrayRef<TypeArgument> TypeArgs = ArrayRef<TypeArgument>(nullptr, static_cast<size_t>(0)));

  static RecordDecl *CreateDeserialized(const ASTContext &C, unsigned ID);

  RecordDecl *getPreviousDecl() {
    return cast_or_null<RecordDecl>(
            static_cast<TagDecl *>(this)->getPreviousDecl());
  }
  const RecordDecl *getPreviousDecl() const {
    return const_cast<RecordDecl*>(this)->getPreviousDecl();
  }

  RecordDecl *getMostRecentDecl() {
    return cast<RecordDecl>(static_cast<TagDecl *>(this)->getMostRecentDecl());
  }
  const RecordDecl *getMostRecentDecl() const {
    return const_cast<RecordDecl*>(this)->getMostRecentDecl();
  }

  bool hasFlexibleArrayMember() const {
    return RecordDeclBits.HasFlexibleArrayMember;
  }

  void setHasFlexibleArrayMember(bool V) {
    RecordDeclBits.HasFlexibleArrayMember = V;
  }

  /// Whether this is an anonymous struct or union. To be an anonymous
  /// struct or union, it must have been declared without a name and
  /// there must be no objects of this type declared, e.g.,
  /// @code
  ///   union { int i; float f; };
  /// @endcode
  /// is an anonymous union but neither of the following are:
  /// @code
  ///  union X { int i; float f; };
  ///  union { int i; float f; } obj;
  /// @endcode
  bool isAnonymousStructOrUnion() const {
    return RecordDeclBits.AnonymousStructOrUnion;
  }

  void setAnonymousStructOrUnion(bool Anon) {
    RecordDeclBits.AnonymousStructOrUnion = Anon;
  }

  bool hasObjectMember() const { return RecordDeclBits.HasObjectMember; }
  void setHasObjectMember(bool val) { RecordDeclBits.HasObjectMember = val; }

  bool hasVolatileMember() const { return RecordDeclBits.HasVolatileMember; }

  void setHasVolatileMember(bool val) {
    RecordDeclBits.HasVolatileMember = val;
  }

  bool hasLoadedFieldsFromExternalStorage() const {
    return RecordDeclBits.LoadedFieldsFromExternalStorage;
  }

  void setHasLoadedFieldsFromExternalStorage(bool val) const {
    RecordDeclBits.LoadedFieldsFromExternalStorage = val;
  }

  /// Functions to query basic properties of non-trivial C structs.
  bool isNonTrivialToPrimitiveDefaultInitialize() const {
    return RecordDeclBits.NonTrivialToPrimitiveDefaultInitialize;
  }

  void setNonTrivialToPrimitiveDefaultInitialize(bool V) {
    RecordDeclBits.NonTrivialToPrimitiveDefaultInitialize = V;
  }

  bool isNonTrivialToPrimitiveCopy() const {
    return RecordDeclBits.NonTrivialToPrimitiveCopy;
  }

  void setNonTrivialToPrimitiveCopy(bool V) {
    RecordDeclBits.NonTrivialToPrimitiveCopy = V;
  }

  bool isNonTrivialToPrimitiveDestroy() const {
    return RecordDeclBits.NonTrivialToPrimitiveDestroy;
  }

  void setNonTrivialToPrimitiveDestroy(bool V) {
    RecordDeclBits.NonTrivialToPrimitiveDestroy = V;
  }

  /// Determine whether this class can be passed in registers. In C++ mode,
  /// it must have at least one trivial, non-deleted copy or move constructor.
  /// FIXME: This should be set as part of completeDefinition.
  bool canPassInRegisters() const {
    return getArgPassingRestrictions() == APK_CanPassInRegs;
  }

  ArgPassingKind getArgPassingRestrictions() const {
    return static_cast<ArgPassingKind>(RecordDeclBits.ArgPassingRestrictions);
  }

  void setArgPassingRestrictions(ArgPassingKind Kind) {
    RecordDeclBits.ArgPassingRestrictions = Kind;
  }

  bool isParamDestroyedInCallee() const {
    return RecordDeclBits.ParamDestroyedInCallee;
  }

  void setParamDestroyedInCallee(bool V) {
    RecordDeclBits.ParamDestroyedInCallee = V;
  }

  /// Determines whether this declaration represents the
  /// injected class name.
  ///
  /// The injected class name in C++ is the name of the class that
  /// appears inside the class itself. For example:
  ///
  /// \code
  /// struct C {
  ///   // C is implicitly declared here as a synonym for the class name.
  /// };
  ///
  /// C::C c; // same as "C c;"
  /// \endcode
  bool isInjectedClassName() const;

  /// Determine whether this record is a class describing a lambda
  /// function object.
  bool isLambda() const;

  /// Determine whether this record is a record for captured variables in
  /// CapturedStmt construct.
  bool isCapturedRecord() const;

  /// Mark the record as a record for captured variables in CapturedStmt
  /// construct.
  void setCapturedRecord();

  /// Returns the RecordDecl that actually defines
  ///  this struct/union/class.  When determining whether or not a
  ///  struct/union/class is completely defined, one should use this
  ///  method as opposed to 'isCompleteDefinition'.
  ///  'isCompleteDefinition' indicates whether or not a specific
  ///  RecordDecl is a completed definition, not whether or not the
  ///  record type is defined.  This method returns NULL if there is
  ///  no RecordDecl that defines the struct/union/tag.
  RecordDecl *getDefinition() const {
    return cast_or_null<RecordDecl>(TagDecl::getDefinition());
  }

  // Iterator access to field members. The field iterator only visits
  // the non-static data members of this class, ignoring any static
  // data members, functions, constructors, destructors, etc.
  using field_iterator = specific_decl_iterator<FieldDecl>;
  using field_range = llvm::iterator_range<specific_decl_iterator<FieldDecl>>;

  field_range fields() const { return field_range(field_begin(), field_end()); }
  field_iterator field_begin() const;

  field_iterator field_end() const {
    return field_iterator(decl_iterator());
  }

  // Whether there are any fields (non-static data members) in this record.
  bool field_empty() const {
    return field_begin() == field_end();
  }

  /// Note that the definition of this type is now complete.
  virtual void completeDefinition();

  static bool classof(const Decl *D) { return classofKind(D->getKind()); }
  static bool classofKind(Kind K) {
    return K >= firstRecord && K <= lastRecord;
  }

  /// Get whether or not this is an ms_struct which can
  /// be turned on with an attribute, pragma, or -mms-bitfields
  /// commandline option.
  bool isMsStruct(const ASTContext &C) const;

  /// Whether we are allowed to insert extra padding between fields.
  /// These padding are added to help AddressSanitizer detect
  /// intra-object-overflow bugs.
  bool mayInsertExtraPadding(bool EmitRemark = false) const;

  /// Finds the first data member which has a name.
  /// nullptr is returned if no named data member exists.
  const FieldDecl *findFirstNamedDataMember() const;

  // Checked C

  /// Whether the record is generic. At most one of 'isGeneric' and 'isItypeGeneric' will be set.
  bool isGeneric() const;
  /// Whether the record has a generic interface. At most one of 'isTypeGeneric' and 'isGeneric' will be set.
  bool isItypeGeneric() const;
  /// Whether the record is generic or has a generic bounds interface (itype).
  bool isGenericOrItypeGeneric() const;

  /// Returns the record's type parameters.
  /// If there are no type parameters, then the array will be empty.
  ArrayRef<TypedefDecl *> typeParams() const;

  /// Whether the record is a (fully) instantiated generic.
  bool isInstantiated() const;
  /// If this is an instantiated RecordDecl, return the underlying generic RecordDecl.
  RecordDecl *genericBaseDecl() const;
  /// Returns the record's type arguments.
  /// If there are no type arguments, then the array will be empty.
  ArrayRef<TypeArgument> typeArgs() const;

  /// Whether this record represents a delayed type application.
  /// If so, then 'isInstantiated()' will return 'true', and the type arguments will be populated.
  /// However, the record's fields won't be set yet.
  bool isDelayedTypeApp() const;
  /// Indicate whether this record is currently a delayed type application.
  void setDelayedTypeApp(bool IsDelayed);

private:
  /// Deserialize just the fields.
  void LoadFieldsFromExternalStorage() const;

  // Checked C
  // There are two sets of fields we add below to support generic structs:
  //   - 'GenericKind' and type-params-related fields are set for _definitions_ of generic structs:
  //      e.g. 'struct List _For_any(T) { /* generic list definition */ }; '
  //   - 'isInstantiated' and type-args-related fields are set for _instantiations_ of generic structs:
  //      e.g. 'struct List<int> li;'
  // In particular, it doesn't make sense to set _both_ 'isGeneric' and 'isInstantiated', since a struct
  // is either generic or instantiated (we don't support partial instantiations).

  /// The kind of generic the record is.
  const Genericity GenericKind;

  /// Type parameters for this record. Empty iff this isn't a generic record.
  std::vector<TypedefDecl *> TypeParams;

  /// The underlying generic RecordDecl that was instantiated.
  RecordDecl *GenericBaseDecl;
  /// Type parameters for this record. Empty iff this isn't a type application.
  std::vector<TypeArgument> TypeArgs;

  /// Whether this record represents a delayed type application.
  /// A delayed type application won't contain any fields, until it is completed via 'Sema::CompleteTypeAppFields'.
  bool IsDelayed = false;
};

class FileScopeAsmDecl : public Decl {
  StringLiteral *AsmString;
  SourceLocation RParenLoc;

  FileScopeAsmDecl(DeclContext *DC, StringLiteral *asmstring,
                   SourceLocation StartL, SourceLocation EndL)
    : Decl(FileScopeAsm, DC, StartL), AsmString(asmstring), RParenLoc(EndL) {}

  virtual void anchor();

public:
  static FileScopeAsmDecl *Create(ASTContext &C, DeclContext *DC,
                                  StringLiteral *Str, SourceLocation AsmLoc,
                                  SourceLocation RParenLoc);

  static FileScopeAsmDecl *CreateDeserialized(ASTContext &C, unsigned ID);

  SourceLocation getAsmLoc() const { return getLocation(); }
  SourceLocation getRParenLoc() const { return RParenLoc; }
  void setRParenLoc(SourceLocation L) { RParenLoc = L; }
  SourceRange getSourceRange() const override LLVM_READONLY {
    return SourceRange(getAsmLoc(), getRParenLoc());
  }

  const StringLiteral *getAsmString() const { return AsmString; }
  StringLiteral *getAsmString() { return AsmString; }
  void setAsmString(StringLiteral *Asm) { AsmString = Asm; }

  static bool classof(const Decl *D) { return classofKind(D->getKind()); }
  static bool classofKind(Kind K) { return K == FileScopeAsm; }
};

/// Pepresents a block literal declaration, which is like an
/// unnamed FunctionDecl.  For example:
/// ^{ statement-body }   or   ^(int arg1, float arg2){ statement-body }
class BlockDecl : public Decl, public DeclContext {
  // This class stores some data in DeclContext::BlockDeclBits
  // to save some space. Use the provided accessors to access it.
public:
  /// A class which contains all the information about a particular
  /// captured value.
  class Capture {
    enum {
      flag_isByRef = 0x1,
      flag_isNested = 0x2
    };

    /// The variable being captured.
    llvm::PointerIntPair<VarDecl*, 2> VariableAndFlags;

    /// The copy expression, expressed in terms of a DeclRef (or
    /// BlockDeclRef) to the captured variable.  Only required if the
    /// variable has a C++ class type.
    Expr *CopyExpr;

  public:
    Capture(VarDecl *variable, bool byRef, bool nested, Expr *copy)
      : VariableAndFlags(variable,
                  (byRef ? flag_isByRef : 0) | (nested ? flag_isNested : 0)),
        CopyExpr(copy) {}

    /// The variable being captured.
    VarDecl *getVariable() const { return VariableAndFlags.getPointer(); }

    /// Whether this is a "by ref" capture, i.e. a capture of a __block
    /// variable.
    bool isByRef() const { return VariableAndFlags.getInt() & flag_isByRef; }

    bool isEscapingByref() const {
      return getVariable()->isEscapingByref();
    }

    bool isNonEscapingByref() const {
      return getVariable()->isNonEscapingByref();
    }

    /// Whether this is a nested capture, i.e. the variable captured
    /// is not from outside the immediately enclosing function/block.
    bool isNested() const { return VariableAndFlags.getInt() & flag_isNested; }

    bool hasCopyExpr() const { return CopyExpr != nullptr; }
    Expr *getCopyExpr() const { return CopyExpr; }
    void setCopyExpr(Expr *e) { CopyExpr = e; }
  };

private:
  /// A new[]'d array of pointers to ParmVarDecls for the formal
  /// parameters of this function.  This is null if a prototype or if there are
  /// no formals.
  ParmVarDecl **ParamInfo = nullptr;
  unsigned NumParams = 0;

  Stmt *Body = nullptr;
  TypeSourceInfo *SignatureAsWritten = nullptr;

  const Capture *Captures = nullptr;
  unsigned NumCaptures = 0;

  unsigned ManglingNumber = 0;
  Decl *ManglingContextDecl = nullptr;

protected:
  BlockDecl(DeclContext *DC, SourceLocation CaretLoc);

public:
  static BlockDecl *Create(ASTContext &C, DeclContext *DC, SourceLocation L);
  static BlockDecl *CreateDeserialized(ASTContext &C, unsigned ID);

  SourceLocation getCaretLocation() const { return getLocation(); }

  bool isVariadic() const { return BlockDeclBits.IsVariadic; }
  void setIsVariadic(bool value) { BlockDeclBits.IsVariadic = value; }

  CompoundStmt *getCompoundBody() const { return (CompoundStmt*) Body; }
  Stmt *getBody() const override { return (Stmt*) Body; }
  void setBody(CompoundStmt *B) { Body = (Stmt*) B; }

  void setSignatureAsWritten(TypeSourceInfo *Sig) { SignatureAsWritten = Sig; }
  TypeSourceInfo *getSignatureAsWritten() const { return SignatureAsWritten; }

  // ArrayRef access to formal parameters.
  ArrayRef<ParmVarDecl *> parameters() const {
    return {ParamInfo, getNumParams()};
  }
  MutableArrayRef<ParmVarDecl *> parameters() {
    return {ParamInfo, getNumParams()};
  }

  // Iterator access to formal parameters.
  using param_iterator = MutableArrayRef<ParmVarDecl *>::iterator;
  using param_const_iterator = ArrayRef<ParmVarDecl *>::const_iterator;

  bool param_empty() const { return parameters().empty(); }
  param_iterator param_begin() { return parameters().begin(); }
  param_iterator param_end() { return parameters().end(); }
  param_const_iterator param_begin() const { return parameters().begin(); }
  param_const_iterator param_end() const { return parameters().end(); }
  size_t param_size() const { return parameters().size(); }

  unsigned getNumParams() const { return NumParams; }

  const ParmVarDecl *getParamDecl(unsigned i) const {
    assert(i < getNumParams() && "Illegal param #");
    return ParamInfo[i];
  }
  ParmVarDecl *getParamDecl(unsigned i) {
    assert(i < getNumParams() && "Illegal param #");
    return ParamInfo[i];
  }

  void setParams(ArrayRef<ParmVarDecl *> NewParamInfo);

  /// True if this block (or its nested blocks) captures
  /// anything of local storage from its enclosing scopes.
  bool hasCaptures() const { return NumCaptures || capturesCXXThis(); }

  /// Returns the number of captured variables.
  /// Does not include an entry for 'this'.
  unsigned getNumCaptures() const { return NumCaptures; }

  using capture_const_iterator = ArrayRef<Capture>::const_iterator;

  ArrayRef<Capture> captures() const { return {Captures, NumCaptures}; }

  capture_const_iterator capture_begin() const { return captures().begin(); }
  capture_const_iterator capture_end() const { return captures().end(); }

  bool capturesCXXThis() const { return BlockDeclBits.CapturesCXXThis; }
  void setCapturesCXXThis(bool B = true) { BlockDeclBits.CapturesCXXThis = B; }

  bool blockMissingReturnType() const {
    return BlockDeclBits.BlockMissingReturnType;
  }

  void setBlockMissingReturnType(bool val = true) {
    BlockDeclBits.BlockMissingReturnType = val;
  }

  bool isConversionFromLambda() const {
    return BlockDeclBits.IsConversionFromLambda;
  }

  void setIsConversionFromLambda(bool val = true) {
    BlockDeclBits.IsConversionFromLambda = val;
  }

  bool doesNotEscape() const { return BlockDeclBits.DoesNotEscape; }
  void setDoesNotEscape(bool B = true) { BlockDeclBits.DoesNotEscape = B; }

  bool capturesVariable(const VarDecl *var) const;

  void setCaptures(ASTContext &Context, ArrayRef<Capture> Captures,
                   bool CapturesCXXThis);

   unsigned getBlockManglingNumber() const {
     return ManglingNumber;
   }

   Decl *getBlockManglingContextDecl() const {
     return ManglingContextDecl;
   }

  void setBlockMangling(unsigned Number, Decl *Ctx) {
    ManglingNumber = Number;
    ManglingContextDecl = Ctx;
  }

  SourceRange getSourceRange() const override LLVM_READONLY;

  // Implement isa/cast/dyncast/etc.
  static bool classof(const Decl *D) { return classofKind(D->getKind()); }
  static bool classofKind(Kind K) { return K == Block; }
  static DeclContext *castToDeclContext(const BlockDecl *D) {
    return static_cast<DeclContext *>(const_cast<BlockDecl*>(D));
  }
  static BlockDecl *castFromDeclContext(const DeclContext *DC) {
    return static_cast<BlockDecl *>(const_cast<DeclContext*>(DC));
  }
};

/// Represents the body of a CapturedStmt, and serves as its DeclContext.
class CapturedDecl final
    : public Decl,
      public DeclContext,
      private llvm::TrailingObjects<CapturedDecl, ImplicitParamDecl *> {
protected:
  size_t numTrailingObjects(OverloadToken<ImplicitParamDecl>) {
    return NumParams;
  }

private:
  /// The number of parameters to the outlined function.
  unsigned NumParams;

  /// The position of context parameter in list of parameters.
  unsigned ContextParam;

  /// The body of the outlined function.
  llvm::PointerIntPair<Stmt *, 1, bool> BodyAndNothrow;

  explicit CapturedDecl(DeclContext *DC, unsigned NumParams);

  ImplicitParamDecl *const *getParams() const {
    return getTrailingObjects<ImplicitParamDecl *>();
  }

  ImplicitParamDecl **getParams() {
    return getTrailingObjects<ImplicitParamDecl *>();
  }

public:
  friend class ASTDeclReader;
  friend class ASTDeclWriter;
  friend TrailingObjects;

  static CapturedDecl *Create(ASTContext &C, DeclContext *DC,
                              unsigned NumParams);
  static CapturedDecl *CreateDeserialized(ASTContext &C, unsigned ID,
                                          unsigned NumParams);

  Stmt *getBody() const override;
  void setBody(Stmt *B);

  bool isNothrow() const;
  void setNothrow(bool Nothrow = true);

  unsigned getNumParams() const { return NumParams; }

  ImplicitParamDecl *getParam(unsigned i) const {
    assert(i < NumParams);
    return getParams()[i];
  }
  void setParam(unsigned i, ImplicitParamDecl *P) {
    assert(i < NumParams);
    getParams()[i] = P;
  }

  // ArrayRef interface to parameters.
  ArrayRef<ImplicitParamDecl *> parameters() const {
    return {getParams(), getNumParams()};
  }
  MutableArrayRef<ImplicitParamDecl *> parameters() {
    return {getParams(), getNumParams()};
  }

  /// Retrieve the parameter containing captured variables.
  ImplicitParamDecl *getContextParam() const {
    assert(ContextParam < NumParams);
    return getParam(ContextParam);
  }
  void setContextParam(unsigned i, ImplicitParamDecl *P) {
    assert(i < NumParams);
    ContextParam = i;
    setParam(i, P);
  }
  unsigned getContextParamPosition() const { return ContextParam; }

  using param_iterator = ImplicitParamDecl *const *;
  using param_range = llvm::iterator_range<param_iterator>;

  /// Retrieve an iterator pointing to the first parameter decl.
  param_iterator param_begin() const { return getParams(); }
  /// Retrieve an iterator one past the last parameter decl.
  param_iterator param_end() const { return getParams() + NumParams; }

  // Implement isa/cast/dyncast/etc.
  static bool classof(const Decl *D) { return classofKind(D->getKind()); }
  static bool classofKind(Kind K) { return K == Captured; }
  static DeclContext *castToDeclContext(const CapturedDecl *D) {
    return static_cast<DeclContext *>(const_cast<CapturedDecl *>(D));
  }
  static CapturedDecl *castFromDeclContext(const DeclContext *DC) {
    return static_cast<CapturedDecl *>(const_cast<DeclContext *>(DC));
  }
};

/// Describes a module import declaration, which makes the contents
/// of the named module visible in the current translation unit.
///
/// An import declaration imports the named module (or submodule). For example:
/// \code
///   @import std.vector;
/// \endcode
///
/// Import declarations can also be implicitly generated from
/// \#include/\#import directives.
class ImportDecl final : public Decl,
                         llvm::TrailingObjects<ImportDecl, SourceLocation> {
  friend class ASTContext;
  friend class ASTDeclReader;
  friend class ASTReader;
  friend TrailingObjects;

  /// The imported module, along with a bit that indicates whether
  /// we have source-location information for each identifier in the module
  /// name.
  ///
  /// When the bit is false, we only have a single source location for the
  /// end of the import declaration.
  llvm::PointerIntPair<Module *, 1, bool> ImportedAndComplete;

  /// The next import in the list of imports local to the translation
  /// unit being parsed (not loaded from an AST file).
  ImportDecl *NextLocalImport = nullptr;

  ImportDecl(DeclContext *DC, SourceLocation StartLoc, Module *Imported,
             ArrayRef<SourceLocation> IdentifierLocs);

  ImportDecl(DeclContext *DC, SourceLocation StartLoc, Module *Imported,
             SourceLocation EndLoc);

  ImportDecl(EmptyShell Empty) : Decl(Import, Empty) {}

public:
  /// Create a new module import declaration.
  static ImportDecl *Create(ASTContext &C, DeclContext *DC,
                            SourceLocation StartLoc, Module *Imported,
                            ArrayRef<SourceLocation> IdentifierLocs);

  /// Create a new module import declaration for an implicitly-generated
  /// import.
  static ImportDecl *CreateImplicit(ASTContext &C, DeclContext *DC,
                                    SourceLocation StartLoc, Module *Imported,
                                    SourceLocation EndLoc);

  /// Create a new, deserialized module import declaration.
  static ImportDecl *CreateDeserialized(ASTContext &C, unsigned ID,
                                        unsigned NumLocations);

  /// Retrieve the module that was imported by the import declaration.
  Module *getImportedModule() const { return ImportedAndComplete.getPointer(); }

  /// Retrieves the locations of each of the identifiers that make up
  /// the complete module name in the import declaration.
  ///
  /// This will return an empty array if the locations of the individual
  /// identifiers aren't available.
  ArrayRef<SourceLocation> getIdentifierLocs() const;

  SourceRange getSourceRange() const override LLVM_READONLY;

  static bool classof(const Decl *D) { return classofKind(D->getKind()); }
  static bool classofKind(Kind K) { return K == Import; }
};

/// Represents a C++ Modules TS module export declaration.
///
/// For example:
/// \code
///   export void foo();
/// \endcode
class ExportDecl final : public Decl, public DeclContext {
  virtual void anchor();

private:
  friend class ASTDeclReader;

  /// The source location for the right brace (if valid).
  SourceLocation RBraceLoc;

  ExportDecl(DeclContext *DC, SourceLocation ExportLoc)
      : Decl(Export, DC, ExportLoc), DeclContext(Export),
        RBraceLoc(SourceLocation()) {}

public:
  static ExportDecl *Create(ASTContext &C, DeclContext *DC,
                            SourceLocation ExportLoc);
  static ExportDecl *CreateDeserialized(ASTContext &C, unsigned ID);

  SourceLocation getExportLoc() const { return getLocation(); }
  SourceLocation getRBraceLoc() const { return RBraceLoc; }
  void setRBraceLoc(SourceLocation L) { RBraceLoc = L; }

  SourceLocation getEndLoc() const LLVM_READONLY {
    if (RBraceLoc.isValid())
      return RBraceLoc;
    // No braces: get the end location of the (only) declaration in context
    // (if present).
    return decls_empty() ? getLocation() : decls_begin()->getEndLoc();
  }

  SourceRange getSourceRange() const override LLVM_READONLY {
    return SourceRange(getLocation(), getEndLoc());
  }

  static bool classof(const Decl *D) { return classofKind(D->getKind()); }
  static bool classofKind(Kind K) { return K == Export; }
  static DeclContext *castToDeclContext(const ExportDecl *D) {
    return static_cast<DeclContext *>(const_cast<ExportDecl*>(D));
  }
  static ExportDecl *castFromDeclContext(const DeclContext *DC) {
    return static_cast<ExportDecl *>(const_cast<DeclContext*>(DC));
  }
};

/// Represents an empty-declaration.
class EmptyDecl : public Decl {
  EmptyDecl(DeclContext *DC, SourceLocation L) : Decl(Empty, DC, L) {}

  virtual void anchor();

public:
  static EmptyDecl *Create(ASTContext &C, DeclContext *DC,
                           SourceLocation L);
  static EmptyDecl *CreateDeserialized(ASTContext &C, unsigned ID);

  static bool classof(const Decl *D) { return classofKind(D->getKind()); }
  static bool classofKind(Kind K) { return K == Empty; }
};

/// Insertion operator for diagnostics.  This allows sending NamedDecl's
/// into a diagnostic with <<.
inline const DiagnosticBuilder &operator<<(const DiagnosticBuilder &DB,
                                           const NamedDecl* ND) {
  DB.AddTaggedVal(reinterpret_cast<intptr_t>(ND),
                  DiagnosticsEngine::ak_nameddecl);
  return DB;
}
inline const PartialDiagnostic &operator<<(const PartialDiagnostic &PD,
                                           const NamedDecl* ND) {
  PD.AddTaggedVal(reinterpret_cast<intptr_t>(ND),
                  DiagnosticsEngine::ak_nameddecl);
  return PD;
}

template<typename decl_type>
void Redeclarable<decl_type>::setPreviousDecl(decl_type *PrevDecl) {
  // Note: This routine is implemented here because we need both NamedDecl
  // and Redeclarable to be defined.
  assert(RedeclLink.isFirst() &&
         "setPreviousDecl on a decl already in a redeclaration chain");

  if (PrevDecl) {
    // Point to previous. Make sure that this is actually the most recent
    // redeclaration, or we can build invalid chains. If the most recent
    // redeclaration is invalid, it won't be PrevDecl, but we want it anyway.
    First = PrevDecl->getFirstDecl();
    assert(First->RedeclLink.isFirst() && "Expected first");
    decl_type *MostRecent = First->getNextRedeclaration();
    RedeclLink = PreviousDeclLink(cast<decl_type>(MostRecent));

    // If the declaration was previously visible, a redeclaration of it remains
    // visible even if it wouldn't be visible by itself.
    static_cast<decl_type*>(this)->IdentifierNamespace |=
      MostRecent->getIdentifierNamespace() &
      (Decl::IDNS_Ordinary | Decl::IDNS_Tag | Decl::IDNS_Type);
  } else {
    // Make this first.
    First = static_cast<decl_type*>(this);
  }

  // First one will point to this one as latest.
  First->RedeclLink.setLatest(static_cast<decl_type*>(this));

  assert(!isa<NamedDecl>(static_cast<decl_type*>(this)) ||
         cast<NamedDecl>(static_cast<decl_type*>(this))->isLinkageValid());
}

// Inline function definitions.

/// Check if the given decl is complete.
///
/// We use this function to break a cycle between the inline definitions in
/// Type.h and Decl.h.
inline bool IsEnumDeclComplete(EnumDecl *ED) {
  return ED->isComplete();
}

/// Check if the given decl is scoped.
///
/// We use this function to break a cycle between the inline definitions in
/// Type.h and Decl.h.
inline bool IsEnumDeclScoped(EnumDecl *ED) {
  return ED->isScoped();
}

} // namespace clang

#endif // LLVM_CLANG_AST_DECL_H<|MERGE_RESOLUTION|>--- conflicted
+++ resolved
@@ -3186,8 +3186,7 @@
   static bool classofKind(Kind K) { return K == Typedef; }
 };
 
-<<<<<<< HEAD
-/// TypedefDecl - Represents the declaration of a typedef-name via the 'typedef'
+/// Represents the declaration of a typedef-name via the 'typedef'
 /// type specifier.
 class TypeOpaqueDecl : public TypedefNameDecl {
     TypeOpaqueDecl(ASTContext &C, DeclContext *DC, SourceLocation StartLoc,
@@ -3207,7 +3206,7 @@
     static bool classofKind(Kind K) { return K == TypeOpaque; }
 };
 
-/// TypedefDecl - Represents the declaration of a typedef-name via the 'typedef'
+/// Represents the declaration of a typedef-name via the 'typedef'
 /// type specifier.
 class TypeRevealDecl : public TypedefNameDecl {
     TypeRevealDecl(ASTContext &C, DeclContext *DC, SourceLocation StartLoc,
@@ -3227,10 +3226,7 @@
     static bool classofKind(Kind K) { return K == TypeReveal; }
 };
 
-/// TypeAliasDecl - Represents the declaration of a typedef-name via a C++0x
-=======
-/// Represents the declaration of a typedef-name via a C++11
->>>>>>> da2b5426
+/// Represents the declaration of a typedef-name via a C++0x
 /// alias-declaration.
 class TypeAliasDecl : public TypedefNameDecl {
   /// The template for which this is the pattern, if any.
