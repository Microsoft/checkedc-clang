--- conflicted
+++ resolved
@@ -1760,11 +1760,7 @@
         DeclContext(DK), redeclarable_base(C), ParamInfo(nullptr), 
         TypeVarInfo(nullptr), Body(), SClass(S), IsInline(isInlineSpecified),
         IsInlineSpecified(isInlineSpecified), IsExplicitSpecified(false),
-<<<<<<< HEAD
-        IsVirtualAsWritten(false), IsPure(false), 
-=======
         IsVirtualAsWritten(false), IsPure(false),
->>>>>>> b8e92e20
         HasInheritedPrototype(false), HasWrittenPrototype(true),
         IsDeleted(false), IsTrivial(false), IsDefaulted(false),
         IsExplicitlyDefaulted(false), HasImplicitReturnZero(false),
