--- conflicted
+++ resolved
@@ -83,11 +83,7 @@
 ```
 
 `arr` is given the positional index 0 and `len` is given the positional
-<<<<<<< HEAD
-index `1.
-=======
 index 1.
->>>>>>> c11077e4
 
 This makes type canonicalization of function types with bounds expressions
 straightforward.  The comparion of parameters is easy: two parameters are the
