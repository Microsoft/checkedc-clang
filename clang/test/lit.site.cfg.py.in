--- conflicted
+++ resolved
@@ -28,14 +28,11 @@
 config.host_arch = "@HOST_ARCH@"
 config.python_executable = "@PYTHON_EXECUTABLE@"
 config.use_z3_solver = lit_config.params.get('USE_Z3_SOLVER', "@USE_Z3_SOLVER@")
-<<<<<<< HEAD
 config.has_plugins = @LLVM_ENABLE_PLUGINS@
-=======
 config.sea_pp = "sea pp"
 config.sea_ms = "sea ms"
 config.sea_opt = "sea opt"
 config.sea_horn = "sea horn"
->>>>>>> cb9e1e3e
 
 # Support substitution of the tools and libs dirs with user parameters. This is
 # used when we can't determine the tool dir at configuration time.
