--- conflicted
+++ resolved
@@ -104,13 +104,8 @@
 }
 
 int * sus(struct general *, struct general *);
-<<<<<<< HEAD
-	//CHECK_NOALL: int * sus(struct general *x, _Ptr<struct general> y);
-	//CHECK_ALL: _Array_ptr<int> sus(struct general *x, _Ptr<struct general> y) : count(5);
-=======
 	//CHECK_NOALL: int * sus(struct general * x, _Ptr<struct general> y);
-	//CHECK_ALL: _Array_ptr<int> sus(struct general * x, _Ptr<struct general> y);
->>>>>>> 7571045f
+	//CHECK_ALL: _Array_ptr<int> sus(struct general * x, _Ptr<struct general> y) : count(5);
 
 int * foo() {
 	//CHECK_NOALL: int * foo(void) {
@@ -130,11 +125,7 @@
         }
         int * z = sus(x, y);
 	//CHECK_NOALL: int * z = sus(x, y);
-<<<<<<< HEAD
 	//CHECK_ALL: _Array_ptr<int> z : count(5) =  sus(x, y);
-=======
-	//CHECK_ALL: _Array_ptr<int> z = sus(x, y);
->>>>>>> 7571045f
 return z; }
 
 int * bar() {
@@ -155,21 +146,12 @@
         }
         int * z = sus(x, y);
 	//CHECK_NOALL: int * z = sus(x, y);
-<<<<<<< HEAD
 	//CHECK_ALL: _Array_ptr<int> z : count(5) =  sus(x, y);
 return z; }
 
 int * sus(struct general * x, struct general * y) {
-	//CHECK_NOALL: int * sus(struct general *x, _Ptr<struct general> y) {
-	//CHECK_ALL: _Array_ptr<int> sus(struct general *x, _Ptr<struct general> y) : count(5) {
-=======
-	//CHECK_ALL: _Array_ptr<int> z = sus(x, y);
-return z; }
-
-int * sus(struct general * x, struct general * y) {
 	//CHECK_NOALL: int * sus(struct general * x, _Ptr<struct general> y) {
-	//CHECK_ALL: _Array_ptr<int> sus(struct general * x, _Ptr<struct general> y) {
->>>>>>> 7571045f
+	//CHECK_ALL: _Array_ptr<int> sus(struct general * x, _Ptr<struct general> y) : count(5) {
 x = (struct general *) 5;
 	//CHECK: x = (struct general *) 5;
         int *z = calloc(5, sizeof(int)); 
