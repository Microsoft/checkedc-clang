--- conflicted
+++ resolved
@@ -15,10 +15,5 @@
     x[2] = 3; 
     func(x);
 }
-<<<<<<< HEAD
-//CHECK_ALL: _Nt_array_ptr<int> x = calloc<int>(5, sizeof(int)); 
-//CHECK_NOALL: int *x = calloc<int>(5, sizeof(int));
-=======
-//CHECK_ALL: _Nt_array_ptr<int> x : count(5) =  calloc(5, sizeof(int)); 
-//CHECK_NOALL: int *x = calloc(5, sizeof(int));
->>>>>>> b4b3171f
+//CHECK_ALL: _Nt_array_ptr<int> x : count(5) =  calloc<int>(5, sizeof(int)); 
+//CHECK_NOALL: int *x = calloc<int>(5, sizeof(int));