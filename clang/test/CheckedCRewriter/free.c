--- conflicted
+++ resolved
@@ -8,13 +8,8 @@
 
 
 int *test() {
-<<<<<<< HEAD
-// CHECK_NOALL: int * test(void) {
+// CHECK_NOALL: int *test(void) {
 // CHECK_ALL: _Array_ptr<int> test(void) : count(5) {
-=======
-// CHECK_NOALL: int *test(void) {
-// CHECK_ALL: _Array_ptr<int> test(void) {
->>>>>>> 7571045f
   int *a = malloc(sizeof(int));
   // CHECK: _Ptr<int> a = malloc<int>(sizeof(int));
   free(a);
@@ -31,13 +26,8 @@
 _Itype_for_any(T) void my_free(void *pointer : itype(_Array_ptr<T>) byte_count(0));
 
 int *test2() {
-<<<<<<< HEAD
-// CHECK_NOALL: int * test2(void) {
+// CHECK_NOALL: int *test2(void) {
 // CHECK_ALL:_Array_ptr<int> test2(void) : count(5) {
-=======
-// CHECK_NOALL: int *test2(void) {
-// CHECK_ALL:_Array_ptr<int> test2(void) {
->>>>>>> 7571045f
   int *a = malloc(sizeof(int));
   // CHECK: _Ptr<int> a = malloc<int>(sizeof(int));
   my_free(a);
