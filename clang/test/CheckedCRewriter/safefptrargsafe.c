--- conflicted
+++ resolved
@@ -101,13 +101,8 @@
 }
 
 int * sus(int (*x) (int), int (*y) (int)) {
-<<<<<<< HEAD
-	//CHECK_NOALL: int * sus(int (*x)(int), _Ptr<int (int )> y) {
-	//CHECK_ALL: _Array_ptr<int> sus(int (*x)(int), _Ptr<int (int )> y) : count(5) {
-=======
 	//CHECK_NOALL: int * sus(int (*x) (int), _Ptr<int (int )> y) {
-	//CHECK_ALL: _Array_ptr<int> sus(int (*x) (int), _Ptr<int (int )> y) {
->>>>>>> 7571045f
+	//CHECK_ALL: _Array_ptr<int> sus(int (*x) (int), _Ptr<int (int )> y) : count(5) {
  
         x = (int (*) (int)) 5;
 	//CHECK: x = (int (*) (int)) 5;
@@ -133,11 +128,7 @@
 	//CHECK: _Ptr<int (int )> y = sub1; 
         int *z = sus(x, y);
 	//CHECK_NOALL: int *z = sus(x, y);
-<<<<<<< HEAD
 	//CHECK_ALL: _Array_ptr<int> z : count(5) =  sus(x, y);
-=======
-	//CHECK_ALL: _Array_ptr<int> z = sus(x, y);
->>>>>>> 7571045f
         
 return z; }
 
@@ -151,10 +142,6 @@
 	//CHECK: _Ptr<int (int )> y = sub1; 
         int *z = sus(x, y);
 	//CHECK_NOALL: int *z = sus(x, y);
-<<<<<<< HEAD
 	//CHECK_ALL: _Array_ptr<int> z : count(5) =  sus(x, y);
-=======
-	//CHECK_ALL: _Array_ptr<int> z = sus(x, y);
->>>>>>> 7571045f
         
 return z; }