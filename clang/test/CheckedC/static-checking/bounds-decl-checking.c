--- conflicted
+++ resolved
@@ -818,7 +818,6 @@
 }
 
 //
-<<<<<<< HEAD
 // Test diagnostic behavior for bounds checking across multiple assignments.
 //
 
@@ -845,7 +844,9 @@
 
   p += 2, i++; // expected-warning {{cannot prove declared bounds for 'p' are valid after increment}} \
                // expected-note {{(expanded) inferred bounds are 'bounds(p - 2, p - 2 + i - 1U)'}}
-=======
+}
+
+//
 // Test validating bounds for unchecked pointer with bounds-safe interfaces
 // in unchecked and checked scopes.
 //
@@ -853,7 +854,7 @@
 _Unchecked extern int *get_unchecked(_Array_ptr<int> a);
 extern _Array_ptr<int> get_checked(unsigned int i) : count(i);
 
-_Unchecked void f97(int *p : count(i), // expected-note 8 {{(expanded) declared bounds are 'bounds(p, p + i)'}}
+_Unchecked void f99(int *p : count(i), // expected-note 8 {{(expanded) declared bounds are 'bounds(p, p + i)'}}
                     int *q : bounds(unknown),
                     _Array_ptr<int> r,
                     unsigned int i) {
@@ -913,5 +914,4 @@
                                                  // expected-note {{(expanded) declared bounds are 'bounds((_Array_ptr<char>)t2, (_Array_ptr<char>)t2 + 2)'}} \
                                                  // expected-warning {{cast to smaller integer type 'short' from '_Array_ptr<int>'}}
   }
->>>>>>> 016cf8f6
 }