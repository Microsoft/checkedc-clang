// Tests for checking that bounds declarations hold after assignments to
// variables and initialization of variables.  Because the static checker is
// mostly unimplemented, we only issue warnings when bounds declarations
// cannot be provided to hold.
//
// RUN: %clang_cc1 -fcheckedc-extension -Wcheck-bounds-decls -verify %s

#include <stddef.h>

// Initialization by null - no warning.
void f1(_Array_ptr<int> p : bounds(p, p + x), int x) {
    _Array_ptr<int> r : bounds(p, p + x) = 0;
}

// Initialization by expression with syntactically identical
// normalized bounds - no warning.
void f2(_Array_ptr<int> p : bounds(p, p + x), int x) {
  _Array_ptr<int> r : bounds(p, p + x) = p;
}

// Initialization of a pointer by an array with syntactically identical
// normalized bounds.
void f2a(void) {
  int a _Checked[10];
  _Array_ptr<int> r : bounds(a, a + 10) = a;
}

// Initialization by expression with bounds that are syntactically identical
// modulo expression equality implied by initialization - no warning.
void f3(_Array_ptr<int> p : bounds(p, p + x), int x) {
  _Array_ptr<int> r : count(x) = p;
}

// Initialization by an array with bounds that syntactically identical
// modulo expression equality implied by initialization - no warning.
void f3a(void) {
  int a _Checked[10];
  _Array_ptr<int> r : count(10) = a;
}


// Assignment of null - no warning.
void f4(_Array_ptr<int> p : count(x), int x) {
  _Array_ptr<int> r : bounds(p, p + x) = 0;
  r = 0;
}

// Assignment of expression with syntactically identical normalized bounds -
//- no warning.
void f5(_Array_ptr<int> p : count(x), int x) {
  _Array_ptr<int> r : bounds(p, p + x) = p;
  r = p;
}

// Assignment of expression with bounds that are syntactically identical
// modulo expression equality implied by assignment - no warning.
void f6(_Array_ptr<int> p : count(x), int x) {
  _Array_ptr<int> r : count(x) = 0;
  r = p;
}

// Parameter passing

void test_f1(_Array_ptr<int> arg : bounds(arg, arg + 1));

void test_f2(_Array_ptr<int> arg : count(1)) {
}

void test_calls(_Array_ptr<int> arg1 : count(1)) {
  // Passing null, no warning
  test_f1(0);

  _Array_ptr<int> t1 : bounds(t1, t1 + 1) = 0;
  // Syntactically identical bounds
  test_f1(t1);

  // Syntactically identical after expanding count
  test_f2(t1);
}

//
// Constant-sized ranges
//

// Initializers
void f20(_Array_ptr<int> p: count(5)) {
  _Array_ptr<int> q1 : bounds(p, p + 5) = p; // No error expected
  _Array_ptr<int> q2 : bounds(p + 0, p + 5) = p; // No error expected
  _Array_ptr<int> q3 : bounds(p, p + 4) = p; // No error expected
  _Array_ptr<int> q4 : bounds(p + 1, p + 4) = p; // No error expected
  _Array_ptr<int> r : bounds(p, p + 6) = p; // expected-error {{declared bounds for 'r' are invalid after initialization}} \
                                            // expected-note {{destination bounds are wider than the source bounds}} \
                                            // expected-note {{destination upper bound is above source upper bound}} \
                                            // expected-note {{(expanded) declared bounds are 'bounds(p, p + 6)'}} \
                                            // expected-note {{(expanded) inferred bounds are 'bounds(p, p + 5)'}}
  _Array_ptr<int> s : bounds(p - 1, p + 5) = p;  // expected-error {{declared bounds for 's' are invalid after initialization}} \
                                            // expected-note {{destination bounds are wider than the source bounds}} \
                                            // expected-note {{destination lower bound is below source lower bound}} \
                                            // expected-note {{(expanded) declared bounds are 'bounds(p - 1, p + 5)'}} \
                                            // expected-note {{(expanded) inferred bounds are 'bounds(p, p + 5)'}}
  _Array_ptr<int> t : bounds(p - 1, p + 6) = p;  // expected-error {{declared bounds for 't' are invalid after initialization}} \
                                            // expected-note {{destination bounds are wider than the source bounds}} \
                                            // expected-note {{destination lower bound is below source lower bound}} \
                                            // expected-note {{destination upper bound is above source upper bound}} \
                                            // expected-note {{(expanded) declared bounds are 'bounds(p - 1, p + 6)'}} \
                                            // expected-note {{(expanded) inferred bounds are 'bounds(p, p + 5)'}}
}

// Initialization of pointers using top-level arrays
int a0 _Checked[9] = { 0, 1, 2, 3, 4, 5, 6, 7, 8 };
_Array_ptr<int> a1 : count(3) = a0;
_Array_ptr<int> a2 : count(11) = a0;   // expected-error {{declared bounds for 'a2' are invalid after initialization}} \
                                       // expected-note {{destination bounds are wider than the source bounds}} \
                                       // expected-note {{destination upper bound is above source upper bound}} \
                                       // expected-note {{(expanded) declared bounds are 'bounds(a2, a2 + 11)'}} \
                                       // expected-note {{(expanded) inferred bounds are 'bounds(a0, a0 + 9)'}}

// Assignments
void f21(_Array_ptr<int> p: count(5)) {
  _Array_ptr<int> q1 : bounds(p, p + 5) = 0;
   q1 = p; // No error expected
  _Array_ptr<int> q2 : bounds(p + 0, p + 5) = 0;
  q2 = p; // No error expected
  _Array_ptr<int> q3 : bounds(p, p + 4) = 0;
  q3 = p; // No error expected
  _Array_ptr<int> q4 : bounds(p + 1, p + 4) = 0;
  q4 = p; // No error expected
  _Array_ptr<int> r : bounds(p, p + 6) = 0; // expected-note {{(expanded) declared bounds are 'bounds(p, p + 6)'}}
  r = p; // expected-error {{declared bounds for 'r' are invalid after assignment}} \
         // expected-note {{destination bounds are wider than the source bounds}} \
         // expected-note {{destination upper bound is above source upper bound}} \
         // expected-note {{(expanded) inferred bounds are 'bounds(p, p + 5)'}}
  _Array_ptr<int> s : bounds(p - 1, p + 5) = 0; // expected-note {{(expanded) declared bounds are 'bounds(p - 1, p + 5)'}}
  s = p;  // expected-error {{declared bounds for 's' are invalid after assignment}} \
          // expected-note {{destination bounds are wider than the source bounds}} \
          // expected-note {{destination lower bound is below source lower bound}} \
          // expected-note {{(expanded) inferred bounds are 'bounds(p, p + 5)'}}
  _Array_ptr<int> t : bounds(p - 1, p + 6) = 0; // expected-note {{(expanded) declared bounds are 'bounds(p - 1, p + 6)'}}
  t = p;  // expected-error {{declared bounds for 't' are invalid after assignment}} \
          // expected-note {{destination bounds are wider than the source bounds}} \
          // expected-note {{destination lower bound is below source lower bound}} \
          // expected-note {{destination upper bound is above source upper bound}} \
          // expected-note {{(expanded) inferred bounds are 'bounds(p, p + 5)'}}
}

void constant_sized_bound1(_Array_ptr<int> p : count(5)) {
}

// Argument points into the middle of a range.
void constant_sized_bound2(_Array_ptr<int> p : bounds(p - 1, p + 4)) {
}

// TODO: variants of constant_sized bound where the argument points into the middle
// of a range.  We need reassociation of arithmetic expressions so that constant-folding
// works properly.  Example:
//  void constant_sized_bound2(_Array_ptr<int> p : bounds(p - 1, p + 5)
// If we have an argument variable v : bounds(v, v + 3), we'll ahve problems
// when v is substitu
void f22(_Array_ptr<int> q : count(5)) {
  constant_sized_bound1(q);  // No error_expected
  _Array_ptr<int> r : count(4) = 0;
  constant_sized_bound1(r);   // expected-error {{argument does not meet declared bounds for 1st parameter}} \
          // expected-note {{destination bounds are wider than the source bounds}} \
          // expected-note {{destination upper bound is above source upper bound}} \
          // expected-note {{(expanded) expected argument bounds are 'bounds(r, r + 5)'}} \
          // expected-note {{(expanded) inferred bounds are 'bounds(r, r + 4)'}}
  _Array_ptr<int> s : count(6) = 0;
  constant_sized_bound1(s);  // No error expected
  _Array_ptr<int> t1 : bounds(t1 + 1, t1 + 6) = 0;
  constant_sized_bound1(t1);  // expected-error {{argument does not meet declared bounds for 1st parameter}} \
          // expected-note {{destination lower bound is below source lower bound}} \
          // expected-note {{(expanded) expected argument bounds are 'bounds(t1, t1 + 5)'}} \
          // expected-note {{(expanded) inferred bounds are 'bounds(t1 + 1, t1 + 6)'}}
  _Array_ptr<int> t2 : bounds(t2 - 1, t2 + 4) = 0;
  constant_sized_bound1(t2);  // expected-error {{argument does not meet declared bounds for 1st parameter}} \
          // expected-note {{destination upper bound is above source upper bound}} \
          // expected-note {{(expanded) expected argument bounds are 'bounds(t2, t2 + 5)'}} \
          // expected-note {{(expanded) inferred bounds are 'bounds(t2 - 1, t2 + 4)'}}
  constant_sized_bound2(q); // expected-error {{argument does not meet declared bounds for 1st parameter}} \
          // expected-note {{destination lower bound is below source lower bound}} \
          // expected-note {{(expanded) expected argument bounds are 'bounds(q - 1, q + 4)'}} \
          // expected-note {{(expanded) inferred bounds are 'bounds(q, q + 5)'}}
  constant_sized_bound2(q + 1);  // expected-warning {{cannot prove argument meets declared bounds for 1st parameter}} \
                                 // expected-note {{(expanded) expected argument bounds are 'bounds(q + 1 - 1, q + 1 + 4)'}} \
                                 // expected-note {{(expanded) inferred bounds are 'bounds(q, q + 5)'}}
                                // TODO: no warning/error expected.  We need reassocation of arithmetic
                                // expressions to avoid the warning here

}

struct S1 {
  int x;
  int y;
};

struct S2 {
  int x;
  int y;
  int z;
  unsigned long long p;
};

void test_cast(_Ptr<struct S1> s1, _Ptr<struct S2> s2) {
  _Ptr<int> p = (_Ptr<int>)s1;
  _Ptr<char> cp = 0;
  cp = (_Ptr<char>) p;
  p = (_Ptr<int>) cp; // expected-error {{cast source bounds are too narrow for '_Ptr<int>'}} \
                      // expected-note {{target upper bound is above source upper bound}} \
                      // expected-note{{(expanded) required bounds are 'bounds((_Array_ptr<int>)cp, (_Array_ptr<int>)cp + 1)'}} \
                      // expected-note {{(expanded) inferred bounds are 'bounds((_Array_ptr<char>)cp, (_Array_ptr<char>)cp + 1)'}} \
  _Ptr<struct S1> prefix = (_Ptr<struct S1>) s2;
  _Ptr<struct S2> suffix = (_Ptr<struct S2>) s1; // expected-error {{cast source bounds are too narrow for '_Ptr<struct S2>'}} \
                                                 // expected-note {{target upper bound is above source upper bound}} \
                                                 // expected-note {{(expanded) required bounds are 'bounds((_Array_ptr<struct S2>)s1, (_Array_ptr<struct S2>)s1 + 1)'}} \
                                                 // expected-note{{(expanded) inferred bounds are 'bounds((_Array_ptr<struct S1>)s1, (_Array_ptr<struct S1>)s1 + 1)'}}

}

_Ptr<void> test_void(void);

void test_ptr_void_cast(_Ptr<void> p) {
  _Ptr<int> ip = (_Ptr<int>) p; // expected-error {{cast source bounds are too narrow for '_Ptr<int>'}} \
                                // expected-note {{target upper bound is above source upper bound}} \
                                // expected-note {{(expanded) required bounds are 'bounds((_Array_ptr<int>)p, (_Array_ptr<int>)p + 1)'}} \
                                // expected-note {{(expanded) inferred bounds are 'bounds((_Array_ptr<char>)p, (_Array_ptr<char>)p + 1)'}}
  _Ptr<struct S1> sp = (_Ptr<struct S1>) p; // expected-error {{cast source bounds are too narrow for '_Ptr<struct S1>'}} \
                                            // expected-note {{target upper bound is above source upper bound}} \
                                            // expected-note {{(expanded) required bounds are 'bounds((_Array_ptr<struct S1>)p, (_Array_ptr<struct S1>)p + 1)'}} \
                                            // expected-note {{(expanded) inferred bounds are 'bounds((_Array_ptr<char>)p, (_Array_ptr<char>)p + 1)'}}
  _Ptr<char> cp = (_Ptr<char>) p;
  cp = (_Ptr<char>) test_void();
}



// Test casts between pointers to nt_arrays and pointers to arrays.
void test_nt_array_casts(void) {
  int nt_arr _Nt_checked[5];

  _Ptr<int _Nt_checked[5]> nt_parr1 = 0;
  // TODO: compiler needs to understand equivalence of value of the cast and nt_arr
  // nt_parr1 = (_Ptr<int _Nt_checked[5]>) &nt_arr;

  _Ptr<int _Nt_checked[6]> nt_parr2 = 0;
  nt_parr2 = (_Ptr<int _Nt_checked[6]>) &nt_arr; // expected-error {{cast source bounds are too narrow for '_Ptr<int _Nt_checked[6]>'}} \
                    // expected-note {{target upper bound is above source upper bound}} \
                    // expected-note {{(expanded) required bounds are 'bounds((_Array_ptr<int _Nt_checked[6]>)&nt_arr, (_Array_ptr<int _Nt_checked[6]>)&nt_arr + 1)'}} \
                    // expected-note {{(expanded) inferred bounds are 'bounds(nt_arr, nt_arr + 5)'}}

  _Ptr<int _Nt_checked[5]> nt_parr3 = 0;
  // TODO: compiler needs to understand equivalence of value of the cast and nt_arr
  // nt_parr3 = (_Ptr<int _Nt_checked[5]>) &nt_arr;
  _Ptr<int _Checked[4]> parr4 = 0;
  // TODO: compiler needs to understand equivalence of value of the cast and nt_arr
  // parr4 = (_Ptr<int _Checked[4]>) &nt_arr;

  _Ptr<int _Checked[5]> parr5 = 0;
  parr5 = (_Ptr<int _Checked[5]>) &nt_arr; // expected-error {{cast source bounds are too narrow for '_Ptr<int _Checked[5]>'}} \
                                           // expected-note {{target upper bound is above source upper bound}} \
                                           // expected-note {{(expanded) required bounds are 'bounds((_Array_ptr<int _Checked[5]>)&nt_arr, (_Array_ptr<int _Checked[5]>)&nt_arr + 1)'}} \
                                           // expected-note {{(expanded) inferred bounds are 'bounds(nt_arr, nt_arr + 4)}}

  _Ptr<int _Checked[5]> parr6 = 0;
  parr6 = (_Ptr<int _Checked[5]>) &nt_arr;  // expected-error {{cast source bounds are too narrow for '_Ptr<int _Checked[5]>'}} \
                    // expected-note {{target upper bound is above source upper bound}} \
                    // expected-note {{(expanded) required bounds are 'bounds((_Array_ptr<int _Checked[5]>)&nt_arr, (_Array_ptr<int _Checked[5]>)&nt_arr + 1)'}} \
                    // expected-note {{(expanded) inferred bounds are 'bounds(nt_arr, nt_arr + 4)'}}
}

void test_addition_commutativity(void) {
  _Array_ptr<int> p : bounds(p + 1, p + 5) = 0;
  _Array_ptr<int> q : bounds(1 + p, p + 5) = p;
  _Array_ptr<int> r : bounds(p + 1, 5 + p) = p;
}

// Test uses of incomplete types

struct S;
extern void test_f30(_Array_ptr<const void> p_ptr : byte_count(1));

int f30(_Ptr<struct S> p) {
  // TODO: Github Checked C repo issue #422: Extend constant-sized ranges to cover Ptr to an incomplete type
  test_f30(p); // expected-warning {{cannot prove argument meets declared bounds for 1st parameter}} \
               // expected-note {{(expanded) expected argument bounds are 'bounds((_Array_ptr<char>)p, (_Array_ptr<char>)p + 1)'}} \
               // expected-note {{(expanded) inferred bounds are 'bounds((_Array_ptr<struct S>)p, (_Array_ptr<struct S>)p + 1)'}}
  return 0;
}

int f31(_Ptr<void> p) {
  test_f30(p);
  return 0;
}

// The warning is not directly related to issue #599
// It is related to incomplete types.
_Array_ptr<struct S> f37_i(unsigned num) : count(num) {
  _Array_ptr<struct S> q : count(num) = 0;
  _Array_ptr<struct S> p : count(0) = q; // expected-warning {{cannot prove declared bounds for 'p' are valid after initialization}} \
                                         // expected-note {{(expanded) declared bounds are 'bounds(p, p + 0)'}} \
                                         // expected-note {{(expanded) inferred bounds are 'bounds(q, q + num)'}}
  return p;
}

_Array_ptr<int> f37(unsigned num) : count(num) {
  _Array_ptr<int> q : count(num) = 0;
  _Array_ptr<int> p : count(0) = q;
  return p;
}


_Nt_array_ptr<int> f37_n(unsigned num) : count(num) {
  _Nt_array_ptr<int> q : count(num) = 0;
  _Nt_array_ptr<int> p : count(0) = q;
  return p;
}

//
// Test uses of _Return_value.  Handling _Return_value during bounds
// declaration checking isn't implemented yet, so these uses are
// expected to generate warnings.
_Array_ptr<int> test_f32(unsigned c) : bounds(_Return_value, _Return_value + c);

#if 0
// TODO: fix expected error messages on Linux
_Array_ptr<int> f33(unsigned num) : count(num) {
  _Array_ptr<int> p : count(num) = test_f32(num); // dummy-expected-warning {{cannot prove declared bounds for 'p' are valid after initialization}} \
                                                  // dummy-expected-note {{(expanded) declared bounds are 'bounds(p, p + num)'}} \
                                                  // dummy-expected-note {{(expanded) inferred bounds are 'bounds(_Return_value, _Return_value + num)'}}
  return p;
}
#endif

_Array_ptr<void> test_f34(unsigned size) : bounds((_Array_ptr<char>) _Return_value, (_Array_ptr<char>) _Return_value + size);

#if 0
// TODO: fix expected error messages on Linux
_Array_ptr<int> f35(unsigned num) : count(num) {
  _Array_ptr<int> p : count(num) = test_f34(num * sizeof(int)); // dummy-expected-warning {{cannot prove declared bounds for 'p' are valid after initialization}} \
                                                                // dummy-expected-note {{(expanded) declared bounds are 'bounds(p, p + num)'}} \
                                                                // dummy-expected-note {{(expanded) inferred bounds are 'bounds((_Array_ptr<char>)_Return_value, (_Array_ptr<char>)_Return_value + num * sizeof(int))'}}
  return p;
}
#endif

_Array_ptr<void> test_f34(unsigned size) : bounds((_Array_ptr<char>) _Return_value, (_Array_ptr<char>) _Return_value + size);

#if 0
_Array_ptr<int> f36(unsigned num) : count(num) {
  _Array_ptr<int> p : count(num) = test_f34(num * sizeof(int));  // dummy-expected-warning {{cannot prove declared bounds for 'p' are valid after initialization}} \
                                                                 // dummy-expected-note {{(expanded) declared bounds are 'bounds(p, p + num)'}} \
                                                                 // dummy-expected-note {{(expanded) inferred bounds are 'bounds((_Array_ptr<char>)_Return_value, (_Array_ptr<char>)_Return_value + num * sizeof(int))'}}
  return p;
}
#endif


//
// Test use of return count bounds.
//

_Array_ptr<int> test_f50(unsigned c) : count(c);

_Array_ptr<int> f51(unsigned num) {
  _Array_ptr<int> p : count(num) = test_f50(num);
  return p;
}

_Array_ptr<int> f52(unsigned num1, unsigned num2){
  _Array_ptr<int> p : count(num1) = test_f50(num2); // expected-error {{it is not possible to prove that the inferred bounds of 'p' imply the declared bounds of 'p' after initialization}} \
                                                    // expected-note {{the declared upper bounds use the variable 'num1' and there is no relational information involving 'num1' and any of the expressions used by the inferred upper bounds}} \
                                                    // expected-note {{the inferred upper bounds use the variable 'num2' and there is no relational information involving 'num2' and any of the expressions used by the declared upper bounds}} \
                                                    // expected-note {{(expanded) declared bounds are 'bounds(p, p + num1)'}} \
                                                    // expected-note {{(expanded) inferred bounds are 'bounds(value of test_f50(num2), value of test_f50(num2) + num2)'}}
  return p;
}

_Array_ptr<int> test_f53(unsigned c) : byte_count(c);

_Array_ptr<int> f54(unsigned num) {
  _Array_ptr<int> p : byte_count(num) = test_f53(num);
  return p;
}

_Array_ptr<int> f55(unsigned num1, unsigned num2){
  _Array_ptr<int> p : byte_count(num1) = test_f53(num2); // expected-error {{it is not possible to prove that the inferred bounds of 'p' imply the declared bounds of 'p' after initialization}} \
                                                         // expected-note {{the declared upper bounds use the variable 'num1' and there is no relational information involving 'num1' and any of the expressions used by the inferred upper bounds}} \
                                                         // expected-note {{the inferred upper bounds use the variable 'num2' and there is no relational information involving 'num2' and any of the expressions used by the declared upper bounds}} \
                                                         // expected-note {{(expanded) declared bounds are 'bounds((_Array_ptr<char>)p, (_Array_ptr<char>)p + num1)'}} \
                                                         // expected-note {{inferred bounds are 'bounds((_Array_ptr<char>)value of test_f53(num2), (_Array_ptr<char>)value of test_f53(num2) + num2)'}}
  return p;
}

_Array_ptr<int> test_f70(int c) : byte_count(c);
_Nt_array_ptr<int> test_f70_n(int c) : byte_count(c);

_Array_ptr<int> f70(int num){
  _Array_ptr<int> p : byte_count(0) = test_f70(num); // expected-error {{it is not possible to prove that the inferred bounds of 'p' imply the declared bounds of 'p' after initialization}} \
                                                     // expected-note {{the inferred upper bounds use the variable 'num' and there is no relational information involving 'num' and any of the expressions used by the declared upper bounds}} \
                                                     // expected-note {{declared bounds are 'bounds((_Array_ptr<char>)p, (_Array_ptr<char>)p + 0)'}} \
                                                     // expected-note {{inferred bounds are 'bounds((_Array_ptr<char>)value of test_f70(num), (_Array_ptr<char>)value of test_f70(num) + num)'}}
  return p;
}

_Nt_array_ptr<int> f70_n(int num){
  _Nt_array_ptr<int> p : byte_count(0) = test_f70_n(num); // expected-error {{it is not possible to prove that the inferred bounds of 'p' imply the declared bounds of 'p' after initialization}} \
                                                          // expected-note {{the inferred upper bounds use the variable 'num' and there is no relational information involving 'num' and any of the expressions used by the declared upper bounds}} \
                                                          // expected-note {{(expanded) declared bounds are 'bounds((_Array_ptr<char>)p, (_Array_ptr<char>)p + 0)'}} \
                                                          // expected-note {{(expanded) inferred bounds are 'bounds((_Array_ptr<char>)value of test_f70_n(num), (_Array_ptr<char>)value of test_f70_n(num) + num)'}}
  return p;
}

_Ptr<int> test_f56(unsigned c);

_Array_ptr<int> f57(unsigned num) {
  _Array_ptr<int> p : count(1) = test_f56(num);
  return p;
}

_Nt_array_ptr<char> f57_n(unsigned num) {
  _Nt_array_ptr<char> p : count(1) = test_f56(num); // expected-error {{initializing '_Nt_array_ptr<char>' with an expression of incompatible type '_Ptr<int>'}}
  return p;
}

_Array_ptr<int> f58(unsigned num) {
  _Array_ptr<int> p : count(2) = test_f56(num);    // expected-error {{declared bounds for 'p' are invalid after initialization}} \
                                                   // expected-note {{destination bounds are wider than the source bounds}} \
                                                   // expected-note {{destination upper bound is above source upper bound}} \
                                                   // expected-note {{(expanded) declared bounds are 'bounds(p, p + 2)'}} \
                                                   // expected-note {{(expanded) inferred bounds are 'bounds((_Array_ptr<int>)value of test_f56(num), (_Array_ptr<int>)value of test_f56(num) + 1)'}}
  return p;
}

_Array_ptr<int> f59(unsigned num) {
  _Array_ptr<int> p : count(0) = test_f56(num);
  return p;
}

_Nt_array_ptr<int> f60(unsigned num) {
  _Nt_array_ptr<int> p : count(0) = test_f56(num); // expected-error {{initializing '_Nt_array_ptr<int>' with an expression of incompatible type '_Ptr<int>'}}
  return p;
}

//

// Test pointer artihmetic equivalence

//

_Itype_for_any(T) void *simulate_calloc(size_t nmemb, size_t size) : itype(_Array_ptr<T>) byte_count(nmemb * size);
_Itype_for_any(T) void *simulate_malloc(size_t size) : itype(_Array_ptr<T>) byte_count(size);

#pragma CHECKED_SCOPE OFF

struct s1 {
  _Ptr<struct s1> next;
};

#pragma CHECKED_SCOPE ON

struct s2 {
  int s2a;
  int s2b;
};

void a_f_1(int num1, int num2) {
  short n = num1/num2;
  _Array_ptr<long> v : count(n) = 0; // expected-note 2 {{(expanded) declared bounds are 'bounds(v, v + n)'}}
  _Array_ptr<int> v2 : count(n) = 0;
  v = simulate_calloc<long>(n, sizeof(long));           // expected-warning {{cannot prove declared bounds for 'v' are valid after assignment}} \
                                                        // expected-note {{(expanded) inferred bounds are 'bounds((_Array_ptr<char>)value of simulate_calloc(n, sizeof(long)), (_Array_ptr<char>)value of simulate_calloc(n, sizeof(long)) + (size_t)n * sizeof(long))'}}
  v = simulate_calloc<long>(n, sizeof(unsigned long));  // expected-warning {{cannot prove declared bounds for 'v' are valid after assignment}} \
                                                        // expected-note {{(expanded) inferred bounds are 'bounds((_Array_ptr<char>)value of simulate_calloc(n, sizeof(unsigned long)), (_Array_ptr<char>)value of simulate_calloc(n, sizeof(unsigned long)) + (size_t)n * sizeof(unsigned long))'}}
}

void a_f_1_size_t(int num1, int num2) {
  size_t n = num1/num2;
  _Array_ptr<long> v : count(n) = 0;
  _Array_ptr<int> v2 : count(n) = 0;
  v = simulate_calloc<long>(n, sizeof(long));
  v = simulate_calloc<long>(n, sizeof(unsigned long));
}

static size_t k = 0;

extern _Array_ptr<long> v2 : count(k + 1);
void a_f_2(void) {
  v2 = simulate_malloc<long>((k + 1) * sizeof(long));
  v2 = simulate_malloc<long>(sizeof(long) * (k + 1));
}

extern _Array_ptr<long> v10 : count(k + 1); // expected-note {{(expanded) declared bounds are 'bounds(v10, v10 + k + 1)'}}
void a_f_3(void) {
  v10 = simulate_malloc<long>((k + 1) * -1); // expected-warning {{cannot prove declared bounds for 'v10' are valid after assignment}} \
                                             // expected-note {{(expanded) inferred bounds are 'bounds((_Array_ptr<char>)value of simulate_malloc((k + 1) * -1), (_Array_ptr<char>)value of simulate_malloc((k + 1) * -1) + (k + 1) * -1)'}}
}

extern _Array_ptr<long> v11 : count(k); // expected-note {{(expanded) declared bounds are 'bounds(v11, v11 + k)'}}
void a_f_4(void) {
  v11 = simulate_malloc<long>(k * 1); // expected-warning {{cannot prove declared bounds for 'v11' are valid after assignment}} \
                                      // expected-note {{(expanded) inferred bounds are 'bounds((_Array_ptr<char>)value of simulate_malloc(k * 1), (_Array_ptr<char>)value of simulate_malloc(k * 1) + k * 1)'}}
}

extern _Array_ptr<long> v12 : count(k); // expected-note {{(expanded) declared bounds are 'bounds(v12, v12 + k)'}}
void a_f_5(void) {
  v12 = simulate_malloc<long>(k); // expected-warning {{cannot prove declared bounds for 'v12' are valid after assignment}} \
                                  // expected-note {{(expanded) inferred bounds are 'bounds((_Array_ptr<char>)value of simulate_malloc(k), (_Array_ptr<char>)value of simulate_malloc(k) + k)'}}
}

extern _Array_ptr<long> v25_l : count(k);
void a_f_6_l(void) {
  v25_l = simulate_malloc<long>(k * __SIZEOF_LONG__);
}

extern _Array_ptr<long> v25_r : count(k);
void a_f_6_r(void) {
  v25_r = simulate_malloc<long>(__SIZEOF_LONG__ * k);
}

extern _Array_ptr<struct s2> v3 : count(k);
void a_f_7(void) {
  v3 = simulate_malloc<struct s2>(k * sizeof(struct s2));
}

extern _Array_ptr<struct s2> v32 : count(k);
void a_f_8(void) {
  v32 = simulate_malloc<struct s2>(sizeof(struct s2) * k);
}

extern _Array_ptr<struct s2> v4 : count(k); // expected-note {{(expanded) declared bounds are 'bounds(v4, v4 + k)'}}
void a_f_9(void) {
  v4 = simulate_malloc<struct s2>(k * sizeof(int)); // expected-warning {{cannot prove declared bounds for 'v4' are valid after assignment}} \
                                                    // expected-note {{(expanded) inferred bounds are 'bounds((_Array_ptr<char>)value of simulate_malloc(k * sizeof(int)), (_Array_ptr<char>)value of simulate_malloc(k * sizeof(int)) + k * sizeof(int))'}}
}

extern _Array_ptr<int> v20 : count(k); // expected-note {{(expanded) declared bounds are 'bounds(v20, v20 + k)'}}
void a_f_10(void) {
  v20 = simulate_malloc<int>(k * sizeof(unsigned long long)); // expected-warning {{cannot prove declared bounds for 'v20' are valid after assignment}} \
                                                              // expected-note {{(expanded) inferred bounds are 'bounds((_Array_ptr<char>)value of simulate_malloc(k * sizeof(unsigned long long)), (_Array_ptr<char>)value of simulate_malloc(k * sizeof(unsigned long long)) + k * sizeof(unsigned long long))'}}
}

typedef _Ptr<struct s1> t1;
struct s3 {
  _Array_ptr<t1> array : count(size);
  int size;
};

struct s4 {
  _Ptr<struct s4> next;
};

typedef _Ptr<struct s4> t2;
int v33;
t2 v = 0, v22 = 0;
_Array_ptr<struct s4> v24 : count(v33) = 0; // expected-note {{(expanded) declared bounds are 'bounds(v24, v24 + v33)'}}
void a_f_11(void) {
  v24 = simulate_calloc<struct s4>(v33, sizeof(*v22)); // expected-warning {{cannot prove declared bounds for 'v24' are valid after assignment}} \
                                                       // expected-note {{(expanded) inferred bounds are 'bounds((_Array_ptr<char>)value of simulate_calloc(v33, sizeof (*v22)), (_Array_ptr<char>)value of simulate_calloc(v33, sizeof (*v22)) + (size_t)v33 * sizeof (*v22))'}}
}

size_t v34;
_Array_ptr<struct s4> v25 : count(v34) = 0;
void a_f_11_u(void) {
  v25 = simulate_calloc<struct s4>(v34, sizeof(*v22));
}

static _Array_ptr<char> x1 : count(k); // expected-note {{(expanded) declared bounds are 'bounds(x1, x1 + k)'}}
static _Array_ptr<char> x2 : count(3);
void a_f_12(void) {
  x1 = simulate_calloc<char>(32768, sizeof(char)); // expected-error {{it is not possible to prove that the inferred bounds of 'x1' imply the declared bounds of 'x1' after assignment}} \
                                                   // expected-note {{the declared upper bounds use the variable 'k' and there is no relational information involving 'k' and any of the expressions used by the inferred upper bounds}} \
                                                   // expected-note {{(expanded) inferred bounds are 'bounds((_Array_ptr<char>)value of simulate_calloc(32768, sizeof(char)), (_Array_ptr<char>)value of simulate_calloc(32768, sizeof(char)) + (size_t)32768 * sizeof(char))'}}
  x2 = simulate_calloc<char>(3, sizeof(char));
}

typedef struct ts1 {
  _Ptr<struct ts1> next;
} ts1;

void a_f_13(int n) {
  _Array_ptr<_Ptr<ts1>> v22 : count(n) = simulate_calloc<_Ptr<ts1>>(n, (sizeof(_Ptr<ts1>))); // expected-warning {{cannot prove declared bounds for 'v22' are valid after initialization}} \
                                                                                             // expected-note {{(expanded) declared bounds are 'bounds(v22, v22 + n)'}} \
                                                                                             // expected-note {{(expanded) inferred bounds are 'bounds((_Array_ptr<char>)value of simulate_calloc(n, (sizeof(_Ptr<ts1>))), (_Array_ptr<char>)value of simulate_calloc(n, (sizeof(_Ptr<ts1>))) + (size_t)n * (sizeof(_Ptr<ts1>)))'}}
}

void a_f_13_u(size_t n) {
  _Array_ptr<_Ptr<ts1>> v22 : count(n) = simulate_calloc<_Ptr<ts1>>(n, (sizeof(_Ptr<ts1>)));
}

void a_f_14(void) {
  long i;
  _Array_ptr<long> v21 : count(i + 1) = simulate_malloc<long>((i + 1) * (i + 1) * sizeof(long)); // expected-warning {{cannot prove declared bounds for 'v21' are valid after initialization}} \
                                                                                                 // expected-note {{(expanded) declared bounds are 'bounds(v21, v21 + i + 1)'}} \
                                                                                                 // expected-note {{(expanded) inferred bounds}}
}

void a_f_15(void) {
  long i, j;
  _Array_ptr<long> v : count(j + 1) = simulate_malloc<long>((i + 1) * sizeof(long)); // expected-error {{it is not possible to prove that the inferred bounds of 'v' imply the declared bounds of 'v' after initialization}} \
                                                                                     // expected-note {{the declared upper bounds use the variable 'j' and there is no relational information involving 'j' and any of the expressions used by the inferred upper bounds}} \
                                                                                     // expected-note {{the inferred upper bounds use the variable 'i' and there is no relational information involving 'i' and any of the expressions used by the declared upper bounds}} \
                                                                                     // expected-note {{(expanded) declared bounds are 'bounds(v, v + j + 1)'}} \
                                                                                     // expected-note {{(expanded) inferred bounds}}
}

static _Array_ptr<char> v23 : count(32768);
static _Array_ptr<void> a_f_16(int size) : byte_count(size) {
  v23 = simulate_calloc<char>(32768, sizeof(char));
  return v23;
}

//
// Test use of the extracted comparison facts for proving bounds declarations
//

_Itype_for_any(T) void *simulate_memcpy(void * restrict dest : itype(restrict _Array_ptr<T>) byte_count(n),
             const void * restrict src : itype(restrict _Array_ptr<const T>) byte_count(n),
             size_t n) : itype(_Array_ptr<T>) byte_count(n);

_Array_ptr<int> f80(unsigned num1, unsigned num2) {
  if (num1 > num2)
    return 0;
  _Array_ptr<int> p : count(num1) = test_f50(num2);
  return p;
}

void f81(_Ptr<int> d, size_t a) {
  _Array_ptr<_Ptr<int>> b : count(a) = 0;
  _Array_ptr<_Ptr<int>> c : count(a) = 0;
  if (a == 0 || a < *d)
    return;
  b = simulate_malloc<_Ptr<int>>(a * sizeof(_Ptr<int>));
  if (b == 0)
    return;
  if (c != 0 && *d > 0)
    simulate_memcpy<_Ptr<int>>(b, c, *d * sizeof(_Ptr<int>));
}

void f82(_Ptr<int> d, size_t a) {
  _Array_ptr<_Ptr<int>> b : count(a) = 0;
  _Array_ptr<_Ptr<int>> c : count(a) = 0;
  if (a == 0)
    return;
  b = simulate_malloc<_Ptr<int>>(a * sizeof(_Ptr<int>));
  if (b == 0)
    return;
  if (c != 0 && *d > 0)
    simulate_memcpy<_Ptr<int>>(b, c, *d * sizeof(_Ptr<int>)); // expected-warning {{cannot prove argument meets declared bounds for 1st parameter}} \
                                                              // expected-note {{expected argument bounds are 'bounds((_Array_ptr<char>)b, (_Array_ptr<char>)b + *d * sizeof(_Ptr<int>))'}} \
                                                              // expected-note {{inferred bounds are 'bounds(b, b + a)'}} \
                                                              // expected-warning {{cannot prove argument meets declared bounds for 2nd parameter}} \
                                                              // expected-note {{expected argument bounds are 'bounds((_Array_ptr<char>)(_Array_ptr<_Ptr<int> const>)c, (_Array_ptr<char>)(_Array_ptr<_Ptr<int> const>)c + *d * sizeof(_Ptr<int>))'}} \
                                                              // expected-note {{inferred bounds are 'bounds(c, c + a)'}}
}

void f83(_Ptr<int> d, size_t a) {
  _Array_ptr<_Ptr<int>> b : count(a) = 0;
  _Array_ptr<_Ptr<int>> c : count(a) = 0;
  if (a == 0 || a < *d)
    return;
  b = simulate_malloc<_Ptr<int>>(a * sizeof(_Ptr<int>));
  if (b == 0)
    return;
  if (c != 0 && *d > 0)
    simulate_memcpy<_Ptr<int>>(b, c, *d * sizeof(_Ptr<int>));
}

struct st_80;
struct st_80_arr {
  struct st_80 **e : itype(_Array_ptr<_Ptr<struct st_80>>) count(c); // expected-note 4 {{declared bounds are 'bounds(arr->e, arr->e + arr->c)'}}
  int d;
  int c;
};

void f84(_Ptr<struct st_80_arr> arr, int b) {
  _Array_ptr<_Ptr<struct st_80>> a : count(b) = 0;
  if (arr->c <= b) {
    arr->c = b * b; // expected-error {{inferred bounds for 'arr->e' are unknown after assignment}} \
                    // expected-note {{lost the value of the expression 'arr->c' which is used in the (expanded) inferred bounds 'bounds(arr->e, arr->e + arr->c)' of 'arr->e'}}
    arr->e = a; // expected-warning {{cannot prove declared bounds for 'arr->e' are valid after assignment}} \
                // expected-note {{inferred bounds are 'bounds(a, a + b)'}}
  }
}

void f85(_Ptr<struct st_80_arr> arr, int b) {
  _Array_ptr<_Ptr<struct st_80>> a : count(b) = 0;
  if (arr->c <= b) {
    arr->e = a; // expected-warning {{cannot prove declared bounds for 'arr->e' are valid after assignment}} \
                // expected-note {{inferred bounds are 'bounds(a, a + b)'}}
    arr->c = b * b; // expected-error {{inferred bounds for 'arr->e' are unknown after assignment}} \
                    // expected-note {{lost the value of the expression 'arr->c' which is used in the (expanded) inferred bounds 'bounds(arr->e, arr->e + arr->c)' of 'arr->e'}}
  }
}

// No error on the bounds of dest getting invalidated when len is
// assigned to, because dest is no longer in scope.
void f86(void) {
  int arr _Checked[5];
  int len = 5;
  {
    _Array_ptr<int> dest : count(len) = arr;
  }
  len = 4;
}

//
// Test comparing bounds expressions using simple constant folding
//

extern int simulate_snprintf(char * restrict s : itype(restrict _Nt_array_ptr<char>) count(n - 1), size_t n);

void f87(_Nt_array_ptr<char> p : count(len), size_t len) {
  // No warning when proving that inferred argument bounds (p, p + len) imply
  // expected argument bounds (p, p + ((len + 1) - 1))
  simulate_snprintf(p, len + 1);
}

void f88(int len) {
  _Array_ptr<int> p : count(len + 2) = 0;
  _Array_ptr<int> q : count(len + 2 - 1 + 1) = p;
}

void f89(_Ptr<int> p) {
  _Nt_array_ptr<char> a : count(*p) = 0;
  _Nt_array_ptr<char> b : count(*p + 2 - 1) = 0;
  a = b;
}

struct S3 {
  _Array_ptr<char> f : count(len - 2 + 1);
  _Array_ptr<char> g : count(len);
  int len;
};

void f90(struct S3 s) {
  s.f = s.g;
}

//
<<<<<<< HEAD
// Test invertibility for checked and unchecked pointers
//

void f91(_Array_ptr<int> p : count(1)) _Unchecked { // expected-note {{(expanded) declared bounds are 'bounds(p, p + 1)'}}
  ++p; // expected-warning {{cannot prove declared bounds for 'p' are valid after increment}} \
       // expected-note {{(expanded) inferred bounds are 'bounds(p - 1, p - 1 + 1)'}}
}

void f92(int *p : count(1)) _Unchecked { // expected-note {{(expanded) declared bounds are 'bounds(p, p + 1)'}}
 ++p; // expected-warning {{cannot prove declared bounds for 'p' are valid after increment}} \
      // expected-note {{(expanded) inferred bounds are 'bounds(p - 1, p - 1 + 1)'}}
=======
// Test comparing bounds expressions using some simple normalizations
// such as associativity and constant folding
//

void f91(_Nt_array_ptr<char> p : count(len), unsigned int len) {
  if (*(p + len)) {
    // No warning when proving that inferred bounds (p, (p + (len - 1)) + 1)
    // imply declared bounds (p, p + len)
    ++len;
  }
}

void f92(_Array_ptr<int> p : bounds(p, (p + (len + 10)) + 6), int len) {
  _Array_ptr<int> q : bounds(q, 2 + (q + (len + 3))) = p;
  _Array_ptr<int> r : bounds(r, ((r + len) + 2) - 1) = p;
  _Array_ptr<int> s : bounds(s, (s + (len + (1 + 2))) + (3 + 4)) = p;
  _Array_ptr<int> t : bounds(t, ((t + len) - 1) + 1) = p;
}

void f93(_Nt_array_ptr<char> p : bounds(p, (p + (len + 4)) + 4), int len) {
  _Nt_array_ptr<char> q : bounds(q, ((q + len) + 1) + 1) = p;
  _Nt_array_ptr<char> r : bounds(r, ((r + (len + 2))) - 2) = p;

  // We cannot normalize a multiplication operator.
  _Nt_array_ptr<char> s : bounds(s, (s + (len * 2)) - 2) = p; // expected-warning {{cannot prove declared bounds for 's' are valid after initialization}} \
                                                              // expected-note {{(expanded) declared bounds are 'bounds(s, (s + (len * 2)) - 2)'}} \
                                                              // expected-note {{(expanded) inferred bounds are 'bounds(p, (p + (len + 4)) + 4)'}}

  // (t + len) + 1 is missing the integer constant A, so we cannot express
  // it as (P +/- A) +/- B (where P is a pointer and A and B are constants).
  _Nt_array_ptr<char> t : bounds(t, (t + len) + 1) = p; // expected-warning {{cannot prove declared bounds for 't' are valid after initialization}} \
                                                        // expected-note {{(expanded) declared bounds are 'bounds(t, (t + len) + 1)'}} \
                                                        // expected-note {{(expanded) inferred bounds are 'bounds(p, (p + (len + 4)) + 4)'}}

  // We currently cannot express 1 + (u + len) as (u + len) + 1.
  _Nt_array_ptr<char> u : bounds(u, (1 + (u + len)) + 1) = p; // expected-warning {{cannot prove declared bounds for 'u' are valid after initialization}} \
                                                              // expected-note {{(expanded) declared bounds are 'bounds(u, (1 + (u + len)) + 1)'}} \
                                                              // expected-note {{(expanded) inferred bounds are 'bounds(p, (p + (len + 4)) + 4)'}}

  // We can express (v + (1 + len)) + 2 as ((v + 1) + len) + 2, but we
  // currently cannot constant fold this expression since len is not
  // an integer constant. Constant folding would expect the expression
  // to be in the form ((v + len) + 1) + 2.
  _Nt_array_ptr<char> v : bounds(v, (v + (1 + len)) + 2) = p; // expected-warning {{cannot prove declared bounds for 'v' are valid after initialization}} \
                                                              // expected-note {{(expanded) declared bounds are 'bounds(v, (v + (1 + len)) + 2)'}} \
                                                              // expected-note {{(expanded) inferred bounds are 'bounds(p, (p + (len + 4)) + 4)'}}
>>>>>>> 446a9be6
}<|MERGE_RESOLUTION|>--- conflicted
+++ resolved
@@ -736,7 +736,6 @@
 }
 
 //
-<<<<<<< HEAD
 // Test invertibility for checked and unchecked pointers
 //
 
@@ -748,12 +747,14 @@
 void f92(int *p : count(1)) _Unchecked { // expected-note {{(expanded) declared bounds are 'bounds(p, p + 1)'}}
  ++p; // expected-warning {{cannot prove declared bounds for 'p' are valid after increment}} \
       // expected-note {{(expanded) inferred bounds are 'bounds(p - 1, p - 1 + 1)'}}
-=======
+}
+
+//
 // Test comparing bounds expressions using some simple normalizations
 // such as associativity and constant folding
 //
 
-void f91(_Nt_array_ptr<char> p : count(len), unsigned int len) {
+void f93(_Nt_array_ptr<char> p : count(len), unsigned int len) {
   if (*(p + len)) {
     // No warning when proving that inferred bounds (p, (p + (len - 1)) + 1)
     // imply declared bounds (p, p + len)
@@ -761,14 +762,14 @@
   }
 }
 
-void f92(_Array_ptr<int> p : bounds(p, (p + (len + 10)) + 6), int len) {
+void f94(_Array_ptr<int> p : bounds(p, (p + (len + 10)) + 6), int len) {
   _Array_ptr<int> q : bounds(q, 2 + (q + (len + 3))) = p;
   _Array_ptr<int> r : bounds(r, ((r + len) + 2) - 1) = p;
   _Array_ptr<int> s : bounds(s, (s + (len + (1 + 2))) + (3 + 4)) = p;
   _Array_ptr<int> t : bounds(t, ((t + len) - 1) + 1) = p;
 }
 
-void f93(_Nt_array_ptr<char> p : bounds(p, (p + (len + 4)) + 4), int len) {
+void f95(_Nt_array_ptr<char> p : bounds(p, (p + (len + 4)) + 4), int len) {
   _Nt_array_ptr<char> q : bounds(q, ((q + len) + 1) + 1) = p;
   _Nt_array_ptr<char> r : bounds(r, ((r + (len + 2))) - 2) = p;
 
@@ -795,5 +796,4 @@
   _Nt_array_ptr<char> v : bounds(v, (v + (1 + len)) + 2) = p; // expected-warning {{cannot prove declared bounds for 'v' are valid after initialization}} \
                                                               // expected-note {{(expanded) declared bounds are 'bounds(v, (v + (1 + len)) + 2)'}} \
                                                               // expected-note {{(expanded) inferred bounds are 'bounds(p, (p + (len + 4)) + 4)'}}
->>>>>>> 446a9be6
 }