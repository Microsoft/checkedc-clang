// Tests for updating equivalent expression information during bounds inference and checking.
// This file tests updating the set of expressions that produces the same value as an expression
// after checking the expression during bounds analysis.
// This file does not test assignments that update the set of sets of equivalent expressions
// (assignments are tested in equiv-expr-sets.c).
//
// RUN: %clang_cc1 -Wno-unused-value -fdump-checking-state %s | FileCheck %s

#include <stdchecked.h>

extern int a1 [12];
extern void g1(void);
extern void g2(int i);
extern void g3(array_ptr<int> arr : count(1));

// DeclRefExpr
void f1(int i, int a checked[5]) {
  // Non-array type
  i;
  // CHECK: Statement S:
  // CHECK-NEXT: ImplicitCastExpr {{.*}} <LValueToRValue>
  // CHECK-NEXT:   DeclRefExpr {{.*}} 'i'
  // CHECK: Expressions that produce the same value as S:
  // CHECK-NEXT: {
  // CHECK-NEXT: ImplicitCastExpr {{.*}} <LValueToRValue>
  // CHECK-NEXT:   DeclRefExpr {{.*}} 'i'
  // CHECK-NEXT: }

  // Local checked array with known size
  int arr checked[10];
  arr;
  // CHECK: Statement S:
<<<<<<< HEAD
  // CHECK-NEXT: DeclStmt
  // CHECK-NEXT:   VarDecl {{.*}} arr
  // CHECK: Statement S:
  // CHECK-NEXT: ImplicitCastExpr {{.*}} <ArrayToPointerDecay>
=======
  // CHECK:      ImplicitCastExpr {{.*}} <ArrayToPointerDecay>
>>>>>>> faf47040
  // CHECK-NEXT:   DeclRefExpr {{.*}} 'arr'
  // CHECK: Expressions that produce the same value as S:
  // CHECK-NEXT: {
  // CHECK-NEXT: ImplicitCastExpr {{.*}} <ArrayToPointerDecay>
  // CHECK-NEXT:   DeclRefExpr {{.*}} 'arr'
  // CHECK-NEXT: }

  // Extern unchecked array with known size
  a1;
  // CHECK: Statement S:
  // CHECK-NEXT: ImplicitCastExpr {{.*}} <ArrayToPointerDecay>
  // CHECK-NEXT:   DeclRefExpr {{.*}} 'a1'
  // CHECK: Expressions that produce the same value as S:
  // CHECK-NEXT: {
  // CHECK-NEXT: ImplicitCastExpr {{.*}} <ArrayToPointerDecay>
  // CHECK-NEXT:   DeclRefExpr {{.*}} 'a1'
  // CHECK-NEXT: }

  // Array parameter with _Array_ptr<int> type
  a;
  // CHECK: Statement S:
  // CHECK-NEXT: ImplicitCastExpr {{.*}} <LValueToRValue>
  // CHECK-NEXT:   DeclRefExpr {{.*}} 'a'
  // CHECK: Expressions that produce the same value as S:
  // CHECK-NEXT: {
  // CHECK-NEXT: ImplicitCastExpr {{.*}} <LValueToRValue>
  // CHECK-NEXT:   DeclRefExpr {{.*}} 'a'
  // CHECK-NEXT: }
}

// UnaryOperator: non-increment/decrement operators
void f2(int *p, int x, int y) {
  *p;
  // CHECK: Statement S:
  // CHECK-NEXT: ImplicitCastExpr {{.*}} <LValueToRValue>
  // CHECK-NEXT:   UnaryOperator {{.*}} '*'
  // CHECK-NEXT:    ImplicitCastExpr {{.*}} <LValueToRValue>
  // CHECK-NEXT:      DeclRefExpr {{.*}} 'p'
  // CHECK: Expressions that produce the same value as S:
  // CHECK-NEXT: { }

  &x;
  // CHECK: Statement S:
  // CHECK-NEXT: UnaryOperator {{.*}} '&'
  // CHECK-NEXT:   DeclRefExpr {{.*}} 'x'
<<<<<<< HEAD
  // CHECK-NEXT: Sets of equivalent expressions after checking S:
  // CHECK-NEXT: { }
  // CHECK-NEXT: Expressions that produce the same value as S:
=======
  // CHECK: Expressions that produce the same value as S:
>>>>>>> faf47040
  // CHECK-NEXT: {
  // CHECK-NEXT: UnaryOperator {{.*}} '&'
  // CHECK-NEXT:   DeclRefExpr {{.*}} 'x'
  // CHECK-NEXT: }

  int a[3];
  // CHECK: Statement S:
  // CHECK-NEXT: DeclStmt
  // CHECK-NEXT:   VarDecl {{.*}} a
<<<<<<< HEAD
=======
  &a;
>>>>>>> faf47040
  // CHECK: Statement S:
  // CHECK-NEXT: UnaryOperator {{.*}} '&'
  // CHECK-NEXT:   DeclRefExpr {{.*}} 'a'
  // CHECK: Expressions that produce the same value as S:
  // CHECK-NEXT: {
  // CHECK-NEXT: DeclRefExpr {{.*}} 'a'
  // CHECK-NEXT: }

  !y;
  // CHECK: Statement S:
  // CHECK-NEXT: UnaryOperator {{.*}} '!'
  // CHECK-NEXT:   ImplicitCastExpr {{.*}} <LValueToRValue>
  // CHECK-NEXT:     DeclRefExpr {{.*}} 'y'
  // CHECK: Expressions that produce the same value as S:
  // CHECK-NEXT: {
  // CHECK-NEXT: UnaryOperator {{.*}} '!'
  // CHECK-NEXT:   ImplicitCastExpr {{.*}} <LValueToRValue>
  // CHECK-NEXT:     DeclRefExpr {{.*}} 'y'
  // CHECK-NEXT: }
}

// ArraySubscriptExpr
void f3(int a [1]) {
  a[0];
  // CHECK: Statement S:
  // CHECK-NEXT: ImplicitCastExpr {{.*}} <LValueToRValue>
  // CHECK-NEXT:   ArraySubscriptExpr {{.*}} lvalue
  // CHECK-NEXT:     ImplicitCastExpr {{.*}} <LValueToRValue>
  // CHECK-NEXT:       DeclRefExpr {{.*}} 'a'
  // CHECK-NEXT:     IntegerLiteral {{.*}} 0
  // CHECK: Expressions that produce the same value as S:
  // CHECK-NEXT: { }
}

// CharacterLiteral, IntegerLiteral, FloatingLiteral
void f4() {
  'a';
  // CHECK: Statement S:
<<<<<<< HEAD
  // CHECK-NEXT: CharacterLiteral {{.*}} 'int' 97
  // CHECK-NEXT: Sets of equivalent expressions after checking S:
  // CHECK-NEXT: { }
  // CHECK-NEXT: Expressions that produce the same value as S:
=======
  // CHECK-NEXT: IntegerLiteral {{.*}} 5
  // CHECK: Expressions that produce the same value as S:
>>>>>>> faf47040
  // CHECK-NEXT: {
  // CHECK-NEXT: CharacterLiteral {{.*}} 'int' 97
  // CHECK-NEXT: }

<<<<<<< HEAD
  5;
  // CHECK: Statement S:
  // CHECK-NEXT: IntegerLiteral {{.*}} 5
  // CHECK-NEXT: Sets of equivalent expressions after checking S:
  // CHECK-NEXT: { }
  // CHECK-NEXT: Expressions that produce the same value as S:
  // CHECK-NEXT: {
  // CHECK-NEXT: IntegerLiteral {{.*}} 5
  // CHECK-NEXT: }

  3.14f;
  // CHECK: Statement S:
  // CHECK-NEXT: FloatingLiteral {{.*}} 'float' 3.14
  // CHECK-NEXT: Sets of equivalent expressions after checking S:
  // CHECK-NEXT: { }
  // CHECK-NEXT: Expressions that produce the same value as S:
=======
  "abc";
  // CHECK: Statement S:
  // CHECK-NEXT: ImplicitCastExpr {{.*}} <ArrayToPointerDecay>
  // CHECK-NEXT:   CHKCBindTemporaryExpr {{.*}} 'char [4]'
  // CHECK-NEXT:     StringLiteral {{.*}} "abc"
  // CHECK: Expressions that produce the same value as S:
>>>>>>> faf47040
  // CHECK-NEXT: {
  // CHECK-NEXT: FloatingLiteral {{.*}} 'float' 3.14
  // CHECK-NEXT: }
}

// BinaryOperator: non-assignment, non-logical operators
void f5() {
  1 + 2;
  // CHECK: Statement S:
  // CHECK-NEXT: BinaryOperator {{.*}} '+'
  // CHECK-NEXT:   IntegerLiteral {{.*}} 1
  // CHECK-NEXT:   IntegerLiteral {{.*}} 2
  // CHECK: Expressions that produce the same value as S:
  // CHECK-NEXT: {
  // CHECK-NEXT: BinaryOperator {{.*}} '+'
  // CHECK-NEXT:   IntegerLiteral {{.*}} 1
  // CHECK-NEXT:   IntegerLiteral {{.*}} 2
  // CHECK-NEXT: }

  3 < 4;
  // CHECK: Statement S:
  // CHECK-NEXT: BinaryOperator {{.*}} '<'
  // CHECK-NEXT:   IntegerLiteral {{.*}} 3
  // CHECK-NEXT:   IntegerLiteral {{.*}} 4
  // CHECK: Expressions that produce the same value as S:
  // CHECK-NEXT: {
  // CHECK-NEXT: BinaryOperator {{.*}} '<'
  // CHECK-NEXT:   IntegerLiteral {{.*}} 3
  // CHECK-NEXT:   IntegerLiteral {{.*}} 4
  // CHECK-NEXT: }

  5 & 6;
  // CHECK: Statement S:
  // CHECK-NEXT: BinaryOperator {{.*}} '&'
  // CHECK-NEXT:   IntegerLiteral {{.*}} 5
  // CHECK-NEXT:   IntegerLiteral {{.*}} 6
  // CHECK: Expressions that produce the same value as S:
  // CHECK-NEXT: {
  // CHECK-NEXT: BinaryOperator {{.*}} '&'
  // CHECK-NEXT:   IntegerLiteral {{.*}} 5
  // CHECK-NEXT:   IntegerLiteral {{.*}} 6
  // CHECK-NEXT: }

  7, 8;
  // CHECK: Statement S:
  // CHECK-NEXT: BinaryOperator {{.*}} ','
  // CHECK-NEXT:   IntegerLiteral {{.*}} 7
  // CHECK-NEXT:   IntegerLiteral {{.*}} 8
  // CHECK: Expressions that produce the same value as S:
  // CHECK-NEXT: {
  // CHECK-NEXT: IntegerLiteral {{.*}} 8
  // CHECK-NEXT: }
}

// CStyleCastExpr, BoundsCastExpr
void f6(int i, array_ptr<int> arr : count(1)) {
  (double)i;
  // CHECK: Statement S:
  // CHECK-NEXT: CStyleCastExpr {{.*}} <IntegralToFloating>
  // CHECK-NEXT:   ImplicitCastExpr {{.*}} <LValueToRValue>
  // CHECK-NEXT:     DeclRefExpr {{.*}} 'i'
  // CHECK: Expressions that produce the same value as S:
  // CHECK-NEXT: {
  // CHECK-NEXT: CStyleCastExpr {{.*}} <IntegralToFloating>
  // CHECK-NEXT:   ImplicitCastExpr {{.*}} <LValueToRValue>
  // CHECK-NEXT:     DeclRefExpr {{.*}} 'i'
  // CHECK-NEXT: }

  _Assume_bounds_cast<array_ptr<char>>(arr, count(4));
  // CHECK: Statement S:
  // CHECK-NEXT: BoundsCastExpr {{.*}} <AssumePtrBounds>
  // CHECK-NEXT:   CHKCBindTemporaryExpr {{.*}} '_Array_ptr<int>'
  // CHECK-NEXT:     ImplicitCastExpr {{.*}} <LValueToRValue>
  // CHECK-NEXT:      DeclRefExpr {{.*}} 'arr'
  // CHECK-NEXT:   CountBoundsExpr
  // CHECK-NEXT:     IntegerLiteral {{.*}} 4
  // CHECK: Expressions that produce the same value as S:
  // CHECK-NEXT: {
  // CHECK-NEXT: BoundsCastExpr {{.*}} <AssumePtrBounds>
  // CHECK-NEXT:   CHKCBindTemporaryExpr {{.*}} '_Array_ptr<int>'
  // CHECK-NEXT:     ImplicitCastExpr {{.*}} <LValueToRValue>
  // CHECK-NEXT:       DeclRefExpr {{.*}} 'arr'
  // CHECK-NEXT:   CountBoundsExpr
  // CHECK-NEXT:     IntegerLiteral {{.*}} 4
  // CHECK-NEXT: BoundsValueExpr {{.*}} '_Array_ptr<int>'
  // CHECK-NEXT: }
}

// CallExpr
void f7(void) {
  // Function with no parameters
  g1();
  // CHECK: Statement S:
  // CHECK-NEXT: CallExpr {{.*}} 'void'
  // CHECK-NEXT:   ImplicitCastExpr {{.*}} <FunctionToPointerDecay>
  // CHECK-NEXT:     DeclRefExpr {{.*}} 'g1'
  // CHECK: Expressions that produce the same value as S:
  // CHECK-NEXT: { }

  // Function with no parameter annotations
  g2(0);
  // CHECK: Statement S:
  // CHECK-NEXT: CallExpr {{.*}} 'void'
  // CHECK-NEXT:   ImplicitCastExpr {{.*}} <FunctionToPointerDecay>
  // CHECK-NEXT:     DeclRefExpr {{.*}} 'g2'
  // CHECK-NEXT:   IntegerLiteral {{.*}} 0
  // CHECK: Expressions that produce the same value as S:
  // CHECK-NEXT: { }

  // Function with parameter annotations
  g3(0);
  // CHECK: Statement S:
  // CHECK-NEXT: CallExpr {{.*}} 'void'
  // CHECK-NEXT:   ImplicitCastExpr {{.*}} <FunctionToPointerDecay>
  // CHECK-NEXT:     DeclRefExpr {{.*}} 'g3'
  // CHECK-NEXT:   ImplicitCastExpr {{.*}} <NullToPointer>
  // CHECK-NEXT:     IntegerLiteral {{.*}} 0
<<<<<<< HEAD
  // CHECK-NEXT: Sets of equivalent expressions after checking S:
  // CHECK-NEXT: { }
  // CHECK-NEXT: Expressions that produce the same value as S:
  // CHECK-NEXT: { }
}

// StringLiteral, InitListExpr, CompoundLiteral
void f8(void) {
  "abc";
  // CHECK: Statement S:
  // CHECK-NEXT: ImplicitCastExpr {{.*}} <ArrayToPointerDecay>
  // CHECK-NEXT:   CHKCBindTemporaryExpr {{.*}} 'char [4]'
  // CHECK-NEXT:     StringLiteral {{.*}} "abc"
  // CHECK-NEXT: Sets of equivalent expressions after checking S:
  // CHECK-NEXT: { }
  // CHECK-NEXT: Expressions that produce the same value as S:
  // CHECK-NEXT: { }

  (int []){ 0, 1, 2 };
  // CHECK: Statement S:
  // CHECK-NEXT: ImplicitCastExpr {{.*}} <ArrayToPointerDecay>
  // CHECK-NEXT:   CHKCBindTemporaryExpr {{.*}} 'int [3]'
  // CHECK-NEXT:     CompoundLiteralExpr {{.*}} 'int [3]'
  // CHECK-NEXT:       InitListExpr {{.*}} 'int [3]'
  // CHECK-NEXT:         IntegerLiteral {{.*}} 0
  // CHECK-NEXT:         IntegerLiteral {{.*}} 1
  // CHECK-NEXT:         IntegerLiteral {{.*}} 2
  // CHECK-NEXT: Sets of equivalent expressions after checking S:
  // CHECK-NEXT: { }
  // CHECK-NEXT: Expressions that produce the same value as S:
  // CHECK-NEXT: { }

  &(double []){ 2.72 };
  // CHECK: Statement S:
  // CHECK-NEXT: UnaryOperator {{.*}} prefix '&'
  // CHECK-NEXT:   CompoundLiteralExpr {{.*}} 'double [1]'
  // CHECK-NEXT:     InitListExpr {{.*}} 'double [1]'
  // CHECK-NEXT:       FloatingLiteral 0{{.*}} 'double' 2.72
  // CHECK-NEXT: Sets of equivalent expressions after checking S:
  // CHECK-NEXT: { }
  // CHECK-NEXT: Expressions that produce the same value as S:
  // CHECK-NEXT: { }
}

// ArrayToPointerDecay cast of a modifying expression
void f9(array_ptr<int [3]> arr : count(1), int i) {
  arr[i++];
  // CHECK: Statement S:
  // CHECK-NEXT: ImplicitCastExpr {{.*}} <ArrayToPointerDecay>
  // CHECK-NEXT:   ArraySubscriptExpr
  // CHECK-NEXT:     ImplicitCastExpr {{.*}} <LValueToRValue>
  // CHECK-NEXT:       DeclRefExpr {{.*}} 'arr'
  // CHECK-NEXT:     UnaryOperator {{.*}} postfix '++'
  // CHECK-NEXT:       DeclRefExpr {{.*}} 'i'
  // CHECK-NEXT: Sets of equivalent expressions after checking S:
  // CHECK-NEXT: { }
  // CHECK-NEXT: Expressions that produce the same value as S:
=======
  // CHECK: Expressions that produce the same value as S:
>>>>>>> faf47040
  // CHECK-NEXT: { }
}<|MERGE_RESOLUTION|>--- conflicted
+++ resolved
@@ -30,14 +30,7 @@
   int arr checked[10];
   arr;
   // CHECK: Statement S:
-<<<<<<< HEAD
-  // CHECK-NEXT: DeclStmt
-  // CHECK-NEXT:   VarDecl {{.*}} arr
-  // CHECK: Statement S:
-  // CHECK-NEXT: ImplicitCastExpr {{.*}} <ArrayToPointerDecay>
-=======
   // CHECK:      ImplicitCastExpr {{.*}} <ArrayToPointerDecay>
->>>>>>> faf47040
   // CHECK-NEXT:   DeclRefExpr {{.*}} 'arr'
   // CHECK: Expressions that produce the same value as S:
   // CHECK-NEXT: {
@@ -83,13 +76,7 @@
   // CHECK: Statement S:
   // CHECK-NEXT: UnaryOperator {{.*}} '&'
   // CHECK-NEXT:   DeclRefExpr {{.*}} 'x'
-<<<<<<< HEAD
-  // CHECK-NEXT: Sets of equivalent expressions after checking S:
-  // CHECK-NEXT: { }
-  // CHECK-NEXT: Expressions that produce the same value as S:
-=======
-  // CHECK: Expressions that produce the same value as S:
->>>>>>> faf47040
+  // CHECK: Expressions that produce the same value as S:
   // CHECK-NEXT: {
   // CHECK-NEXT: UnaryOperator {{.*}} '&'
   // CHECK-NEXT:   DeclRefExpr {{.*}} 'x'
@@ -99,10 +86,7 @@
   // CHECK: Statement S:
   // CHECK-NEXT: DeclStmt
   // CHECK-NEXT:   VarDecl {{.*}} a
-<<<<<<< HEAD
-=======
   &a;
->>>>>>> faf47040
   // CHECK: Statement S:
   // CHECK-NEXT: UnaryOperator {{.*}} '&'
   // CHECK-NEXT:   DeclRefExpr {{.*}} 'a'
@@ -141,44 +125,24 @@
 void f4() {
   'a';
   // CHECK: Statement S:
-<<<<<<< HEAD
   // CHECK-NEXT: CharacterLiteral {{.*}} 'int' 97
-  // CHECK-NEXT: Sets of equivalent expressions after checking S:
-  // CHECK-NEXT: { }
-  // CHECK-NEXT: Expressions that produce the same value as S:
-=======
+  // CHECK: Expressions that produce the same value as S:
+  // CHECK-NEXT: {
+  // CHECK-NEXT: CharacterLiteral {{.*}} 'int' 97
+  // CHECK-NEXT: }
+
+  5;
+  // CHECK: Statement S:
   // CHECK-NEXT: IntegerLiteral {{.*}} 5
   // CHECK: Expressions that produce the same value as S:
->>>>>>> faf47040
-  // CHECK-NEXT: {
-  // CHECK-NEXT: CharacterLiteral {{.*}} 'int' 97
-  // CHECK-NEXT: }
-
-<<<<<<< HEAD
-  5;
-  // CHECK: Statement S:
+  // CHECK-NEXT: {
   // CHECK-NEXT: IntegerLiteral {{.*}} 5
-  // CHECK-NEXT: Sets of equivalent expressions after checking S:
-  // CHECK-NEXT: { }
-  // CHECK-NEXT: Expressions that produce the same value as S:
-  // CHECK-NEXT: {
-  // CHECK-NEXT: IntegerLiteral {{.*}} 5
   // CHECK-NEXT: }
 
   3.14f;
   // CHECK: Statement S:
   // CHECK-NEXT: FloatingLiteral {{.*}} 'float' 3.14
-  // CHECK-NEXT: Sets of equivalent expressions after checking S:
-  // CHECK-NEXT: { }
-  // CHECK-NEXT: Expressions that produce the same value as S:
-=======
-  "abc";
-  // CHECK: Statement S:
-  // CHECK-NEXT: ImplicitCastExpr {{.*}} <ArrayToPointerDecay>
-  // CHECK-NEXT:   CHKCBindTemporaryExpr {{.*}} 'char [4]'
-  // CHECK-NEXT:     StringLiteral {{.*}} "abc"
-  // CHECK: Expressions that produce the same value as S:
->>>>>>> faf47040
+  // CHECK: Expressions that produce the same value as S:
   // CHECK-NEXT: {
   // CHECK-NEXT: FloatingLiteral {{.*}} 'float' 3.14
   // CHECK-NEXT: }
@@ -296,10 +260,7 @@
   // CHECK-NEXT:     DeclRefExpr {{.*}} 'g3'
   // CHECK-NEXT:   ImplicitCastExpr {{.*}} <NullToPointer>
   // CHECK-NEXT:     IntegerLiteral {{.*}} 0
-<<<<<<< HEAD
-  // CHECK-NEXT: Sets of equivalent expressions after checking S:
-  // CHECK-NEXT: { }
-  // CHECK-NEXT: Expressions that produce the same value as S:
+  // CHECK: Expressions that produce the same value as S:
   // CHECK-NEXT: { }
 }
 
@@ -310,9 +271,7 @@
   // CHECK-NEXT: ImplicitCastExpr {{.*}} <ArrayToPointerDecay>
   // CHECK-NEXT:   CHKCBindTemporaryExpr {{.*}} 'char [4]'
   // CHECK-NEXT:     StringLiteral {{.*}} "abc"
-  // CHECK-NEXT: Sets of equivalent expressions after checking S:
-  // CHECK-NEXT: { }
-  // CHECK-NEXT: Expressions that produce the same value as S:
+  // CHECK: Expressions that produce the same value as S:
   // CHECK-NEXT: { }
 
   (int []){ 0, 1, 2 };
@@ -324,9 +283,7 @@
   // CHECK-NEXT:         IntegerLiteral {{.*}} 0
   // CHECK-NEXT:         IntegerLiteral {{.*}} 1
   // CHECK-NEXT:         IntegerLiteral {{.*}} 2
-  // CHECK-NEXT: Sets of equivalent expressions after checking S:
-  // CHECK-NEXT: { }
-  // CHECK-NEXT: Expressions that produce the same value as S:
+  // CHECK: Expressions that produce the same value as S:
   // CHECK-NEXT: { }
 
   &(double []){ 2.72 };
@@ -335,9 +292,7 @@
   // CHECK-NEXT:   CompoundLiteralExpr {{.*}} 'double [1]'
   // CHECK-NEXT:     InitListExpr {{.*}} 'double [1]'
   // CHECK-NEXT:       FloatingLiteral 0{{.*}} 'double' 2.72
-  // CHECK-NEXT: Sets of equivalent expressions after checking S:
-  // CHECK-NEXT: { }
-  // CHECK-NEXT: Expressions that produce the same value as S:
+  // CHECK: Expressions that produce the same value as S:
   // CHECK-NEXT: { }
 }
 
@@ -351,11 +306,6 @@
   // CHECK-NEXT:       DeclRefExpr {{.*}} 'arr'
   // CHECK-NEXT:     UnaryOperator {{.*}} postfix '++'
   // CHECK-NEXT:       DeclRefExpr {{.*}} 'i'
-  // CHECK-NEXT: Sets of equivalent expressions after checking S:
-  // CHECK-NEXT: { }
-  // CHECK-NEXT: Expressions that produce the same value as S:
-=======
-  // CHECK: Expressions that produce the same value as S:
->>>>>>> faf47040
+  // CHECK: Expressions that produce the same value as S:
   // CHECK-NEXT: { }
 }