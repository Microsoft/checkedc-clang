--- conflicted
+++ resolved
@@ -1004,10 +1004,6 @@
   // CHECK-NEXT: { }
 }
 
-<<<<<<< HEAD
-// UnaryOperator: pre-increment and post-increment inverses (unsigned integer arithmetic)
-void original_value11(unsigned x, unsigned i) {
-=======
 // UnaryOperator and ArraySubscriptExpr inverse
 void original_value11(array_ptr<int> p, array_ptr<int> q) {
   // Updated EquivExprs: { { p + 1, q } }
@@ -1150,9 +1146,8 @@
   // CHECK-NEXT: }
 }
 
-// UnaryOperator: pre-increment and post-increment inverses
+// UnaryOperator: pre-increment and post-increment inverses (unsigned integer arithmetic)
 void original_value14(unsigned x, unsigned i) {
->>>>>>> 84347be1
   // Updated EquivExprs: { { i, x } }
   x = i;
   // CHECK: Statement S:
@@ -1221,13 +1216,8 @@
   // CHECK-NEXT: }
 }
 
-<<<<<<< HEAD
 // UnaryOperator: pre-decrement and post-decrement inverses (checked pointer arithmetic)
-void original_value12(array_ptr<float> x, array_ptr<float> i) {
-=======
-// UnaryOperator: pre-decrement and post-decrement inverses
-void original_value15(unsigned x, unsigned i) {
->>>>>>> 84347be1
+void original_value15(array_ptr<float> x, array_ptr<float> i) {
   // Updated EquivExprs: { { i, x } }
   x = i;
   // CHECK: Statement S:
@@ -1296,13 +1286,8 @@
   // CHECK-NEXT: }
 }
 
-<<<<<<< HEAD
 // UnaryOperator: pre-increment with no inverse (signed integer arithmetic)
-void original_value13(int x, int i) {
-=======
-// UnaryOperator: pre-increment with no inverse
 void original_value16(int x, int i) {
->>>>>>> 84347be1
   // Updated EquivExprs: { { i, x } }
   x = i;
   // CHECK: Statement S:
@@ -1344,13 +1329,8 @@
   // CHECK-NEXT: }
 }
 
-<<<<<<< HEAD
 // UnaryOperator: post-increment with no inverse (unchecked pointer arithmetic)
-void original_value14(unsigned *x, unsigned *i) {
-=======
-// UnaryOperator: post-increment with no inverse
-void original_value17(int x, int i) {
->>>>>>> 84347be1
+void original_value17(unsigned *x, unsigned *i) {
   // Updated EquivExprs: { { i, x } }
   x = i;
   // CHECK: Statement S:
@@ -1394,13 +1374,8 @@
   // CHECK-NEXT: }
 }
 
-<<<<<<< HEAD
 // UnaryOperator: pre-decrement with no inverse (unchecked pointer arithmetic)
-void original_value15(float *x, float *i) {
-=======
-// UnaryOperator: pre-decrement with no inverse
-void original_value18(int x, int i) {
->>>>>>> 84347be1
+void original_value18(float *x, float *i) {
   // Updated EquivExprs: { { i, x } }
   x = i;
   // CHECK: Statement S:
@@ -1442,13 +1417,8 @@
   // CHECK-NEXT: }
 }
 
-<<<<<<< HEAD
 // UnaryOperator: post-decrement with no inverse (unchecked pointer arithmetic)
-void original_value16(array_ptr<int> *x, array_ptr<int> *i) {
-=======
-// UnaryOperator: post-decrement with no inverse
-void original_value19(int x, int i) {
->>>>>>> 84347be1
+void original_value19(array_ptr<int> *x, array_ptr<int> *i) {
   // Updated EquivExprs: { { i, x } }
   x = i;
   // CHECK: Statement S:
