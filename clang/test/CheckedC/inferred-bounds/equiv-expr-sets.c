--- conflicted
+++ resolved
@@ -5,10 +5,10 @@
 // as a given expression. Since the set SameValue is usually included in the set EquivExprs, this file typically
 // does not explicitly test the contents of SameValue (SameValue is tested in equiv-exprs.c).
 //
-// For readability, the expected UEQ sets are commented before assignments. These comments omit
+// For readability, the expected EquivExprs sets are commented before assignments. These comments omit
 // certain casts to improve readability. All variables in the comments should be read as operands
-// of an implicit LValueToRValue cast. For example, the comment "Updated UEQ: { { x, y } }" should be
-// read as "Updated UEQ: { { LValueToRValue(x), LValueToRValue(y) } }".
+// of an implicit LValueToRValue cast. For example, the comment "Updated EquivExprs: { { x, y } }" should be
+// read as "Updated EquivExprs: { { LValueToRValue(x), LValueToRValue(y) } }".
 //
 // RUN: %clang_cc1 -Wno-unused-value -fdump-checking-state %s | FileCheck %s
 
@@ -394,7 +394,7 @@
 
 // Equivalence resulting from assignments to 0 (including NullToPointer casts)
 void multiple_assign3(int i, int *p, ptr<int> pt, array_ptr<int> a, array_ptr<int> b) {
-  // Updated UEQ: { { 0, i } }
+  // Updated EquivExprs: { { 0, i } }
   i = 0;
   // CHECK: Statement S:
   // CHECK-NEXT: BinaryOperator {{.*}} '='
@@ -409,7 +409,7 @@
   // CHECK-NEXT: }
   // CHECK-NEXT: }
 
-  // Updated UEQ: { { 0, i, p } }
+  // Updated EquivExprs: { { 0, i, p } }
   p = 0;
   // CHECK: Statement S:
   // CHECK-NEXT: BinaryOperator {{.*}} '='
@@ -427,7 +427,7 @@
   // CHECK-NEXT: }
   // CHECK-NEXT: }
 
-  // Updated UEQ: { { 0, i, p, a } }
+  // Updated EquivExprs: { { 0, i, p, a } }
   a = 0;
   // CHECK: Statement S:
   // CHECK-NEXT: BinaryOperator {{.*}} '='
@@ -447,7 +447,7 @@
   // CHECK-NEXT: }
   // CHECK-NEXT: }
 
-  // Updated UEQ: { { 0, i, p, a, b } }
+  // Updated EquivExprs: { { 0, i, p, a, b } }
   b = a;
   // CHECK: Statement S:
   // CHECK-NEXT: BinaryOperator {{.*}} '='
@@ -1291,9 +1291,9 @@
 
 // Original value from equivalence with another variable,
 // accounting for value-preserving casts when searching for a set
-// in UEQ that contains a variable w != v in an assignment v = src
+// in EquivExprs that contains a variable w != v in an assignment v = src
 void original_value16(array_ptr<int> arr_int, array_ptr<const int> arr_const, array_ptr<int> arr) {
-  // Updated UEQ: { { arr_int + 1, arr } }
+  // Updated EquivExprs: { { arr_int + 1, arr } }
   arr = arr_int + 1;
   // CHECK: Statement S:
   // CHECK-NEXT: BinaryOperator {{.*}} '='
@@ -1314,7 +1314,7 @@
   // CHECK-NEXT: }
   // CHECK-NEXT: }
 
-  // Updated UEQ: { { arr_int + 1, arr } { (array_ptr<const int>)arr_int, arr_const } }
+  // Updated EquivExprs: { { arr_int + 1, arr } { (array_ptr<const int>)arr_int, arr_const } }
   arr_const = arr_int;
   // CHECK: Statement S:
   // CHECK-NEXT: BinaryOperator {{.*}} '='
@@ -1342,7 +1342,7 @@
   // CHECK-NEXT: }
 
   // Original value of arr_int: arr_const
-  // Updated UEQ: { { arr_const + 1, arr }, { NullToPointer(0), arr_int } }
+  // Updated EquivExprs: { { arr_const + 1, arr }, { NullToPointer(0), arr_int } }
   arr_int = 0;
   // CHECK: Statement S:
   // CHECK-NEXT: BinaryOperator {{.*}} '='
@@ -1369,7 +1369,7 @@
 
 // Original value is a value-preserving cast of another variable
 void original_value17(array_ptr<int> arr_int, array_ptr<const int> arr_const, array_ptr<int> arr) {
-  // Updated UEQ: { { (array_ptr<int>)arr_const, arr_int } }
+  // Updated EquivExprs: { { (array_ptr<int>)arr_const, arr_int } }
   arr_int = arr_const;
   // CHECK: Statement S:
   // CHECK-NEXT: BinaryOperator {{.*}} '='
@@ -1388,7 +1388,7 @@
   // CHECK-NEXT: }
   // CHECK-NEXT: }
 
-  // Updated UEQ: { { (array_ptr<int>)arr_const, arr_int }, { arr_int + 1, arr } }
+  // Updated EquivExprs: { { (array_ptr<int>)arr_const, arr_int }, { arr_int + 1, arr } }
   arr = arr_int + 1;
   // CHECK: Statement S:
   // CHECK-NEXT: BinaryOperator {{.*}} '='
@@ -1417,7 +1417,7 @@
   // CHECK-NEXT: }
 
   // Original value of arr_int: (array_ptr<int>)arr_const
-  // Updated UEQ: { { (array_ptr<int>)arr_const + 1, arr }, { NullToPointer(0), arr_int } }
+  // Updated EquivExprs: { { (array_ptr<int>)arr_const + 1, arr }, { NullToPointer(0), arr_int } }
   arr_int = 0;
   // CHECK: Statement S:
   // CHECK-NEXT: BinaryOperator {{.*}} '='
@@ -1445,7 +1445,7 @@
 
 // The left-hand side variable is the original value
 void original_value18(int x, int val) {
-  // Updated UEQ: { { x + 1, val } }
+  // Updated EquivExprs: { { x + 1, val } }
   val = x + 1;
   // CHECK: Statement S:
   // CHECK-NEXT: BinaryOperator {{.*}} '='
@@ -1467,11 +1467,7 @@
   // CHECK-NEXT: } 
 
   // Original value of x in x: x
-<<<<<<< HEAD
-  // Updated EquivExprs: { }
-=======
-  // Updated UEQ: { { x + 1, val } }
->>>>>>> 28be7414
+  // Updated EquivExprs: { { x + 1, val } }
   x = x;
   // CHECK: Statement S:
   // CHECK-NEXT: BinaryOperator {{.*}} '='
@@ -1491,14 +1487,9 @@
   // CHECK-NEXT: } 
 }
 
-<<<<<<< HEAD
-  // Original value of x in (int)x: x
-  // Updated EquivExprs: { }
-  x = (int)x;
-=======
 // Original value is a no-op cast
 void original_value19(int i) {
-  // Updated UEQ: { { i + 1, val } }
+  // Updated EquivExprs: { { i + 1, val } }
   int val = i + 1;
   // CHECK: Statement S:
   // CHECK-NEXT: DeclStmt
@@ -1520,9 +1511,8 @@
   // CHECK-NEXT: }
 
   // Original value of i in (int)i: (int)i
-  // Updated UEQ: { { (int)i + 1, val } }
+  // Updated EquivExprs: { { (int)i + 1, val } }
   i = (int)i;
->>>>>>> 28be7414
   // CHECK: Statement S:
   // CHECK-NEXT: BinaryOperator {{.*}} '='
   // CHECK-NEXT:   DeclRefExpr {{.*}} 'i'
@@ -1545,7 +1535,7 @@
 
 // Original value involves explicit and implicit casts
 void original_value20(int i, int val) {
-  // Updated UEQ: { { i + 1, val } }
+  // Updated EquivExprs: { { i + 1, val } }
   val = i + 1;
   // CHECK: Statement S:
   // CHECK-NEXT: BinaryOperator {{.*}} '='
@@ -1567,7 +1557,7 @@
   // CHECK-NEXT: }
 
   // Original value of i in (int)(unsigned int)i: (int)(unsigned int)i
-  // Updated UEQ: { { (int)(unsigned int)i + 1, val }, { i, x } }
+  // Updated EquivExprs: { { (int)(unsigned int)i + 1, val }, { i, x } }
   int x = (i = (unsigned)i);
   // CHECK: Statement S:
   // CHECK-NEXT: DeclStmt
@@ -1602,7 +1592,7 @@
 
 // Combined CastExpr and BinaryOperator inverse
 void original_value21(int i, unsigned j, int val) {
-  // Updated UEQ: { { i + 1, val } }
+  // Updated EquivExprs: { { i + 1, val } }
   val = i + 1;
   // CHECK: Statement S:
   // CHECK-NEXT: BinaryOperator {{.*}} '='
@@ -1624,7 +1614,7 @@
   // CHECK-NEXT: }
 
   // Original value of i in (int)((unsigned int)i + j): (int)((unsigned int)i - j)
-  // Updated UEQ: { { (int)((unsigned int)i - j) + 1, RValue(val) } }
+  // Updated EquivExprs: { { (int)((unsigned int)i - j) + 1, RValue(val) } }
   i = i + j;
   // CHECK: Statement S:
   // CHECK-NEXT: BinaryOperator {{.*}} '='
@@ -1656,7 +1646,7 @@
 
 // No original value for an implicit narrowing cast
 void original_value22(int i, float f, int val) {
-  // Updated UEQ: { { i + 1, val } }
+  // Updated EquivExprs: { { i + 1, val } }
   val = i + 1;
   // CHECK: Statement S:
   // CHECK-NEXT: BinaryOperator {{.*}} '='
@@ -1678,7 +1668,7 @@
   // CHECK-NEXT: }
 
   // Original value of i in i + f: null (the implicit FloatingToIntegral cast is narrowing)
-  // Updated UEQ: { }
+  // Updated EquivExprs: { }
   i = i + f;
   // CHECK: Statement S:
   // CHECK-NEXT: BinaryOperator {{.*}} '='
@@ -1696,7 +1686,7 @@
 
 // No original value for an explicit narrowing cast
 void original_value23(double d, double val) {
-  // Updated UEQ: { { d + 1.0, val } }
+  // Updated EquivExprs: { { d + 1.0, val } }
   val = d + 1.0;
   // CHECK: Statement S:
   // CHECK-NEXT: BinaryOperator {{.*}} '='
@@ -1718,7 +1708,7 @@
   // CHECK-NEXT: }
 
   // Original value of d in (int)d: null (the explicit FloatingToIntegral cast is narrowing)
-  // Updated UEQ: { }
+  // Updated EquivExprs: { }
   d = (int)d;
   // CHECK: Statement S:
   // CHECK-NEXT: BinaryOperator {{.*}} '='
@@ -1732,13 +1722,8 @@
 }
 
 // CallExpr: using the left-hand side of an assignment as a call argument
-<<<<<<< HEAD
-void original_value17(array_ptr<int> a : count(1), array_ptr<int> b : count(1)) {
+void original_value24(array_ptr<int> a : count(1), array_ptr<int> b : count(1)) {
   // Updated EquivExprs: { { b, a } }
-=======
-void original_value24(array_ptr<int> a : count(1), array_ptr<int> b : count(1)) {
-  // Updated UEQ: { { b, a } }
->>>>>>> 28be7414
   a = b;
   // CHECK: Statement S:
   // CHECK-NEXT: BinaryOperator {{.*}} '='
@@ -1785,7 +1770,7 @@
                       array_ptr<int> val, array_ptr<int> arr,
                       array_ptr<int> a, array_ptr<int> b,
                       array_ptr<char> c, nt_array_ptr<int> n) {
-  // Updated UEQ: { { NullToPointer(0), p } }
+  // Updated EquivExprs: { { NullToPointer(0), p } }
   p = 0;
   // CHECK: Statement S:
   // CHECK-NEXT: BinaryOperator {{.*}} '='
@@ -1802,7 +1787,7 @@
   // CHECK-NEXT: }
   // CHECK-NEXT: }
 
-  // Updated UEQ: { NullToPointer(0), p, c }
+  // Updated EquivExprs: { NullToPointer(0), p, c }
   c = 0;
   // CHECK: Statement S:
   // CHECK-NEXT: BinaryOperator {{.*}} '='
@@ -1821,7 +1806,7 @@
   // CHECK-NEXT: }
   // CHECK-NEXT: }
 
-  // Updated UEQ: { NullToPointer(0), p, c, n }
+  // Updated EquivExprs: { NullToPointer(0), p, c, n }
   n = 0;
   // CHECK: Statement S:
   // CHECK-NEXT: BinaryOperator {{.*}} '='
@@ -1842,7 +1827,7 @@
   // CHECK-NEXT: }
   // CHECK-NEXT: }
 
-  // Updated UEQ: { NullToPointer(0), p, c, n, b, a }
+  // Updated EquivExprs: { NullToPointer(0), p, c, n, b, a }
   b = 0, a = 0;
   // CHECK: Statement S:
   // CHECK-NEXT: BinaryOperator {{.*}} ','
@@ -1872,7 +1857,7 @@
   // CHECK-NEXT: }
   // CHECK-NEXT: }
 
-  // Updated UEQ: { { NullToPointer(0), p, c, n, b, a }, { a + 1, val } }
+  // Updated EquivExprs: { { NullToPointer(0), p, c, n, b, a }, { a + 1, val } }
   val = a + 1;
   // CHECK: Statement S:
   // CHECK-NEXT: BinaryOperator {{.*}} '='
@@ -1910,7 +1895,7 @@
   // Original value of a: b
   // Note: p, c, and n are not the original value of a since their types are
   // not compatible with the type of a
-  // Updated UEQ: { { NullToPointer(0), p, c, n, b }, { b + 1, val }, { arr, a } }
+  // Updated EquivExprs: { { NullToPointer(0), p, c, n, b }, { b + 1, val }, { arr, a } }
   a = arr;
   // CHECK: Statement S:
   // CHECK-NEXT: BinaryOperator {{.*}} '='
