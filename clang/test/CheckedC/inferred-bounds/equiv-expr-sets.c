--- conflicted
+++ resolved
@@ -1207,8 +1207,7 @@
 }
 
 // The left-hand side variable is the original value
-<<<<<<< HEAD
-void original_value12(int x, int val) {
+void original_value16(int x, int val) {
   // Updated UEQ: { { x + 1, val } }
   val = x + 1;
   // CHECK: Statement S:
@@ -1230,9 +1229,6 @@
   // CHECK-NEXT: }
   // CHECK-NEXT: } 
 
-=======
-void original_value16(int x) {
->>>>>>> 1cc4d1ba
   // Original value of x in x: x
   // Updated UEQ: { { x + 1, val } }
   x = x;
@@ -1255,7 +1251,7 @@
 }
 
 // Original value is a no-op cast
-void original_value13(int i) {
+void original_value17(int i) {
   // Updated UEQ: { { i + 1, val } }
   int val = i + 1;
   // CHECK: Statement S:
@@ -1301,7 +1297,7 @@
 }
 
 // Original value involves explicit and implicit casts
-void original_value14(int i, int val) {
+void original_value18(int i, int val) {
   // Updated UEQ: { { i + 1, val } }
   val = i + 1;
   // CHECK: Statement S:
@@ -1324,7 +1320,7 @@
   // CHECK-NEXT: }
 
   // Original value of i in (int)(unsigned int)i: (int)(unsigned int)i
-  // Updated UEQ: { { (int)(unsigned int)i + 1, val }, { (int)(unsigned int)(int)(unsigned int)i, x } }
+  // Updated UEQ: { { (int)(unsigned int)i + 1, val }, { i, x } }
   int x = (i = (unsigned)i);
   // CHECK: Statement S:
   // CHECK-NEXT: DeclStmt
@@ -1349,12 +1345,8 @@
   // CHECK-NEXT:   DeclRefExpr {{.*}} 'val'
   // CHECK-NEXT: }
   // CHECK-NEXT: {
-  // CHECK-NEXT: ImplicitCastExpr {{.*}} 'int' <IntegralCast>
-  // CHECK-NEXT:   CStyleCastExpr {{.*}} 'unsigned int' <IntegralCast>
-  // CHECK-NEXT:     CStyleCastExpr {{.*}} 'int' <IntegralCast>
-  // CHECK-NEXT:       ImplicitCastExpr {{.*}} 'unsigned int' <IntegralCast>
-  // CHECK-NEXT:         ImplicitCastExpr {{.*}} <LValueToRValue>
-  // CHECK-NEXT:           DeclRefExpr {{.*}} 'i'
+  // CHECK-NEXT: ImplicitCastExpr {{.*}} <LValueToRValue>
+  // CHECK-NEXT:   DeclRefExpr {{.*}} 'i'
   // CHECK-NEXT: ImplicitCastExpr {{.*}} <LValueToRValue>
   // CHECK-NEXT:   DeclRefExpr {{.*}} 'x'
   // CHECK-NEXT: }
@@ -1362,7 +1354,7 @@
 }
 
 // Combined CastExpr and BinaryOperator inverse
-void original_value15(int i, unsigned j, int val) {
+void original_value19(int i, unsigned j, int val) {
   // Updated UEQ: { { i + 1, val } }
   val = i + 1;
   // CHECK: Statement S:
@@ -1385,8 +1377,7 @@
   // CHECK-NEXT: }
 
   // Original value of i in (int)((unsigned int)i + j): (int)((unsigned int)i - j)
-  // Updated UEQ: { { (int)((unsigned int)i - j) + 1, RValue(val) }, { (int)((unsigned int)((int)((unsigned int)i - j)) + j), i } }
-  // TODO: once clang PR #817 to omit tautologies from UEQ is merged, remove the second set in UEQ from the expected output
+  // Updated UEQ: { { (int)((unsigned int)i - j) + 1, RValue(val) } }
   i = i + j;
   // CHECK: Statement S:
   // CHECK-NEXT: BinaryOperator {{.*}} '='
@@ -1413,31 +1404,11 @@
   // CHECK-NEXT: ImplicitCastExpr {{.*}} <LValueToRValue>
   // CHECK-NEXT:   DeclRefExpr {{.*}} 'val'
   // CHECK-NEXT: }
-  // CHECK-NEXT: {
-  // CHECK-NEXT: ImplicitCastExpr {{.*}} 'int' <IntegralCast>
-  // CHECK-NEXT:   BinaryOperator {{.*}} '+'
-  // CHECK-NEXT:     ImplicitCastExpr {{.*}} 'unsigned int' <IntegralCast>
-  // CHECK-NEXT:       ImplicitCastExpr {{.*}} 'int' <IntegralCast>
-  // CHECK-NEXT:         BinaryOperator {{.*}} '-'
-  // CHECK-NEXT:           ImplicitCastExpr {{.*}} 'unsigned int' <IntegralCast>
-  // CHECK-NEXT:             ImplicitCastExpr {{.*}} <LValueToRValue>
-  // CHECK-NEXT:               DeclRefExpr {{.*}} 'i'
-  // CHECK-NEXT:           ImplicitCastExpr {{.*}} <LValueToRValue>
-  // CHECK-NEXT:             DeclRefExpr {{.*}} 'j'
-  // CHECK-NEXT:   ImplicitCastExpr {{.*}} <LValueToRValue>
-  // CHECK-NEXT:     DeclRefExpr {{.*}} 'j'
-  // CHECK-NEXT: ImplicitCastExpr {{.*}} <LValueToRValue>
-  // CHECK-NEXT:   DeclRefExpr {{.*}} 'i'
-  // CHECK-NEXT: }
   // CHECK-NEXT: }
 }
 
 // CallExpr: using the left-hand side of an assignment as a call argument
-<<<<<<< HEAD
-void original_value16(array_ptr<int> a : count(1), array_ptr<int> b : count(1)) {
-=======
-void original_value17(array_ptr<int> a : count(1), array_ptr<int> b : count(1)) {
->>>>>>> 1cc4d1ba
+void original_value20(array_ptr<int> a : count(1), array_ptr<int> b : count(1)) {
   // Updated UEQ: { { b, a } }
   a = b;
   // CHECK: Statement S:
