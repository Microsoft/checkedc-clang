--- conflicted
+++ resolved
@@ -112,15 +112,8 @@
   // CHECK:  `-IntegerLiteral {{0x[0-9a-f]+}} 'int' 1
 
   // Target LHS bounds: bounds(arr, arr + 1)
-<<<<<<< HEAD
-  // Inferred RHS bounds: invalid
-  // TODO: checkedc-clang issue #870: once struct-typed compound literals are bound to temporaries,
-  // the inferred RHS bounds should be bounds(&temp((struct S){ 0 }), &temp((struct S){ 0 }) + 1)
-  arr = &(struct S){ 0 }; // expected-error {{inferred bounds for 'arr' are unknown after assignment}}
-=======
   // Inferred RHS bounds: bounds(&value(temp((struct S){ 0 })), &value(temp((struct S){ 0 })) + 1)
   arr = &(struct S){ 0 };
->>>>>>> 4093fc78
   // CHECK: BinaryOperator {{0x[0-9a-f]+}} '_Array_ptr<struct S>' '='
   // CHECK: |-DeclRefExpr {{0x[0-9a-f]+}} '_Array_ptr<struct S>' lvalue ParmVar {{0x[0-9a-f]+}} 'arr' '_Array_ptr<struct S>'
   // CHECK: `-ImplicitCastExpr {{0x[0-9a-f]+}} '_Array_ptr<struct S>' <BitCast>
