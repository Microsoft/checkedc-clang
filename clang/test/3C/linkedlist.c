--- conflicted
+++ resolved
@@ -26,20 +26,14 @@
 void reverse(List *list);
 //CHECK: void reverse(_Ptr<List> list);
 void destroy(List *list);
-//CHECK: void destroy(List *list : itype(_Ptr<List>));
+//CHECK: void destroy(_Ptr<List> list);
 
 struct node {
 
   int data;
 
-<<<<<<< HEAD
-  struct node * next;
-	//CHECK: _Ptr<struct node> next;
-
-=======
   struct node *next;
-  //CHECK: struct node *next;
->>>>>>> d1ae89cc
+  //CHECK: _Ptr<struct node> next;
 };
 
 struct list {
@@ -53,21 +47,8 @@
 Node *createnode(int data) {
   //CHECK: _Ptr<Node> createnode(int data) {
 
-<<<<<<< HEAD
-Node * createnode(int data);
-	//CHECK: _Ptr<Node>  createnode(int data);
-
-
-
-Node * createnode(int data){
-	//CHECK: _Ptr<Node>  createnode(int data){
-
-  Node * newNode = malloc(sizeof(Node));
-	//CHECK: _Ptr<Node> newNode =  malloc<Node>(sizeof(Node));
-=======
   Node *newNode = malloc(sizeof(Node));
-  //CHECK: _Ptr<Node> newNode = malloc<Node>(sizeof(Node));
->>>>>>> d1ae89cc
+  //CHECK: _Ptr<Node> newNode =  malloc<Node>(sizeof(Node));
 
   if (!newNode) {
 
@@ -188,7 +169,7 @@
 }
 
 void destroy(List *list) {
-  //CHECK: void destroy(List *list : itype(_Ptr<List>)) {
+  //CHECK: void destroy(_Ptr<List> list) { 
 
   Node *current = list->head;
 
