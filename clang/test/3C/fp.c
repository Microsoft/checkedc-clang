--- conflicted
+++ resolved
@@ -9,13 +9,8 @@
 //CHECK: int f(int *p);
 void bar() {
   int (*fp)(int *p) = f;
-<<<<<<< HEAD
-  //CHECK: _Ptr<int (int *)> fp = f;
+  //CHECK: _Ptr<int (int *p)> fp = f;
   f((void *)0);
-=======
-	//CHECK: _Ptr<int (int *p)> fp = f;
-  f((void*)0);
->>>>>>> 898a3a14
 }
 
 int mul_by_2(int x) {
