--- conflicted
+++ resolved
@@ -337,12 +337,8 @@
 #include "clang/AST/StmtNodes.inc"
        llvm_unreachable("cannot compare a statement");  
      case Expr::PredefinedExprClass: Cmp = Compare<PredefinedExpr>(E1, E2); break;
-<<<<<<< HEAD
-     case Expr::DeclRefExprClass: return Compare<DeclRefExpr>(E1, E2);
+     case Expr::DeclRefExprClass: Cmp = Compare<DeclRefExpr>(E1, E2); break;
      case Expr::ConstantExprClass: return Compare<ConstantExpr>(E1, E2);
-=======
-     case Expr::DeclRefExprClass: Cmp = Compare<DeclRefExpr>(E1, E2); break;
->>>>>>> ff8ba6f3
      case Expr::IntegerLiteralClass: return Compare<IntegerLiteral>(E1, E2);
      case Expr::FloatingLiteralClass: return Compare<FloatingLiteral>(E1, E2);
      case Expr::ImaginaryLiteralClass: break;
