--- conflicted
+++ resolved
@@ -1471,7 +1471,6 @@
 }
 
 void TypePrinter::printRecordBefore(const RecordType *T, raw_ostream &OS) {
-<<<<<<< HEAD
   // Print the preferred name if we have one for this type.
   for (const auto *PNA : T->getDecl()->specific_attrs<PreferredNameAttr>()) {
     if (declaresSameEntity(PNA->getTypedefType()->getAsCXXRecordDecl(),
@@ -1488,8 +1487,6 @@
     }
   }
 
-  printTag(T->getDecl(), OS);
-=======
   auto Decl = T->getDecl();
   printTag(Decl, OS);
   if (Decl->isInstantiated()) {
@@ -1502,8 +1499,6 @@
     }
     OS << ">";
   }
->>>>>>> ccbaca99
-}
 
 void TypePrinter::printRecordAfter(const RecordType *T, raw_ostream &OS) {}
 
