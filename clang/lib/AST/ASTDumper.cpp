//===--- ASTDumper.cpp - Dumping implementation for ASTs ------------------===//
//
// Part of the LLVM Project, under the Apache License v2.0 with LLVM Exceptions.
// See https://llvm.org/LICENSE.txt for license information.
// SPDX-License-Identifier: Apache-2.0 WITH LLVM-exception
//
//===----------------------------------------------------------------------===//
//
// This file implements the AST dump methods, which dump out the
// AST in a form that exposes type details and other fields.
//
//===----------------------------------------------------------------------===//

#include "clang/AST/ASTDumper.h"
#include "clang/AST/ASTContext.h"
#include "clang/AST/DeclLookups.h"
#include "clang/AST/JSONNodeDumper.h"
#include "clang/Basic/Builtins.h"
#include "clang/Basic/Module.h"
#include "clang/Basic/SourceManager.h"
#include "llvm/Support/raw_ostream.h"
using namespace clang;
using namespace clang::comments;

void ASTDumper::dumpLookups(const DeclContext *DC, bool DumpDecls) {
  NodeDumper.AddChild([=] {
    OS << "StoredDeclsMap ";
    NodeDumper.dumpBareDeclRef(cast<Decl>(DC));

    const DeclContext *Primary = DC->getPrimaryContext();
    if (Primary != DC) {
      OS << " primary";
      NodeDumper.dumpPointer(cast<Decl>(Primary));
    }

    bool HasUndeserializedLookups = Primary->hasExternalVisibleStorage();

    auto Range = getDeserialize()
                     ? Primary->lookups()
                     : Primary->noload_lookups(/*PreserveInternalState=*/true);
    for (auto I = Range.begin(), E = Range.end(); I != E; ++I) {
      DeclarationName Name = I.getLookupName();
      DeclContextLookupResult R = *I;

      NodeDumper.AddChild([=] {
        OS << "DeclarationName ";
        {
          ColorScope Color(OS, ShowColors, DeclNameColor);
          OS << '\'' << Name << '\'';
        }

        for (DeclContextLookupResult::iterator RI = R.begin(), RE = R.end();
             RI != RE; ++RI) {
          NodeDumper.AddChild([=] {
            NodeDumper.dumpBareDeclRef(*RI);

            if (!(*RI)->isUnconditionallyVisible())
              OS << " hidden";

            // If requested, dump the redecl chain for this lookup.
            if (DumpDecls) {
              // Dump earliest decl first.
              std::function<void(Decl *)> DumpWithPrev = [&](Decl *D) {
                if (Decl *Prev = D->getPreviousDecl())
                  DumpWithPrev(Prev);
                Visit(D);
              };
              DumpWithPrev(*RI);
            }
          });
        }
      });
    }

    if (HasUndeserializedLookups) {
      NodeDumper.AddChild([=] {
        ColorScope Color(OS, ShowColors, UndeserializedColor);
        OS << "<undeserialized lookups>";
      });
    }
  });
}

template <typename SpecializationDecl>
void ASTDumper::dumpTemplateDeclSpecialization(const SpecializationDecl *D,
                                               bool DumpExplicitInst,
                                               bool DumpRefOnly) {
  bool DumpedAny = false;
  for (const auto *RedeclWithBadType : D->redecls()) {
    // FIXME: The redecls() range sometimes has elements of a less-specific
    // type. (In particular, ClassTemplateSpecializationDecl::redecls() gives
    // us TagDecls, and should give CXXRecordDecls).
    auto *Redecl = dyn_cast<SpecializationDecl>(RedeclWithBadType);
    if (!Redecl) {
      // Found the injected-class-name for a class template. This will be dumped
      // as part of its surrounding class so we don't need to dump it here.
      assert(isa<CXXRecordDecl>(RedeclWithBadType) &&
             "expected an injected-class-name");
      continue;
    }

    switch (Redecl->getTemplateSpecializationKind()) {
    case TSK_ExplicitInstantiationDeclaration:
    case TSK_ExplicitInstantiationDefinition:
      if (!DumpExplicitInst)
        break;
      LLVM_FALLTHROUGH;
    case TSK_Undeclared:
    case TSK_ImplicitInstantiation:
      if (DumpRefOnly)
        NodeDumper.dumpDeclRef(Redecl);
      else
        Visit(Redecl);
      DumpedAny = true;
      break;
    case TSK_ExplicitSpecialization:
      break;
    }
  }

  // Ensure we dump at least one decl for each specialization.
  if (!DumpedAny)
    NodeDumper.dumpDeclRef(D);
}

template <typename TemplateDecl>
void ASTDumper::dumpTemplateDecl(const TemplateDecl *D, bool DumpExplicitInst) {
  dumpTemplateParameters(D->getTemplateParameters());

  Visit(D->getTemplatedDecl());

  for (const auto *Child : D->specializations())
    dumpTemplateDeclSpecialization(Child, DumpExplicitInst,
                                   !D->isCanonicalDecl());
}

void ASTDumper::VisitFunctionTemplateDecl(const FunctionTemplateDecl *D) {
  // FIXME: We don't add a declaration of a function template specialization
  // to its context when it's explicitly instantiated, so dump explicit
  // instantiations when we dump the template itself.
  dumpTemplateDecl(D, true);
}

void ASTDumper::VisitClassTemplateDecl(const ClassTemplateDecl *D) {
  dumpTemplateDecl(D, false);
}

void ASTDumper::VisitVarTemplateDecl(const VarTemplateDecl *D) {
  dumpTemplateDecl(D, false);
}

//===----------------------------------------------------------------------===//
// Type method implementations
//===----------------------------------------------------------------------===//

void QualType::dump(const char *msg) const {
  if (msg)
    llvm::errs() << msg << ": ";
  dump();
}

LLVM_DUMP_METHOD void QualType::dump() const {
  ASTDumper Dumper(llvm::errs(), /*ShowColors=*/false);
  Dumper.Visit(*this);
}

LLVM_DUMP_METHOD void QualType::dump(llvm::raw_ostream &OS,
                                     const ASTContext &Context) const {
  ASTDumper Dumper(OS, Context, Context.getDiagnostics().getShowColors());
  Dumper.Visit(*this);
}

LLVM_DUMP_METHOD void Type::dump() const { QualType(this, 0).dump(); }

LLVM_DUMP_METHOD void Type::dump(llvm::raw_ostream &OS,
                                 const ASTContext &Context) const {
  QualType(this, 0).dump(OS, Context);
}

//===----------------------------------------------------------------------===//
// Decl method implementations
//===----------------------------------------------------------------------===//

LLVM_DUMP_METHOD void Decl::dump() const { dump(llvm::errs()); }

LLVM_DUMP_METHOD void Decl::dump(raw_ostream &OS, bool Deserialize,
                                 ASTDumpOutputFormat Format) const {
  ASTContext &Ctx = getASTContext();
  const SourceManager &SM = Ctx.getSourceManager();

  if (ADOF_JSON == Format) {
    JSONDumper P(OS, SM, Ctx, Ctx.getPrintingPolicy(),
                 &Ctx.getCommentCommandTraits());
    (void)Deserialize; // FIXME?
    P.Visit(this);
  } else {
    ASTDumper P(OS, Ctx, Ctx.getDiagnostics().getShowColors());
    P.setDeserialize(Deserialize);
    P.Visit(this);
  }
}

LLVM_DUMP_METHOD void Decl::dumpColor() const {
  const ASTContext &Ctx = getASTContext();
  ASTDumper P(llvm::errs(), Ctx, /*ShowColors=*/true);
  P.Visit(this);
}

LLVM_DUMP_METHOD void DeclContext::dumpLookups() const {
  dumpLookups(llvm::errs());
}

LLVM_DUMP_METHOD void DeclContext::dumpLookups(raw_ostream &OS,
                                               bool DumpDecls,
                                               bool Deserialize) const {
  const DeclContext *DC = this;
  while (!DC->isTranslationUnit())
    DC = DC->getParent();
  const ASTContext &Ctx = cast<TranslationUnitDecl>(DC)->getASTContext();
  ASTDumper P(OS, Ctx, Ctx.getDiagnostics().getShowColors());
  P.setDeserialize(Deserialize);
  P.dumpLookups(this, DumpDecls);
}

//===----------------------------------------------------------------------===//
// Stmt method implementations
//===----------------------------------------------------------------------===//

LLVM_DUMP_METHOD void Stmt::dump() const {
  ASTDumper P(llvm::errs(), /*ShowColors=*/false);
  P.Visit(this);
}

LLVM_DUMP_METHOD void Stmt::dump(raw_ostream &OS,
                                 const ASTContext &Context) const {
  ASTDumper P(OS, Context, Context.getDiagnostics().getShowColors());
  P.Visit(this);
}

LLVM_DUMP_METHOD void Stmt::dumpColor() const {
  ASTDumper P(llvm::errs(), /*ShowColors=*/true);
  P.Visit(this);
}

//===----------------------------------------------------------------------===//
// Comment method implementations
//===----------------------------------------------------------------------===//

LLVM_DUMP_METHOD void Comment::dump() const {
  const auto *FC = dyn_cast<FullComment>(this);
  if (!FC)
    return;
  ASTDumper Dumper(llvm::errs(), /*ShowColors=*/false);
  Dumper.Visit(FC, FC);
}

LLVM_DUMP_METHOD void Comment::dump(raw_ostream &OS,
                                    const ASTContext &Context) const {
  const auto *FC = dyn_cast<FullComment>(this);
  if (!FC)
    return;
  ASTDumper Dumper(OS, Context, Context.getDiagnostics().getShowColors());
  Dumper.Visit(FC, FC);
}

LLVM_DUMP_METHOD void Comment::dumpColor() const {
  const auto *FC = dyn_cast<FullComment>(this);
  if (!FC)
    return;
<<<<<<< HEAD
  ASTDumper Dumper(llvm::errs(), /*ShowColors=*/true);
  Dumper.Visit(FC, FC);
}

//===----------------------------------------------------------------------===//
// APValue method implementations
//===----------------------------------------------------------------------===//

LLVM_DUMP_METHOD void APValue::dump() const {
  ASTDumper Dumper(llvm::errs(), /*ShowColors=*/false);
  Dumper.Visit(*this, /*Ty=*/QualType());
}

LLVM_DUMP_METHOD void APValue::dump(raw_ostream &OS,
                                    const ASTContext &Context) const {
  ASTDumper Dumper(llvm::errs(), Context,
                   Context.getDiagnostics().getShowColors());
  Dumper.Visit(*this, /*Ty=*/Context.getPointerType(Context.CharTy));
=======
  ASTDumper D(llvm::errs(), nullptr, nullptr, /*ShowColors*/true);
  D.Visit(FC, FC);
}

// Checked C specific methods.
void ASTDumper::VisitCastExpr(const CastExpr *Node) {
  if (const BoundsExpr *NormalizedBounds = Node->getNormalizedBoundsExpr())
    NodeDumper.AddChild([=] {
      OS << "Normalized Bounds";
      Visit(NormalizedBounds);
    });

  if (const BoundsExpr *SubExprBounds = Node->getSubExprBoundsExpr())
    NodeDumper.AddChild([=] {
      OS << "Inferred SubExpr Bounds";
      Visit(SubExprBounds);
    });
}

void ASTDumper::VisitDeclRefExpr(const DeclRefExpr *Node) {
  if (Node->GetTypeArgumentInfo() &&
      !Node->GetTypeArgumentInfo()->typeArgumentss().empty()) {
    for (const auto& tn : Node->GetTypeArgumentInfo()->typeArgumentss()) {
      Visit(tn.typeName);
    }
  }
}

void ASTDumper::VisitArraySubscriptExpr(const ArraySubscriptExpr *Node) {
  if (const BoundsExpr *Bounds = Node->getBoundsExpr()) {
    NodeDumper.AddChild([=] {
      OS << "Bounds ";
      NodeDumper.Visit(Node->getBoundsCheckKind());
      Visit(Bounds);
    });
  }
}

void ASTDumper::VisitMemberExpr(const MemberExpr *Node) {
  if (const BoundsExpr *Bounds = Node->getBoundsExpr()) {
    NodeDumper.AddChild([=] {
      OS << "Base Expr Bounds";
      Visit(Bounds);
    });
  }
}

void ASTDumper::VisitUnaryOperator(const UnaryOperator *Node) {
  if (const BoundsExpr *Bounds = Node->getBoundsExpr()) {
    NodeDumper.AddChild([=] {
      OS << "Bounds ";
      NodeDumper.Visit(Node->getBoundsCheckKind());
      Visit(Bounds);
    });
  }
}

void ASTDumper::VisitCompoundStmt(const CompoundStmt *Node) {
  VisitStmt(Node);
  CheckedScopeSpecifier WrittenCSS = Node->getWrittenCheckedSpecifier();
  switch (WrittenCSS) {
    case CSS_None: break;
    case CSS_Unchecked: OS << " _Unchecked "; break;
    case CSS_Bounds: OS <<  " _Checked _Bounds_only "; break;
    case CSS_Memory: OS << " _Checked "; break;
  }

  CheckedScopeSpecifier CSS = Node->getCheckedSpecifier();
  if (CSS != CSS_Unchecked) {
     OS << "checking-state ";
     OS << (CSS == CSS_Bounds ? "bounds" :"bounds-and-types");
  }
}

void ASTDumper::VisitRangeBoundsExpr(const RangeBoundsExpr *Node) {
  if (Node->getKind() != BoundsExpr::Kind::Range)
    NodeDumper.Visit(Node->getKind());
  if (Node->hasRelativeBoundsClause()) {
    RelativeBoundsClause *Expr =
        cast<RelativeBoundsClause>(Node->getRelativeBoundsClause());
    OS << " rel_align : ";
    if (Expr->getClauseKind() == RelativeBoundsClause::Kind::Type) {
      QualType Ty = cast<RelativeTypeBoundsClause>(Expr)->getType();
      NodeDumper.dumpType(Ty);
    } else if (Expr->getClauseKind() == RelativeTypeBoundsClause::Kind::Const) {
      Visit(cast<RelativeConstExprBoundsClause>(Expr)->getConstExpr());
    } else {
      llvm_unreachable("unexpected kind field of relative bounds clause");
    }
  }
}

void ASTDumper::VisitInteropTypeExpr(const InteropTypeExpr *Node) {
  Visit(Node->getType());
}

void ASTDumper::VisitFunctionProtoType(const FunctionProtoType *T) {
  VisitFunctionType(T);

  unsigned numParams = T->getNumParams();
  for (unsigned i = 0; i < numParams; i++) {
    QualType PT = T->getParamType(i);
    Visit(PT);

    const BoundsAnnotations Annots = T->getParamAnnots(i);
    if (const BoundsExpr *Bounds = Annots.getBoundsExpr())
      NodeDumper.AddChild([=] {
        OS << "Bounds";
        Visit(Bounds);
      });
    if (const InteropTypeExpr *IT = Annots.getInteropTypeExpr())
      NodeDumper.AddChild([=] {
        OS << "InteropType";
        Visit(IT);
      });
  }

  if (T->getExtProtoInfo().Variadic)
    NodeDumper.AddChild([=] { OS << "..."; });

  BoundsAnnotations ReturnAnnots = T->getReturnAnnots();
  if (const BoundsExpr *Bounds = ReturnAnnots.getBoundsExpr())
    NodeDumper.AddChild([=] {
      OS << "Return bounds";
      Visit(Bounds);
    });
  if (const InteropTypeExpr *IT = ReturnAnnots.getInteropTypeExpr())
    NodeDumper.AddChild([=] {
      OS << "Return interopType";
      Visit(IT);
    });
>>>>>>> 5b343589
}<|MERGE_RESOLUTION|>--- conflicted
+++ resolved
@@ -267,7 +267,6 @@
   const auto *FC = dyn_cast<FullComment>(this);
   if (!FC)
     return;
-<<<<<<< HEAD
   ASTDumper Dumper(llvm::errs(), /*ShowColors=*/true);
   Dumper.Visit(FC, FC);
 }
@@ -286,9 +285,6 @@
   ASTDumper Dumper(llvm::errs(), Context,
                    Context.getDiagnostics().getShowColors());
   Dumper.Visit(*this, /*Ty=*/Context.getPointerType(Context.CharTy));
-=======
-  ASTDumper D(llvm::errs(), nullptr, nullptr, /*ShowColors*/true);
-  D.Visit(FC, FC);
 }
 
 // Checked C specific methods.
@@ -418,5 +414,4 @@
       OS << "Return interopType";
       Visit(IT);
     });
->>>>>>> 5b343589
 }