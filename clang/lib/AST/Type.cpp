--- conflicted
+++ resolved
@@ -110,14 +110,14 @@
   return T.getAddressSpace() == LangAS::opencl_constant;
 }
 
-<<<<<<< HEAD
 // C++ [temp.dep.type]p1:
 //   A type is dependent if it is...
 //     - an array type constructed from any dependent type or whose
 //       size is specified by a constant expression that is
 //       value-dependent,
 ArrayType::ArrayType(TypeClass tc, QualType et, QualType can,
-                     ArraySizeModifier sm, unsigned tq, const Expr *sz)
+                     ArraySizeModifier sm, unsigned tq, CheckedArrayKind k,
+                     const Expr *sz)
     // Note, we need to check for DependentSizedArrayType explicitly here
     // because we use a DependentSizedArrayType with no size expression as the
     // type of a dependent array of unknown bound with a dependent braced
@@ -137,7 +137,9 @@
       ElementType(et) {
   ArrayTypeBits.IndexTypeQuals = tq;
   ArrayTypeBits.SizeModifier = sm;
-=======
+  ArrayTypeBits.CheckedArrayKind = (unsigned)k;
+}
+
 void BoundsAnnotations::Profile(llvm::FoldingSetNodeID &ID,
                                 const ASTContext &Ctx) const {
   BoundsExpr *Bounds = getBoundsExpr();
@@ -150,7 +152,6 @@
     IType->Profile(ID, Ctx, true);
   else
     ID.AddPointer(nullptr);
->>>>>>> 5b343589
 }
 
 unsigned ConstantArrayType::getNumAddressingBits(const ASTContext &Context,
@@ -204,12 +205,13 @@
                                 const ASTContext &Context, QualType ET,
                                 const llvm::APInt &ArraySize,
                                 const Expr *SizeExpr, ArraySizeModifier SizeMod,
-                                unsigned TypeQuals) {
+                                unsigned TypeQuals, CheckedArrayKind kind) {
   ID.AddPointer(ET.getAsOpaquePtr());
   ID.AddInteger(ArraySize.getZExtValue());
   ID.AddInteger(SizeMod);
   ID.AddInteger(TypeQuals);
   ID.AddBoolean(SizeExpr != 0);
+  ID.AddInteger((unsigned)kind);
   if (SizeExpr)
     SizeExpr->Profile(ID, Context, true);
 }
@@ -219,14 +221,8 @@
                                                  Expr *e, ArraySizeModifier sm,
                                                  unsigned tq,
                                                  SourceRange brackets)
-<<<<<<< HEAD
-    : ArrayType(DependentSizedArray, et, can, sm, tq, e),
-=======
     : ArrayType(DependentSizedArray, et, can, sm, tq,
-                (et->containsUnexpandedParameterPack() ||
-                 (e && e->containsUnexpandedParameterPack())),
-                CheckedArrayKind::Unchecked),
->>>>>>> 5b343589
+                CheckedArrayKind::Unchecked, e),
       Context(Context), SizeExpr((Stmt*) e), Brackets(brackets) {}
 
 void DependentSizedArrayType::Profile(llvm::FoldingSetNodeID &ID,
@@ -3119,20 +3115,13 @@
 FunctionProtoType::FunctionProtoType(QualType result, ArrayRef<QualType> params,
                                      QualType canonical,
                                      const ExtProtoInfo &epi)
-<<<<<<< HEAD
     : FunctionType(FunctionProto, result, canonical, result->getDependence(),
-                   epi.ExtInfo) {
-=======
-    : FunctionType(FunctionProto, result, canonical, result->isDependentType(),
-                   result->isInstantiationDependentType(),
-                   result->isVariablyModifiedType(),
-                   result->containsUnexpandedParameterPack(), epi.ExtInfo),
+                   epi.ExtInfo),
       NumTypeVars(epi.NumTypeVars),
       GenericFunction(epi.GenericFunction),
       ItypeGenericFunction(epi.ItypeGenericFunction),
       HasParamAnnots(epi.ParamAnnots != nullptr),
       ReturnAnnots(epi.ReturnAnnots) {
->>>>>>> 5b343589
   FunctionTypeBits.FastTypeQuals = epi.TypeQuals.getFastQualifiers();
   FunctionTypeBits.RefQualifier = epi.RefQualifier;
   FunctionTypeBits.NumParams = params.size();
@@ -4155,13 +4144,10 @@
   case Type::ObjCInterface:
   case Type::Atomic:
   case Type::Pipe:
-<<<<<<< HEAD
   case Type::ExtInt:
   case Type::DependentExtInt:
-=======
   case Type::TypeVariable:
   case Type::Existential:
->>>>>>> 5b343589
     return false;
   }
   llvm_unreachable("bad type kind!");
