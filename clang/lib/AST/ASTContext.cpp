//===- ASTContext.cpp - Context to hold long-lived AST nodes --------------===//
//
// Part of the LLVM Project, under the Apache License v2.0 with LLVM Exceptions.
// See https://llvm.org/LICENSE.txt for license information.
// SPDX-License-Identifier: Apache-2.0 WITH LLVM-exception
//
//===----------------------------------------------------------------------===//
//
//  This file implements the ASTContext interface.
//
//===----------------------------------------------------------------------===//

#include "clang/AST/ASTContext.h"
#include "CXXABI.h"
#include "Interp/Context.h"
#include "clang/AST/APValue.h"
#include "clang/AST/ASTConcept.h"
#include "clang/AST/ASTMutationListener.h"
#include "clang/AST/ASTTypeTraits.h"
#include "clang/AST/Attr.h"
#include "clang/AST/AttrIterator.h"
#include "clang/AST/CanonBounds.h"
#include "clang/AST/CharUnits.h"
#include "clang/AST/Comment.h"
#include "clang/AST/Decl.h"
#include "clang/AST/DeclBase.h"
#include "clang/AST/DeclCXX.h"
#include "clang/AST/DeclContextInternals.h"
#include "clang/AST/DeclObjC.h"
#include "clang/AST/DeclOpenMP.h"
#include "clang/AST/DeclTemplate.h"
#include "clang/AST/DeclarationName.h"
#include "clang/AST/DependenceFlags.h"
#include "clang/AST/Expr.h"
#include "clang/AST/ExprCXX.h"
#include "clang/AST/ExprConcepts.h"
#include "clang/AST/ExternalASTSource.h"
#include "clang/AST/Mangle.h"
#include "clang/AST/MangleNumberingContext.h"
#include "clang/AST/NestedNameSpecifier.h"
#include "clang/AST/ParentMapContext.h"
#include "clang/AST/RawCommentList.h"
#include "clang/AST/RecordLayout.h"
#include "clang/AST/Stmt.h"
#include "clang/AST/TemplateBase.h"
#include "clang/AST/TemplateName.h"
#include "clang/AST/Type.h"
#include "clang/AST/TypeLoc.h"
#include "clang/AST/UnresolvedSet.h"
#include "clang/AST/VTableBuilder.h"
#include "clang/Basic/AddressSpaces.h"
#include "clang/Basic/Builtins.h"
#include "clang/Basic/CommentOptions.h"
#include "clang/Basic/ExceptionSpecificationType.h"
#include "clang/Basic/FixedPoint.h"
#include "clang/Basic/IdentifierTable.h"
#include "clang/Basic/LLVM.h"
#include "clang/Basic/LangOptions.h"
#include "clang/Basic/Linkage.h"
#include "clang/Basic/Module.h"
#include "clang/Basic/ObjCRuntime.h"
#include "clang/Basic/SanitizerBlacklist.h"
#include "clang/Basic/SourceLocation.h"
#include "clang/Basic/SourceManager.h"
#include "clang/Basic/Specifiers.h"
#include "clang/Basic/TargetCXXABI.h"
#include "clang/Basic/TargetInfo.h"
#include "clang/Basic/XRayLists.h"
#include "llvm/ADT/APInt.h"
#include "llvm/ADT/APSInt.h"
#include "llvm/ADT/ArrayRef.h"
#include "llvm/ADT/DenseMap.h"
#include "llvm/ADT/DenseSet.h"
#include "llvm/ADT/FoldingSet.h"
#include "llvm/ADT/None.h"
#include "llvm/ADT/Optional.h"
#include "llvm/ADT/PointerUnion.h"
#include "llvm/ADT/STLExtras.h"
#include "llvm/ADT/SmallPtrSet.h"
#include "llvm/ADT/SmallVector.h"
#include "llvm/ADT/StringExtras.h"
#include "llvm/ADT/StringRef.h"
#include "llvm/ADT/Triple.h"
#include "llvm/Support/Capacity.h"
#include "llvm/Support/Casting.h"
#include "llvm/Support/Compiler.h"
#include "llvm/Support/ErrorHandling.h"
#include "llvm/Support/MathExtras.h"
#include "llvm/Support/raw_ostream.h"
#include <algorithm>
#include <cassert>
#include <cstddef>
#include <cstdint>
#include <cstdlib>
#include <map>
#include <memory>
#include <string>
#include <tuple>
#include <utility>

using namespace clang;

enum FloatingRank {
  BFloat16Rank, Float16Rank, HalfRank, FloatRank, DoubleRank, LongDoubleRank, Float128Rank
};

/// \returns location that is relevant when searching for Doc comments related
/// to \p D.
static SourceLocation getDeclLocForCommentSearch(const Decl *D,
                                                 SourceManager &SourceMgr) {
  assert(D);

  // User can not attach documentation to implicit declarations.
  if (D->isImplicit())
    return {};

  // User can not attach documentation to implicit instantiations.
  if (const auto *FD = dyn_cast<FunctionDecl>(D)) {
    if (FD->getTemplateSpecializationKind() == TSK_ImplicitInstantiation)
      return {};
  }

  if (const auto *VD = dyn_cast<VarDecl>(D)) {
    if (VD->isStaticDataMember() &&
        VD->getTemplateSpecializationKind() == TSK_ImplicitInstantiation)
      return {};
  }

  if (const auto *CRD = dyn_cast<CXXRecordDecl>(D)) {
    if (CRD->getTemplateSpecializationKind() == TSK_ImplicitInstantiation)
      return {};
  }

  if (const auto *CTSD = dyn_cast<ClassTemplateSpecializationDecl>(D)) {
    TemplateSpecializationKind TSK = CTSD->getSpecializationKind();
    if (TSK == TSK_ImplicitInstantiation ||
        TSK == TSK_Undeclared)
      return {};
  }

  if (const auto *ED = dyn_cast<EnumDecl>(D)) {
    if (ED->getTemplateSpecializationKind() == TSK_ImplicitInstantiation)
      return {};
  }
  if (const auto *TD = dyn_cast<TagDecl>(D)) {
    // When tag declaration (but not definition!) is part of the
    // decl-specifier-seq of some other declaration, it doesn't get comment
    if (TD->isEmbeddedInDeclarator() && !TD->isCompleteDefinition())
      return {};
  }
  // TODO: handle comments for function parameters properly.
  if (isa<ParmVarDecl>(D))
    return {};

  // TODO: we could look up template parameter documentation in the template
  // documentation.
  if (isa<TemplateTypeParmDecl>(D) ||
      isa<NonTypeTemplateParmDecl>(D) ||
      isa<TemplateTemplateParmDecl>(D))
    return {};

  // Find declaration location.
  // For Objective-C declarations we generally don't expect to have multiple
  // declarators, thus use declaration starting location as the "declaration
  // location".
  // For all other declarations multiple declarators are used quite frequently,
  // so we use the location of the identifier as the "declaration location".
  if (isa<ObjCMethodDecl>(D) || isa<ObjCContainerDecl>(D) ||
      isa<ObjCPropertyDecl>(D) ||
      isa<RedeclarableTemplateDecl>(D) ||
      isa<ClassTemplateSpecializationDecl>(D) ||
      // Allow association with Y across {} in `typedef struct X {} Y`.
      isa<TypedefDecl>(D))
    return D->getBeginLoc();
  else {
    const SourceLocation DeclLoc = D->getLocation();
    if (DeclLoc.isMacroID()) {
      if (isa<TypedefDecl>(D)) {
        // If location of the typedef name is in a macro, it is because being
        // declared via a macro. Try using declaration's starting location as
        // the "declaration location".
        return D->getBeginLoc();
      } else if (const auto *TD = dyn_cast<TagDecl>(D)) {
        // If location of the tag decl is inside a macro, but the spelling of
        // the tag name comes from a macro argument, it looks like a special
        // macro like NS_ENUM is being used to define the tag decl.  In that
        // case, adjust the source location to the expansion loc so that we can
        // attach the comment to the tag decl.
        if (SourceMgr.isMacroArgExpansion(DeclLoc) &&
            TD->isCompleteDefinition())
          return SourceMgr.getExpansionLoc(DeclLoc);
      }
    }
    return DeclLoc;
  }

  return {};
}

RawComment *ASTContext::getRawCommentForDeclNoCacheImpl(
    const Decl *D, const SourceLocation RepresentativeLocForDecl,
    const std::map<unsigned, RawComment *> &CommentsInTheFile) const {
  // If the declaration doesn't map directly to a location in a file, we
  // can't find the comment.
  if (RepresentativeLocForDecl.isInvalid() ||
      !RepresentativeLocForDecl.isFileID())
    return nullptr;

  // If there are no comments anywhere, we won't find anything.
  if (CommentsInTheFile.empty())
    return nullptr;

  // Decompose the location for the declaration and find the beginning of the
  // file buffer.
  const std::pair<FileID, unsigned> DeclLocDecomp =
      SourceMgr.getDecomposedLoc(RepresentativeLocForDecl);

  // Slow path.
  auto OffsetCommentBehindDecl =
      CommentsInTheFile.lower_bound(DeclLocDecomp.second);

  // First check whether we have a trailing comment.
  if (OffsetCommentBehindDecl != CommentsInTheFile.end()) {
    RawComment *CommentBehindDecl = OffsetCommentBehindDecl->second;
    if ((CommentBehindDecl->isDocumentation() ||
         LangOpts.CommentOpts.ParseAllComments) &&
        CommentBehindDecl->isTrailingComment() &&
        (isa<FieldDecl>(D) || isa<EnumConstantDecl>(D) || isa<VarDecl>(D) ||
         isa<ObjCMethodDecl>(D) || isa<ObjCPropertyDecl>(D))) {

      // Check that Doxygen trailing comment comes after the declaration, starts
      // on the same line and in the same file as the declaration.
      if (SourceMgr.getLineNumber(DeclLocDecomp.first, DeclLocDecomp.second) ==
          Comments.getCommentBeginLine(CommentBehindDecl, DeclLocDecomp.first,
                                       OffsetCommentBehindDecl->first)) {
        return CommentBehindDecl;
      }
    }
  }

  // The comment just after the declaration was not a trailing comment.
  // Let's look at the previous comment.
  if (OffsetCommentBehindDecl == CommentsInTheFile.begin())
    return nullptr;

  auto OffsetCommentBeforeDecl = --OffsetCommentBehindDecl;
  RawComment *CommentBeforeDecl = OffsetCommentBeforeDecl->second;

  // Check that we actually have a non-member Doxygen comment.
  if (!(CommentBeforeDecl->isDocumentation() ||
        LangOpts.CommentOpts.ParseAllComments) ||
      CommentBeforeDecl->isTrailingComment())
    return nullptr;

  // Decompose the end of the comment.
  const unsigned CommentEndOffset =
      Comments.getCommentEndOffset(CommentBeforeDecl);

  // Get the corresponding buffer.
  bool Invalid = false;
  const char *Buffer = SourceMgr.getBufferData(DeclLocDecomp.first,
                                               &Invalid).data();
  if (Invalid)
    return nullptr;

  // Extract text between the comment and declaration.
  StringRef Text(Buffer + CommentEndOffset,
                 DeclLocDecomp.second - CommentEndOffset);

  // There should be no other declarations or preprocessor directives between
  // comment and declaration.
  if (Text.find_first_of(";{}#@") != StringRef::npos)
    return nullptr;

  return CommentBeforeDecl;
}

RawComment *ASTContext::getRawCommentForDeclNoCache(const Decl *D) const {
  const SourceLocation DeclLoc = getDeclLocForCommentSearch(D, SourceMgr);

  // If the declaration doesn't map directly to a location in a file, we
  // can't find the comment.
  if (DeclLoc.isInvalid() || !DeclLoc.isFileID())
    return nullptr;

  if (ExternalSource && !CommentsLoaded) {
    ExternalSource->ReadComments();
    CommentsLoaded = true;
  }

  if (Comments.empty())
    return nullptr;

  const FileID File = SourceMgr.getDecomposedLoc(DeclLoc).first;
  const auto CommentsInThisFile = Comments.getCommentsInFile(File);
  if (!CommentsInThisFile || CommentsInThisFile->empty())
    return nullptr;

  return getRawCommentForDeclNoCacheImpl(D, DeclLoc, *CommentsInThisFile);
}

void ASTContext::addComment(const RawComment &RC) {
  assert(LangOpts.RetainCommentsFromSystemHeaders ||
         !SourceMgr.isInSystemHeader(RC.getSourceRange().getBegin()));
  Comments.addComment(RC, LangOpts.CommentOpts, BumpAlloc);
}

/// If we have a 'templated' declaration for a template, adjust 'D' to
/// refer to the actual template.
/// If we have an implicit instantiation, adjust 'D' to refer to template.
static const Decl &adjustDeclToTemplate(const Decl &D) {
  if (const auto *FD = dyn_cast<FunctionDecl>(&D)) {
    // Is this function declaration part of a function template?
    if (const FunctionTemplateDecl *FTD = FD->getDescribedFunctionTemplate())
      return *FTD;

    // Nothing to do if function is not an implicit instantiation.
    if (FD->getTemplateSpecializationKind() != TSK_ImplicitInstantiation)
      return D;

    // Function is an implicit instantiation of a function template?
    if (const FunctionTemplateDecl *FTD = FD->getPrimaryTemplate())
      return *FTD;

    // Function is instantiated from a member definition of a class template?
    if (const FunctionDecl *MemberDecl =
            FD->getInstantiatedFromMemberFunction())
      return *MemberDecl;

    return D;
  }
  if (const auto *VD = dyn_cast<VarDecl>(&D)) {
    // Static data member is instantiated from a member definition of a class
    // template?
    if (VD->isStaticDataMember())
      if (const VarDecl *MemberDecl = VD->getInstantiatedFromStaticDataMember())
        return *MemberDecl;

    return D;
  }
  if (const auto *CRD = dyn_cast<CXXRecordDecl>(&D)) {
    // Is this class declaration part of a class template?
    if (const ClassTemplateDecl *CTD = CRD->getDescribedClassTemplate())
      return *CTD;

    // Class is an implicit instantiation of a class template or partial
    // specialization?
    if (const auto *CTSD = dyn_cast<ClassTemplateSpecializationDecl>(CRD)) {
      if (CTSD->getSpecializationKind() != TSK_ImplicitInstantiation)
        return D;
      llvm::PointerUnion<ClassTemplateDecl *,
                         ClassTemplatePartialSpecializationDecl *>
          PU = CTSD->getSpecializedTemplateOrPartial();
      return PU.is<ClassTemplateDecl *>()
                 ? *static_cast<const Decl *>(PU.get<ClassTemplateDecl *>())
                 : *static_cast<const Decl *>(
                       PU.get<ClassTemplatePartialSpecializationDecl *>());
    }

    // Class is instantiated from a member definition of a class template?
    if (const MemberSpecializationInfo *Info =
            CRD->getMemberSpecializationInfo())
      return *Info->getInstantiatedFrom();

    return D;
  }
  if (const auto *ED = dyn_cast<EnumDecl>(&D)) {
    // Enum is instantiated from a member definition of a class template?
    if (const EnumDecl *MemberDecl = ED->getInstantiatedFromMemberEnum())
      return *MemberDecl;

    return D;
  }
  // FIXME: Adjust alias templates?
  return D;
}

const RawComment *ASTContext::getRawCommentForAnyRedecl(
                                                const Decl *D,
                                                const Decl **OriginalDecl) const {
  if (!D) {
    if (OriginalDecl)
      OriginalDecl = nullptr;
    return nullptr;
  }

  D = &adjustDeclToTemplate(*D);

  // Any comment directly attached to D?
  {
    auto DeclComment = DeclRawComments.find(D);
    if (DeclComment != DeclRawComments.end()) {
      if (OriginalDecl)
        *OriginalDecl = D;
      return DeclComment->second;
    }
  }

  // Any comment attached to any redeclaration of D?
  const Decl *CanonicalD = D->getCanonicalDecl();
  if (!CanonicalD)
    return nullptr;

  {
    auto RedeclComment = RedeclChainComments.find(CanonicalD);
    if (RedeclComment != RedeclChainComments.end()) {
      if (OriginalDecl)
        *OriginalDecl = RedeclComment->second;
      auto CommentAtRedecl = DeclRawComments.find(RedeclComment->second);
      assert(CommentAtRedecl != DeclRawComments.end() &&
             "This decl is supposed to have comment attached.");
      return CommentAtRedecl->second;
    }
  }

  // Any redeclarations of D that we haven't checked for comments yet?
  // We can't use DenseMap::iterator directly since it'd get invalid.
  auto LastCheckedRedecl = [this, CanonicalD]() -> const Decl * {
    auto LookupRes = CommentlessRedeclChains.find(CanonicalD);
    if (LookupRes != CommentlessRedeclChains.end())
      return LookupRes->second;
    return nullptr;
  }();

  for (const auto Redecl : D->redecls()) {
    assert(Redecl);
    // Skip all redeclarations that have been checked previously.
    if (LastCheckedRedecl) {
      if (LastCheckedRedecl == Redecl) {
        LastCheckedRedecl = nullptr;
      }
      continue;
    }
    const RawComment *RedeclComment = getRawCommentForDeclNoCache(Redecl);
    if (RedeclComment) {
      cacheRawCommentForDecl(*Redecl, *RedeclComment);
      if (OriginalDecl)
        *OriginalDecl = Redecl;
      return RedeclComment;
    }
    CommentlessRedeclChains[CanonicalD] = Redecl;
  }

  if (OriginalDecl)
    *OriginalDecl = nullptr;
  return nullptr;
}

void ASTContext::cacheRawCommentForDecl(const Decl &OriginalD,
                                        const RawComment &Comment) const {
  assert(Comment.isDocumentation() || LangOpts.CommentOpts.ParseAllComments);
  DeclRawComments.try_emplace(&OriginalD, &Comment);
  const Decl *const CanonicalDecl = OriginalD.getCanonicalDecl();
  RedeclChainComments.try_emplace(CanonicalDecl, &OriginalD);
  CommentlessRedeclChains.erase(CanonicalDecl);
}

static void addRedeclaredMethods(const ObjCMethodDecl *ObjCMethod,
                   SmallVectorImpl<const NamedDecl *> &Redeclared) {
  const DeclContext *DC = ObjCMethod->getDeclContext();
  if (const auto *IMD = dyn_cast<ObjCImplDecl>(DC)) {
    const ObjCInterfaceDecl *ID = IMD->getClassInterface();
    if (!ID)
      return;
    // Add redeclared method here.
    for (const auto *Ext : ID->known_extensions()) {
      if (ObjCMethodDecl *RedeclaredMethod =
            Ext->getMethod(ObjCMethod->getSelector(),
                                  ObjCMethod->isInstanceMethod()))
        Redeclared.push_back(RedeclaredMethod);
    }
  }
}

void ASTContext::attachCommentsToJustParsedDecls(ArrayRef<Decl *> Decls,
                                                 const Preprocessor *PP) {
  if (Comments.empty() || Decls.empty())
    return;

  FileID File;
  for (Decl *D : Decls) {
    SourceLocation Loc = D->getLocation();
    if (Loc.isValid()) {
      // See if there are any new comments that are not attached to a decl.
      // The location doesn't have to be precise - we care only about the file.
      File = SourceMgr.getDecomposedLoc(Loc).first;
      break;
    }
  }

  if (File.isInvalid())
    return;

  auto CommentsInThisFile = Comments.getCommentsInFile(File);
  if (!CommentsInThisFile || CommentsInThisFile->empty() ||
      CommentsInThisFile->rbegin()->second->isAttached())
    return;

  // There is at least one comment not attached to a decl.
  // Maybe it should be attached to one of Decls?
  //
  // Note that this way we pick up not only comments that precede the
  // declaration, but also comments that *follow* the declaration -- thanks to
  // the lookahead in the lexer: we've consumed the semicolon and looked
  // ahead through comments.

  for (const Decl *D : Decls) {
    assert(D);
    if (D->isInvalidDecl())
      continue;

    D = &adjustDeclToTemplate(*D);

    const SourceLocation DeclLoc = getDeclLocForCommentSearch(D, SourceMgr);

    if (DeclLoc.isInvalid() || !DeclLoc.isFileID())
      continue;

    if (DeclRawComments.count(D) > 0)
      continue;

    if (RawComment *const DocComment =
            getRawCommentForDeclNoCacheImpl(D, DeclLoc, *CommentsInThisFile)) {
      cacheRawCommentForDecl(*D, *DocComment);
      comments::FullComment *FC = DocComment->parse(*this, PP, D);
      ParsedComments[D->getCanonicalDecl()] = FC;
    }
  }
}

comments::FullComment *ASTContext::cloneFullComment(comments::FullComment *FC,
                                                    const Decl *D) const {
  auto *ThisDeclInfo = new (*this) comments::DeclInfo;
  ThisDeclInfo->CommentDecl = D;
  ThisDeclInfo->IsFilled = false;
  ThisDeclInfo->fill();
  ThisDeclInfo->CommentDecl = FC->getDecl();
  if (!ThisDeclInfo->TemplateParameters)
    ThisDeclInfo->TemplateParameters = FC->getDeclInfo()->TemplateParameters;
  comments::FullComment *CFC =
    new (*this) comments::FullComment(FC->getBlocks(),
                                      ThisDeclInfo);
  return CFC;
}

comments::FullComment *ASTContext::getLocalCommentForDeclUncached(const Decl *D) const {
  const RawComment *RC = getRawCommentForDeclNoCache(D);
  return RC ? RC->parse(*this, nullptr, D) : nullptr;
}

comments::FullComment *ASTContext::getCommentForDecl(
                                              const Decl *D,
                                              const Preprocessor *PP) const {
  if (!D || D->isInvalidDecl())
    return nullptr;
  D = &adjustDeclToTemplate(*D);

  const Decl *Canonical = D->getCanonicalDecl();
  llvm::DenseMap<const Decl *, comments::FullComment *>::iterator Pos =
      ParsedComments.find(Canonical);

  if (Pos != ParsedComments.end()) {
    if (Canonical != D) {
      comments::FullComment *FC = Pos->second;
      comments::FullComment *CFC = cloneFullComment(FC, D);
      return CFC;
    }
    return Pos->second;
  }

  const Decl *OriginalDecl = nullptr;

  const RawComment *RC = getRawCommentForAnyRedecl(D, &OriginalDecl);
  if (!RC) {
    if (isa<ObjCMethodDecl>(D) || isa<FunctionDecl>(D)) {
      SmallVector<const NamedDecl*, 8> Overridden;
      const auto *OMD = dyn_cast<ObjCMethodDecl>(D);
      if (OMD && OMD->isPropertyAccessor())
        if (const ObjCPropertyDecl *PDecl = OMD->findPropertyDecl())
          if (comments::FullComment *FC = getCommentForDecl(PDecl, PP))
            return cloneFullComment(FC, D);
      if (OMD)
        addRedeclaredMethods(OMD, Overridden);
      getOverriddenMethods(dyn_cast<NamedDecl>(D), Overridden);
      for (unsigned i = 0, e = Overridden.size(); i < e; i++)
        if (comments::FullComment *FC = getCommentForDecl(Overridden[i], PP))
          return cloneFullComment(FC, D);
    }
    else if (const auto *TD = dyn_cast<TypedefNameDecl>(D)) {
      // Attach any tag type's documentation to its typedef if latter
      // does not have one of its own.
      QualType QT = TD->getUnderlyingType();
      if (const auto *TT = QT->getAs<TagType>())
        if (const Decl *TD = TT->getDecl())
          if (comments::FullComment *FC = getCommentForDecl(TD, PP))
            return cloneFullComment(FC, D);
    }
    else if (const auto *IC = dyn_cast<ObjCInterfaceDecl>(D)) {
      while (IC->getSuperClass()) {
        IC = IC->getSuperClass();
        if (comments::FullComment *FC = getCommentForDecl(IC, PP))
          return cloneFullComment(FC, D);
      }
    }
    else if (const auto *CD = dyn_cast<ObjCCategoryDecl>(D)) {
      if (const ObjCInterfaceDecl *IC = CD->getClassInterface())
        if (comments::FullComment *FC = getCommentForDecl(IC, PP))
          return cloneFullComment(FC, D);
    }
    else if (const auto *RD = dyn_cast<CXXRecordDecl>(D)) {
      if (!(RD = RD->getDefinition()))
        return nullptr;
      // Check non-virtual bases.
      for (const auto &I : RD->bases()) {
        if (I.isVirtual() || (I.getAccessSpecifier() != AS_public))
          continue;
        QualType Ty = I.getType();
        if (Ty.isNull())
          continue;
        if (const CXXRecordDecl *NonVirtualBase = Ty->getAsCXXRecordDecl()) {
          if (!(NonVirtualBase= NonVirtualBase->getDefinition()))
            continue;

          if (comments::FullComment *FC = getCommentForDecl((NonVirtualBase), PP))
            return cloneFullComment(FC, D);
        }
      }
      // Check virtual bases.
      for (const auto &I : RD->vbases()) {
        if (I.getAccessSpecifier() != AS_public)
          continue;
        QualType Ty = I.getType();
        if (Ty.isNull())
          continue;
        if (const CXXRecordDecl *VirtualBase = Ty->getAsCXXRecordDecl()) {
          if (!(VirtualBase= VirtualBase->getDefinition()))
            continue;
          if (comments::FullComment *FC = getCommentForDecl((VirtualBase), PP))
            return cloneFullComment(FC, D);
        }
      }
    }
    return nullptr;
  }

  // If the RawComment was attached to other redeclaration of this Decl, we
  // should parse the comment in context of that other Decl.  This is important
  // because comments can contain references to parameter names which can be
  // different across redeclarations.
  if (D != OriginalDecl && OriginalDecl)
    return getCommentForDecl(OriginalDecl, PP);

  comments::FullComment *FC = RC->parse(*this, PP, D);
  ParsedComments[Canonical] = FC;
  return FC;
}

void
ASTContext::CanonicalTemplateTemplateParm::Profile(llvm::FoldingSetNodeID &ID,
                                                   const ASTContext &C,
                                               TemplateTemplateParmDecl *Parm) {
  ID.AddInteger(Parm->getDepth());
  ID.AddInteger(Parm->getPosition());
  ID.AddBoolean(Parm->isParameterPack());

  TemplateParameterList *Params = Parm->getTemplateParameters();
  ID.AddInteger(Params->size());
  for (TemplateParameterList::const_iterator P = Params->begin(),
                                          PEnd = Params->end();
       P != PEnd; ++P) {
    if (const auto *TTP = dyn_cast<TemplateTypeParmDecl>(*P)) {
      ID.AddInteger(0);
      ID.AddBoolean(TTP->isParameterPack());
      const TypeConstraint *TC = TTP->getTypeConstraint();
      ID.AddBoolean(TC != nullptr);
      if (TC)
        TC->getImmediatelyDeclaredConstraint()->Profile(ID, C,
                                                        /*Canonical=*/true);
      if (TTP->isExpandedParameterPack()) {
        ID.AddBoolean(true);
        ID.AddInteger(TTP->getNumExpansionParameters());
      } else
        ID.AddBoolean(false);
      continue;
    }

    if (const auto *NTTP = dyn_cast<NonTypeTemplateParmDecl>(*P)) {
      ID.AddInteger(1);
      ID.AddBoolean(NTTP->isParameterPack());
      ID.AddPointer(NTTP->getType().getCanonicalType().getAsOpaquePtr());
      if (NTTP->isExpandedParameterPack()) {
        ID.AddBoolean(true);
        ID.AddInteger(NTTP->getNumExpansionTypes());
        for (unsigned I = 0, N = NTTP->getNumExpansionTypes(); I != N; ++I) {
          QualType T = NTTP->getExpansionType(I);
          ID.AddPointer(T.getCanonicalType().getAsOpaquePtr());
        }
      } else
        ID.AddBoolean(false);
      continue;
    }

    auto *TTP = cast<TemplateTemplateParmDecl>(*P);
    ID.AddInteger(2);
    Profile(ID, C, TTP);
  }
  Expr *RequiresClause = Parm->getTemplateParameters()->getRequiresClause();
  ID.AddBoolean(RequiresClause != nullptr);
  if (RequiresClause)
    RequiresClause->Profile(ID, C, /*Canonical=*/true);
}

static Expr *
canonicalizeImmediatelyDeclaredConstraint(const ASTContext &C, Expr *IDC,
                                          QualType ConstrainedType) {
  // This is a bit ugly - we need to form a new immediately-declared
  // constraint that references the new parameter; this would ideally
  // require semantic analysis (e.g. template<C T> struct S {}; - the
  // converted arguments of C<T> could be an argument pack if C is
  // declared as template<typename... T> concept C = ...).
  // We don't have semantic analysis here so we dig deep into the
  // ready-made constraint expr and change the thing manually.
  ConceptSpecializationExpr *CSE;
  if (const auto *Fold = dyn_cast<CXXFoldExpr>(IDC))
    CSE = cast<ConceptSpecializationExpr>(Fold->getLHS());
  else
    CSE = cast<ConceptSpecializationExpr>(IDC);
  ArrayRef<TemplateArgument> OldConverted = CSE->getTemplateArguments();
  SmallVector<TemplateArgument, 3> NewConverted;
  NewConverted.reserve(OldConverted.size());
  if (OldConverted.front().getKind() == TemplateArgument::Pack) {
    // The case:
    // template<typename... T> concept C = true;
    // template<C<int> T> struct S; -> constraint is C<{T, int}>
    NewConverted.push_back(ConstrainedType);
    for (auto &Arg : OldConverted.front().pack_elements().drop_front(1))
      NewConverted.push_back(Arg);
    TemplateArgument NewPack(NewConverted);

    NewConverted.clear();
    NewConverted.push_back(NewPack);
    assert(OldConverted.size() == 1 &&
           "Template parameter pack should be the last parameter");
  } else {
    assert(OldConverted.front().getKind() == TemplateArgument::Type &&
           "Unexpected first argument kind for immediately-declared "
           "constraint");
    NewConverted.push_back(ConstrainedType);
    for (auto &Arg : OldConverted.drop_front(1))
      NewConverted.push_back(Arg);
  }
  Expr *NewIDC = ConceptSpecializationExpr::Create(
      C, CSE->getNamedConcept(), NewConverted, nullptr,
      CSE->isInstantiationDependent(), CSE->containsUnexpandedParameterPack());

  if (auto *OrigFold = dyn_cast<CXXFoldExpr>(IDC))
    NewIDC = new (C) CXXFoldExpr(OrigFold->getType(), SourceLocation(), NewIDC,
                                 BinaryOperatorKind::BO_LAnd,
                                 SourceLocation(), /*RHS=*/nullptr,
                                 SourceLocation(), /*NumExpansions=*/None);
  return NewIDC;
}

TemplateTemplateParmDecl *
ASTContext::getCanonicalTemplateTemplateParmDecl(
                                          TemplateTemplateParmDecl *TTP) const {
  // Check if we already have a canonical template template parameter.
  llvm::FoldingSetNodeID ID;
  CanonicalTemplateTemplateParm::Profile(ID, *this, TTP);
  void *InsertPos = nullptr;
  CanonicalTemplateTemplateParm *Canonical
    = CanonTemplateTemplateParms.FindNodeOrInsertPos(ID, InsertPos);
  if (Canonical)
    return Canonical->getParam();

  // Build a canonical template parameter list.
  TemplateParameterList *Params = TTP->getTemplateParameters();
  SmallVector<NamedDecl *, 4> CanonParams;
  CanonParams.reserve(Params->size());
  for (TemplateParameterList::const_iterator P = Params->begin(),
                                          PEnd = Params->end();
       P != PEnd; ++P) {
    if (const auto *TTP = dyn_cast<TemplateTypeParmDecl>(*P)) {
      TemplateTypeParmDecl *NewTTP = TemplateTypeParmDecl::Create(*this,
          getTranslationUnitDecl(), SourceLocation(), SourceLocation(),
          TTP->getDepth(), TTP->getIndex(), nullptr, false,
          TTP->isParameterPack(), TTP->hasTypeConstraint(),
          TTP->isExpandedParameterPack() ?
          llvm::Optional<unsigned>(TTP->getNumExpansionParameters()) : None);
      if (const auto *TC = TTP->getTypeConstraint()) {
        QualType ParamAsArgument(NewTTP->getTypeForDecl(), 0);
        Expr *NewIDC = canonicalizeImmediatelyDeclaredConstraint(
                *this, TC->getImmediatelyDeclaredConstraint(),
                ParamAsArgument);
        TemplateArgumentListInfo CanonArgsAsWritten;
        if (auto *Args = TC->getTemplateArgsAsWritten())
          for (const auto &ArgLoc : Args->arguments())
            CanonArgsAsWritten.addArgument(
                TemplateArgumentLoc(ArgLoc.getArgument(),
                                    TemplateArgumentLocInfo()));
        NewTTP->setTypeConstraint(
            NestedNameSpecifierLoc(),
            DeclarationNameInfo(TC->getNamedConcept()->getDeclName(),
                                SourceLocation()), /*FoundDecl=*/nullptr,
            // Actually canonicalizing a TemplateArgumentLoc is difficult so we
            // simply omit the ArgsAsWritten
            TC->getNamedConcept(), /*ArgsAsWritten=*/nullptr, NewIDC);
      }
      CanonParams.push_back(NewTTP);
    } else if (const auto *NTTP = dyn_cast<NonTypeTemplateParmDecl>(*P)) {
      QualType T = getCanonicalType(NTTP->getType());
      TypeSourceInfo *TInfo = getTrivialTypeSourceInfo(T);
      NonTypeTemplateParmDecl *Param;
      if (NTTP->isExpandedParameterPack()) {
        SmallVector<QualType, 2> ExpandedTypes;
        SmallVector<TypeSourceInfo *, 2> ExpandedTInfos;
        for (unsigned I = 0, N = NTTP->getNumExpansionTypes(); I != N; ++I) {
          ExpandedTypes.push_back(getCanonicalType(NTTP->getExpansionType(I)));
          ExpandedTInfos.push_back(
                                getTrivialTypeSourceInfo(ExpandedTypes.back()));
        }

        Param = NonTypeTemplateParmDecl::Create(*this, getTranslationUnitDecl(),
                                                SourceLocation(),
                                                SourceLocation(),
                                                NTTP->getDepth(),
                                                NTTP->getPosition(), nullptr,
                                                T,
                                                TInfo,
                                                ExpandedTypes,
                                                ExpandedTInfos);
      } else {
        Param = NonTypeTemplateParmDecl::Create(*this, getTranslationUnitDecl(),
                                                SourceLocation(),
                                                SourceLocation(),
                                                NTTP->getDepth(),
                                                NTTP->getPosition(), nullptr,
                                                T,
                                                NTTP->isParameterPack(),
                                                TInfo);
      }
      if (AutoType *AT = T->getContainedAutoType()) {
        if (AT->isConstrained()) {
          Param->setPlaceholderTypeConstraint(
              canonicalizeImmediatelyDeclaredConstraint(
                  *this, NTTP->getPlaceholderTypeConstraint(), T));
        }
      }
      CanonParams.push_back(Param);

    } else
      CanonParams.push_back(getCanonicalTemplateTemplateParmDecl(
                                           cast<TemplateTemplateParmDecl>(*P)));
  }

  Expr *CanonRequiresClause = nullptr;
  if (Expr *RequiresClause = TTP->getTemplateParameters()->getRequiresClause())
    CanonRequiresClause = RequiresClause;

  TemplateTemplateParmDecl *CanonTTP
    = TemplateTemplateParmDecl::Create(*this, getTranslationUnitDecl(),
                                       SourceLocation(), TTP->getDepth(),
                                       TTP->getPosition(),
                                       TTP->isParameterPack(),
                                       nullptr,
                         TemplateParameterList::Create(*this, SourceLocation(),
                                                       SourceLocation(),
                                                       CanonParams,
                                                       SourceLocation(),
                                                       CanonRequiresClause));

  // Get the new insert position for the node we care about.
  Canonical = CanonTemplateTemplateParms.FindNodeOrInsertPos(ID, InsertPos);
  assert(!Canonical && "Shouldn't be in the map!");
  (void)Canonical;

  // Create the canonical template template parameter entry.
  Canonical = new (*this) CanonicalTemplateTemplateParm(CanonTTP);
  CanonTemplateTemplateParms.InsertNode(Canonical, InsertPos);
  return CanonTTP;
}

CXXABI *ASTContext::createCXXABI(const TargetInfo &T) {
  if (!LangOpts.CPlusPlus) return nullptr;

  switch (T.getCXXABI().getKind()) {
  case TargetCXXABI::Fuchsia:
  case TargetCXXABI::GenericARM: // Same as Itanium at this level
  case TargetCXXABI::iOS:
  case TargetCXXABI::iOS64:
  case TargetCXXABI::WatchOS:
  case TargetCXXABI::GenericAArch64:
  case TargetCXXABI::GenericMIPS:
  case TargetCXXABI::GenericItanium:
  case TargetCXXABI::WebAssembly:
  case TargetCXXABI::XL:
    return CreateItaniumCXXABI(*this);
  case TargetCXXABI::Microsoft:
    return CreateMicrosoftCXXABI(*this);
  }
  llvm_unreachable("Invalid CXXABI type!");
}

interp::Context &ASTContext::getInterpContext() {
  if (!InterpContext) {
    InterpContext.reset(new interp::Context(*this));
  }
  return *InterpContext.get();
}

ParentMapContext &ASTContext::getParentMapContext() {
  if (!ParentMapCtx)
    ParentMapCtx.reset(new ParentMapContext(*this));
  return *ParentMapCtx.get();
}

static const LangASMap *getAddressSpaceMap(const TargetInfo &T,
                                           const LangOptions &LOpts) {
  if (LOpts.FakeAddressSpaceMap) {
    // The fake address space map must have a distinct entry for each
    // language-specific address space.
    static const unsigned FakeAddrSpaceMap[] = {
        0, // Default
        1, // opencl_global
        3, // opencl_local
        2, // opencl_constant
        0, // opencl_private
        4, // opencl_generic
        5, // cuda_device
        6, // cuda_constant
        7, // cuda_shared
        8, // ptr32_sptr
        9, // ptr32_uptr
        10 // ptr64
    };
    return &FakeAddrSpaceMap;
  } else {
    return &T.getAddressSpaceMap();
  }
}

static bool isAddrSpaceMapManglingEnabled(const TargetInfo &TI,
                                          const LangOptions &LangOpts) {
  switch (LangOpts.getAddressSpaceMapMangling()) {
  case LangOptions::ASMM_Target:
    return TI.useAddressSpaceMapMangling();
  case LangOptions::ASMM_On:
    return true;
  case LangOptions::ASMM_Off:
    return false;
  }
  llvm_unreachable("getAddressSpaceMapMangling() doesn't cover anything.");
}

ASTContext::ASTContext(LangOptions &LOpts, SourceManager &SM,
                       IdentifierTable &idents, SelectorTable &sels,
                       Builtin::Context &builtins)
    : ConstantArrayTypes(this_()), FunctionProtoTypes(this_()),
      TemplateSpecializationTypes(this_()),
      DependentTemplateSpecializationTypes(this_()), AutoTypes(this_()),
      SubstTemplateTemplateParmPacks(this_()),
      CanonTemplateTemplateParms(this_()), SourceMgr(SM), LangOpts(LOpts),
      SanitizerBL(new SanitizerBlacklist(LangOpts.SanitizerBlacklistFiles, SM)),
      XRayFilter(new XRayFunctionFilter(LangOpts.XRayAlwaysInstrumentFiles,
                                        LangOpts.XRayNeverInstrumentFiles,
                                        LangOpts.XRayAttrListFiles, SM)),
      PrintingPolicy(LOpts), Idents(idents), Selectors(sels),
      BuiltinInfo(builtins), DeclarationNames(*this), Comments(SM),
      CommentCommandTraits(BumpAlloc, LOpts.CommentOpts),
      CompCategories(this_()),
      PrebuiltByteCountOne(nullptr), PrebuiltCountZero(nullptr),
      PrebuiltCountOne(nullptr), PrebuiltBoundsUnknown(nullptr),
      UsingBounds(PathCompare(*this)),
      LastSDM(nullptr, 0) {
  TUDecl = TranslationUnitDecl::Create(*this);
  TraversalScope = {TUDecl};
}

ASTContext::~ASTContext() {
  // Release the DenseMaps associated with DeclContext objects.
  // FIXME: Is this the ideal solution?
  ReleaseDeclContextMaps();

  // Call all of the deallocation functions on all of their targets.
  for (auto &Pair : Deallocations)
    (Pair.first)(Pair.second);

  // ASTRecordLayout objects in ASTRecordLayouts must always be destroyed
  // because they can contain DenseMaps.
  for (llvm::DenseMap<const ObjCContainerDecl*,
       const ASTRecordLayout*>::iterator
       I = ObjCLayouts.begin(), E = ObjCLayouts.end(); I != E; )
    // Increment in loop to prevent using deallocated memory.
    if (auto *R = const_cast<ASTRecordLayout *>((I++)->second))
      R->Destroy(*this);

  for (llvm::DenseMap<const RecordDecl*, const ASTRecordLayout*>::iterator
       I = ASTRecordLayouts.begin(), E = ASTRecordLayouts.end(); I != E; ) {
    // Increment in loop to prevent using deallocated memory.
    if (auto *R = const_cast<ASTRecordLayout *>((I++)->second))
      R->Destroy(*this);
  }

  for (llvm::DenseMap<const Decl*, AttrVec*>::iterator A = DeclAttrs.begin(),
                                                    AEnd = DeclAttrs.end();
       A != AEnd; ++A)
    A->second->~AttrVec();

  for (const auto &Value : ModuleInitializers)
    Value.second->~PerModuleInitializers();

  for (APValue *Value : APValueCleanups)
    Value->~APValue();
}

void ASTContext::setTraversalScope(const std::vector<Decl *> &TopLevelDecls) {
  TraversalScope = TopLevelDecls;
  getParentMapContext().clear();
}

void ASTContext::AddDeallocation(void (*Callback)(void *), void *Data) const {
  Deallocations.push_back({Callback, Data});
}

void
ASTContext::setExternalSource(IntrusiveRefCntPtr<ExternalASTSource> Source) {
  ExternalSource = std::move(Source);
}

void ASTContext::PrintStats() const {
  llvm::errs() << "\n*** AST Context Stats:\n";
  llvm::errs() << "  " << Types.size() << " types total.\n";

  unsigned counts[] = {
#define TYPE(Name, Parent) 0,
#define ABSTRACT_TYPE(Name, Parent)
#include "clang/AST/TypeNodes.inc"
    0 // Extra
  };

  for (unsigned i = 0, e = Types.size(); i != e; ++i) {
    Type *T = Types[i];
    counts[(unsigned)T->getTypeClass()]++;
  }

  unsigned Idx = 0;
  unsigned TotalBytes = 0;
#define TYPE(Name, Parent)                                              \
  if (counts[Idx])                                                      \
    llvm::errs() << "    " << counts[Idx] << " " << #Name               \
                 << " types, " << sizeof(Name##Type) << " each "        \
                 << "(" << counts[Idx] * sizeof(Name##Type)             \
                 << " bytes)\n";                                        \
  TotalBytes += counts[Idx] * sizeof(Name##Type);                       \
  ++Idx;
#define ABSTRACT_TYPE(Name, Parent)
#include "clang/AST/TypeNodes.inc"

  llvm::errs() << "Total bytes = " << TotalBytes << "\n";

  // Implicit special member functions.
  llvm::errs() << NumImplicitDefaultConstructorsDeclared << "/"
               << NumImplicitDefaultConstructors
               << " implicit default constructors created\n";
  llvm::errs() << NumImplicitCopyConstructorsDeclared << "/"
               << NumImplicitCopyConstructors
               << " implicit copy constructors created\n";
  if (getLangOpts().CPlusPlus)
    llvm::errs() << NumImplicitMoveConstructorsDeclared << "/"
                 << NumImplicitMoveConstructors
                 << " implicit move constructors created\n";
  llvm::errs() << NumImplicitCopyAssignmentOperatorsDeclared << "/"
               << NumImplicitCopyAssignmentOperators
               << " implicit copy assignment operators created\n";
  if (getLangOpts().CPlusPlus)
    llvm::errs() << NumImplicitMoveAssignmentOperatorsDeclared << "/"
                 << NumImplicitMoveAssignmentOperators
                 << " implicit move assignment operators created\n";
  llvm::errs() << NumImplicitDestructorsDeclared << "/"
               << NumImplicitDestructors
               << " implicit destructors created\n";

  if (ExternalSource) {
    llvm::errs() << "\n";
    ExternalSource->PrintStats();
  }

  BumpAlloc.PrintStats();
}

void ASTContext::mergeDefinitionIntoModule(NamedDecl *ND, Module *M,
                                           bool NotifyListeners) {
  if (NotifyListeners)
    if (auto *Listener = getASTMutationListener())
      Listener->RedefinedHiddenDefinition(ND, M);

  MergedDefModules[cast<NamedDecl>(ND->getCanonicalDecl())].push_back(M);
}

void ASTContext::deduplicateMergedDefinitonsFor(NamedDecl *ND) {
  auto It = MergedDefModules.find(cast<NamedDecl>(ND->getCanonicalDecl()));
  if (It == MergedDefModules.end())
    return;

  auto &Merged = It->second;
  llvm::DenseSet<Module*> Found;
  for (Module *&M : Merged)
    if (!Found.insert(M).second)
      M = nullptr;
  Merged.erase(std::remove(Merged.begin(), Merged.end(), nullptr), Merged.end());
}

ArrayRef<Module *>
ASTContext::getModulesWithMergedDefinition(const NamedDecl *Def) {
  auto MergedIt =
      MergedDefModules.find(cast<NamedDecl>(Def->getCanonicalDecl()));
  if (MergedIt == MergedDefModules.end())
    return None;
  return MergedIt->second;
}

void ASTContext::PerModuleInitializers::resolve(ASTContext &Ctx) {
  if (LazyInitializers.empty())
    return;

  auto *Source = Ctx.getExternalSource();
  assert(Source && "lazy initializers but no external source");

  auto LazyInits = std::move(LazyInitializers);
  LazyInitializers.clear();

  for (auto ID : LazyInits)
    Initializers.push_back(Source->GetExternalDecl(ID));

  assert(LazyInitializers.empty() &&
         "GetExternalDecl for lazy module initializer added more inits");
}

void ASTContext::addModuleInitializer(Module *M, Decl *D) {
  // One special case: if we add a module initializer that imports another
  // module, and that module's only initializer is an ImportDecl, simplify.
  if (const auto *ID = dyn_cast<ImportDecl>(D)) {
    auto It = ModuleInitializers.find(ID->getImportedModule());

    // Maybe the ImportDecl does nothing at all. (Common case.)
    if (It == ModuleInitializers.end())
      return;

    // Maybe the ImportDecl only imports another ImportDecl.
    auto &Imported = *It->second;
    if (Imported.Initializers.size() + Imported.LazyInitializers.size() == 1) {
      Imported.resolve(*this);
      auto *OnlyDecl = Imported.Initializers.front();
      if (isa<ImportDecl>(OnlyDecl))
        D = OnlyDecl;
    }
  }

  auto *&Inits = ModuleInitializers[M];
  if (!Inits)
    Inits = new (*this) PerModuleInitializers;
  Inits->Initializers.push_back(D);
}

void ASTContext::addLazyModuleInitializers(Module *M, ArrayRef<uint32_t> IDs) {
  auto *&Inits = ModuleInitializers[M];
  if (!Inits)
    Inits = new (*this) PerModuleInitializers;
  Inits->LazyInitializers.insert(Inits->LazyInitializers.end(),
                                 IDs.begin(), IDs.end());
}

ArrayRef<Decl *> ASTContext::getModuleInitializers(Module *M) {
  auto It = ModuleInitializers.find(M);
  if (It == ModuleInitializers.end())
    return None;

  auto *Inits = It->second;
  Inits->resolve(*this);
  return Inits->Initializers;
}

ExternCContextDecl *ASTContext::getExternCContextDecl() const {
  if (!ExternCContext)
    ExternCContext = ExternCContextDecl::Create(*this, getTranslationUnitDecl());

  return ExternCContext;
}

BuiltinTemplateDecl *
ASTContext::buildBuiltinTemplateDecl(BuiltinTemplateKind BTK,
                                     const IdentifierInfo *II) const {
  auto *BuiltinTemplate = BuiltinTemplateDecl::Create(*this, TUDecl, II, BTK);
  BuiltinTemplate->setImplicit();
  TUDecl->addDecl(BuiltinTemplate);

  return BuiltinTemplate;
}

BuiltinTemplateDecl *
ASTContext::getMakeIntegerSeqDecl() const {
  if (!MakeIntegerSeqDecl)
    MakeIntegerSeqDecl = buildBuiltinTemplateDecl(BTK__make_integer_seq,
                                                  getMakeIntegerSeqName());
  return MakeIntegerSeqDecl;
}

BuiltinTemplateDecl *
ASTContext::getTypePackElementDecl() const {
  if (!TypePackElementDecl)
    TypePackElementDecl = buildBuiltinTemplateDecl(BTK__type_pack_element,
                                                   getTypePackElementName());
  return TypePackElementDecl;
}

RecordDecl *ASTContext::buildImplicitRecord(StringRef Name,
                                            RecordDecl::TagKind TK) const {
  SourceLocation Loc;
  RecordDecl *NewDecl;
  if (getLangOpts().CPlusPlus)
    NewDecl = CXXRecordDecl::Create(*this, TK, getTranslationUnitDecl(), Loc,
                                    Loc, &Idents.get(Name));
  else
    NewDecl = RecordDecl::Create(*this, TK, getTranslationUnitDecl(), Loc, Loc,
                                 &Idents.get(Name));
  NewDecl->setImplicit();
  NewDecl->addAttr(TypeVisibilityAttr::CreateImplicit(
      const_cast<ASTContext &>(*this), TypeVisibilityAttr::Default));
  return NewDecl;
}

TypedefDecl *ASTContext::buildImplicitTypedef(QualType T,
                                              StringRef Name) const {
  TypeSourceInfo *TInfo = getTrivialTypeSourceInfo(T);
  TypedefDecl *NewDecl = TypedefDecl::Create(
      const_cast<ASTContext &>(*this), getTranslationUnitDecl(),
      SourceLocation(), SourceLocation(), &Idents.get(Name), TInfo);
  NewDecl->setImplicit();
  return NewDecl;
}

TypedefDecl *ASTContext::getInt128Decl() const {
  if (!Int128Decl)
    Int128Decl = buildImplicitTypedef(Int128Ty, "__int128_t");
  return Int128Decl;
}

TypedefDecl *ASTContext::getUInt128Decl() const {
  if (!UInt128Decl)
    UInt128Decl = buildImplicitTypedef(UnsignedInt128Ty, "__uint128_t");
  return UInt128Decl;
}

void ASTContext::InitBuiltinType(CanQualType &R, BuiltinType::Kind K) {
  auto *Ty = new (*this, TypeAlignment) BuiltinType(K);
  R = CanQualType::CreateUnsafe(QualType(Ty, 0));
  Types.push_back(Ty);
}

void ASTContext::InitBuiltinTypes(const TargetInfo &Target,
                                  const TargetInfo *AuxTarget) {
  assert((!this->Target || this->Target == &Target) &&
         "Incorrect target reinitialization");
  assert(VoidTy.isNull() && "Context reinitialized?");

  this->Target = &Target;
  this->AuxTarget = AuxTarget;

  ABI.reset(createCXXABI(Target));
  AddrSpaceMap = getAddressSpaceMap(Target, LangOpts);
  AddrSpaceMapMangling = isAddrSpaceMapManglingEnabled(Target, LangOpts);

  // C99 6.2.5p19.
  InitBuiltinType(VoidTy,              BuiltinType::Void);

  // C99 6.2.5p2.
  InitBuiltinType(BoolTy,              BuiltinType::Bool);
  // C99 6.2.5p3.
  if (LangOpts.CharIsSigned)
    InitBuiltinType(CharTy,            BuiltinType::Char_S);
  else
    InitBuiltinType(CharTy,            BuiltinType::Char_U);
  // C99 6.2.5p4.
  InitBuiltinType(SignedCharTy,        BuiltinType::SChar);
  InitBuiltinType(ShortTy,             BuiltinType::Short);
  InitBuiltinType(IntTy,               BuiltinType::Int);
  InitBuiltinType(LongTy,              BuiltinType::Long);
  InitBuiltinType(LongLongTy,          BuiltinType::LongLong);

  // C99 6.2.5p6.
  InitBuiltinType(UnsignedCharTy,      BuiltinType::UChar);
  InitBuiltinType(UnsignedShortTy,     BuiltinType::UShort);
  InitBuiltinType(UnsignedIntTy,       BuiltinType::UInt);
  InitBuiltinType(UnsignedLongTy,      BuiltinType::ULong);
  InitBuiltinType(UnsignedLongLongTy,  BuiltinType::ULongLong);

  // C99 6.2.5p10.
  InitBuiltinType(FloatTy,             BuiltinType::Float);
  InitBuiltinType(DoubleTy,            BuiltinType::Double);
  InitBuiltinType(LongDoubleTy,        BuiltinType::LongDouble);

  // GNU extension, __float128 for IEEE quadruple precision
  InitBuiltinType(Float128Ty,          BuiltinType::Float128);

  // C11 extension ISO/IEC TS 18661-3
  InitBuiltinType(Float16Ty,           BuiltinType::Float16);

  // ISO/IEC JTC1 SC22 WG14 N1169 Extension
  InitBuiltinType(ShortAccumTy,            BuiltinType::ShortAccum);
  InitBuiltinType(AccumTy,                 BuiltinType::Accum);
  InitBuiltinType(LongAccumTy,             BuiltinType::LongAccum);
  InitBuiltinType(UnsignedShortAccumTy,    BuiltinType::UShortAccum);
  InitBuiltinType(UnsignedAccumTy,         BuiltinType::UAccum);
  InitBuiltinType(UnsignedLongAccumTy,     BuiltinType::ULongAccum);
  InitBuiltinType(ShortFractTy,            BuiltinType::ShortFract);
  InitBuiltinType(FractTy,                 BuiltinType::Fract);
  InitBuiltinType(LongFractTy,             BuiltinType::LongFract);
  InitBuiltinType(UnsignedShortFractTy,    BuiltinType::UShortFract);
  InitBuiltinType(UnsignedFractTy,         BuiltinType::UFract);
  InitBuiltinType(UnsignedLongFractTy,     BuiltinType::ULongFract);
  InitBuiltinType(SatShortAccumTy,         BuiltinType::SatShortAccum);
  InitBuiltinType(SatAccumTy,              BuiltinType::SatAccum);
  InitBuiltinType(SatLongAccumTy,          BuiltinType::SatLongAccum);
  InitBuiltinType(SatUnsignedShortAccumTy, BuiltinType::SatUShortAccum);
  InitBuiltinType(SatUnsignedAccumTy,      BuiltinType::SatUAccum);
  InitBuiltinType(SatUnsignedLongAccumTy,  BuiltinType::SatULongAccum);
  InitBuiltinType(SatShortFractTy,         BuiltinType::SatShortFract);
  InitBuiltinType(SatFractTy,              BuiltinType::SatFract);
  InitBuiltinType(SatLongFractTy,          BuiltinType::SatLongFract);
  InitBuiltinType(SatUnsignedShortFractTy, BuiltinType::SatUShortFract);
  InitBuiltinType(SatUnsignedFractTy,      BuiltinType::SatUFract);
  InitBuiltinType(SatUnsignedLongFractTy,  BuiltinType::SatULongFract);

  // GNU extension, 128-bit integers.
  InitBuiltinType(Int128Ty,            BuiltinType::Int128);
  InitBuiltinType(UnsignedInt128Ty,    BuiltinType::UInt128);

  // C++ 3.9.1p5
  if (TargetInfo::isTypeSigned(Target.getWCharType()))
    InitBuiltinType(WCharTy,           BuiltinType::WChar_S);
  else  // -fshort-wchar makes wchar_t be unsigned.
    InitBuiltinType(WCharTy,           BuiltinType::WChar_U);
  if (LangOpts.CPlusPlus && LangOpts.WChar)
    WideCharTy = WCharTy;
  else {
    // C99 (or C++ using -fno-wchar).
    WideCharTy = getFromTargetType(Target.getWCharType());
  }

  WIntTy = getFromTargetType(Target.getWIntType());

  // C++20 (proposed)
  InitBuiltinType(Char8Ty,              BuiltinType::Char8);

  if (LangOpts.CPlusPlus) // C++0x 3.9.1p5, extension for C++
    InitBuiltinType(Char16Ty,           BuiltinType::Char16);
  else // C99
    Char16Ty = getFromTargetType(Target.getChar16Type());

  if (LangOpts.CPlusPlus) // C++0x 3.9.1p5, extension for C++
    InitBuiltinType(Char32Ty,           BuiltinType::Char32);
  else // C99
    Char32Ty = getFromTargetType(Target.getChar32Type());

  // Placeholder type for type-dependent expressions whose type is
  // completely unknown. No code should ever check a type against
  // DependentTy and users should never see it; however, it is here to
  // help diagnose failures to properly check for type-dependent
  // expressions.
  InitBuiltinType(DependentTy,         BuiltinType::Dependent);

  // Placeholder type for functions.
  InitBuiltinType(OverloadTy,          BuiltinType::Overload);

  // Placeholder type for bound members.
  InitBuiltinType(BoundMemberTy,       BuiltinType::BoundMember);

  // Placeholder type for pseudo-objects.
  InitBuiltinType(PseudoObjectTy,      BuiltinType::PseudoObject);

  // "any" type; useful for debugger-like clients.
  InitBuiltinType(UnknownAnyTy,        BuiltinType::UnknownAny);

  // Placeholder type for unbridged ARC casts.
  InitBuiltinType(ARCUnbridgedCastTy,  BuiltinType::ARCUnbridgedCast);

  // Placeholder type for builtin functions.
  InitBuiltinType(BuiltinFnTy,  BuiltinType::BuiltinFn);

  // Placeholder type for OMP array sections.
  if (LangOpts.OpenMP) {
    InitBuiltinType(OMPArraySectionTy, BuiltinType::OMPArraySection);
    InitBuiltinType(OMPArrayShapingTy, BuiltinType::OMPArrayShaping);
    InitBuiltinType(OMPIteratorTy, BuiltinType::OMPIterator);
  }
  if (LangOpts.MatrixTypes)
    InitBuiltinType(IncompleteMatrixIdxTy, BuiltinType::IncompleteMatrixIdx);

  // C99 6.2.5p11.
  FloatComplexTy      = getComplexType(FloatTy);
  DoubleComplexTy     = getComplexType(DoubleTy);
  LongDoubleComplexTy = getComplexType(LongDoubleTy);
  Float128ComplexTy   = getComplexType(Float128Ty);

  // Builtin types for 'id', 'Class', and 'SEL'.
  InitBuiltinType(ObjCBuiltinIdTy, BuiltinType::ObjCId);
  InitBuiltinType(ObjCBuiltinClassTy, BuiltinType::ObjCClass);
  InitBuiltinType(ObjCBuiltinSelTy, BuiltinType::ObjCSel);

  if (LangOpts.OpenCL) {
#define IMAGE_TYPE(ImgType, Id, SingletonId, Access, Suffix) \
    InitBuiltinType(SingletonId, BuiltinType::Id);
#include "clang/Basic/OpenCLImageTypes.def"

    InitBuiltinType(OCLSamplerTy, BuiltinType::OCLSampler);
    InitBuiltinType(OCLEventTy, BuiltinType::OCLEvent);
    InitBuiltinType(OCLClkEventTy, BuiltinType::OCLClkEvent);
    InitBuiltinType(OCLQueueTy, BuiltinType::OCLQueue);
    InitBuiltinType(OCLReserveIDTy, BuiltinType::OCLReserveID);

#define EXT_OPAQUE_TYPE(ExtType, Id, Ext) \
    InitBuiltinType(Id##Ty, BuiltinType::Id);
#include "clang/Basic/OpenCLExtensionTypes.def"
  }

  if (Target.hasAArch64SVETypes()) {
#define SVE_TYPE(Name, Id, SingletonId) \
    InitBuiltinType(SingletonId, BuiltinType::Id);
#include "clang/Basic/AArch64SVEACLETypes.def"
  }

  // Builtin type for __objc_yes and __objc_no
  ObjCBuiltinBoolTy = (Target.useSignedCharForObjCBool() ?
                       SignedCharTy : BoolTy);

  ObjCConstantStringType = QualType();

  ObjCSuperType = QualType();

  // void * type
  if (LangOpts.OpenCLVersion >= 200) {
    auto Q = VoidTy.getQualifiers();
    Q.setAddressSpace(LangAS::opencl_generic);
    VoidPtrTy = getPointerType(getCanonicalType(
        getQualifiedType(VoidTy.getUnqualifiedType(), Q)));
  } else {
    VoidPtrTy = getPointerType(VoidTy);
  }

  // nullptr type (C++0x 2.14.7)
  InitBuiltinType(NullPtrTy,           BuiltinType::NullPtr);

  // half type (OpenCL 6.1.1.1) / ARM NEON __fp16
  InitBuiltinType(HalfTy, BuiltinType::Half);

  InitBuiltinType(BFloat16Ty, BuiltinType::BFloat16);

  // Builtin type used to help define __builtin_va_list.
  VaListTagDecl = nullptr;

  // MSVC predeclares struct _GUID, and we need it to create MSGuidDecls.
  if (LangOpts.MicrosoftExt || LangOpts.Borland) {
    MSGuidTagDecl = buildImplicitRecord("_GUID");
    TUDecl->addDecl(MSGuidTagDecl);
  }
}

DiagnosticsEngine &ASTContext::getDiagnostics() const {
  return SourceMgr.getDiagnostics();
}

AttrVec& ASTContext::getDeclAttrs(const Decl *D) {
  AttrVec *&Result = DeclAttrs[D];
  if (!Result) {
    void *Mem = Allocate(sizeof(AttrVec));
    Result = new (Mem) AttrVec;
  }

  return *Result;
}

/// Erase the attributes corresponding to the given declaration.
void ASTContext::eraseDeclAttrs(const Decl *D) {
  llvm::DenseMap<const Decl*, AttrVec*>::iterator Pos = DeclAttrs.find(D);
  if (Pos != DeclAttrs.end()) {
    Pos->second->~AttrVec();
    DeclAttrs.erase(Pos);
  }
}

// FIXME: Remove ?
MemberSpecializationInfo *
ASTContext::getInstantiatedFromStaticDataMember(const VarDecl *Var) {
  assert(Var->isStaticDataMember() && "Not a static data member");
  return getTemplateOrSpecializationInfo(Var)
      .dyn_cast<MemberSpecializationInfo *>();
}

ASTContext::TemplateOrSpecializationInfo
ASTContext::getTemplateOrSpecializationInfo(const VarDecl *Var) {
  llvm::DenseMap<const VarDecl *, TemplateOrSpecializationInfo>::iterator Pos =
      TemplateOrInstantiation.find(Var);
  if (Pos == TemplateOrInstantiation.end())
    return {};

  return Pos->second;
}

void
ASTContext::setInstantiatedFromStaticDataMember(VarDecl *Inst, VarDecl *Tmpl,
                                                TemplateSpecializationKind TSK,
                                          SourceLocation PointOfInstantiation) {
  assert(Inst->isStaticDataMember() && "Not a static data member");
  assert(Tmpl->isStaticDataMember() && "Not a static data member");
  setTemplateOrSpecializationInfo(Inst, new (*this) MemberSpecializationInfo(
                                            Tmpl, TSK, PointOfInstantiation));
}

void
ASTContext::setTemplateOrSpecializationInfo(VarDecl *Inst,
                                            TemplateOrSpecializationInfo TSI) {
  assert(!TemplateOrInstantiation[Inst] &&
         "Already noted what the variable was instantiated from");
  TemplateOrInstantiation[Inst] = TSI;
}

NamedDecl *
ASTContext::getInstantiatedFromUsingDecl(NamedDecl *UUD) {
  auto Pos = InstantiatedFromUsingDecl.find(UUD);
  if (Pos == InstantiatedFromUsingDecl.end())
    return nullptr;

  return Pos->second;
}

void
ASTContext::setInstantiatedFromUsingDecl(NamedDecl *Inst, NamedDecl *Pattern) {
  assert((isa<UsingDecl>(Pattern) ||
          isa<UnresolvedUsingValueDecl>(Pattern) ||
          isa<UnresolvedUsingTypenameDecl>(Pattern)) &&
         "pattern decl is not a using decl");
  assert((isa<UsingDecl>(Inst) ||
          isa<UnresolvedUsingValueDecl>(Inst) ||
          isa<UnresolvedUsingTypenameDecl>(Inst)) &&
         "instantiation did not produce a using decl");
  assert(!InstantiatedFromUsingDecl[Inst] && "pattern already exists");
  InstantiatedFromUsingDecl[Inst] = Pattern;
}

UsingShadowDecl *
ASTContext::getInstantiatedFromUsingShadowDecl(UsingShadowDecl *Inst) {
  llvm::DenseMap<UsingShadowDecl*, UsingShadowDecl*>::const_iterator Pos
    = InstantiatedFromUsingShadowDecl.find(Inst);
  if (Pos == InstantiatedFromUsingShadowDecl.end())
    return nullptr;

  return Pos->second;
}

void
ASTContext::setInstantiatedFromUsingShadowDecl(UsingShadowDecl *Inst,
                                               UsingShadowDecl *Pattern) {
  assert(!InstantiatedFromUsingShadowDecl[Inst] && "pattern already exists");
  InstantiatedFromUsingShadowDecl[Inst] = Pattern;
}

FieldDecl *ASTContext::getInstantiatedFromUnnamedFieldDecl(FieldDecl *Field) {
  llvm::DenseMap<FieldDecl *, FieldDecl *>::iterator Pos
    = InstantiatedFromUnnamedFieldDecl.find(Field);
  if (Pos == InstantiatedFromUnnamedFieldDecl.end())
    return nullptr;

  return Pos->second;
}

void ASTContext::setInstantiatedFromUnnamedFieldDecl(FieldDecl *Inst,
                                                     FieldDecl *Tmpl) {
  assert(!Inst->getDeclName() && "Instantiated field decl is not unnamed");
  assert(!Tmpl->getDeclName() && "Template field decl is not unnamed");
  assert(!InstantiatedFromUnnamedFieldDecl[Inst] &&
         "Already noted what unnamed field was instantiated from");

  InstantiatedFromUnnamedFieldDecl[Inst] = Tmpl;
}

ASTContext::overridden_cxx_method_iterator
ASTContext::overridden_methods_begin(const CXXMethodDecl *Method) const {
  return overridden_methods(Method).begin();
}

ASTContext::overridden_cxx_method_iterator
ASTContext::overridden_methods_end(const CXXMethodDecl *Method) const {
  return overridden_methods(Method).end();
}

unsigned
ASTContext::overridden_methods_size(const CXXMethodDecl *Method) const {
  auto Range = overridden_methods(Method);
  return Range.end() - Range.begin();
}

ASTContext::overridden_method_range
ASTContext::overridden_methods(const CXXMethodDecl *Method) const {
  llvm::DenseMap<const CXXMethodDecl *, CXXMethodVector>::const_iterator Pos =
      OverriddenMethods.find(Method->getCanonicalDecl());
  if (Pos == OverriddenMethods.end())
    return overridden_method_range(nullptr, nullptr);
  return overridden_method_range(Pos->second.begin(), Pos->second.end());
}

void ASTContext::addOverriddenMethod(const CXXMethodDecl *Method,
                                     const CXXMethodDecl *Overridden) {
  assert(Method->isCanonicalDecl() && Overridden->isCanonicalDecl());
  OverriddenMethods[Method].push_back(Overridden);
}

void ASTContext::getOverriddenMethods(
                      const NamedDecl *D,
                      SmallVectorImpl<const NamedDecl *> &Overridden) const {
  assert(D);

  if (const auto *CXXMethod = dyn_cast<CXXMethodDecl>(D)) {
    Overridden.append(overridden_methods_begin(CXXMethod),
                      overridden_methods_end(CXXMethod));
    return;
  }

  const auto *Method = dyn_cast<ObjCMethodDecl>(D);
  if (!Method)
    return;

  SmallVector<const ObjCMethodDecl *, 8> OverDecls;
  Method->getOverriddenMethods(OverDecls);
  Overridden.append(OverDecls.begin(), OverDecls.end());
}

void ASTContext::addedLocalImportDecl(ImportDecl *Import) {
  assert(!Import->getNextLocalImport() &&
         "Import declaration already in the chain");
  assert(!Import->isFromASTFile() && "Non-local import declaration");
  if (!FirstLocalImport) {
    FirstLocalImport = Import;
    LastLocalImport = Import;
    return;
  }

  LastLocalImport->setNextLocalImport(Import);
  LastLocalImport = Import;
}

//===----------------------------------------------------------------------===//
//                         Type Sizing and Analysis
//===----------------------------------------------------------------------===//

/// getFloatTypeSemantics - Return the APFloat 'semantics' for the specified
/// scalar floating point type.
const llvm::fltSemantics &ASTContext::getFloatTypeSemantics(QualType T) const {
  switch (T->castAs<BuiltinType>()->getKind()) {
  default:
    llvm_unreachable("Not a floating point type!");
  case BuiltinType::BFloat16:
    return Target->getBFloat16Format();
  case BuiltinType::Float16:
  case BuiltinType::Half:
    return Target->getHalfFormat();
  case BuiltinType::Float:      return Target->getFloatFormat();
  case BuiltinType::Double:     return Target->getDoubleFormat();
  case BuiltinType::LongDouble:
    if (getLangOpts().OpenMP && getLangOpts().OpenMPIsDevice)
      return AuxTarget->getLongDoubleFormat();
    return Target->getLongDoubleFormat();
  case BuiltinType::Float128:
    if (getLangOpts().OpenMP && getLangOpts().OpenMPIsDevice)
      return AuxTarget->getFloat128Format();
    return Target->getFloat128Format();
  }
}

CharUnits ASTContext::getDeclAlign(const Decl *D, bool ForAlignof) const {
  unsigned Align = Target->getCharWidth();

  bool UseAlignAttrOnly = false;
  if (unsigned AlignFromAttr = D->getMaxAlignment()) {
    Align = AlignFromAttr;

    // __attribute__((aligned)) can increase or decrease alignment
    // *except* on a struct or struct member, where it only increases
    // alignment unless 'packed' is also specified.
    //
    // It is an error for alignas to decrease alignment, so we can
    // ignore that possibility;  Sema should diagnose it.
    if (isa<FieldDecl>(D)) {
      UseAlignAttrOnly = D->hasAttr<PackedAttr>() ||
        cast<FieldDecl>(D)->getParent()->hasAttr<PackedAttr>();
    } else {
      UseAlignAttrOnly = true;
    }
  }
  else if (isa<FieldDecl>(D))
      UseAlignAttrOnly =
        D->hasAttr<PackedAttr>() ||
        cast<FieldDecl>(D)->getParent()->hasAttr<PackedAttr>();

  // If we're using the align attribute only, just ignore everything
  // else about the declaration and its type.
  if (UseAlignAttrOnly) {
    // do nothing
  } else if (const auto *VD = dyn_cast<ValueDecl>(D)) {
    QualType T = VD->getType();
    if (const auto *RT = T->getAs<ReferenceType>()) {
      if (ForAlignof)
        T = RT->getPointeeType();
      else
        T = getPointerType(RT->getPointeeType());
    }
    QualType BaseT = getBaseElementType(T);
    if (T->isFunctionType())
      Align = getTypeInfoImpl(T.getTypePtr()).Align;
    else if (!BaseT->isIncompleteType()) {
      // Adjust alignments of declarations with array type by the
      // large-array alignment on the target.
      if (const ArrayType *arrayType = getAsArrayType(T)) {
        unsigned MinWidth = Target->getLargeArrayMinWidth();
        if (!ForAlignof && MinWidth) {
          if (isa<VariableArrayType>(arrayType))
            Align = std::max(Align, Target->getLargeArrayAlign());
          else if (isa<ConstantArrayType>(arrayType) &&
                   MinWidth <= getTypeSize(cast<ConstantArrayType>(arrayType)))
            Align = std::max(Align, Target->getLargeArrayAlign());
        }
      }
      Align = std::max(Align, getPreferredTypeAlign(T.getTypePtr()));
      if (BaseT.getQualifiers().hasUnaligned())
        Align = Target->getCharWidth();
      if (const auto *VD = dyn_cast<VarDecl>(D)) {
        if (VD->hasGlobalStorage() && !ForAlignof) {
          uint64_t TypeSize = getTypeSize(T.getTypePtr());
          Align = std::max(Align, getTargetInfo().getMinGlobalAlign(TypeSize));
        }
      }
    }

    // Fields can be subject to extra alignment constraints, like if
    // the field is packed, the struct is packed, or the struct has a
    // a max-field-alignment constraint (#pragma pack).  So calculate
    // the actual alignment of the field within the struct, and then
    // (as we're expected to) constrain that by the alignment of the type.
    if (const auto *Field = dyn_cast<FieldDecl>(VD)) {
      const RecordDecl *Parent = Field->getParent();
      // We can only produce a sensible answer if the record is valid.
      if (!Parent->isInvalidDecl()) {
        const ASTRecordLayout &Layout = getASTRecordLayout(Parent);

        // Start with the record's overall alignment.
        unsigned FieldAlign = toBits(Layout.getAlignment());

        // Use the GCD of that and the offset within the record.
        uint64_t Offset = Layout.getFieldOffset(Field->getFieldIndex());
        if (Offset > 0) {
          // Alignment is always a power of 2, so the GCD will be a power of 2,
          // which means we get to do this crazy thing instead of Euclid's.
          uint64_t LowBitOfOffset = Offset & (~Offset + 1);
          if (LowBitOfOffset < FieldAlign)
            FieldAlign = static_cast<unsigned>(LowBitOfOffset);
        }

        Align = std::min(Align, FieldAlign);
      }
    }
  }

  return toCharUnitsFromBits(Align);
}

CharUnits ASTContext::getExnObjectAlignment() const {
  return toCharUnitsFromBits(Target->getExnObjectAlignment());
}

// getTypeInfoDataSizeInChars - Return the size of a type, in
// chars. If the type is a record, its data size is returned.  This is
// the size of the memcpy that's performed when assigning this type
// using a trivial copy/move assignment operator.
std::pair<CharUnits, CharUnits>
ASTContext::getTypeInfoDataSizeInChars(QualType T) const {
  std::pair<CharUnits, CharUnits> sizeAndAlign = getTypeInfoInChars(T);

  // In C++, objects can sometimes be allocated into the tail padding
  // of a base-class subobject.  We decide whether that's possible
  // during class layout, so here we can just trust the layout results.
  if (getLangOpts().CPlusPlus) {
    if (const auto *RT = T->getAs<RecordType>()) {
      const ASTRecordLayout &layout = getASTRecordLayout(RT->getDecl());
      sizeAndAlign.first = layout.getDataSize();
    }
  }

  return sizeAndAlign;
}

/// getConstantArrayInfoInChars - Performing the computation in CharUnits
/// instead of in bits prevents overflowing the uint64_t for some large arrays.
std::pair<CharUnits, CharUnits>
static getConstantArrayInfoInChars(const ASTContext &Context,
                                   const ConstantArrayType *CAT) {
  std::pair<CharUnits, CharUnits> EltInfo =
      Context.getTypeInfoInChars(CAT->getElementType());
  uint64_t Size = CAT->getSize().getZExtValue();
  assert((Size == 0 || static_cast<uint64_t>(EltInfo.first.getQuantity()) <=
              (uint64_t)(-1)/Size) &&
         "Overflow in array type char size evaluation");
  uint64_t Width = EltInfo.first.getQuantity() * Size;
  unsigned Align = EltInfo.second.getQuantity();
  if (!Context.getTargetInfo().getCXXABI().isMicrosoft() ||
      Context.getTargetInfo().getPointerWidth(0) == 64)
    Width = llvm::alignTo(Width, Align);
  return std::make_pair(CharUnits::fromQuantity(Width),
                        CharUnits::fromQuantity(Align));
}

std::pair<CharUnits, CharUnits>
ASTContext::getTypeInfoInChars(const Type *T) const {
  if (const auto *CAT = dyn_cast<ConstantArrayType>(T))
    return getConstantArrayInfoInChars(*this, CAT);
  TypeInfo Info = getTypeInfo(T);
  return std::make_pair(toCharUnitsFromBits(Info.Width),
                        toCharUnitsFromBits(Info.Align));
}

std::pair<CharUnits, CharUnits>
ASTContext::getTypeInfoInChars(QualType T) const {
  return getTypeInfoInChars(T.getTypePtr());
}

bool ASTContext::isAlignmentRequired(const Type *T) const {
  return getTypeInfo(T).AlignIsRequired;
}

bool ASTContext::isAlignmentRequired(QualType T) const {
  return isAlignmentRequired(T.getTypePtr());
}

unsigned ASTContext::getTypeAlignIfKnown(QualType T) const {
  // An alignment on a typedef overrides anything else.
  if (const auto *TT = T->getAs<TypedefType>())
    if (unsigned Align = TT->getDecl()->getMaxAlignment())
      return Align;

  // If we have an (array of) complete type, we're done.
  T = getBaseElementType(T);
  if (!T->isIncompleteType())
    return getTypeAlign(T);

  // If we had an array type, its element type might be a typedef
  // type with an alignment attribute.
  if (const auto *TT = T->getAs<TypedefType>())
    if (unsigned Align = TT->getDecl()->getMaxAlignment())
      return Align;

  // Otherwise, see if the declaration of the type had an attribute.
  if (const auto *TT = T->getAs<TagType>())
    return TT->getDecl()->getMaxAlignment();

  return 0;
}

TypeInfo ASTContext::getTypeInfo(const Type *T) const {
  TypeInfoMap::iterator I = MemoizedTypeInfo.find(T);
  if (I != MemoizedTypeInfo.end())
    return I->second;

  // This call can invalidate MemoizedTypeInfo[T], so we need a second lookup.
  TypeInfo TI = getTypeInfoImpl(T);
  MemoizedTypeInfo[T] = TI;
  return TI;
}

/// getTypeInfoImpl - Return the size of the specified type, in bits.  This
/// method does not work on incomplete types.
///
/// FIXME: Pointers into different addr spaces could have different sizes and
/// alignment requirements: getPointerInfo should take an AddrSpace, this
/// should take a QualType, &c.
TypeInfo ASTContext::getTypeInfoImpl(const Type *T) const {
  uint64_t Width = 0;
  unsigned Align = 8;
  bool AlignIsRequired = false;
  unsigned AS = 0;
  switch (T->getTypeClass()) {
#define TYPE(Class, Base)
#define ABSTRACT_TYPE(Class, Base)
#define NON_CANONICAL_TYPE(Class, Base)
#define DEPENDENT_TYPE(Class, Base) case Type::Class:
#define NON_CANONICAL_UNLESS_DEPENDENT_TYPE(Class, Base)                       \
  case Type::Class:                                                            \
  assert(!T->isDependentType() && "should not see dependent types here");      \
  return getTypeInfo(cast<Class##Type>(T)->desugar().getTypePtr());
#include "clang/AST/TypeNodes.inc"
    llvm_unreachable("Should not see dependent types");

  case Type::FunctionNoProto:
  case Type::FunctionProto:
    // GCC extension: alignof(function) = 32 bits
    Width = 0;
    Align = 32;
    break;

  case Type::IncompleteArray:
  case Type::VariableArray:
  case Type::ConstantArray: {
    // Model non-constant sized arrays as size zero, but track the alignment.
    uint64_t Size = 0;
    if (const auto *CAT = dyn_cast<ConstantArrayType>(T))
      Size = CAT->getSize().getZExtValue();

    TypeInfo EltInfo = getTypeInfo(cast<ArrayType>(T)->getElementType());
    assert((Size == 0 || EltInfo.Width <= (uint64_t)(-1) / Size) &&
           "Overflow in array type bit size evaluation");
    Width = EltInfo.Width * Size;
    Align = EltInfo.Align;
    AlignIsRequired = EltInfo.AlignIsRequired;
    if (!getTargetInfo().getCXXABI().isMicrosoft() ||
        getTargetInfo().getPointerWidth(0) == 64)
      Width = llvm::alignTo(Width, Align);
    break;
  }

  case Type::ExtVector:
  case Type::Vector: {
    const auto *VT = cast<VectorType>(T);
    TypeInfo EltInfo = getTypeInfo(VT->getElementType());
    Width = EltInfo.Width * VT->getNumElements();
    Align = Width;
    // If the alignment is not a power of 2, round up to the next power of 2.
    // This happens for non-power-of-2 length vectors.
    if (Align & (Align-1)) {
      Align = llvm::NextPowerOf2(Align);
      Width = llvm::alignTo(Width, Align);
    }
    // Adjust the alignment based on the target max.
    uint64_t TargetVectorAlign = Target->getMaxVectorAlign();
    if (TargetVectorAlign && TargetVectorAlign < Align)
      Align = TargetVectorAlign;
    break;
  }

  case Type::ConstantMatrix: {
    const auto *MT = cast<ConstantMatrixType>(T);
    TypeInfo ElementInfo = getTypeInfo(MT->getElementType());
    // The internal layout of a matrix value is implementation defined.
    // Initially be ABI compatible with arrays with respect to alignment and
    // size.
    Width = ElementInfo.Width * MT->getNumRows() * MT->getNumColumns();
    Align = ElementInfo.Align;
    break;
  }

  case Type::Builtin:
    switch (cast<BuiltinType>(T)->getKind()) {
    default: llvm_unreachable("Unknown builtin type!");
    case BuiltinType::Void:
      // GCC extension: alignof(void) = 8 bits.
      Width = 0;
      Align = 8;
      break;
    case BuiltinType::Bool:
      Width = Target->getBoolWidth();
      Align = Target->getBoolAlign();
      break;
    case BuiltinType::Char_S:
    case BuiltinType::Char_U:
    case BuiltinType::UChar:
    case BuiltinType::SChar:
    case BuiltinType::Char8:
      Width = Target->getCharWidth();
      Align = Target->getCharAlign();
      break;
    case BuiltinType::WChar_S:
    case BuiltinType::WChar_U:
      Width = Target->getWCharWidth();
      Align = Target->getWCharAlign();
      break;
    case BuiltinType::Char16:
      Width = Target->getChar16Width();
      Align = Target->getChar16Align();
      break;
    case BuiltinType::Char32:
      Width = Target->getChar32Width();
      Align = Target->getChar32Align();
      break;
    case BuiltinType::UShort:
    case BuiltinType::Short:
      Width = Target->getShortWidth();
      Align = Target->getShortAlign();
      break;
    case BuiltinType::UInt:
    case BuiltinType::Int:
      Width = Target->getIntWidth();
      Align = Target->getIntAlign();
      break;
    case BuiltinType::ULong:
    case BuiltinType::Long:
      Width = Target->getLongWidth();
      Align = Target->getLongAlign();
      break;
    case BuiltinType::ULongLong:
    case BuiltinType::LongLong:
      Width = Target->getLongLongWidth();
      Align = Target->getLongLongAlign();
      break;
    case BuiltinType::Int128:
    case BuiltinType::UInt128:
      Width = 128;
      Align = 128; // int128_t is 128-bit aligned on all targets.
      break;
    case BuiltinType::ShortAccum:
    case BuiltinType::UShortAccum:
    case BuiltinType::SatShortAccum:
    case BuiltinType::SatUShortAccum:
      Width = Target->getShortAccumWidth();
      Align = Target->getShortAccumAlign();
      break;
    case BuiltinType::Accum:
    case BuiltinType::UAccum:
    case BuiltinType::SatAccum:
    case BuiltinType::SatUAccum:
      Width = Target->getAccumWidth();
      Align = Target->getAccumAlign();
      break;
    case BuiltinType::LongAccum:
    case BuiltinType::ULongAccum:
    case BuiltinType::SatLongAccum:
    case BuiltinType::SatULongAccum:
      Width = Target->getLongAccumWidth();
      Align = Target->getLongAccumAlign();
      break;
    case BuiltinType::ShortFract:
    case BuiltinType::UShortFract:
    case BuiltinType::SatShortFract:
    case BuiltinType::SatUShortFract:
      Width = Target->getShortFractWidth();
      Align = Target->getShortFractAlign();
      break;
    case BuiltinType::Fract:
    case BuiltinType::UFract:
    case BuiltinType::SatFract:
    case BuiltinType::SatUFract:
      Width = Target->getFractWidth();
      Align = Target->getFractAlign();
      break;
    case BuiltinType::LongFract:
    case BuiltinType::ULongFract:
    case BuiltinType::SatLongFract:
    case BuiltinType::SatULongFract:
      Width = Target->getLongFractWidth();
      Align = Target->getLongFractAlign();
      break;
    case BuiltinType::BFloat16:
      Width = Target->getBFloat16Width();
      Align = Target->getBFloat16Align();
      break;
    case BuiltinType::Float16:
    case BuiltinType::Half:
      if (Target->hasFloat16Type() || !getLangOpts().OpenMP ||
          !getLangOpts().OpenMPIsDevice) {
        Width = Target->getHalfWidth();
        Align = Target->getHalfAlign();
      } else {
        assert(getLangOpts().OpenMP && getLangOpts().OpenMPIsDevice &&
               "Expected OpenMP device compilation.");
        Width = AuxTarget->getHalfWidth();
        Align = AuxTarget->getHalfAlign();
      }
      break;
    case BuiltinType::Float:
      Width = Target->getFloatWidth();
      Align = Target->getFloatAlign();
      break;
    case BuiltinType::Double:
      Width = Target->getDoubleWidth();
      Align = Target->getDoubleAlign();
      break;
    case BuiltinType::LongDouble:
      if (getLangOpts().OpenMP && getLangOpts().OpenMPIsDevice &&
          (Target->getLongDoubleWidth() != AuxTarget->getLongDoubleWidth() ||
           Target->getLongDoubleAlign() != AuxTarget->getLongDoubleAlign())) {
        Width = AuxTarget->getLongDoubleWidth();
        Align = AuxTarget->getLongDoubleAlign();
      } else {
        Width = Target->getLongDoubleWidth();
        Align = Target->getLongDoubleAlign();
      }
      break;
    case BuiltinType::Float128:
      if (Target->hasFloat128Type() || !getLangOpts().OpenMP ||
          !getLangOpts().OpenMPIsDevice) {
        Width = Target->getFloat128Width();
        Align = Target->getFloat128Align();
      } else {
        assert(getLangOpts().OpenMP && getLangOpts().OpenMPIsDevice &&
               "Expected OpenMP device compilation.");
        Width = AuxTarget->getFloat128Width();
        Align = AuxTarget->getFloat128Align();
      }
      break;
    case BuiltinType::NullPtr:
      Width = Target->getPointerWidth(0); // C++ 3.9.1p11: sizeof(nullptr_t)
      Align = Target->getPointerAlign(0); //   == sizeof(void*)
      break;
    case BuiltinType::ObjCId:
    case BuiltinType::ObjCClass:
    case BuiltinType::ObjCSel:
      Width = Target->getPointerWidth(0);
      Align = Target->getPointerAlign(0);
      break;
    case BuiltinType::OCLSampler:
    case BuiltinType::OCLEvent:
    case BuiltinType::OCLClkEvent:
    case BuiltinType::OCLQueue:
    case BuiltinType::OCLReserveID:
#define IMAGE_TYPE(ImgType, Id, SingletonId, Access, Suffix) \
    case BuiltinType::Id:
#include "clang/Basic/OpenCLImageTypes.def"
#define EXT_OPAQUE_TYPE(ExtType, Id, Ext) \
  case BuiltinType::Id:
#include "clang/Basic/OpenCLExtensionTypes.def"
      AS = getTargetAddressSpace(
          Target->getOpenCLTypeAddrSpace(getOpenCLTypeKind(T)));
      Width = Target->getPointerWidth(AS);
      Align = Target->getPointerAlign(AS);
      break;
    // The SVE types are effectively target-specific.  The length of an
    // SVE_VECTOR_TYPE is only known at runtime, but it is always a multiple
    // of 128 bits.  There is one predicate bit for each vector byte, so the
    // length of an SVE_PREDICATE_TYPE is always a multiple of 16 bits.
    //
    // Because the length is only known at runtime, we use a dummy value
    // of 0 for the static length.  The alignment values are those defined
    // by the Procedure Call Standard for the Arm Architecture.
#define SVE_VECTOR_TYPE(Name, MangledName, Id, SingletonId, NumEls, ElBits,    \
                        IsSigned, IsFP, IsBF)                                  \
  case BuiltinType::Id:                                                        \
    Width = 0;                                                                 \
    Align = 128;                                                               \
    break;
#define SVE_PREDICATE_TYPE(Name, MangledName, Id, SingletonId, NumEls)         \
  case BuiltinType::Id:                                                        \
    Width = 0;                                                                 \
    Align = 16;                                                                \
    break;
#include "clang/Basic/AArch64SVEACLETypes.def"
    }
    break;
  case Type::ObjCObjectPointer:
    Width = Target->getPointerWidth(0);
    Align = Target->getPointerAlign(0);
    break;
  case Type::BlockPointer:
    AS = getTargetAddressSpace(cast<BlockPointerType>(T)->getPointeeType());
    Width = Target->getPointerWidth(AS);
    Align = Target->getPointerAlign(AS);
    break;
  case Type::LValueReference:
  case Type::RValueReference:
    // alignof and sizeof should never enter this code path here, so we go
    // the pointer route.
    AS = getTargetAddressSpace(cast<ReferenceType>(T)->getPointeeType());
    Width = Target->getPointerWidth(AS);
    Align = Target->getPointerAlign(AS);
    break;
  case Type::Pointer:
    AS = getTargetAddressSpace(cast<PointerType>(T)->getPointeeType());
    Width = Target->getPointerWidth(AS);
    Align = Target->getPointerAlign(AS);
    break;
  case Type::MemberPointer: {
    const auto *MPT = cast<MemberPointerType>(T);
    CXXABI::MemberPointerInfo MPI = ABI->getMemberPointerInfo(MPT);
    Width = MPI.Width;
    Align = MPI.Align;
    break;
  }
  case Type::Complex: {
    // Complex types have the same alignment as their elements, but twice the
    // size.
    TypeInfo EltInfo = getTypeInfo(cast<ComplexType>(T)->getElementType());
    Width = EltInfo.Width * 2;
    Align = EltInfo.Align;
    break;
  }
  case Type::ObjCObject:
    return getTypeInfo(cast<ObjCObjectType>(T)->getBaseType().getTypePtr());
  case Type::Adjusted:
  case Type::Decayed:
    return getTypeInfo(cast<AdjustedType>(T)->getAdjustedType().getTypePtr());
  case Type::ObjCInterface: {
    const auto *ObjCI = cast<ObjCInterfaceType>(T);
    if (ObjCI->getDecl()->isInvalidDecl()) {
      Width = 8;
      Align = 8;
      break;
    }
    const ASTRecordLayout &Layout = getASTObjCInterfaceLayout(ObjCI->getDecl());
    Width = toBits(Layout.getSize());
    Align = toBits(Layout.getAlignment());
    break;
  }
  case Type::ExtInt: {
    const auto *EIT = cast<ExtIntType>(T);
    Align =
        std::min(static_cast<unsigned>(std::max(
                     getCharWidth(), llvm::PowerOf2Ceil(EIT->getNumBits()))),
                 Target->getLongLongAlign());
    Width = llvm::alignTo(EIT->getNumBits(), Align);
    break;
  }
  case Type::Record:
  case Type::Enum: {
    const auto *TT = cast<TagType>(T);

    if (TT->getDecl()->isInvalidDecl()) {
      Width = 8;
      Align = 8;
      break;
    }

    if (const auto *ET = dyn_cast<EnumType>(TT)) {
      const EnumDecl *ED = ET->getDecl();
      TypeInfo Info =
          getTypeInfo(ED->getIntegerType()->getUnqualifiedDesugaredType());
      if (unsigned AttrAlign = ED->getMaxAlignment()) {
        Info.Align = AttrAlign;
        Info.AlignIsRequired = true;
      }
      return Info;
    }

    const auto *RT = cast<RecordType>(TT);
    const RecordDecl *RD = RT->getDecl();
    const ASTRecordLayout &Layout = getASTRecordLayout(RD);
    Width = toBits(Layout.getSize());
    Align = toBits(Layout.getAlignment());
    AlignIsRequired = RD->hasAttr<AlignedAttr>();
    break;
  }

  case Type::SubstTemplateTypeParm:
    return getTypeInfo(cast<SubstTemplateTypeParmType>(T)->
                       getReplacementType().getTypePtr());

  case Type::Auto:
  case Type::DeducedTemplateSpecialization: {
    const auto *A = cast<DeducedType>(T);
    assert(!A->getDeducedType().isNull() &&
           "cannot request the size of an undeduced or dependent auto type");
    return getTypeInfo(A->getDeducedType().getTypePtr());
  }

  case Type::Paren:
    return getTypeInfo(cast<ParenType>(T)->getInnerType().getTypePtr());

  case Type::MacroQualified:
    return getTypeInfo(
        cast<MacroQualifiedType>(T)->getUnderlyingType().getTypePtr());

  case Type::ObjCTypeParam:
    return getTypeInfo(cast<ObjCTypeParamType>(T)->desugar().getTypePtr());

  case Type::Typedef: {
    const TypedefNameDecl *Typedef = cast<TypedefType>(T)->getDecl();
    TypeInfo Info = getTypeInfo(Typedef->getUnderlyingType().getTypePtr());
    // If the typedef has an aligned attribute on it, it overrides any computed
    // alignment we have.  This violates the GCC documentation (which says that
    // attribute(aligned) can only round up) but matches its implementation.
    if (unsigned AttrAlign = Typedef->getMaxAlignment()) {
      Align = AttrAlign;
      AlignIsRequired = true;
    } else {
      Align = Info.Align;
      AlignIsRequired = Info.AlignIsRequired;
    }
    Width = Info.Width;
    break;
  }    
  
  case Type::TypeVariable:
    Width = 0;
    Align = 8;
    break;

  case Type::Existential:
    // '_Exists(T, struct Foo<T>)' is represented at runtime as 'struct Foo', so to calculate
    // the type info just punt to the inner type.
    return getTypeInfo(cast<ExistentialType>(T)->innerType().getTypePtr());

  case Type::Elaborated:
    return getTypeInfo(cast<ElaboratedType>(T)->getNamedType().getTypePtr());

  case Type::Attributed:
    return getTypeInfo(
                  cast<AttributedType>(T)->getEquivalentType().getTypePtr());

  case Type::Atomic: {
    // Start with the base type information.
    TypeInfo Info = getTypeInfo(cast<AtomicType>(T)->getValueType());
    Width = Info.Width;
    Align = Info.Align;

    if (!Width) {
      // An otherwise zero-sized type should still generate an
      // atomic operation.
      Width = Target->getCharWidth();
      assert(Align);
    } else if (Width <= Target->getMaxAtomicPromoteWidth()) {
      // If the size of the type doesn't exceed the platform's max
      // atomic promotion width, make the size and alignment more
      // favorable to atomic operations:

      // Round the size up to a power of 2.
      if (!llvm::isPowerOf2_64(Width))
        Width = llvm::NextPowerOf2(Width);

      // Set the alignment equal to the size.
      Align = static_cast<unsigned>(Width);
    }
  }
  break;

  case Type::Pipe:
    Width = Target->getPointerWidth(getTargetAddressSpace(LangAS::opencl_global));
    Align = Target->getPointerAlign(getTargetAddressSpace(LangAS::opencl_global));
    break;
  }

  assert(llvm::isPowerOf2_32(Align) && "Alignment must be power of 2");
  return TypeInfo(Width, Align, AlignIsRequired);
}

unsigned ASTContext::getTypeUnadjustedAlign(const Type *T) const {
  UnadjustedAlignMap::iterator I = MemoizedUnadjustedAlign.find(T);
  if (I != MemoizedUnadjustedAlign.end())
    return I->second;

  unsigned UnadjustedAlign;
  if (const auto *RT = T->getAs<RecordType>()) {
    const RecordDecl *RD = RT->getDecl();
    const ASTRecordLayout &Layout = getASTRecordLayout(RD);
    UnadjustedAlign = toBits(Layout.getUnadjustedAlignment());
  } else if (const auto *ObjCI = T->getAs<ObjCInterfaceType>()) {
    const ASTRecordLayout &Layout = getASTObjCInterfaceLayout(ObjCI->getDecl());
    UnadjustedAlign = toBits(Layout.getUnadjustedAlignment());
  } else {
    UnadjustedAlign = getTypeAlign(T->getUnqualifiedDesugaredType());
  }

  MemoizedUnadjustedAlign[T] = UnadjustedAlign;
  return UnadjustedAlign;
}

unsigned ASTContext::getOpenMPDefaultSimdAlign(QualType T) const {
  unsigned SimdAlign = getTargetInfo().getSimdDefaultAlign();
  // Target ppc64 with QPX: simd default alignment for pointer to double is 32.
  if ((getTargetInfo().getTriple().getArch() == llvm::Triple::ppc64 ||
       getTargetInfo().getTriple().getArch() == llvm::Triple::ppc64le) &&
      getTargetInfo().getABI() == "elfv1-qpx" &&
      T->isSpecificBuiltinType(BuiltinType::Double))
    SimdAlign = 256;
  return SimdAlign;
}

/// toCharUnitsFromBits - Convert a size in bits to a size in characters.
CharUnits ASTContext::toCharUnitsFromBits(int64_t BitSize) const {
  return CharUnits::fromQuantity(BitSize / getCharWidth());
}

/// toBits - Convert a size in characters to a size in characters.
int64_t ASTContext::toBits(CharUnits CharSize) const {
  return CharSize.getQuantity() * getCharWidth();
}

/// getTypeSizeInChars - Return the size of the specified type, in characters.
/// This method does not work on incomplete types.
CharUnits ASTContext::getTypeSizeInChars(QualType T) const {
  return getTypeInfoInChars(T).first;
}
CharUnits ASTContext::getTypeSizeInChars(const Type *T) const {
  return getTypeInfoInChars(T).first;
}

/// getTypeAlignInChars - Return the ABI-specified alignment of a type, in
/// characters. This method does not work on incomplete types.
CharUnits ASTContext::getTypeAlignInChars(QualType T) const {
  return toCharUnitsFromBits(getTypeAlign(T));
}
CharUnits ASTContext::getTypeAlignInChars(const Type *T) const {
  return toCharUnitsFromBits(getTypeAlign(T));
}

/// getTypeUnadjustedAlignInChars - Return the ABI-specified alignment of a
/// type, in characters, before alignment adustments. This method does
/// not work on incomplete types.
CharUnits ASTContext::getTypeUnadjustedAlignInChars(QualType T) const {
  return toCharUnitsFromBits(getTypeUnadjustedAlign(T));
}
CharUnits ASTContext::getTypeUnadjustedAlignInChars(const Type *T) const {
  return toCharUnitsFromBits(getTypeUnadjustedAlign(T));
}

/// getPreferredTypeAlign - Return the "preferred" alignment of the specified
/// type for the current target in bits.  This can be different than the ABI
/// alignment in cases where it is beneficial for performance to overalign
/// a data type.
unsigned ASTContext::getPreferredTypeAlign(const Type *T) const {
  TypeInfo TI = getTypeInfo(T);
  unsigned ABIAlign = TI.Align;

  T = T->getBaseElementTypeUnsafe();

  // The preferred alignment of member pointers is that of a pointer.
  if (T->isMemberPointerType())
    return getPreferredTypeAlign(getPointerDiffType().getTypePtr());

  if (!Target->allowsLargerPreferedTypeAlignment())
    return ABIAlign;

  // Double and long long should be naturally aligned if possible.
  if (const auto *CT = T->getAs<ComplexType>())
    T = CT->getElementType().getTypePtr();
  if (const auto *ET = T->getAs<EnumType>())
    T = ET->getDecl()->getIntegerType().getTypePtr();
  if (T->isSpecificBuiltinType(BuiltinType::Double) ||
      T->isSpecificBuiltinType(BuiltinType::LongLong) ||
      T->isSpecificBuiltinType(BuiltinType::ULongLong))
    // Don't increase the alignment if an alignment attribute was specified on a
    // typedef declaration.
    if (!TI.AlignIsRequired)
      return std::max(ABIAlign, (unsigned)getTypeSize(T));

  return ABIAlign;
}

/// getTargetDefaultAlignForAttributeAligned - Return the default alignment
/// for __attribute__((aligned)) on this target, to be used if no alignment
/// value is specified.
unsigned ASTContext::getTargetDefaultAlignForAttributeAligned() const {
  return getTargetInfo().getDefaultAlignForAttributeAligned();
}

/// getAlignOfGlobalVar - Return the alignment in bits that should be given
/// to a global variable of the specified type.
unsigned ASTContext::getAlignOfGlobalVar(QualType T) const {
  uint64_t TypeSize = getTypeSize(T.getTypePtr());
  return std::max(getTypeAlign(T), getTargetInfo().getMinGlobalAlign(TypeSize));
}

/// getAlignOfGlobalVarInChars - Return the alignment in characters that
/// should be given to a global variable of the specified type.
CharUnits ASTContext::getAlignOfGlobalVarInChars(QualType T) const {
  return toCharUnitsFromBits(getAlignOfGlobalVar(T));
}

CharUnits ASTContext::getOffsetOfBaseWithVBPtr(const CXXRecordDecl *RD) const {
  CharUnits Offset = CharUnits::Zero();
  const ASTRecordLayout *Layout = &getASTRecordLayout(RD);
  while (const CXXRecordDecl *Base = Layout->getBaseSharingVBPtr()) {
    Offset += Layout->getBaseClassOffset(Base);
    Layout = &getASTRecordLayout(Base);
  }
  return Offset;
}

/// DeepCollectObjCIvars -
/// This routine first collects all declared, but not synthesized, ivars in
/// super class and then collects all ivars, including those synthesized for
/// current class. This routine is used for implementation of current class
/// when all ivars, declared and synthesized are known.
void ASTContext::DeepCollectObjCIvars(const ObjCInterfaceDecl *OI,
                                      bool leafClass,
                            SmallVectorImpl<const ObjCIvarDecl*> &Ivars) const {
  if (const ObjCInterfaceDecl *SuperClass = OI->getSuperClass())
    DeepCollectObjCIvars(SuperClass, false, Ivars);
  if (!leafClass) {
    for (const auto *I : OI->ivars())
      Ivars.push_back(I);
  } else {
    auto *IDecl = const_cast<ObjCInterfaceDecl *>(OI);
    for (const ObjCIvarDecl *Iv = IDecl->all_declared_ivar_begin(); Iv;
         Iv= Iv->getNextIvar())
      Ivars.push_back(Iv);
  }
}

/// CollectInheritedProtocols - Collect all protocols in current class and
/// those inherited by it.
void ASTContext::CollectInheritedProtocols(const Decl *CDecl,
                          llvm::SmallPtrSet<ObjCProtocolDecl*, 8> &Protocols) {
  if (const auto *OI = dyn_cast<ObjCInterfaceDecl>(CDecl)) {
    // We can use protocol_iterator here instead of
    // all_referenced_protocol_iterator since we are walking all categories.
    for (auto *Proto : OI->all_referenced_protocols()) {
      CollectInheritedProtocols(Proto, Protocols);
    }

    // Categories of this Interface.
    for (const auto *Cat : OI->visible_categories())
      CollectInheritedProtocols(Cat, Protocols);

    if (ObjCInterfaceDecl *SD = OI->getSuperClass())
      while (SD) {
        CollectInheritedProtocols(SD, Protocols);
        SD = SD->getSuperClass();
      }
  } else if (const auto *OC = dyn_cast<ObjCCategoryDecl>(CDecl)) {
    for (auto *Proto : OC->protocols()) {
      CollectInheritedProtocols(Proto, Protocols);
    }
  } else if (const auto *OP = dyn_cast<ObjCProtocolDecl>(CDecl)) {
    // Insert the protocol.
    if (!Protocols.insert(
          const_cast<ObjCProtocolDecl *>(OP->getCanonicalDecl())).second)
      return;

    for (auto *Proto : OP->protocols())
      CollectInheritedProtocols(Proto, Protocols);
  }
}

static bool unionHasUniqueObjectRepresentations(const ASTContext &Context,
                                                const RecordDecl *RD) {
  assert(RD->isUnion() && "Must be union type");
  CharUnits UnionSize = Context.getTypeSizeInChars(RD->getTypeForDecl());

  for (const auto *Field : RD->fields()) {
    if (!Context.hasUniqueObjectRepresentations(Field->getType()))
      return false;
    CharUnits FieldSize = Context.getTypeSizeInChars(Field->getType());
    if (FieldSize != UnionSize)
      return false;
  }
  return !RD->field_empty();
}

static bool isStructEmpty(QualType Ty) {
  const RecordDecl *RD = Ty->castAs<RecordType>()->getDecl();

  if (!RD->field_empty())
    return false;

  if (const auto *ClassDecl = dyn_cast<CXXRecordDecl>(RD))
    return ClassDecl->isEmpty();

  return true;
}

static llvm::Optional<int64_t>
structHasUniqueObjectRepresentations(const ASTContext &Context,
                                     const RecordDecl *RD) {
  assert(!RD->isUnion() && "Must be struct/class type");
  const auto &Layout = Context.getASTRecordLayout(RD);

  int64_t CurOffsetInBits = 0;
  if (const auto *ClassDecl = dyn_cast<CXXRecordDecl>(RD)) {
    if (ClassDecl->isDynamicClass())
      return llvm::None;

    SmallVector<std::pair<QualType, int64_t>, 4> Bases;
    for (const auto &Base : ClassDecl->bases()) {
      // Empty types can be inherited from, and non-empty types can potentially
      // have tail padding, so just make sure there isn't an error.
      if (!isStructEmpty(Base.getType())) {
        llvm::Optional<int64_t> Size = structHasUniqueObjectRepresentations(
            Context, Base.getType()->castAs<RecordType>()->getDecl());
        if (!Size)
          return llvm::None;
        Bases.emplace_back(Base.getType(), Size.getValue());
      }
    }

    llvm::sort(Bases, [&](const std::pair<QualType, int64_t> &L,
                          const std::pair<QualType, int64_t> &R) {
      return Layout.getBaseClassOffset(L.first->getAsCXXRecordDecl()) <
             Layout.getBaseClassOffset(R.first->getAsCXXRecordDecl());
    });

    for (const auto &Base : Bases) {
      int64_t BaseOffset = Context.toBits(
          Layout.getBaseClassOffset(Base.first->getAsCXXRecordDecl()));
      int64_t BaseSize = Base.second;
      if (BaseOffset != CurOffsetInBits)
        return llvm::None;
      CurOffsetInBits = BaseOffset + BaseSize;
    }
  }

  for (const auto *Field : RD->fields()) {
    if (!Field->getType()->isReferenceType() &&
        !Context.hasUniqueObjectRepresentations(Field->getType()))
      return llvm::None;

    int64_t FieldSizeInBits =
        Context.toBits(Context.getTypeSizeInChars(Field->getType()));
    if (Field->isBitField()) {
      int64_t BitfieldSize = Field->getBitWidthValue(Context);

      if (BitfieldSize > FieldSizeInBits)
        return llvm::None;
      FieldSizeInBits = BitfieldSize;
    }

    int64_t FieldOffsetInBits = Context.getFieldOffset(Field);

    if (FieldOffsetInBits != CurOffsetInBits)
      return llvm::None;

    CurOffsetInBits = FieldSizeInBits + FieldOffsetInBits;
  }

  return CurOffsetInBits;
}

bool ASTContext::hasUniqueObjectRepresentations(QualType Ty) const {
  // C++17 [meta.unary.prop]:
  //   The predicate condition for a template specialization
  //   has_unique_object_representations<T> shall be
  //   satisfied if and only if:
  //     (9.1) - T is trivially copyable, and
  //     (9.2) - any two objects of type T with the same value have the same
  //     object representation, where two objects
  //   of array or non-union class type are considered to have the same value
  //   if their respective sequences of
  //   direct subobjects have the same values, and two objects of union type
  //   are considered to have the same
  //   value if they have the same active member and the corresponding members
  //   have the same value.
  //   The set of scalar types for which this condition holds is
  //   implementation-defined. [ Note: If a type has padding
  //   bits, the condition does not hold; otherwise, the condition holds true
  //   for unsigned integral types. -- end note ]
  assert(!Ty.isNull() && "Null QualType sent to unique object rep check");

  // Arrays are unique only if their element type is unique.
  if (Ty->isArrayType())
    return hasUniqueObjectRepresentations(getBaseElementType(Ty));

  // (9.1) - T is trivially copyable...
  if (!Ty.isTriviallyCopyableType(*this))
    return false;

  // All integrals and enums are unique.
  if (Ty->isIntegralOrEnumerationType())
    return true;

  // All other pointers are unique.
  if (Ty->isPointerType())
    return true;

  if (Ty->isMemberPointerType()) {
    const auto *MPT = Ty->getAs<MemberPointerType>();
    return !ABI->getMemberPointerInfo(MPT).HasPadding;
  }

  if (Ty->isRecordType()) {
    const RecordDecl *Record = Ty->castAs<RecordType>()->getDecl();

    if (Record->isInvalidDecl())
      return false;

    if (Record->isUnion())
      return unionHasUniqueObjectRepresentations(*this, Record);

    Optional<int64_t> StructSize =
        structHasUniqueObjectRepresentations(*this, Record);

    return StructSize &&
           StructSize.getValue() == static_cast<int64_t>(getTypeSize(Ty));
  }

  // FIXME: More cases to handle here (list by rsmith):
  // vectors (careful about, eg, vector of 3 foo)
  // _Complex int and friends
  // _Atomic T
  // Obj-C block pointers
  // Obj-C object pointers
  // and perhaps OpenCL's various builtin types (pipe, sampler_t, event_t,
  // clk_event_t, queue_t, reserve_id_t)
  // There're also Obj-C class types and the Obj-C selector type, but I think it
  // makes sense for those to return false here.

  return false;
}

unsigned ASTContext::CountNonClassIvars(const ObjCInterfaceDecl *OI) const {
  unsigned count = 0;
  // Count ivars declared in class extension.
  for (const auto *Ext : OI->known_extensions())
    count += Ext->ivar_size();

  // Count ivar defined in this class's implementation.  This
  // includes synthesized ivars.
  if (ObjCImplementationDecl *ImplDecl = OI->getImplementation())
    count += ImplDecl->ivar_size();

  return count;
}

bool ASTContext::isSentinelNullExpr(const Expr *E) {
  if (!E)
    return false;

  // nullptr_t is always treated as null.
  if (E->getType()->isNullPtrType()) return true;

  if (E->getType()->isAnyPointerType() &&
      E->IgnoreParenCasts()->isNullPointerConstant(*this,
                                                Expr::NPC_ValueDependentIsNull))
    return true;

  // Unfortunately, __null has type 'int'.
  if (isa<GNUNullExpr>(E)) return true;

  return false;
}

/// Get the implementation of ObjCInterfaceDecl, or nullptr if none
/// exists.
ObjCImplementationDecl *ASTContext::getObjCImplementation(ObjCInterfaceDecl *D) {
  llvm::DenseMap<ObjCContainerDecl*, ObjCImplDecl*>::iterator
    I = ObjCImpls.find(D);
  if (I != ObjCImpls.end())
    return cast<ObjCImplementationDecl>(I->second);
  return nullptr;
}

/// Get the implementation of ObjCCategoryDecl, or nullptr if none
/// exists.
ObjCCategoryImplDecl *ASTContext::getObjCImplementation(ObjCCategoryDecl *D) {
  llvm::DenseMap<ObjCContainerDecl*, ObjCImplDecl*>::iterator
    I = ObjCImpls.find(D);
  if (I != ObjCImpls.end())
    return cast<ObjCCategoryImplDecl>(I->second);
  return nullptr;
}

/// Set the implementation of ObjCInterfaceDecl.
void ASTContext::setObjCImplementation(ObjCInterfaceDecl *IFaceD,
                           ObjCImplementationDecl *ImplD) {
  assert(IFaceD && ImplD && "Passed null params");
  ObjCImpls[IFaceD] = ImplD;
}

/// Set the implementation of ObjCCategoryDecl.
void ASTContext::setObjCImplementation(ObjCCategoryDecl *CatD,
                           ObjCCategoryImplDecl *ImplD) {
  assert(CatD && ImplD && "Passed null params");
  ObjCImpls[CatD] = ImplD;
}

const ObjCMethodDecl *
ASTContext::getObjCMethodRedeclaration(const ObjCMethodDecl *MD) const {
  return ObjCMethodRedecls.lookup(MD);
}

void ASTContext::setObjCMethodRedeclaration(const ObjCMethodDecl *MD,
                                            const ObjCMethodDecl *Redecl) {
  assert(!getObjCMethodRedeclaration(MD) && "MD already has a redeclaration");
  ObjCMethodRedecls[MD] = Redecl;
}

const ObjCInterfaceDecl *ASTContext::getObjContainingInterface(
                                              const NamedDecl *ND) const {
  if (const auto *ID = dyn_cast<ObjCInterfaceDecl>(ND->getDeclContext()))
    return ID;
  if (const auto *CD = dyn_cast<ObjCCategoryDecl>(ND->getDeclContext()))
    return CD->getClassInterface();
  if (const auto *IMD = dyn_cast<ObjCImplDecl>(ND->getDeclContext()))
    return IMD->getClassInterface();

  return nullptr;
}

/// Get the copy initialization expression of VarDecl, or nullptr if
/// none exists.
BlockVarCopyInit ASTContext::getBlockVarCopyInit(const VarDecl *VD) const {
  assert(VD && "Passed null params");
  assert(VD->hasAttr<BlocksAttr>() &&
         "getBlockVarCopyInits - not __block var");
  auto I = BlockVarCopyInits.find(VD);
  if (I != BlockVarCopyInits.end())
    return I->second;
  return {nullptr, false};
}

/// Set the copy initialization expression of a block var decl.
void ASTContext::setBlockVarCopyInit(const VarDecl*VD, Expr *CopyExpr,
                                     bool CanThrow) {
  assert(VD && CopyExpr && "Passed null params");
  assert(VD->hasAttr<BlocksAttr>() &&
         "setBlockVarCopyInits - not __block var");
  BlockVarCopyInits[VD].setExprAndFlag(CopyExpr, CanThrow);
}

TypeSourceInfo *ASTContext::CreateTypeSourceInfo(QualType T,
                                                 unsigned DataSize) const {
  if (!DataSize)
    DataSize = TypeLoc::getFullDataSizeForType(T);
  else
    assert(DataSize == TypeLoc::getFullDataSizeForType(T) &&
           "incorrect data size provided to CreateTypeSourceInfo!");

  auto *TInfo =
    (TypeSourceInfo*)BumpAlloc.Allocate(sizeof(TypeSourceInfo) + DataSize, 8);
  new (TInfo) TypeSourceInfo(T);
  return TInfo;
}

TypeSourceInfo *ASTContext::getTrivialTypeSourceInfo(QualType T,
                                                     SourceLocation L) const {
  TypeSourceInfo *DI = CreateTypeSourceInfo(T);
  DI->getTypeLoc().initialize(const_cast<ASTContext &>(*this), L);
  return DI;
}

const ASTRecordLayout &
ASTContext::getASTObjCInterfaceLayout(const ObjCInterfaceDecl *D) const {
  return getObjCLayout(D, nullptr);
}

const ASTRecordLayout &
ASTContext::getASTObjCImplementationLayout(
                                        const ObjCImplementationDecl *D) const {
  return getObjCLayout(D->getClassInterface(), D);
}

//===----------------------------------------------------------------------===//
//                   Type creation/memoization methods
//===----------------------------------------------------------------------===//

QualType
ASTContext::getExtQualType(const Type *baseType, Qualifiers quals) const {
  unsigned fastQuals = quals.getFastQualifiers();
  quals.removeFastQualifiers();

  // Check if we've already instantiated this type.
  llvm::FoldingSetNodeID ID;
  ExtQuals::Profile(ID, baseType, quals);
  void *insertPos = nullptr;
  if (ExtQuals *eq = ExtQualNodes.FindNodeOrInsertPos(ID, insertPos)) {
    assert(eq->getQualifiers() == quals);
    return QualType(eq, fastQuals);
  }

  // If the base type is not canonical, make the appropriate canonical type.
  QualType canon;
  if (!baseType->isCanonicalUnqualified()) {
    SplitQualType canonSplit = baseType->getCanonicalTypeInternal().split();
    canonSplit.Quals.addConsistentQualifiers(quals);
    canon = getExtQualType(canonSplit.Ty, canonSplit.Quals);

    // Re-find the insert position.
    (void) ExtQualNodes.FindNodeOrInsertPos(ID, insertPos);
  }

  auto *eq = new (*this, TypeAlignment) ExtQuals(baseType, canon, quals);
  ExtQualNodes.InsertNode(eq, insertPos);
  return QualType(eq, fastQuals);
}

QualType ASTContext::getAddrSpaceQualType(QualType T,
                                          LangAS AddressSpace) const {
  QualType CanT = getCanonicalType(T);
  if (CanT.getAddressSpace() == AddressSpace)
    return T;

  // If we are composing extended qualifiers together, merge together
  // into one ExtQuals node.
  QualifierCollector Quals;
  const Type *TypeNode = Quals.strip(T);

  // If this type already has an address space specified, it cannot get
  // another one.
  assert(!Quals.hasAddressSpace() &&
         "Type cannot be in multiple addr spaces!");
  Quals.addAddressSpace(AddressSpace);

  return getExtQualType(TypeNode, Quals);
}

QualType ASTContext::removeAddrSpaceQualType(QualType T) const {
  // If we are composing extended qualifiers together, merge together
  // into one ExtQuals node.
  QualifierCollector Quals;
  const Type *TypeNode = Quals.strip(T);

  // If the qualifier doesn't have an address space just return it.
  if (!Quals.hasAddressSpace())
    return T;

  Quals.removeAddressSpace();

  // Removal of the address space can mean there are no longer any
  // non-fast qualifiers, so creating an ExtQualType isn't possible (asserts)
  // or required.
  if (Quals.hasNonFastQualifiers())
    return getExtQualType(TypeNode, Quals);
  else
    return QualType(TypeNode, Quals.getFastQualifiers());
}

QualType ASTContext::getObjCGCQualType(QualType T,
                                       Qualifiers::GC GCAttr) const {
  QualType CanT = getCanonicalType(T);
  if (CanT.getObjCGCAttr() == GCAttr)
    return T;

  if (const auto *ptr = T->getAs<PointerType>()) {
    QualType Pointee = ptr->getPointeeType();
    if (Pointee->isAnyPointerType()) {
      QualType ResultType = getObjCGCQualType(Pointee, GCAttr);
      return getPointerType(ResultType);
    }
  }

  // If we are composing extended qualifiers together, merge together
  // into one ExtQuals node.
  QualifierCollector Quals;
  const Type *TypeNode = Quals.strip(T);

  // If this type already has an ObjCGC specified, it cannot get
  // another one.
  assert(!Quals.hasObjCGCAttr() &&
         "Type cannot have multiple ObjCGCs!");
  Quals.addObjCGCAttr(GCAttr);

  return getExtQualType(TypeNode, Quals);
}

QualType ASTContext::removePtrSizeAddrSpace(QualType T) const {
  if (const PointerType *Ptr = T->getAs<PointerType>()) {
    QualType Pointee = Ptr->getPointeeType();
    if (isPtrSizeAddressSpace(Pointee.getAddressSpace())) {
      return getPointerType(removeAddrSpaceQualType(Pointee));
    }
  }
  return T;
}

const FunctionType *ASTContext::adjustFunctionType(const FunctionType *T,
                                                   FunctionType::ExtInfo Info) {
  if (T->getExtInfo() == Info)
    return T;

  QualType Result;
  if (const auto *FNPT = dyn_cast<FunctionNoProtoType>(T)) {
    Result = getFunctionNoProtoType(FNPT->getReturnType(), Info);
  } else {
    const auto *FPT = cast<FunctionProtoType>(T);
    FunctionProtoType::ExtProtoInfo EPI = FPT->getExtProtoInfo();
    EPI.ExtInfo = Info;
    Result = getFunctionType(FPT->getReturnType(), FPT->getParamTypes(), EPI);
  }

  return cast<FunctionType>(Result.getTypePtr());
}

void ASTContext::adjustDeducedFunctionResultType(FunctionDecl *FD,
                                                 QualType ResultType) {
  FD = FD->getMostRecentDecl();
  while (true) {
    const auto *FPT = FD->getType()->castAs<FunctionProtoType>();
    FunctionProtoType::ExtProtoInfo EPI = FPT->getExtProtoInfo();
    FD->setType(getFunctionType(ResultType, FPT->getParamTypes(), EPI));
    if (FunctionDecl *Next = FD->getPreviousDecl())
      FD = Next;
    else
      break;
  }
  if (ASTMutationListener *L = getASTMutationListener())
    L->DeducedReturnType(FD, ResultType);
}

/// Get a function type and produce the equivalent function type with the
/// specified exception specification. Type sugar that can be present on a
/// declaration of a function with an exception specification is permitted
/// and preserved. Other type sugar (for instance, typedefs) is not.
QualType ASTContext::getFunctionTypeWithExceptionSpec(
    QualType Orig, const FunctionProtoType::ExceptionSpecInfo &ESI) {
  // Might have some parens.
  if (const auto *PT = dyn_cast<ParenType>(Orig))
    return getParenType(
        getFunctionTypeWithExceptionSpec(PT->getInnerType(), ESI));

  // Might be wrapped in a macro qualified type.
  if (const auto *MQT = dyn_cast<MacroQualifiedType>(Orig))
    return getMacroQualifiedType(
        getFunctionTypeWithExceptionSpec(MQT->getUnderlyingType(), ESI),
        MQT->getMacroIdentifier());

  // Might have a calling-convention attribute.
  if (const auto *AT = dyn_cast<AttributedType>(Orig))
    return getAttributedType(
        AT->getAttrKind(),
        getFunctionTypeWithExceptionSpec(AT->getModifiedType(), ESI),
        getFunctionTypeWithExceptionSpec(AT->getEquivalentType(), ESI));

  // Anything else must be a function type. Rebuild it with the new exception
  // specification.
  const auto *Proto = Orig->castAs<FunctionProtoType>();
  return getFunctionType(
      Proto->getReturnType(), Proto->getParamTypes(),
      Proto->getExtProtoInfo().withExceptionSpec(ESI));
}

bool ASTContext::hasSameFunctionTypeIgnoringExceptionSpec(QualType T,
                                                          QualType U) {
  return hasSameType(T, U) ||
         (getLangOpts().CPlusPlus17 &&
          hasSameType(getFunctionTypeWithExceptionSpec(T, EST_None),
                      getFunctionTypeWithExceptionSpec(U, EST_None)));
}

QualType ASTContext::getFunctionTypeWithoutPtrSizes(QualType T) {
  if (const auto *Proto = T->getAs<FunctionProtoType>()) {
    QualType RetTy = removePtrSizeAddrSpace(Proto->getReturnType());
    SmallVector<QualType, 16> Args(Proto->param_types());
    for (unsigned i = 0, n = Args.size(); i != n; ++i)
      Args[i] = removePtrSizeAddrSpace(Args[i]);
    return getFunctionType(RetTy, Args, Proto->getExtProtoInfo());
  }

  if (const FunctionNoProtoType *Proto = T->getAs<FunctionNoProtoType>()) {
    QualType RetTy = removePtrSizeAddrSpace(Proto->getReturnType());
    return getFunctionNoProtoType(RetTy, Proto->getExtInfo());
  }

  return T;
}

bool ASTContext::hasSameFunctionTypeIgnoringPtrSizes(QualType T, QualType U) {
  return hasSameType(T, U) ||
         hasSameType(getFunctionTypeWithoutPtrSizes(T),
                     getFunctionTypeWithoutPtrSizes(U));
}

void ASTContext::adjustExceptionSpec(
    FunctionDecl *FD, const FunctionProtoType::ExceptionSpecInfo &ESI,
    bool AsWritten) {
  // Update the type.
  QualType Updated =
      getFunctionTypeWithExceptionSpec(FD->getType(), ESI);
  FD->setType(Updated);

  if (!AsWritten)
    return;

  // Update the type in the type source information too.
  if (TypeSourceInfo *TSInfo = FD->getTypeSourceInfo()) {
    // If the type and the type-as-written differ, we may need to update
    // the type-as-written too.
    if (TSInfo->getType() != FD->getType())
      Updated = getFunctionTypeWithExceptionSpec(TSInfo->getType(), ESI);

    // FIXME: When we get proper type location information for exceptions,
    // we'll also have to rebuild the TypeSourceInfo. For now, we just patch
    // up the TypeSourceInfo;
    assert(TypeLoc::getFullDataSizeForType(Updated) ==
               TypeLoc::getFullDataSizeForType(TSInfo->getType()) &&
           "TypeLoc size mismatch from updating exception specification");
    TSInfo->overrideType(Updated);
  }
}

/// getComplexType - Return the uniqued reference to the type for a complex
/// number with the specified element type.
QualType ASTContext::getComplexType(QualType T) const {
  // Unique pointers, to guarantee there is only one pointer of a particular
  // structure.
  llvm::FoldingSetNodeID ID;
  ComplexType::Profile(ID, T);

  void *InsertPos = nullptr;
  if (ComplexType *CT = ComplexTypes.FindNodeOrInsertPos(ID, InsertPos))
    return QualType(CT, 0);

  // If the pointee type isn't canonical, this won't be a canonical type either,
  // so fill in the canonical type field.
  QualType Canonical;
  if (!T.isCanonical()) {
    Canonical = getComplexType(getCanonicalType(T));

    // Get the new insert position for the node we care about.
    ComplexType *NewIP = ComplexTypes.FindNodeOrInsertPos(ID, InsertPos);
    assert(!NewIP && "Shouldn't be in the map!"); (void)NewIP;
  }
  auto *New = new (*this, TypeAlignment) ComplexType(T, Canonical);
  Types.push_back(New);
  ComplexTypes.InsertNode(New, InsertPos);
  return QualType(New, 0);
}

/// getPointerType - Return the uniqued reference to the type for a pointer to
/// the specified type.
QualType ASTContext::getPointerType(QualType T, CheckedPointerKind kind) const {
  // Unique pointers, to guarantee there is only one pointer of a particular
  // structure.
  llvm::FoldingSetNodeID ID;
  PointerType::Profile(ID, T, kind);

  void *InsertPos = nullptr;
  if (PointerType *PT = PointerTypes.FindNodeOrInsertPos(ID, InsertPos))
    return QualType(PT, 0);

  // If the pointee type isn't canonical, this won't be a canonical type either,
  // so fill in the canonical type field.
  QualType Canonical;
  if (!T.isCanonical()) {
    Canonical = getPointerType(getCanonicalType(T), kind);

    // Get the new insert position for the node we care about.
    PointerType *NewIP = PointerTypes.FindNodeOrInsertPos(ID, InsertPos);
    assert(!NewIP && "Shouldn't be in the map!"); (void)NewIP;
  }
  auto *New = new (*this, TypeAlignment) PointerType(T, Canonical, kind);
  Types.push_back(New);
  PointerTypes.InsertNode(New, InsertPos);
  return QualType(New, 0);
}

QualType ASTContext::getTypeVariableType(unsigned int inDepth, unsigned int inIndex, 
                                          const bool isInBoundsSafeInterface) const {
  llvm::FoldingSetNodeID ID;
  TypeVariableType::Profile(ID, inDepth, inIndex, isInBoundsSafeInterface);

  void *InsertPos = nullptr;
  if (TypeVariableType *PT = TypeVariableTypes.FindNodeOrInsertPos(ID, InsertPos))
    return QualType(PT, 0);

  TypeVariableType *New = new (*this, TypeAlignment) TypeVariableType(inDepth, inIndex, isInBoundsSafeInterface);
  Types.push_back(New);
  TypeVariableTypes.InsertNode(New, InsertPos);
  return QualType(New, 0);
}

QualType ASTContext::getAdjustedType(QualType Orig, QualType New) const {
  llvm::FoldingSetNodeID ID;
  AdjustedType::Profile(ID, Orig, New);
  void *InsertPos = nullptr;
  AdjustedType *AT = AdjustedTypes.FindNodeOrInsertPos(ID, InsertPos);
  if (AT)
    return QualType(AT, 0);

  QualType Canonical = getCanonicalType(New);

  // Get the new insert position for the node we care about.
  AT = AdjustedTypes.FindNodeOrInsertPos(ID, InsertPos);
  assert(!AT && "Shouldn't be in the map!");

  AT = new (*this, TypeAlignment)
      AdjustedType(Type::Adjusted, Orig, New, Canonical);
  Types.push_back(AT);
  AdjustedTypes.InsertNode(AT, InsertPos);
  return QualType(AT, 0);
}

QualType ASTContext::getDecayedType(QualType T) const {
  assert((T->isArrayType() || T->isFunctionType()) && "T does not decay");

  QualType Decayed;

  // C99 6.7.5.3p7:
  //   A declaration of a parameter as "array of type" shall be
  //   adjusted to "qualified pointer to type", where the type
  //   qualifiers (if any) are those specified within the [ and ] of
  //   the array type derivation.
  if (T->isArrayType())
    Decayed = getArrayDecayedType(T);

  // C99 6.7.5.3p8:
  //   A declaration of a parameter as "function returning type"
  //   shall be adjusted to "pointer to function returning type", as
  //   in 6.3.2.1.
  if (T->isFunctionType())
    Decayed = getPointerType(T);

  llvm::FoldingSetNodeID ID;
  AdjustedType::Profile(ID, T, Decayed);
  void *InsertPos = nullptr;
  AdjustedType *AT = AdjustedTypes.FindNodeOrInsertPos(ID, InsertPos);
  if (AT)
    return QualType(AT, 0);

  QualType Canonical = getCanonicalType(Decayed);

  // Get the new insert position for the node we care about.
  AT = AdjustedTypes.FindNodeOrInsertPos(ID, InsertPos);
  assert(!AT && "Shouldn't be in the map!");

  AT = new (*this, TypeAlignment) DecayedType(T, Decayed, Canonical);
  Types.push_back(AT);
  AdjustedTypes.InsertNode(AT, InsertPos);
  return QualType(AT, 0);
}

/// getBlockPointerType - Return the uniqued reference to the type for
/// a pointer to the specified block.
QualType ASTContext::getBlockPointerType(QualType T) const {
  assert(T->isFunctionType() && "block of function types only");
  // Unique pointers, to guarantee there is only one block of a particular
  // structure.
  llvm::FoldingSetNodeID ID;
  BlockPointerType::Profile(ID, T);

  void *InsertPos = nullptr;
  if (BlockPointerType *PT =
        BlockPointerTypes.FindNodeOrInsertPos(ID, InsertPos))
    return QualType(PT, 0);

  // If the block pointee type isn't canonical, this won't be a canonical
  // type either so fill in the canonical type field.
  QualType Canonical;
  if (!T.isCanonical()) {
    Canonical = getBlockPointerType(getCanonicalType(T));

    // Get the new insert position for the node we care about.
    BlockPointerType *NewIP =
      BlockPointerTypes.FindNodeOrInsertPos(ID, InsertPos);
    assert(!NewIP && "Shouldn't be in the map!"); (void)NewIP;
  }
  auto *New = new (*this, TypeAlignment) BlockPointerType(T, Canonical);
  Types.push_back(New);
  BlockPointerTypes.InsertNode(New, InsertPos);
  return QualType(New, 0);
}

/// getLValueReferenceType - Return the uniqued reference to the type for an
/// lvalue reference to the specified type.
QualType
ASTContext::getLValueReferenceType(QualType T, bool SpelledAsLValue) const {
  assert(getCanonicalType(T) != OverloadTy &&
         "Unresolved overloaded function type");

  // Unique pointers, to guarantee there is only one pointer of a particular
  // structure.
  llvm::FoldingSetNodeID ID;
  ReferenceType::Profile(ID, T, SpelledAsLValue);

  void *InsertPos = nullptr;
  if (LValueReferenceType *RT =
        LValueReferenceTypes.FindNodeOrInsertPos(ID, InsertPos))
    return QualType(RT, 0);

  const auto *InnerRef = T->getAs<ReferenceType>();

  // If the referencee type isn't canonical, this won't be a canonical type
  // either, so fill in the canonical type field.
  QualType Canonical;
  if (!SpelledAsLValue || InnerRef || !T.isCanonical()) {
    QualType PointeeType = (InnerRef ? InnerRef->getPointeeType() : T);
    Canonical = getLValueReferenceType(getCanonicalType(PointeeType));

    // Get the new insert position for the node we care about.
    LValueReferenceType *NewIP =
      LValueReferenceTypes.FindNodeOrInsertPos(ID, InsertPos);
    assert(!NewIP && "Shouldn't be in the map!"); (void)NewIP;
  }

  auto *New = new (*this, TypeAlignment) LValueReferenceType(T, Canonical,
                                                             SpelledAsLValue);
  Types.push_back(New);
  LValueReferenceTypes.InsertNode(New, InsertPos);

  return QualType(New, 0);
}

/// getRValueReferenceType - Return the uniqued reference to the type for an
/// rvalue reference to the specified type.
QualType ASTContext::getRValueReferenceType(QualType T) const {
  // Unique pointers, to guarantee there is only one pointer of a particular
  // structure.
  llvm::FoldingSetNodeID ID;
  ReferenceType::Profile(ID, T, false);

  void *InsertPos = nullptr;
  if (RValueReferenceType *RT =
        RValueReferenceTypes.FindNodeOrInsertPos(ID, InsertPos))
    return QualType(RT, 0);

  const auto *InnerRef = T->getAs<ReferenceType>();

  // If the referencee type isn't canonical, this won't be a canonical type
  // either, so fill in the canonical type field.
  QualType Canonical;
  if (InnerRef || !T.isCanonical()) {
    QualType PointeeType = (InnerRef ? InnerRef->getPointeeType() : T);
    Canonical = getRValueReferenceType(getCanonicalType(PointeeType));

    // Get the new insert position for the node we care about.
    RValueReferenceType *NewIP =
      RValueReferenceTypes.FindNodeOrInsertPos(ID, InsertPos);
    assert(!NewIP && "Shouldn't be in the map!"); (void)NewIP;
  }

  auto *New = new (*this, TypeAlignment) RValueReferenceType(T, Canonical);
  Types.push_back(New);
  RValueReferenceTypes.InsertNode(New, InsertPos);
  return QualType(New, 0);
}

/// getMemberPointerType - Return the uniqued reference to the type for a
/// member pointer to the specified type, in the specified class.
QualType ASTContext::getMemberPointerType(QualType T, const Type *Cls) const {
  // Unique pointers, to guarantee there is only one pointer of a particular
  // structure.
  llvm::FoldingSetNodeID ID;
  MemberPointerType::Profile(ID, T, Cls);

  void *InsertPos = nullptr;
  if (MemberPointerType *PT =
      MemberPointerTypes.FindNodeOrInsertPos(ID, InsertPos))
    return QualType(PT, 0);

  // If the pointee or class type isn't canonical, this won't be a canonical
  // type either, so fill in the canonical type field.
  QualType Canonical;
  if (!T.isCanonical() || !Cls->isCanonicalUnqualified()) {
    Canonical = getMemberPointerType(getCanonicalType(T),getCanonicalType(Cls));

    // Get the new insert position for the node we care about.
    MemberPointerType *NewIP =
      MemberPointerTypes.FindNodeOrInsertPos(ID, InsertPos);
    assert(!NewIP && "Shouldn't be in the map!"); (void)NewIP;
  }
  auto *New = new (*this, TypeAlignment) MemberPointerType(T, Cls, Canonical);
  Types.push_back(New);
  MemberPointerTypes.InsertNode(New, InsertPos);
  return QualType(New, 0);
}

/// getConstantArrayType - Return the unique reference to the type for an
/// array of the specified element type.
QualType ASTContext::getConstantArrayType(QualType EltTy,
                                          const llvm::APInt &ArySizeIn,
                                          const Expr *SizeExpr,
                                          ArrayType::ArraySizeModifier ASM,
                                          unsigned IndexTypeQuals,
                                          CheckedArrayKind Kind) const {
  assert((EltTy->isDependentType() ||
          EltTy->isIncompleteType() || EltTy->isConstantSizeType()) &&
         "Constant array of VLAs is illegal!");

  // We only need the size as part of the type if it's instantiation-dependent.
  if (SizeExpr && !SizeExpr->isInstantiationDependent())
    SizeExpr = nullptr;

  // Convert the array size into a canonical width matching the pointer size for
  // the target.
  llvm::APInt ArySize(ArySizeIn);
  ArySize = ArySize.zextOrTrunc(Target->getMaxPointerWidth());

  llvm::FoldingSetNodeID ID;
<<<<<<< HEAD
  ConstantArrayType::Profile(ID, *this, EltTy, ArySize, SizeExpr, ASM,
                             IndexTypeQuals);
=======
  ConstantArrayType::Profile(ID, EltTy, ArySize, ASM, IndexTypeQuals,
                             Kind);
>>>>>>> 5b343589

  void *InsertPos = nullptr;
  if (ConstantArrayType *ATP =
      ConstantArrayTypes.FindNodeOrInsertPos(ID, InsertPos))
    return QualType(ATP, 0);

  // If the element type isn't canonical or has qualifiers, or the array bound
  // is instantiation-dependent, this won't be a canonical type either, so fill
  // in the canonical type field.
  QualType Canon;
  if (!EltTy.isCanonical() || EltTy.hasLocalQualifiers() || SizeExpr) {
    SplitQualType canonSplit = getCanonicalType(EltTy).split();
<<<<<<< HEAD
    Canon = getConstantArrayType(QualType(canonSplit.Ty, 0), ArySize, nullptr,
                                 ASM, IndexTypeQuals);
=======
    Canon = getConstantArrayType(QualType(canonSplit.Ty, 0), ArySize,
                                 ASM, IndexTypeQuals, Kind);
>>>>>>> 5b343589
    Canon = getQualifiedType(Canon, canonSplit.Quals);

    // Get the new insert position for the node we care about.
    ConstantArrayType *NewIP =
      ConstantArrayTypes.FindNodeOrInsertPos(ID, InsertPos);
    assert(!NewIP && "Shouldn't be in the map!"); (void)NewIP;
  }

<<<<<<< HEAD
  void *Mem = Allocate(
      ConstantArrayType::totalSizeToAlloc<const Expr *>(SizeExpr ? 1 : 0),
      TypeAlignment);
  auto *New = new (Mem)
    ConstantArrayType(EltTy, Canon, ArySize, SizeExpr, ASM, IndexTypeQuals);
=======
  auto *New = new (*this,TypeAlignment)
    ConstantArrayType(EltTy, Canon, ArySize, ASM, IndexTypeQuals, Kind);
>>>>>>> 5b343589
  ConstantArrayTypes.InsertNode(New, InsertPos);
  Types.push_back(New);
  return QualType(New, 0);
}

/// getVariableArrayDecayedType - Turns the given type, which may be
/// variably-modified, into the corresponding type with all the known
/// sizes replaced with [*].
QualType ASTContext::getVariableArrayDecayedType(QualType type) const {
  // Vastly most common case.
  if (!type->isVariablyModifiedType()) return type;

  QualType result;

  SplitQualType split = type.getSplitDesugaredType();
  const Type *ty = split.Ty;
  switch (ty->getTypeClass()) {
#define TYPE(Class, Base)
#define ABSTRACT_TYPE(Class, Base)
#define NON_CANONICAL_TYPE(Class, Base) case Type::Class:
#include "clang/AST/TypeNodes.inc"
    llvm_unreachable("didn't desugar past all non-canonical types?");

  // These types should never be variably-modified.
  case Type::Builtin:
  case Type::Complex:
  case Type::Vector:
  case Type::DependentVector:
  case Type::ExtVector:
  case Type::DependentSizedExtVector:
  case Type::ConstantMatrix:
  case Type::DependentSizedMatrix:
  case Type::DependentAddressSpace:
  case Type::ObjCObject:
  case Type::ObjCInterface:
  case Type::ObjCObjectPointer:
  case Type::Record:
  case Type::Enum:
  case Type::UnresolvedUsing:
  case Type::TypeOfExpr:
  case Type::TypeOf:
  case Type::Decltype:
  case Type::UnaryTransform:
  case Type::DependentName:
  case Type::InjectedClassName:
  case Type::TemplateSpecialization:
  case Type::DependentTemplateSpecialization:
  case Type::TemplateTypeParm:
  case Type::SubstTemplateTypeParmPack:
  case Type::Auto:
  case Type::DeducedTemplateSpecialization:
  case Type::PackExpansion:
<<<<<<< HEAD
  case Type::ExtInt:
  case Type::DependentExtInt:
=======
  case Type::Existential:
>>>>>>> 5b343589
    llvm_unreachable("type should never be variably-modified");

  // These types can be variably-modified but should never need to
  // further decay.
  case Type::FunctionNoProto:
  case Type::FunctionProto:
  case Type::BlockPointer:
  case Type::MemberPointer:
  case Type::Pipe:
  case Type::TypeVariable:
    return type;

  // These types can be variably-modified.  All these modifications
  // preserve structure except as noted by comments.
  // TODO: if we ever care about optimizing VLAs, there are no-op
  // optimizations available here.
  case Type::Pointer:
    result = getPointerType(getVariableArrayDecayedType(
                              cast<PointerType>(ty)->getPointeeType()));
    break;

  case Type::LValueReference: {
    const auto *lv = cast<LValueReferenceType>(ty);
    result = getLValueReferenceType(
                 getVariableArrayDecayedType(lv->getPointeeType()),
                                    lv->isSpelledAsLValue());
    break;
  }

  case Type::RValueReference: {
    const auto *lv = cast<RValueReferenceType>(ty);
    result = getRValueReferenceType(
                 getVariableArrayDecayedType(lv->getPointeeType()));
    break;
  }

  case Type::Atomic: {
    const auto *at = cast<AtomicType>(ty);
    result = getAtomicType(getVariableArrayDecayedType(at->getValueType()));
    break;
  }

  case Type::ConstantArray: {
    const auto *cat = cast<ConstantArrayType>(ty);
    result = getConstantArrayType(
                 getVariableArrayDecayedType(cat->getElementType()),
                                  cat->getSize(),
                                  cat->getSizeExpr(),
                                  cat->getSizeModifier(),
                                  cat->getIndexTypeCVRQualifiers(),
                                  cat->getKind());
    break;
  }

  case Type::DependentSizedArray: {
    const auto *dat = cast<DependentSizedArrayType>(ty);
    result = getDependentSizedArrayType(
                 getVariableArrayDecayedType(dat->getElementType()),
                                        dat->getSizeExpr(),
                                        dat->getSizeModifier(),
                                        dat->getIndexTypeCVRQualifiers(),
                                        dat->getBracketsRange());
    break;
  }

  // Turn incomplete types into [*] types.
  case Type::IncompleteArray: {
    const auto *iat = cast<IncompleteArrayType>(ty);
    result = getVariableArrayType(
                 getVariableArrayDecayedType(iat->getElementType()),
                                  /*size*/ nullptr,
                                  ArrayType::Normal,
                                  iat->getIndexTypeCVRQualifiers(),
                                  SourceRange());
    break;
  }

  // Turn VLA types into [*] types.
  case Type::VariableArray: {
    const auto *vat = cast<VariableArrayType>(ty);
    result = getVariableArrayType(
                 getVariableArrayDecayedType(vat->getElementType()),
                                  /*size*/ nullptr,
                                  ArrayType::Star,
                                  vat->getIndexTypeCVRQualifiers(),
                                  vat->getBracketsRange());
    break;
  }
  }

  // Apply the top-level qualifiers from the original.
  return getQualifiedType(result, split.Quals);
}

/// getVariableArrayType - Returns a non-unique reference to the type for a
/// variable array of the specified element type.
QualType ASTContext::getVariableArrayType(QualType EltTy,
                                          Expr *NumElts,
                                          ArrayType::ArraySizeModifier ASM,
                                          unsigned IndexTypeQuals,
                                          SourceRange Brackets) const {
  // Since we don't unique expressions, it isn't possible to unique VLA's
  // that have an expression provided for their size.
  QualType Canon;

  // Be sure to pull qualifiers off the element type.
  if (!EltTy.isCanonical() || EltTy.hasLocalQualifiers()) {
    SplitQualType canonSplit = getCanonicalType(EltTy).split();
    Canon = getVariableArrayType(QualType(canonSplit.Ty, 0), NumElts, ASM,
                                 IndexTypeQuals, Brackets);
    Canon = getQualifiedType(Canon, canonSplit.Quals);
  }

  auto *New = new (*this, TypeAlignment)
    VariableArrayType(EltTy, Canon, NumElts, ASM, IndexTypeQuals, Brackets);

  VariableArrayTypes.push_back(New);
  Types.push_back(New);
  return QualType(New, 0);
}

/// getDependentSizedArrayType - Returns a non-unique reference to
/// the type for a dependently-sized array of the specified element
/// type.
QualType ASTContext::getDependentSizedArrayType(QualType elementType,
                                                Expr *numElements,
                                                ArrayType::ArraySizeModifier ASM,
                                                unsigned elementTypeQuals,
                                                SourceRange brackets) const {
  assert((!numElements || numElements->isTypeDependent() ||
          numElements->isValueDependent()) &&
         "Size must be type- or value-dependent!");

  // Dependently-sized array types that do not have a specified number
  // of elements will have their sizes deduced from a dependent
  // initializer.  We do no canonicalization here at all, which is okay
  // because they can't be used in most locations.
  if (!numElements) {
    auto *newType
      = new (*this, TypeAlignment)
          DependentSizedArrayType(*this, elementType, QualType(),
                                  numElements, ASM, elementTypeQuals,
                                  brackets);
    Types.push_back(newType);
    return QualType(newType, 0);
  }

  // Otherwise, we actually build a new type every time, but we
  // also build a canonical type.

  SplitQualType canonElementType = getCanonicalType(elementType).split();

  void *insertPos = nullptr;
  llvm::FoldingSetNodeID ID;
  DependentSizedArrayType::Profile(ID, *this,
                                   QualType(canonElementType.Ty, 0),
                                   ASM, elementTypeQuals, numElements);

  // Look for an existing type with these properties.
  DependentSizedArrayType *canonTy =
    DependentSizedArrayTypes.FindNodeOrInsertPos(ID, insertPos);

  // If we don't have one, build one.
  if (!canonTy) {
    canonTy = new (*this, TypeAlignment)
      DependentSizedArrayType(*this, QualType(canonElementType.Ty, 0),
                              QualType(), numElements, ASM, elementTypeQuals,
                              brackets);
    DependentSizedArrayTypes.InsertNode(canonTy, insertPos);
    Types.push_back(canonTy);
  }

  // Apply qualifiers from the element type to the array.
  QualType canon = getQualifiedType(QualType(canonTy,0),
                                    canonElementType.Quals);

  // If we didn't need extra canonicalization for the element type or the size
  // expression, then just use that as our result.
  if (QualType(canonElementType.Ty, 0) == elementType &&
      canonTy->getSizeExpr() == numElements)
    return canon;

  // Otherwise, we need to build a type which follows the spelling
  // of the element type.
  auto *sugaredType
    = new (*this, TypeAlignment)
        DependentSizedArrayType(*this, elementType, canon, numElements,
                                ASM, elementTypeQuals, brackets);
  Types.push_back(sugaredType);
  return QualType(sugaredType, 0);
}

QualType ASTContext::getIncompleteArrayType(QualType elementType,
                                            ArrayType::ArraySizeModifier ASM,
                                            unsigned elementTypeQuals,
                                            CheckedArrayKind Kind) const {
  llvm::FoldingSetNodeID ID;
  IncompleteArrayType::Profile(ID, elementType, ASM, elementTypeQuals,
                               Kind);

  void *insertPos = nullptr;
  if (IncompleteArrayType *iat =
       IncompleteArrayTypes.FindNodeOrInsertPos(ID, insertPos))
    return QualType(iat, 0);

  // If the element type isn't canonical, this won't be a canonical type
  // either, so fill in the canonical type field.  We also have to pull
  // qualifiers off the element type.
  QualType canon;

  if (!elementType.isCanonical() || elementType.hasLocalQualifiers()) {
    SplitQualType canonSplit = getCanonicalType(elementType).split();
    canon = getIncompleteArrayType(QualType(canonSplit.Ty, 0),
                                   ASM, elementTypeQuals, Kind);
    canon = getQualifiedType(canon, canonSplit.Quals);

    // Get the new insert position for the node we care about.
    IncompleteArrayType *existing =
      IncompleteArrayTypes.FindNodeOrInsertPos(ID, insertPos);
    assert(!existing && "Shouldn't be in the map!"); (void) existing;
  }

  auto *newType = new (*this, TypeAlignment)
    IncompleteArrayType(elementType, canon, ASM, elementTypeQuals, Kind);

  IncompleteArrayTypes.InsertNode(newType, insertPos);
  Types.push_back(newType);
  return QualType(newType, 0);
}

/// getScalableVectorType - Return the unique reference to a scalable vector
/// type of the specified element type and size. VectorType must be a built-in
/// type.
QualType ASTContext::getScalableVectorType(QualType EltTy,
                                           unsigned NumElts) const {
  if (Target->hasAArch64SVETypes()) {
    uint64_t EltTySize = getTypeSize(EltTy);
#define SVE_VECTOR_TYPE(Name, MangledName, Id, SingletonId, NumEls, ElBits,    \
                        IsSigned, IsFP, IsBF)                                  \
  if (!EltTy->isBooleanType() &&                                               \
      ((EltTy->hasIntegerRepresentation() &&                                   \
        EltTy->hasSignedIntegerRepresentation() == IsSigned) ||                \
       (EltTy->hasFloatingRepresentation() && !EltTy->isBFloat16Type() &&      \
        IsFP && !IsBF) ||                                                      \
       (EltTy->hasFloatingRepresentation() && EltTy->isBFloat16Type() &&       \
        IsBF && !IsFP)) &&                                                     \
      EltTySize == ElBits && NumElts == NumEls) {                              \
    return SingletonId;                                                        \
  }
#define SVE_PREDICATE_TYPE(Name, MangledName, Id, SingletonId, NumEls)         \
  if (EltTy->isBooleanType() && NumElts == NumEls)                             \
    return SingletonId;
#include "clang/Basic/AArch64SVEACLETypes.def"
  }
  return QualType();
}

/// getVectorType - Return the unique reference to a vector type of
/// the specified element type and size. VectorType must be a built-in type.
QualType ASTContext::getVectorType(QualType vecType, unsigned NumElts,
                                   VectorType::VectorKind VecKind) const {
  assert(vecType->isBuiltinType());

  // Check if we've already instantiated a vector of this type.
  llvm::FoldingSetNodeID ID;
  VectorType::Profile(ID, vecType, NumElts, Type::Vector, VecKind);

  void *InsertPos = nullptr;
  if (VectorType *VTP = VectorTypes.FindNodeOrInsertPos(ID, InsertPos))
    return QualType(VTP, 0);

  // If the element type isn't canonical, this won't be a canonical type either,
  // so fill in the canonical type field.
  QualType Canonical;
  if (!vecType.isCanonical()) {
    Canonical = getVectorType(getCanonicalType(vecType), NumElts, VecKind);

    // Get the new insert position for the node we care about.
    VectorType *NewIP = VectorTypes.FindNodeOrInsertPos(ID, InsertPos);
    assert(!NewIP && "Shouldn't be in the map!"); (void)NewIP;
  }
  auto *New = new (*this, TypeAlignment)
    VectorType(vecType, NumElts, Canonical, VecKind);
  VectorTypes.InsertNode(New, InsertPos);
  Types.push_back(New);
  return QualType(New, 0);
}

QualType
ASTContext::getDependentVectorType(QualType VecType, Expr *SizeExpr,
                                   SourceLocation AttrLoc,
                                   VectorType::VectorKind VecKind) const {
  llvm::FoldingSetNodeID ID;
  DependentVectorType::Profile(ID, *this, getCanonicalType(VecType), SizeExpr,
                               VecKind);
  void *InsertPos = nullptr;
  DependentVectorType *Canon =
      DependentVectorTypes.FindNodeOrInsertPos(ID, InsertPos);
  DependentVectorType *New;

  if (Canon) {
    New = new (*this, TypeAlignment) DependentVectorType(
        *this, VecType, QualType(Canon, 0), SizeExpr, AttrLoc, VecKind);
  } else {
    QualType CanonVecTy = getCanonicalType(VecType);
    if (CanonVecTy == VecType) {
      New = new (*this, TypeAlignment) DependentVectorType(
          *this, VecType, QualType(), SizeExpr, AttrLoc, VecKind);

      DependentVectorType *CanonCheck =
          DependentVectorTypes.FindNodeOrInsertPos(ID, InsertPos);
      assert(!CanonCheck &&
             "Dependent-sized vector_size canonical type broken");
      (void)CanonCheck;
      DependentVectorTypes.InsertNode(New, InsertPos);
    } else {
      QualType CanonTy = getDependentVectorType(CanonVecTy, SizeExpr,
                                                SourceLocation(), VecKind);
      New = new (*this, TypeAlignment) DependentVectorType(
          *this, VecType, CanonTy, SizeExpr, AttrLoc, VecKind);
    }
  }

  Types.push_back(New);
  return QualType(New, 0);
}

/// getExtVectorType - Return the unique reference to an extended vector type of
/// the specified element type and size. VectorType must be a built-in type.
QualType
ASTContext::getExtVectorType(QualType vecType, unsigned NumElts) const {
  assert(vecType->isBuiltinType() || vecType->isDependentType());

  // Check if we've already instantiated a vector of this type.
  llvm::FoldingSetNodeID ID;
  VectorType::Profile(ID, vecType, NumElts, Type::ExtVector,
                      VectorType::GenericVector);
  void *InsertPos = nullptr;
  if (VectorType *VTP = VectorTypes.FindNodeOrInsertPos(ID, InsertPos))
    return QualType(VTP, 0);

  // If the element type isn't canonical, this won't be a canonical type either,
  // so fill in the canonical type field.
  QualType Canonical;
  if (!vecType.isCanonical()) {
    Canonical = getExtVectorType(getCanonicalType(vecType), NumElts);

    // Get the new insert position for the node we care about.
    VectorType *NewIP = VectorTypes.FindNodeOrInsertPos(ID, InsertPos);
    assert(!NewIP && "Shouldn't be in the map!"); (void)NewIP;
  }
  auto *New = new (*this, TypeAlignment)
    ExtVectorType(vecType, NumElts, Canonical);
  VectorTypes.InsertNode(New, InsertPos);
  Types.push_back(New);
  return QualType(New, 0);
}

QualType
ASTContext::getDependentSizedExtVectorType(QualType vecType,
                                           Expr *SizeExpr,
                                           SourceLocation AttrLoc) const {
  llvm::FoldingSetNodeID ID;
  DependentSizedExtVectorType::Profile(ID, *this, getCanonicalType(vecType),
                                       SizeExpr);

  void *InsertPos = nullptr;
  DependentSizedExtVectorType *Canon
    = DependentSizedExtVectorTypes.FindNodeOrInsertPos(ID, InsertPos);
  DependentSizedExtVectorType *New;
  if (Canon) {
    // We already have a canonical version of this array type; use it as
    // the canonical type for a newly-built type.
    New = new (*this, TypeAlignment)
      DependentSizedExtVectorType(*this, vecType, QualType(Canon, 0),
                                  SizeExpr, AttrLoc);
  } else {
    QualType CanonVecTy = getCanonicalType(vecType);
    if (CanonVecTy == vecType) {
      New = new (*this, TypeAlignment)
        DependentSizedExtVectorType(*this, vecType, QualType(), SizeExpr,
                                    AttrLoc);

      DependentSizedExtVectorType *CanonCheck
        = DependentSizedExtVectorTypes.FindNodeOrInsertPos(ID, InsertPos);
      assert(!CanonCheck && "Dependent-sized ext_vector canonical type broken");
      (void)CanonCheck;
      DependentSizedExtVectorTypes.InsertNode(New, InsertPos);
    } else {
      QualType CanonExtTy = getDependentSizedExtVectorType(CanonVecTy, SizeExpr,
                                                           SourceLocation());
      New = new (*this, TypeAlignment) DependentSizedExtVectorType(
          *this, vecType, CanonExtTy, SizeExpr, AttrLoc);
    }
  }

  Types.push_back(New);
  return QualType(New, 0);
}

QualType ASTContext::getConstantMatrixType(QualType ElementTy, unsigned NumRows,
                                           unsigned NumColumns) const {
  llvm::FoldingSetNodeID ID;
  ConstantMatrixType::Profile(ID, ElementTy, NumRows, NumColumns,
                              Type::ConstantMatrix);

  assert(MatrixType::isValidElementType(ElementTy) &&
         "need a valid element type");
  assert(ConstantMatrixType::isDimensionValid(NumRows) &&
         ConstantMatrixType::isDimensionValid(NumColumns) &&
         "need valid matrix dimensions");
  void *InsertPos = nullptr;
  if (ConstantMatrixType *MTP = MatrixTypes.FindNodeOrInsertPos(ID, InsertPos))
    return QualType(MTP, 0);

  QualType Canonical;
  if (!ElementTy.isCanonical()) {
    Canonical =
        getConstantMatrixType(getCanonicalType(ElementTy), NumRows, NumColumns);

    ConstantMatrixType *NewIP = MatrixTypes.FindNodeOrInsertPos(ID, InsertPos);
    assert(!NewIP && "Matrix type shouldn't already exist in the map");
    (void)NewIP;
  }

  auto *New = new (*this, TypeAlignment)
      ConstantMatrixType(ElementTy, NumRows, NumColumns, Canonical);
  MatrixTypes.InsertNode(New, InsertPos);
  Types.push_back(New);
  return QualType(New, 0);
}

QualType ASTContext::getDependentSizedMatrixType(QualType ElementTy,
                                                 Expr *RowExpr,
                                                 Expr *ColumnExpr,
                                                 SourceLocation AttrLoc) const {
  QualType CanonElementTy = getCanonicalType(ElementTy);
  llvm::FoldingSetNodeID ID;
  DependentSizedMatrixType::Profile(ID, *this, CanonElementTy, RowExpr,
                                    ColumnExpr);

  void *InsertPos = nullptr;
  DependentSizedMatrixType *Canon =
      DependentSizedMatrixTypes.FindNodeOrInsertPos(ID, InsertPos);

  if (!Canon) {
    Canon = new (*this, TypeAlignment) DependentSizedMatrixType(
        *this, CanonElementTy, QualType(), RowExpr, ColumnExpr, AttrLoc);
#ifndef NDEBUG
    DependentSizedMatrixType *CanonCheck =
        DependentSizedMatrixTypes.FindNodeOrInsertPos(ID, InsertPos);
    assert(!CanonCheck && "Dependent-sized matrix canonical type broken");
#endif
    DependentSizedMatrixTypes.InsertNode(Canon, InsertPos);
    Types.push_back(Canon);
  }

  // Already have a canonical version of the matrix type
  //
  // If it exactly matches the requested type, use it directly.
  if (Canon->getElementType() == ElementTy && Canon->getRowExpr() == RowExpr &&
      Canon->getRowExpr() == ColumnExpr)
    return QualType(Canon, 0);

  // Use Canon as the canonical type for newly-built type.
  DependentSizedMatrixType *New = new (*this, TypeAlignment)
      DependentSizedMatrixType(*this, ElementTy, QualType(Canon, 0), RowExpr,
                               ColumnExpr, AttrLoc);
  Types.push_back(New);
  return QualType(New, 0);
}

QualType ASTContext::getDependentAddressSpaceType(QualType PointeeType,
                                                  Expr *AddrSpaceExpr,
                                                  SourceLocation AttrLoc) const {
  assert(AddrSpaceExpr->isInstantiationDependent());

  QualType canonPointeeType = getCanonicalType(PointeeType);

  void *insertPos = nullptr;
  llvm::FoldingSetNodeID ID;
  DependentAddressSpaceType::Profile(ID, *this, canonPointeeType,
                                     AddrSpaceExpr);

  DependentAddressSpaceType *canonTy =
    DependentAddressSpaceTypes.FindNodeOrInsertPos(ID, insertPos);

  if (!canonTy) {
    canonTy = new (*this, TypeAlignment)
      DependentAddressSpaceType(*this, canonPointeeType,
                                QualType(), AddrSpaceExpr, AttrLoc);
    DependentAddressSpaceTypes.InsertNode(canonTy, insertPos);
    Types.push_back(canonTy);
  }

  if (canonPointeeType == PointeeType &&
      canonTy->getAddrSpaceExpr() == AddrSpaceExpr)
    return QualType(canonTy, 0);

  auto *sugaredType
    = new (*this, TypeAlignment)
        DependentAddressSpaceType(*this, PointeeType, QualType(canonTy, 0),
                                  AddrSpaceExpr, AttrLoc);
  Types.push_back(sugaredType);
  return QualType(sugaredType, 0);
}

/// Determine whether \p T is canonical as the result type of a function.
static bool isCanonicalResultType(QualType T) {
  return T.isCanonical() &&
         (T.getObjCLifetime() == Qualifiers::OCL_None ||
          T.getObjCLifetime() == Qualifiers::OCL_ExplicitNone);
}

/// getFunctionNoProtoType - Return a K&R style C function type like 'int()'.
QualType
ASTContext::getFunctionNoProtoType(QualType ResultTy,
                                   const FunctionType::ExtInfo &Info) const {
  // Unique functions, to guarantee there is only one function of a particular
  // structure.
  llvm::FoldingSetNodeID ID;
  FunctionNoProtoType::Profile(ID, ResultTy, Info);

  void *InsertPos = nullptr;
  if (FunctionNoProtoType *FT =
        FunctionNoProtoTypes.FindNodeOrInsertPos(ID, InsertPos))
    return QualType(FT, 0);

  QualType Canonical;
  if (!isCanonicalResultType(ResultTy)) {
    Canonical =
      getFunctionNoProtoType(getCanonicalFunctionResultType(ResultTy), Info);

    // Get the new insert position for the node we care about.
    FunctionNoProtoType *NewIP =
      FunctionNoProtoTypes.FindNodeOrInsertPos(ID, InsertPos);
    assert(!NewIP && "Shouldn't be in the map!"); (void)NewIP;
  }

  auto *New = new (*this, TypeAlignment)
    FunctionNoProtoType(ResultTy, Canonical, Info);
  Types.push_back(New);
  FunctionNoProtoTypes.InsertNode(New, InsertPos);
  return QualType(New, 0);
}

CanQualType
ASTContext::getCanonicalFunctionResultType(QualType ResultType) const {
  CanQualType CanResultType = getCanonicalType(ResultType);

  // Canonical result types do not have ARC lifetime qualifiers.
  if (CanResultType.getQualifiers().hasObjCLifetime()) {
    Qualifiers Qs = CanResultType.getQualifiers();
    Qs.removeObjCLifetime();
    return CanQualType::CreateUnsafe(
             getQualifiedType(CanResultType.getUnqualifiedType(), Qs));
  }

  return CanResultType;
}

static bool isCanonicalExceptionSpecification(
    const FunctionProtoType::ExceptionSpecInfo &ESI, bool NoexceptInType) {
  if (ESI.Type == EST_None)
    return true;
  if (!NoexceptInType)
    return false;

  // C++17 onwards: exception specification is part of the type, as a simple
  // boolean "can this function type throw".
  if (ESI.Type == EST_BasicNoexcept)
    return true;

  // A noexcept(expr) specification is (possibly) canonical if expr is
  // value-dependent.
  if (ESI.Type == EST_DependentNoexcept)
    return true;

  // A dynamic exception specification is canonical if it only contains pack
  // expansions (so we can't tell whether it's non-throwing) and all its
  // contained types are canonical.
  if (ESI.Type == EST_Dynamic) {
    bool AnyPackExpansions = false;
    for (QualType ET : ESI.Exceptions) {
      if (!ET.isCanonical())
        return false;
      if (ET->getAs<PackExpansionType>())
        AnyPackExpansions = true;
    }
    return AnyPackExpansions;
  }

  return false;
}

QualType ASTContext::getFunctionTypeInternal(
    QualType ResultTy, ArrayRef<QualType> ArgArray,
    const FunctionProtoType::ExtProtoInfo &EPI, bool OnlyWantCanonical) const {
  size_t NumArgs = ArgArray.size();

  // Unique functions, to guarantee there is only one function of a particular
  // structure.
  llvm::FoldingSetNodeID ID;
  FunctionProtoType::Profile(ID, ResultTy, ArgArray.begin(), NumArgs, EPI,
                             *this, true);

  QualType Canonical;
  bool Unique = false;

  void *InsertPos = nullptr;
  if (FunctionProtoType *FPT =
        FunctionProtoTypes.FindNodeOrInsertPos(ID, InsertPos)) {
    QualType Existing = QualType(FPT, 0);

    // If we find a pre-existing equivalent FunctionProtoType, we can just reuse
    // it so long as our exception specification doesn't contain a dependent
    // noexcept expression, or we're just looking for a canonical type.
    // Otherwise, we're going to need to create a type
    // sugar node to hold the concrete expression.
    if (OnlyWantCanonical || !isComputedNoexcept(EPI.ExceptionSpec.Type) ||
        EPI.ExceptionSpec.NoexceptExpr == FPT->getNoexceptExpr())
      return Existing;

    // We need a new type sugar node for this one, to hold the new noexcept
    // expression. We do no canonicalization here, but that's OK since we don't
    // expect to see the same noexcept expression much more than once.
    Canonical = getCanonicalType(Existing);
    Unique = true;
  }

  bool NoexceptInType = getLangOpts().CPlusPlus17;
  bool IsCanonicalExceptionSpec =
      isCanonicalExceptionSpecification(EPI.ExceptionSpec, NoexceptInType);

  // Determine whether the type being created is already canonical or not.
  bool isCanonical = !Unique && IsCanonicalExceptionSpec &&
                     isCanonicalResultType(ResultTy) && !EPI.HasTrailingReturn;
  for (unsigned i = 0; i != NumArgs && isCanonical; ++i)
    if (!ArgArray[i].isCanonicalAsParam())
      isCanonical = false;

  if (OnlyWantCanonical)
    assert(isCanonical &&
           "given non-canonical parameters constructing canonical type");

  // If this type isn't canonical, get the canonical version of it if we don't
  // already have it. The exception spec is only partially part of the
  // canonical type, and only in C++17 onwards.
  if (!isCanonical && Canonical.isNull()) {
    SmallVector<QualType, 16> CanonicalArgs;
    CanonicalArgs.reserve(NumArgs);
    for (unsigned i = 0; i != NumArgs; ++i)
      CanonicalArgs.push_back(getCanonicalParamType(ArgArray[i]));

    llvm::SmallVector<QualType, 8> ExceptionTypeStorage;
    FunctionProtoType::ExtProtoInfo CanonicalEPI = EPI;
    CanonicalEPI.HasTrailingReturn = false;

    if (IsCanonicalExceptionSpec) {
      // Exception spec is already OK.
    } else if (NoexceptInType) {
      switch (EPI.ExceptionSpec.Type) {
      case EST_Unparsed: case EST_Unevaluated: case EST_Uninstantiated:
        // We don't know yet. It shouldn't matter what we pick here; no-one
        // should ever look at this.
        LLVM_FALLTHROUGH;
      case EST_None: case EST_MSAny: case EST_NoexceptFalse:
        CanonicalEPI.ExceptionSpec.Type = EST_None;
        break;

        // A dynamic exception specification is almost always "not noexcept",
        // with the exception that a pack expansion might expand to no types.
      case EST_Dynamic: {
        bool AnyPacks = false;
        for (QualType ET : EPI.ExceptionSpec.Exceptions) {
          if (ET->getAs<PackExpansionType>())
            AnyPacks = true;
          ExceptionTypeStorage.push_back(getCanonicalType(ET));
        }
        if (!AnyPacks)
          CanonicalEPI.ExceptionSpec.Type = EST_None;
        else {
          CanonicalEPI.ExceptionSpec.Type = EST_Dynamic;
          CanonicalEPI.ExceptionSpec.Exceptions = ExceptionTypeStorage;
        }
        break;
      }

      case EST_DynamicNone:
      case EST_BasicNoexcept:
      case EST_NoexceptTrue:
      case EST_NoThrow:
        CanonicalEPI.ExceptionSpec.Type = EST_BasicNoexcept;
        break;

      case EST_DependentNoexcept:
        llvm_unreachable("dependent noexcept is already canonical");
      }
    } else {
      CanonicalEPI.ExceptionSpec = FunctionProtoType::ExceptionSpecInfo();
    }

    // Adjust the canonical function result type.
    CanQualType CanResultTy = getCanonicalFunctionResultType(ResultTy);
    Canonical =
        getFunctionTypeInternal(CanResultTy, CanonicalArgs, CanonicalEPI, true);

    // Get the new insert position for the node we care about.
    FunctionProtoType *NewIP =
      FunctionProtoTypes.FindNodeOrInsertPos(ID, InsertPos);
    assert(!NewIP && "Shouldn't be in the map!"); (void)NewIP;
  }

  // Compute the needed size to hold this FunctionProtoType and the
  // various trailing objects.
  auto ESH = FunctionProtoType::getExceptionSpecSize(
      EPI.ExceptionSpec.Type, EPI.ExceptionSpec.Exceptions.size());
  size_t Size = FunctionProtoType::totalSizeToAlloc<
<<<<<<< HEAD
      QualType, SourceLocation, FunctionType::FunctionTypeExtraBitfields,
      FunctionType::ExceptionType, Expr *, FunctionDecl *,
      FunctionProtoType::ExtParameterInfo, Qualifiers>(
      NumArgs, EPI.Variadic,
=======
      QualType, BoundsAnnotations, FunctionType::FunctionTypeExtraBitfields,
      FunctionType::ExceptionType, Expr *, FunctionDecl *,
      FunctionProtoType::ExtParameterInfo, Qualifiers>(
      NumArgs,
      EPI.ParamAnnots ? NumArgs : 0,
>>>>>>> 5b343589
      FunctionProtoType::hasExtraBitfields(EPI.ExceptionSpec.Type),
      ESH.NumExceptionType, ESH.NumExprPtr, ESH.NumFunctionDeclPtr,
      EPI.ExtParameterInfos ? NumArgs : 0,
      EPI.TypeQuals.hasNonFastQualifiers() ? 1 : 0);

  auto *FTP = (FunctionProtoType *)Allocate(Size, TypeAlignment);
  FunctionProtoType::ExtProtoInfo newEPI = EPI;
  new (FTP) FunctionProtoType(ResultTy, ArgArray, Canonical, newEPI);
  Types.push_back(FTP);
  if (!Unique)
    FunctionProtoTypes.InsertNode(FTP, InsertPos);
  return QualType(FTP, 0);
}

QualType ASTContext::getPipeType(QualType T, bool ReadOnly) const {
  llvm::FoldingSetNodeID ID;
  PipeType::Profile(ID, T, ReadOnly);

  void *InsertPos = nullptr;
  if (PipeType *PT = PipeTypes.FindNodeOrInsertPos(ID, InsertPos))
    return QualType(PT, 0);

  // If the pipe element type isn't canonical, this won't be a canonical type
  // either, so fill in the canonical type field.
  QualType Canonical;
  if (!T.isCanonical()) {
    Canonical = getPipeType(getCanonicalType(T), ReadOnly);

    // Get the new insert position for the node we care about.
    PipeType *NewIP = PipeTypes.FindNodeOrInsertPos(ID, InsertPos);
    assert(!NewIP && "Shouldn't be in the map!");
    (void)NewIP;
  }
  auto *New = new (*this, TypeAlignment) PipeType(T, Canonical, ReadOnly);
  Types.push_back(New);
  PipeTypes.InsertNode(New, InsertPos);
  return QualType(New, 0);
}

QualType ASTContext::adjustStringLiteralBaseType(QualType Ty) const {
  // OpenCL v1.1 s6.5.3: a string literal is in the constant address space.
  return LangOpts.OpenCL ? getAddrSpaceQualType(Ty, LangAS::opencl_constant)
                         : Ty;
}

QualType ASTContext::getReadPipeType(QualType T) const {
  return getPipeType(T, true);
}

QualType ASTContext::getWritePipeType(QualType T) const {
  return getPipeType(T, false);
}

QualType ASTContext::getExtIntType(bool IsUnsigned, unsigned NumBits) const {
  llvm::FoldingSetNodeID ID;
  ExtIntType::Profile(ID, IsUnsigned, NumBits);

  void *InsertPos = nullptr;
  if (ExtIntType *EIT = ExtIntTypes.FindNodeOrInsertPos(ID, InsertPos))
    return QualType(EIT, 0);

  auto *New = new (*this, TypeAlignment) ExtIntType(IsUnsigned, NumBits);
  ExtIntTypes.InsertNode(New, InsertPos);
  Types.push_back(New);
  return QualType(New, 0);
}

QualType ASTContext::getDependentExtIntType(bool IsUnsigned,
                                            Expr *NumBitsExpr) const {
  assert(NumBitsExpr->isInstantiationDependent() && "Only good for dependent");
  llvm::FoldingSetNodeID ID;
  DependentExtIntType::Profile(ID, *this, IsUnsigned, NumBitsExpr);

  void *InsertPos = nullptr;
  if (DependentExtIntType *Existing =
          DependentExtIntTypes.FindNodeOrInsertPos(ID, InsertPos))
    return QualType(Existing, 0);

  auto *New = new (*this, TypeAlignment)
      DependentExtIntType(*this, IsUnsigned, NumBitsExpr);
  DependentExtIntTypes.InsertNode(New, InsertPos);

  Types.push_back(New);
  return QualType(New, 0);
}

#ifndef NDEBUG
static bool NeedsInjectedClassNameType(const RecordDecl *D) {
  if (!isa<CXXRecordDecl>(D)) return false;
  const auto *RD = cast<CXXRecordDecl>(D);
  if (isa<ClassTemplatePartialSpecializationDecl>(RD))
    return true;
  if (RD->getDescribedClassTemplate() &&
      !isa<ClassTemplateSpecializationDecl>(RD))
    return true;
  return false;
}
#endif

/// getInjectedClassNameType - Return the unique reference to the
/// injected class name type for the specified templated declaration.
QualType ASTContext::getInjectedClassNameType(CXXRecordDecl *Decl,
                                              QualType TST) const {
  assert(NeedsInjectedClassNameType(Decl));
  if (Decl->TypeForDecl) {
    assert(isa<InjectedClassNameType>(Decl->TypeForDecl));
  } else if (CXXRecordDecl *PrevDecl = Decl->getPreviousDecl()) {
    assert(PrevDecl->TypeForDecl && "previous declaration has no type");
    Decl->TypeForDecl = PrevDecl->TypeForDecl;
    assert(isa<InjectedClassNameType>(Decl->TypeForDecl));
  } else {
    Type *newType =
      new (*this, TypeAlignment) InjectedClassNameType(Decl, TST);
    Decl->TypeForDecl = newType;
    Types.push_back(newType);
  }
  return QualType(Decl->TypeForDecl, 0);
}

/// getTypeDeclType - Return the unique reference to the type for the
/// specified type declaration.
QualType ASTContext::getTypeDeclTypeSlow(const TypeDecl *Decl) const {
  assert(Decl && "Passed null for Decl param");
  assert(!Decl->TypeForDecl && "TypeForDecl present in slow case");

  if (const auto *Typedef = dyn_cast<TypedefNameDecl>(Decl))
    return getTypedefType(Typedef);

  assert(!isa<TemplateTypeParmDecl>(Decl) &&
         "Template type parameter types are always available.");

  if (const auto *Record = dyn_cast<RecordDecl>(Decl)) {
    assert(Record->isFirstDecl() && "struct/union has previous declaration");
    assert(!NeedsInjectedClassNameType(Record));
    return getRecordType(Record);
  } else if (const auto *Enum = dyn_cast<EnumDecl>(Decl)) {
    assert(Enum->isFirstDecl() && "enum has previous declaration");
    return getEnumType(Enum);
  } else if (const auto *Using = dyn_cast<UnresolvedUsingTypenameDecl>(Decl)) {
    Type *newType = new (*this, TypeAlignment) UnresolvedUsingType(Using);
    Decl->TypeForDecl = newType;
    Types.push_back(newType);
  } else
    llvm_unreachable("TypeDecl without a type?");

  return QualType(Decl->TypeForDecl, 0);
}

/// getTypedefType - Return the unique reference to the type for the
/// specified typedef name decl.
QualType
ASTContext::getTypedefType(const TypedefNameDecl *Decl,
                           QualType Canonical) const {
  if (Decl->TypeForDecl) return QualType(Decl->TypeForDecl, 0);

  if (Canonical.isNull())
    Canonical = getCanonicalType(Decl->getUnderlyingType());
  auto *newType = new (*this, TypeAlignment)
    TypedefType(Type::Typedef, Decl, Canonical);
  Decl->TypeForDecl = newType;
  Types.push_back(newType);
  return QualType(newType, 0);
}

QualType ASTContext::getRecordType(const RecordDecl *Decl) const {
  if (Decl->TypeForDecl) return QualType(Decl->TypeForDecl, 0);

  if (const RecordDecl *PrevDecl = Decl->getPreviousDecl())
    if (PrevDecl->TypeForDecl)
      return QualType(Decl->TypeForDecl = PrevDecl->TypeForDecl, 0);

  auto *newType = new (*this, TypeAlignment) RecordType(Decl);
  Decl->TypeForDecl = newType;
  Types.push_back(newType);
  return QualType(newType, 0);
}

QualType ASTContext::getEnumType(const EnumDecl *Decl) const {
  if (Decl->TypeForDecl) return QualType(Decl->TypeForDecl, 0);

  if (const EnumDecl *PrevDecl = Decl->getPreviousDecl())
    if (PrevDecl->TypeForDecl)
      return QualType(Decl->TypeForDecl = PrevDecl->TypeForDecl, 0);

  auto *newType = new (*this, TypeAlignment) EnumType(Decl);
  Decl->TypeForDecl = newType;
  Types.push_back(newType);
  return QualType(newType, 0);
}

QualType ASTContext::getAttributedType(attr::Kind attrKind,
                                       QualType modifiedType,
                                       QualType equivalentType) {
  llvm::FoldingSetNodeID id;
  AttributedType::Profile(id, attrKind, modifiedType, equivalentType);

  void *insertPos = nullptr;
  AttributedType *type = AttributedTypes.FindNodeOrInsertPos(id, insertPos);
  if (type) return QualType(type, 0);

  QualType canon = getCanonicalType(equivalentType);
  type = new (*this, TypeAlignment)
      AttributedType(canon, attrKind, modifiedType, equivalentType);

  Types.push_back(type);
  AttributedTypes.InsertNode(type, insertPos);

  return QualType(type, 0);
}

/// Retrieve a substitution-result type.
QualType
ASTContext::getSubstTemplateTypeParmType(const TemplateTypeParmType *Parm,
                                         QualType Replacement) const {
  assert(Replacement.isCanonical()
         && "replacement types must always be canonical");

  llvm::FoldingSetNodeID ID;
  SubstTemplateTypeParmType::Profile(ID, Parm, Replacement);
  void *InsertPos = nullptr;
  SubstTemplateTypeParmType *SubstParm
    = SubstTemplateTypeParmTypes.FindNodeOrInsertPos(ID, InsertPos);

  if (!SubstParm) {
    SubstParm = new (*this, TypeAlignment)
      SubstTemplateTypeParmType(Parm, Replacement);
    Types.push_back(SubstParm);
    SubstTemplateTypeParmTypes.InsertNode(SubstParm, InsertPos);
  }

  return QualType(SubstParm, 0);
}

/// Retrieve a
QualType ASTContext::getSubstTemplateTypeParmPackType(
                                          const TemplateTypeParmType *Parm,
                                              const TemplateArgument &ArgPack) {
#ifndef NDEBUG
  for (const auto &P : ArgPack.pack_elements()) {
    assert(P.getKind() == TemplateArgument::Type &&"Pack contains a non-type");
    assert(P.getAsType().isCanonical() && "Pack contains non-canonical type");
  }
#endif

  llvm::FoldingSetNodeID ID;
  SubstTemplateTypeParmPackType::Profile(ID, Parm, ArgPack);
  void *InsertPos = nullptr;
  if (SubstTemplateTypeParmPackType *SubstParm
        = SubstTemplateTypeParmPackTypes.FindNodeOrInsertPos(ID, InsertPos))
    return QualType(SubstParm, 0);

  QualType Canon;
  if (!Parm->isCanonicalUnqualified()) {
    Canon = getCanonicalType(QualType(Parm, 0));
    Canon = getSubstTemplateTypeParmPackType(cast<TemplateTypeParmType>(Canon),
                                             ArgPack);
    SubstTemplateTypeParmPackTypes.FindNodeOrInsertPos(ID, InsertPos);
  }

  auto *SubstParm
    = new (*this, TypeAlignment) SubstTemplateTypeParmPackType(Parm, Canon,
                                                               ArgPack);
  Types.push_back(SubstParm);
  SubstTemplateTypeParmPackTypes.InsertNode(SubstParm, InsertPos);
  return QualType(SubstParm, 0);
}

/// Retrieve the template type parameter type for a template
/// parameter or parameter pack with the given depth, index, and (optionally)
/// name.
QualType ASTContext::getTemplateTypeParmType(unsigned Depth, unsigned Index,
                                             bool ParameterPack,
                                             TemplateTypeParmDecl *TTPDecl) const {
  llvm::FoldingSetNodeID ID;
  TemplateTypeParmType::Profile(ID, Depth, Index, ParameterPack, TTPDecl);
  void *InsertPos = nullptr;
  TemplateTypeParmType *TypeParm
    = TemplateTypeParmTypes.FindNodeOrInsertPos(ID, InsertPos);

  if (TypeParm)
    return QualType(TypeParm, 0);

  if (TTPDecl) {
    QualType Canon = getTemplateTypeParmType(Depth, Index, ParameterPack);
    TypeParm = new (*this, TypeAlignment) TemplateTypeParmType(TTPDecl, Canon);

    TemplateTypeParmType *TypeCheck
      = TemplateTypeParmTypes.FindNodeOrInsertPos(ID, InsertPos);
    assert(!TypeCheck && "Template type parameter canonical type broken");
    (void)TypeCheck;
  } else
    TypeParm = new (*this, TypeAlignment)
      TemplateTypeParmType(Depth, Index, ParameterPack);

  Types.push_back(TypeParm);
  TemplateTypeParmTypes.InsertNode(TypeParm, InsertPos);

  return QualType(TypeParm, 0);
}

TypeSourceInfo *
ASTContext::getTemplateSpecializationTypeInfo(TemplateName Name,
                                              SourceLocation NameLoc,
                                        const TemplateArgumentListInfo &Args,
                                              QualType Underlying) const {
  assert(!Name.getAsDependentTemplateName() &&
         "No dependent template names here!");
  QualType TST = getTemplateSpecializationType(Name, Args, Underlying);

  TypeSourceInfo *DI = CreateTypeSourceInfo(TST);
  TemplateSpecializationTypeLoc TL =
      DI->getTypeLoc().castAs<TemplateSpecializationTypeLoc>();
  TL.setTemplateKeywordLoc(SourceLocation());
  TL.setTemplateNameLoc(NameLoc);
  TL.setLAngleLoc(Args.getLAngleLoc());
  TL.setRAngleLoc(Args.getRAngleLoc());
  for (unsigned i = 0, e = TL.getNumArgs(); i != e; ++i)
    TL.setArgLocInfo(i, Args[i].getLocInfo());
  return DI;
}

QualType
ASTContext::getTemplateSpecializationType(TemplateName Template,
                                          const TemplateArgumentListInfo &Args,
                                          QualType Underlying) const {
  assert(!Template.getAsDependentTemplateName() &&
         "No dependent template names here!");

  SmallVector<TemplateArgument, 4> ArgVec;
  ArgVec.reserve(Args.size());
  for (const TemplateArgumentLoc &Arg : Args.arguments())
    ArgVec.push_back(Arg.getArgument());

  return getTemplateSpecializationType(Template, ArgVec, Underlying);
}

#ifndef NDEBUG
static bool hasAnyPackExpansions(ArrayRef<TemplateArgument> Args) {
  for (const TemplateArgument &Arg : Args)
    if (Arg.isPackExpansion())
      return true;

  return true;
}
#endif

QualType
ASTContext::getTemplateSpecializationType(TemplateName Template,
                                          ArrayRef<TemplateArgument> Args,
                                          QualType Underlying) const {
  assert(!Template.getAsDependentTemplateName() &&
         "No dependent template names here!");
  // Look through qualified template names.
  if (QualifiedTemplateName *QTN = Template.getAsQualifiedTemplateName())
    Template = TemplateName(QTN->getTemplateDecl());

  bool IsTypeAlias =
    Template.getAsTemplateDecl() &&
    isa<TypeAliasTemplateDecl>(Template.getAsTemplateDecl());
  QualType CanonType;
  if (!Underlying.isNull())
    CanonType = getCanonicalType(Underlying);
  else {
    // We can get here with an alias template when the specialization contains
    // a pack expansion that does not match up with a parameter pack.
    assert((!IsTypeAlias || hasAnyPackExpansions(Args)) &&
           "Caller must compute aliased type");
    IsTypeAlias = false;
    CanonType = getCanonicalTemplateSpecializationType(Template, Args);
  }

  // Allocate the (non-canonical) template specialization type, but don't
  // try to unique it: these types typically have location information that
  // we don't unique and don't want to lose.
  void *Mem = Allocate(sizeof(TemplateSpecializationType) +
                       sizeof(TemplateArgument) * Args.size() +
                       (IsTypeAlias? sizeof(QualType) : 0),
                       TypeAlignment);
  auto *Spec
    = new (Mem) TemplateSpecializationType(Template, Args, CanonType,
                                         IsTypeAlias ? Underlying : QualType());

  Types.push_back(Spec);
  return QualType(Spec, 0);
}

QualType ASTContext::getCanonicalTemplateSpecializationType(
    TemplateName Template, ArrayRef<TemplateArgument> Args) const {
  assert(!Template.getAsDependentTemplateName() &&
         "No dependent template names here!");

  // Look through qualified template names.
  if (QualifiedTemplateName *QTN = Template.getAsQualifiedTemplateName())
    Template = TemplateName(QTN->getTemplateDecl());

  // Build the canonical template specialization type.
  TemplateName CanonTemplate = getCanonicalTemplateName(Template);
  SmallVector<TemplateArgument, 4> CanonArgs;
  unsigned NumArgs = Args.size();
  CanonArgs.reserve(NumArgs);
  for (const TemplateArgument &Arg : Args)
    CanonArgs.push_back(getCanonicalTemplateArgument(Arg));

  // Determine whether this canonical template specialization type already
  // exists.
  llvm::FoldingSetNodeID ID;
  TemplateSpecializationType::Profile(ID, CanonTemplate,
                                      CanonArgs, *this);

  void *InsertPos = nullptr;
  TemplateSpecializationType *Spec
    = TemplateSpecializationTypes.FindNodeOrInsertPos(ID, InsertPos);

  if (!Spec) {
    // Allocate a new canonical template specialization type.
    void *Mem = Allocate((sizeof(TemplateSpecializationType) +
                          sizeof(TemplateArgument) * NumArgs),
                         TypeAlignment);
    Spec = new (Mem) TemplateSpecializationType(CanonTemplate,
                                                CanonArgs,
                                                QualType(), QualType());
    Types.push_back(Spec);
    TemplateSpecializationTypes.InsertNode(Spec, InsertPos);
  }

  assert(Spec->isDependentType() &&
         "Non-dependent template-id type must have a canonical type");
  return QualType(Spec, 0);
}

QualType ASTContext::getElaboratedType(ElaboratedTypeKeyword Keyword,
                                       NestedNameSpecifier *NNS,
                                       QualType NamedType,
                                       TagDecl *OwnedTagDecl) const {
  llvm::FoldingSetNodeID ID;
  ElaboratedType::Profile(ID, Keyword, NNS, NamedType, OwnedTagDecl);

  void *InsertPos = nullptr;
  ElaboratedType *T = ElaboratedTypes.FindNodeOrInsertPos(ID, InsertPos);
  if (T)
    return QualType(T, 0);

  QualType Canon = NamedType;
  if (!Canon.isCanonical()) {
    Canon = getCanonicalType(NamedType);
    ElaboratedType *CheckT = ElaboratedTypes.FindNodeOrInsertPos(ID, InsertPos);
    assert(!CheckT && "Elaborated canonical type broken");
    (void)CheckT;
  }

  void *Mem = Allocate(ElaboratedType::totalSizeToAlloc<TagDecl *>(!!OwnedTagDecl),
                       TypeAlignment);
  T = new (Mem) ElaboratedType(Keyword, NNS, NamedType, Canon, OwnedTagDecl);

  Types.push_back(T);
  ElaboratedTypes.InsertNode(T, InsertPos);
  return QualType(T, 0);
}

QualType
ASTContext::getParenType(QualType InnerType) const {
  llvm::FoldingSetNodeID ID;
  ParenType::Profile(ID, InnerType);

  void *InsertPos = nullptr;
  ParenType *T = ParenTypes.FindNodeOrInsertPos(ID, InsertPos);
  if (T)
    return QualType(T, 0);

  QualType Canon = InnerType;
  if (!Canon.isCanonical()) {
    Canon = getCanonicalType(InnerType);
    ParenType *CheckT = ParenTypes.FindNodeOrInsertPos(ID, InsertPos);
    assert(!CheckT && "Paren canonical type broken");
    (void)CheckT;
  }

  T = new (*this, TypeAlignment) ParenType(InnerType, Canon);
  Types.push_back(T);
  ParenTypes.InsertNode(T, InsertPos);
  return QualType(T, 0);
}

QualType
ASTContext::getMacroQualifiedType(QualType UnderlyingTy,
                                  const IdentifierInfo *MacroII) const {
  QualType Canon = UnderlyingTy;
  if (!Canon.isCanonical())
    Canon = getCanonicalType(UnderlyingTy);

  auto *newType = new (*this, TypeAlignment)
      MacroQualifiedType(UnderlyingTy, Canon, MacroII);
  Types.push_back(newType);
  return QualType(newType, 0);
}

QualType ASTContext::getDependentNameType(ElaboratedTypeKeyword Keyword,
                                          NestedNameSpecifier *NNS,
                                          const IdentifierInfo *Name,
                                          QualType Canon) const {
  if (Canon.isNull()) {
    NestedNameSpecifier *CanonNNS = getCanonicalNestedNameSpecifier(NNS);
    if (CanonNNS != NNS)
      Canon = getDependentNameType(Keyword, CanonNNS, Name);
  }

  llvm::FoldingSetNodeID ID;
  DependentNameType::Profile(ID, Keyword, NNS, Name);

  void *InsertPos = nullptr;
  DependentNameType *T
    = DependentNameTypes.FindNodeOrInsertPos(ID, InsertPos);
  if (T)
    return QualType(T, 0);

  T = new (*this, TypeAlignment) DependentNameType(Keyword, NNS, Name, Canon);
  Types.push_back(T);
  DependentNameTypes.InsertNode(T, InsertPos);
  return QualType(T, 0);
}

QualType
ASTContext::getDependentTemplateSpecializationType(
                                 ElaboratedTypeKeyword Keyword,
                                 NestedNameSpecifier *NNS,
                                 const IdentifierInfo *Name,
                                 const TemplateArgumentListInfo &Args) const {
  // TODO: avoid this copy
  SmallVector<TemplateArgument, 16> ArgCopy;
  for (unsigned I = 0, E = Args.size(); I != E; ++I)
    ArgCopy.push_back(Args[I].getArgument());
  return getDependentTemplateSpecializationType(Keyword, NNS, Name, ArgCopy);
}

QualType
ASTContext::getDependentTemplateSpecializationType(
                                 ElaboratedTypeKeyword Keyword,
                                 NestedNameSpecifier *NNS,
                                 const IdentifierInfo *Name,
                                 ArrayRef<TemplateArgument> Args) const {
  assert((!NNS || NNS->isDependent()) &&
         "nested-name-specifier must be dependent");

  llvm::FoldingSetNodeID ID;
  DependentTemplateSpecializationType::Profile(ID, *this, Keyword, NNS,
                                               Name, Args);

  void *InsertPos = nullptr;
  DependentTemplateSpecializationType *T
    = DependentTemplateSpecializationTypes.FindNodeOrInsertPos(ID, InsertPos);
  if (T)
    return QualType(T, 0);

  NestedNameSpecifier *CanonNNS = getCanonicalNestedNameSpecifier(NNS);

  ElaboratedTypeKeyword CanonKeyword = Keyword;
  if (Keyword == ETK_None) CanonKeyword = ETK_Typename;

  bool AnyNonCanonArgs = false;
  unsigned NumArgs = Args.size();
  SmallVector<TemplateArgument, 16> CanonArgs(NumArgs);
  for (unsigned I = 0; I != NumArgs; ++I) {
    CanonArgs[I] = getCanonicalTemplateArgument(Args[I]);
    if (!CanonArgs[I].structurallyEquals(Args[I]))
      AnyNonCanonArgs = true;
  }

  QualType Canon;
  if (AnyNonCanonArgs || CanonNNS != NNS || CanonKeyword != Keyword) {
    Canon = getDependentTemplateSpecializationType(CanonKeyword, CanonNNS,
                                                   Name,
                                                   CanonArgs);

    // Find the insert position again.
    DependentTemplateSpecializationTypes.FindNodeOrInsertPos(ID, InsertPos);
  }

  void *Mem = Allocate((sizeof(DependentTemplateSpecializationType) +
                        sizeof(TemplateArgument) * NumArgs),
                       TypeAlignment);
  T = new (Mem) DependentTemplateSpecializationType(Keyword, NNS,
                                                    Name, Args, Canon);
  Types.push_back(T);
  DependentTemplateSpecializationTypes.InsertNode(T, InsertPos);
  return QualType(T, 0);
}

TemplateArgument ASTContext::getInjectedTemplateArg(NamedDecl *Param) {
  TemplateArgument Arg;
  if (const auto *TTP = dyn_cast<TemplateTypeParmDecl>(Param)) {
    QualType ArgType = getTypeDeclType(TTP);
    if (TTP->isParameterPack())
      ArgType = getPackExpansionType(ArgType, None);

    Arg = TemplateArgument(ArgType);
  } else if (auto *NTTP = dyn_cast<NonTypeTemplateParmDecl>(Param)) {
    Expr *E = new (*this) DeclRefExpr(
        *this, NTTP, /*enclosing*/ false,
        NTTP->getType().getNonPackExpansionType().getNonLValueExprType(*this),
        Expr::getValueKindForType(NTTP->getType()), NTTP->getLocation());

    if (NTTP->isParameterPack())
      E = new (*this) PackExpansionExpr(DependentTy, E, NTTP->getLocation(),
                                        None);
    Arg = TemplateArgument(E);
  } else {
    auto *TTP = cast<TemplateTemplateParmDecl>(Param);
    if (TTP->isParameterPack())
      Arg = TemplateArgument(TemplateName(TTP), Optional<unsigned>());
    else
      Arg = TemplateArgument(TemplateName(TTP));
  }

  if (Param->isTemplateParameterPack())
    Arg = TemplateArgument::CreatePackCopy(*this, Arg);

  return Arg;
}

void
ASTContext::getInjectedTemplateArgs(const TemplateParameterList *Params,
                                    SmallVectorImpl<TemplateArgument> &Args) {
  Args.reserve(Args.size() + Params->size());

  for (NamedDecl *Param : *Params)
    Args.push_back(getInjectedTemplateArg(Param));
}

QualType ASTContext::getPackExpansionType(QualType Pattern,
                                          Optional<unsigned> NumExpansions) {
  llvm::FoldingSetNodeID ID;
  PackExpansionType::Profile(ID, Pattern, NumExpansions);

  // A deduced type can deduce to a pack, eg
  //   auto ...x = some_pack;
  // That declaration isn't (yet) valid, but is created as part of building an
  // init-capture pack:
  //   [...x = some_pack] {}
  assert((Pattern->containsUnexpandedParameterPack() ||
          Pattern->getContainedDeducedType()) &&
         "Pack expansions must expand one or more parameter packs");
  void *InsertPos = nullptr;
  PackExpansionType *T
    = PackExpansionTypes.FindNodeOrInsertPos(ID, InsertPos);
  if (T)
    return QualType(T, 0);

  QualType Canon;
  if (!Pattern.isCanonical()) {
    Canon = getCanonicalType(Pattern);
    // The canonical type might not contain an unexpanded parameter pack, if it
    // contains an alias template specialization which ignores one of its
    // parameters.
    if (Canon->containsUnexpandedParameterPack()) {
      Canon = getPackExpansionType(Canon, NumExpansions);

      // Find the insert position again, in case we inserted an element into
      // PackExpansionTypes and invalidated our insert position.
      PackExpansionTypes.FindNodeOrInsertPos(ID, InsertPos);
    }
  }

  T = new (*this, TypeAlignment)
      PackExpansionType(Pattern, Canon, NumExpansions);
  Types.push_back(T);
  PackExpansionTypes.InsertNode(T, InsertPos);
  return QualType(T, 0);
}

/// CmpProtocolNames - Comparison predicate for sorting protocols
/// alphabetically.
static int CmpProtocolNames(ObjCProtocolDecl *const *LHS,
                            ObjCProtocolDecl *const *RHS) {
  return DeclarationName::compare((*LHS)->getDeclName(), (*RHS)->getDeclName());
}

static bool areSortedAndUniqued(ArrayRef<ObjCProtocolDecl *> Protocols) {
  if (Protocols.empty()) return true;

  if (Protocols[0]->getCanonicalDecl() != Protocols[0])
    return false;

  for (unsigned i = 1; i != Protocols.size(); ++i)
    if (CmpProtocolNames(&Protocols[i - 1], &Protocols[i]) >= 0 ||
        Protocols[i]->getCanonicalDecl() != Protocols[i])
      return false;
  return true;
}

static void
SortAndUniqueProtocols(SmallVectorImpl<ObjCProtocolDecl *> &Protocols) {
  // Sort protocols, keyed by name.
  llvm::array_pod_sort(Protocols.begin(), Protocols.end(), CmpProtocolNames);

  // Canonicalize.
  for (ObjCProtocolDecl *&P : Protocols)
    P = P->getCanonicalDecl();

  // Remove duplicates.
  auto ProtocolsEnd = std::unique(Protocols.begin(), Protocols.end());
  Protocols.erase(ProtocolsEnd, Protocols.end());
}

QualType ASTContext::getObjCObjectType(QualType BaseType,
                                       ObjCProtocolDecl * const *Protocols,
                                       unsigned NumProtocols) const {
  return getObjCObjectType(BaseType, {},
                           llvm::makeArrayRef(Protocols, NumProtocols),
                           /*isKindOf=*/false);
}

QualType ASTContext::getObjCObjectType(
           QualType baseType,
           ArrayRef<QualType> typeArgs,
           ArrayRef<ObjCProtocolDecl *> protocols,
           bool isKindOf) const {
  // If the base type is an interface and there aren't any protocols or
  // type arguments to add, then the interface type will do just fine.
  if (typeArgs.empty() && protocols.empty() && !isKindOf &&
      isa<ObjCInterfaceType>(baseType))
    return baseType;

  // Look in the folding set for an existing type.
  llvm::FoldingSetNodeID ID;
  ObjCObjectTypeImpl::Profile(ID, baseType, typeArgs, protocols, isKindOf);
  void *InsertPos = nullptr;
  if (ObjCObjectType *QT = ObjCObjectTypes.FindNodeOrInsertPos(ID, InsertPos))
    return QualType(QT, 0);

  // Determine the type arguments to be used for canonicalization,
  // which may be explicitly specified here or written on the base
  // type.
  ArrayRef<QualType> effectiveTypeArgs = typeArgs;
  if (effectiveTypeArgs.empty()) {
    if (const auto *baseObject = baseType->getAs<ObjCObjectType>())
      effectiveTypeArgs = baseObject->getTypeArgs();
  }

  // Build the canonical type, which has the canonical base type and a
  // sorted-and-uniqued list of protocols and the type arguments
  // canonicalized.
  QualType canonical;
  bool typeArgsAreCanonical = std::all_of(effectiveTypeArgs.begin(),
                                          effectiveTypeArgs.end(),
                                          [&](QualType type) {
                                            return type.isCanonical();
                                          });
  bool protocolsSorted = areSortedAndUniqued(protocols);
  if (!typeArgsAreCanonical || !protocolsSorted || !baseType.isCanonical()) {
    // Determine the canonical type arguments.
    ArrayRef<QualType> canonTypeArgs;
    SmallVector<QualType, 4> canonTypeArgsVec;
    if (!typeArgsAreCanonical) {
      canonTypeArgsVec.reserve(effectiveTypeArgs.size());
      for (auto typeArg : effectiveTypeArgs)
        canonTypeArgsVec.push_back(getCanonicalType(typeArg));
      canonTypeArgs = canonTypeArgsVec;
    } else {
      canonTypeArgs = effectiveTypeArgs;
    }

    ArrayRef<ObjCProtocolDecl *> canonProtocols;
    SmallVector<ObjCProtocolDecl*, 8> canonProtocolsVec;
    if (!protocolsSorted) {
      canonProtocolsVec.append(protocols.begin(), protocols.end());
      SortAndUniqueProtocols(canonProtocolsVec);
      canonProtocols = canonProtocolsVec;
    } else {
      canonProtocols = protocols;
    }

    canonical = getObjCObjectType(getCanonicalType(baseType), canonTypeArgs,
                                  canonProtocols, isKindOf);

    // Regenerate InsertPos.
    ObjCObjectTypes.FindNodeOrInsertPos(ID, InsertPos);
  }

  unsigned size = sizeof(ObjCObjectTypeImpl);
  size += typeArgs.size() * sizeof(QualType);
  size += protocols.size() * sizeof(ObjCProtocolDecl *);
  void *mem = Allocate(size, TypeAlignment);
  auto *T =
    new (mem) ObjCObjectTypeImpl(canonical, baseType, typeArgs, protocols,
                                 isKindOf);

  Types.push_back(T);
  ObjCObjectTypes.InsertNode(T, InsertPos);
  return QualType(T, 0);
}

/// Apply Objective-C protocol qualifiers to the given type.
/// If this is for the canonical type of a type parameter, we can apply
/// protocol qualifiers on the ObjCObjectPointerType.
QualType
ASTContext::applyObjCProtocolQualifiers(QualType type,
                  ArrayRef<ObjCProtocolDecl *> protocols, bool &hasError,
                  bool allowOnPointerType) const {
  hasError = false;

  if (const auto *objT = dyn_cast<ObjCTypeParamType>(type.getTypePtr())) {
    return getObjCTypeParamType(objT->getDecl(), protocols);
  }

  // Apply protocol qualifiers to ObjCObjectPointerType.
  if (allowOnPointerType) {
    if (const auto *objPtr =
            dyn_cast<ObjCObjectPointerType>(type.getTypePtr())) {
      const ObjCObjectType *objT = objPtr->getObjectType();
      // Merge protocol lists and construct ObjCObjectType.
      SmallVector<ObjCProtocolDecl*, 8> protocolsVec;
      protocolsVec.append(objT->qual_begin(),
                          objT->qual_end());
      protocolsVec.append(protocols.begin(), protocols.end());
      ArrayRef<ObjCProtocolDecl *> protocols = protocolsVec;
      type = getObjCObjectType(
             objT->getBaseType(),
             objT->getTypeArgsAsWritten(),
             protocols,
             objT->isKindOfTypeAsWritten());
      return getObjCObjectPointerType(type);
    }
  }

  // Apply protocol qualifiers to ObjCObjectType.
  if (const auto *objT = dyn_cast<ObjCObjectType>(type.getTypePtr())){
    // FIXME: Check for protocols to which the class type is already
    // known to conform.

    return getObjCObjectType(objT->getBaseType(),
                             objT->getTypeArgsAsWritten(),
                             protocols,
                             objT->isKindOfTypeAsWritten());
  }

  // If the canonical type is ObjCObjectType, ...
  if (type->isObjCObjectType()) {
    // Silently overwrite any existing protocol qualifiers.
    // TODO: determine whether that's the right thing to do.

    // FIXME: Check for protocols to which the class type is already
    // known to conform.
    return getObjCObjectType(type, {}, protocols, false);
  }

  // id<protocol-list>
  if (type->isObjCIdType()) {
    const auto *objPtr = type->castAs<ObjCObjectPointerType>();
    type = getObjCObjectType(ObjCBuiltinIdTy, {}, protocols,
                                 objPtr->isKindOfType());
    return getObjCObjectPointerType(type);
  }

  // Class<protocol-list>
  if (type->isObjCClassType()) {
    const auto *objPtr = type->castAs<ObjCObjectPointerType>();
    type = getObjCObjectType(ObjCBuiltinClassTy, {}, protocols,
                                 objPtr->isKindOfType());
    return getObjCObjectPointerType(type);
  }

  hasError = true;
  return type;
}

QualType
ASTContext::getObjCTypeParamType(const ObjCTypeParamDecl *Decl,
                                 ArrayRef<ObjCProtocolDecl *> protocols) const {
  // Look in the folding set for an existing type.
  llvm::FoldingSetNodeID ID;
  ObjCTypeParamType::Profile(ID, Decl, Decl->getUnderlyingType(), protocols);
  void *InsertPos = nullptr;
  if (ObjCTypeParamType *TypeParam =
      ObjCTypeParamTypes.FindNodeOrInsertPos(ID, InsertPos))
    return QualType(TypeParam, 0);

  // We canonicalize to the underlying type.
  QualType Canonical = getCanonicalType(Decl->getUnderlyingType());
  if (!protocols.empty()) {
    // Apply the protocol qualifers.
    bool hasError;
    Canonical = getCanonicalType(applyObjCProtocolQualifiers(
        Canonical, protocols, hasError, true /*allowOnPointerType*/));
    assert(!hasError && "Error when apply protocol qualifier to bound type");
  }

  unsigned size = sizeof(ObjCTypeParamType);
  size += protocols.size() * sizeof(ObjCProtocolDecl *);
  void *mem = Allocate(size, TypeAlignment);
  auto *newType = new (mem) ObjCTypeParamType(Decl, Canonical, protocols);

  Types.push_back(newType);
  ObjCTypeParamTypes.InsertNode(newType, InsertPos);
  return QualType(newType, 0);
}

void ASTContext::adjustObjCTypeParamBoundType(const ObjCTypeParamDecl *Orig,
                                              ObjCTypeParamDecl *New) const {
  New->setTypeSourceInfo(getTrivialTypeSourceInfo(Orig->getUnderlyingType()));
  // Update TypeForDecl after updating TypeSourceInfo.
  auto NewTypeParamTy = cast<ObjCTypeParamType>(New->getTypeForDecl());
  SmallVector<ObjCProtocolDecl *, 8> protocols;
  protocols.append(NewTypeParamTy->qual_begin(), NewTypeParamTy->qual_end());
  QualType UpdatedTy = getObjCTypeParamType(New, protocols);
  New->setTypeForDecl(UpdatedTy.getTypePtr());
}

/// ObjCObjectAdoptsQTypeProtocols - Checks that protocols in IC's
/// protocol list adopt all protocols in QT's qualified-id protocol
/// list.
bool ASTContext::ObjCObjectAdoptsQTypeProtocols(QualType QT,
                                                ObjCInterfaceDecl *IC) {
  if (!QT->isObjCQualifiedIdType())
    return false;

  if (const auto *OPT = QT->getAs<ObjCObjectPointerType>()) {
    // If both the right and left sides have qualifiers.
    for (auto *Proto : OPT->quals()) {
      if (!IC->ClassImplementsProtocol(Proto, false))
        return false;
    }
    return true;
  }
  return false;
}

/// QIdProtocolsAdoptObjCObjectProtocols - Checks that protocols in
/// QT's qualified-id protocol list adopt all protocols in IDecl's list
/// of protocols.
bool ASTContext::QIdProtocolsAdoptObjCObjectProtocols(QualType QT,
                                                ObjCInterfaceDecl *IDecl) {
  if (!QT->isObjCQualifiedIdType())
    return false;
  const auto *OPT = QT->getAs<ObjCObjectPointerType>();
  if (!OPT)
    return false;
  if (!IDecl->hasDefinition())
    return false;
  llvm::SmallPtrSet<ObjCProtocolDecl *, 8> InheritedProtocols;
  CollectInheritedProtocols(IDecl, InheritedProtocols);
  if (InheritedProtocols.empty())
    return false;
  // Check that if every protocol in list of id<plist> conforms to a protocol
  // of IDecl's, then bridge casting is ok.
  bool Conforms = false;
  for (auto *Proto : OPT->quals()) {
    Conforms = false;
    for (auto *PI : InheritedProtocols) {
      if (ProtocolCompatibleWithProtocol(Proto, PI)) {
        Conforms = true;
        break;
      }
    }
    if (!Conforms)
      break;
  }
  if (Conforms)
    return true;

  for (auto *PI : InheritedProtocols) {
    // If both the right and left sides have qualifiers.
    bool Adopts = false;
    for (auto *Proto : OPT->quals()) {
      // return 'true' if 'PI' is in the inheritance hierarchy of Proto
      if ((Adopts = ProtocolCompatibleWithProtocol(PI, Proto)))
        break;
    }
    if (!Adopts)
      return false;
  }
  return true;
}

/// getObjCObjectPointerType - Return a ObjCObjectPointerType type for
/// the given object type.
QualType ASTContext::getObjCObjectPointerType(QualType ObjectT) const {
  llvm::FoldingSetNodeID ID;
  ObjCObjectPointerType::Profile(ID, ObjectT);

  void *InsertPos = nullptr;
  if (ObjCObjectPointerType *QT =
              ObjCObjectPointerTypes.FindNodeOrInsertPos(ID, InsertPos))
    return QualType(QT, 0);

  // Find the canonical object type.
  QualType Canonical;
  if (!ObjectT.isCanonical()) {
    Canonical = getObjCObjectPointerType(getCanonicalType(ObjectT));

    // Regenerate InsertPos.
    ObjCObjectPointerTypes.FindNodeOrInsertPos(ID, InsertPos);
  }

  // No match.
  void *Mem = Allocate(sizeof(ObjCObjectPointerType), TypeAlignment);
  auto *QType =
    new (Mem) ObjCObjectPointerType(Canonical, ObjectT);

  Types.push_back(QType);
  ObjCObjectPointerTypes.InsertNode(QType, InsertPos);
  return QualType(QType, 0);
}

/// getObjCInterfaceType - Return the unique reference to the type for the
/// specified ObjC interface decl. The list of protocols is optional.
QualType ASTContext::getObjCInterfaceType(const ObjCInterfaceDecl *Decl,
                                          ObjCInterfaceDecl *PrevDecl) const {
  if (Decl->TypeForDecl)
    return QualType(Decl->TypeForDecl, 0);

  if (PrevDecl) {
    assert(PrevDecl->TypeForDecl && "previous decl has no TypeForDecl");
    Decl->TypeForDecl = PrevDecl->TypeForDecl;
    return QualType(PrevDecl->TypeForDecl, 0);
  }

  // Prefer the definition, if there is one.
  if (const ObjCInterfaceDecl *Def = Decl->getDefinition())
    Decl = Def;

  void *Mem = Allocate(sizeof(ObjCInterfaceType), TypeAlignment);
  auto *T = new (Mem) ObjCInterfaceType(Decl);
  Decl->TypeForDecl = T;
  Types.push_back(T);
  return QualType(T, 0);
}

/// getTypeOfExprType - Unlike many "get<Type>" functions, we can't unique
/// TypeOfExprType AST's (since expression's are never shared). For example,
/// multiple declarations that refer to "typeof(x)" all contain different
/// DeclRefExpr's. This doesn't effect the type checker, since it operates
/// on canonical type's (which are always unique).
QualType ASTContext::getTypeOfExprType(Expr *tofExpr) const {
  TypeOfExprType *toe;
  if (tofExpr->isTypeDependent()) {
    llvm::FoldingSetNodeID ID;
    DependentTypeOfExprType::Profile(ID, *this, tofExpr);

    void *InsertPos = nullptr;
    DependentTypeOfExprType *Canon
      = DependentTypeOfExprTypes.FindNodeOrInsertPos(ID, InsertPos);
    if (Canon) {
      // We already have a "canonical" version of an identical, dependent
      // typeof(expr) type. Use that as our canonical type.
      toe = new (*this, TypeAlignment) TypeOfExprType(tofExpr,
                                          QualType((TypeOfExprType*)Canon, 0));
    } else {
      // Build a new, canonical typeof(expr) type.
      Canon
        = new (*this, TypeAlignment) DependentTypeOfExprType(*this, tofExpr);
      DependentTypeOfExprTypes.InsertNode(Canon, InsertPos);
      toe = Canon;
    }
  } else {
    QualType Canonical = getCanonicalType(tofExpr->getType());
    toe = new (*this, TypeAlignment) TypeOfExprType(tofExpr, Canonical);
  }
  Types.push_back(toe);
  return QualType(toe, 0);
}

/// getTypeOfType -  Unlike many "get<Type>" functions, we don't unique
/// TypeOfType nodes. The only motivation to unique these nodes would be
/// memory savings. Since typeof(t) is fairly uncommon, space shouldn't be
/// an issue. This doesn't affect the type checker, since it operates
/// on canonical types (which are always unique).
QualType ASTContext::getTypeOfType(QualType tofType) const {
  QualType Canonical = getCanonicalType(tofType);
  auto *tot = new (*this, TypeAlignment) TypeOfType(tofType, Canonical);
  Types.push_back(tot);
  return QualType(tot, 0);
}

/// Unlike many "get<Type>" functions, we don't unique DecltypeType
/// nodes. This would never be helpful, since each such type has its own
/// expression, and would not give a significant memory saving, since there
/// is an Expr tree under each such type.
QualType ASTContext::getDecltypeType(Expr *e, QualType UnderlyingType) const {
  DecltypeType *dt;

  // C++11 [temp.type]p2:
  //   If an expression e involves a template parameter, decltype(e) denotes a
  //   unique dependent type. Two such decltype-specifiers refer to the same
  //   type only if their expressions are equivalent (14.5.6.1).
  if (e->isInstantiationDependent()) {
    llvm::FoldingSetNodeID ID;
    DependentDecltypeType::Profile(ID, *this, e);

    void *InsertPos = nullptr;
    DependentDecltypeType *Canon
      = DependentDecltypeTypes.FindNodeOrInsertPos(ID, InsertPos);
    if (!Canon) {
      // Build a new, canonical decltype(expr) type.
      Canon = new (*this, TypeAlignment) DependentDecltypeType(*this, e);
      DependentDecltypeTypes.InsertNode(Canon, InsertPos);
    }
    dt = new (*this, TypeAlignment)
        DecltypeType(e, UnderlyingType, QualType((DecltypeType *)Canon, 0));
  } else {
    dt = new (*this, TypeAlignment)
        DecltypeType(e, UnderlyingType, getCanonicalType(UnderlyingType));
  }
  Types.push_back(dt);
  return QualType(dt, 0);
}

/// getUnaryTransformationType - We don't unique these, since the memory
/// savings are minimal and these are rare.
QualType ASTContext::getUnaryTransformType(QualType BaseType,
                                           QualType UnderlyingType,
                                           UnaryTransformType::UTTKind Kind)
    const {
  UnaryTransformType *ut = nullptr;

  if (BaseType->isDependentType()) {
    // Look in the folding set for an existing type.
    llvm::FoldingSetNodeID ID;
    DependentUnaryTransformType::Profile(ID, getCanonicalType(BaseType), Kind);

    void *InsertPos = nullptr;
    DependentUnaryTransformType *Canon
      = DependentUnaryTransformTypes.FindNodeOrInsertPos(ID, InsertPos);

    if (!Canon) {
      // Build a new, canonical __underlying_type(type) type.
      Canon = new (*this, TypeAlignment)
             DependentUnaryTransformType(*this, getCanonicalType(BaseType),
                                         Kind);
      DependentUnaryTransformTypes.InsertNode(Canon, InsertPos);
    }
    ut = new (*this, TypeAlignment) UnaryTransformType (BaseType,
                                                        QualType(), Kind,
                                                        QualType(Canon, 0));
  } else {
    QualType CanonType = getCanonicalType(UnderlyingType);
    ut = new (*this, TypeAlignment) UnaryTransformType (BaseType,
                                                        UnderlyingType, Kind,
                                                        CanonType);
  }
  Types.push_back(ut);
  return QualType(ut, 0);
}

/// getAutoType - Return the uniqued reference to the 'auto' type which has been
/// deduced to the given type, or to the canonical undeduced 'auto' type, or the
/// canonical deduced-but-dependent 'auto' type.
QualType
ASTContext::getAutoType(QualType DeducedType, AutoTypeKeyword Keyword,
                        bool IsDependent, bool IsPack,
                        ConceptDecl *TypeConstraintConcept,
                        ArrayRef<TemplateArgument> TypeConstraintArgs) const {
  assert((!IsPack || IsDependent) && "only use IsPack for a dependent pack");
  if (DeducedType.isNull() && Keyword == AutoTypeKeyword::Auto &&
      !TypeConstraintConcept && !IsDependent)
    return getAutoDeductType();

  // Look in the folding set for an existing type.
  void *InsertPos = nullptr;
  llvm::FoldingSetNodeID ID;
  AutoType::Profile(ID, *this, DeducedType, Keyword, IsDependent,
                    TypeConstraintConcept, TypeConstraintArgs);
  if (AutoType *AT = AutoTypes.FindNodeOrInsertPos(ID, InsertPos))
    return QualType(AT, 0);

  void *Mem = Allocate(sizeof(AutoType) +
                       sizeof(TemplateArgument) * TypeConstraintArgs.size(),
                       TypeAlignment);
  auto *AT = new (Mem) AutoType(
      DeducedType, Keyword,
      (IsDependent ? TypeDependence::DependentInstantiation
                   : TypeDependence::None) |
          (IsPack ? TypeDependence::UnexpandedPack : TypeDependence::None),
      TypeConstraintConcept, TypeConstraintArgs);
  Types.push_back(AT);
  if (InsertPos)
    AutoTypes.InsertNode(AT, InsertPos);
  return QualType(AT, 0);
}

/// Return the uniqued reference to the deduced template specialization type
/// which has been deduced to the given type, or to the canonical undeduced
/// such type, or the canonical deduced-but-dependent such type.
QualType ASTContext::getDeducedTemplateSpecializationType(
    TemplateName Template, QualType DeducedType, bool IsDependent) const {
  // Look in the folding set for an existing type.
  void *InsertPos = nullptr;
  llvm::FoldingSetNodeID ID;
  DeducedTemplateSpecializationType::Profile(ID, Template, DeducedType,
                                             IsDependent);
  if (DeducedTemplateSpecializationType *DTST =
          DeducedTemplateSpecializationTypes.FindNodeOrInsertPos(ID, InsertPos))
    return QualType(DTST, 0);

  auto *DTST = new (*this, TypeAlignment)
      DeducedTemplateSpecializationType(Template, DeducedType, IsDependent);
  Types.push_back(DTST);
  if (InsertPos)
    DeducedTemplateSpecializationTypes.InsertNode(DTST, InsertPos);
  return QualType(DTST, 0);
}

/// getAtomicType - Return the uniqued reference to the atomic type for
/// the given value type.
QualType ASTContext::getAtomicType(QualType T) const {
  // Unique pointers, to guarantee there is only one pointer of a particular
  // structure.
  llvm::FoldingSetNodeID ID;
  AtomicType::Profile(ID, T);

  void *InsertPos = nullptr;
  if (AtomicType *AT = AtomicTypes.FindNodeOrInsertPos(ID, InsertPos))
    return QualType(AT, 0);

  // If the atomic value type isn't canonical, this won't be a canonical type
  // either, so fill in the canonical type field.
  QualType Canonical;
  if (!T.isCanonical()) {
    Canonical = getAtomicType(getCanonicalType(T));

    // Get the new insert position for the node we care about.
    AtomicType *NewIP = AtomicTypes.FindNodeOrInsertPos(ID, InsertPos);
    assert(!NewIP && "Shouldn't be in the map!"); (void)NewIP;
  }
  auto *New = new (*this, TypeAlignment) AtomicType(T, Canonical);
  Types.push_back(New);
  AtomicTypes.InsertNode(New, InsertPos);
  return QualType(New, 0);
}

/// getAutoDeductType - Get type pattern for deducing against 'auto'.
QualType ASTContext::getAutoDeductType() const {
  if (AutoDeductTy.isNull())
    AutoDeductTy = QualType(new (*this, TypeAlignment)
                                AutoType(QualType(), AutoTypeKeyword::Auto,
                                         TypeDependence::None,
                                         /*concept*/ nullptr, /*args*/ {}),
                            0);
  return AutoDeductTy;
}

/// getAutoRRefDeductType - Get type pattern for deducing against 'auto &&'.
QualType ASTContext::getAutoRRefDeductType() const {
  if (AutoRRefDeductTy.isNull())
    AutoRRefDeductTy = getRValueReferenceType(getAutoDeductType());
  assert(!AutoRRefDeductTy.isNull() && "can't build 'auto &&' pattern");
  return AutoRRefDeductTy;
}

/// getTagDeclType - Return the unique reference to the type for the
/// specified TagDecl (struct/union/class/enum) decl.
QualType ASTContext::getTagDeclType(const TagDecl *Decl) const {
  assert(Decl);
  // FIXME: What is the design on getTagDeclType when it requires casting
  // away const?  mutable?
  return getTypeDeclType(const_cast<TagDecl*>(Decl));
}

/// getSizeType - Return the unique type for "size_t" (C99 7.17), the result
/// of the sizeof operator (C99 6.5.3.4p4). The value is target dependent and
/// needs to agree with the definition in <stddef.h>.
CanQualType ASTContext::getSizeType() const {
  return getFromTargetType(Target->getSizeType());
}

/// Return the unique signed counterpart of the integer type
/// corresponding to size_t.
CanQualType ASTContext::getSignedSizeType() const {
  return getFromTargetType(Target->getSignedSizeType());
}

/// getIntMaxType - Return the unique type for "intmax_t" (C99 7.18.1.5).
CanQualType ASTContext::getIntMaxType() const {
  return getFromTargetType(Target->getIntMaxType());
}

/// getUIntMaxType - Return the unique type for "uintmax_t" (C99 7.18.1.5).
CanQualType ASTContext::getUIntMaxType() const {
  return getFromTargetType(Target->getUIntMaxType());
}

/// getSignedWCharType - Return the type of "signed wchar_t".
/// Used when in C++, as a GCC extension.
QualType ASTContext::getSignedWCharType() const {
  // FIXME: derive from "Target" ?
  return WCharTy;
}

/// getUnsignedWCharType - Return the type of "unsigned wchar_t".
/// Used when in C++, as a GCC extension.
QualType ASTContext::getUnsignedWCharType() const {
  // FIXME: derive from "Target" ?
  return UnsignedIntTy;
}

QualType ASTContext::getIntPtrType() const {
  return getFromTargetType(Target->getIntPtrType());
}

QualType ASTContext::getUIntPtrType() const {
  return getCorrespondingUnsignedType(getIntPtrType());
}

/// getPointerDiffType - Return the unique type for "ptrdiff_t" (C99 7.17)
/// defined in <stddef.h>. Pointer - pointer requires this (C99 6.5.6p9).
QualType ASTContext::getPointerDiffType() const {
  return getFromTargetType(Target->getPtrDiffType(0));
}

/// Return the unique unsigned counterpart of "ptrdiff_t"
/// integer type. The standard (C11 7.21.6.1p7) refers to this type
/// in the definition of %tu format specifier.
QualType ASTContext::getUnsignedPointerDiffType() const {
  return getFromTargetType(Target->getUnsignedPtrDiffType(0));
}

/// Return the unique type for "pid_t" defined in
/// <sys/types.h>. We need this to compute the correct type for vfork().
QualType ASTContext::getProcessIDType() const {
  return getFromTargetType(Target->getProcessIDType());
}

//===----------------------------------------------------------------------===//
//                              Type Operators
//===----------------------------------------------------------------------===//

CanQualType ASTContext::getCanonicalParamType(QualType T) const {
  // Push qualifiers into arrays, and then discard any remaining
  // qualifiers.
  T = getCanonicalType(T);
  T = getVariableArrayDecayedType(T);
  const Type *Ty = T.getTypePtr();
  QualType Result;
  if (isa<ArrayType>(Ty)) {
    Result = getArrayDecayedType(QualType(Ty,0));
  } else if (isa<FunctionType>(Ty)) {
    Result = getPointerType(QualType(Ty, 0));
  } else {
    Result = QualType(Ty, 0);
  }

  return CanQualType::CreateUnsafe(Result);
}

QualType ASTContext::getUnqualifiedArrayType(QualType type,
                                             Qualifiers &quals) {
  SplitQualType splitType = type.getSplitUnqualifiedType();

  // FIXME: getSplitUnqualifiedType() actually walks all the way to
  // the unqualified desugared type and then drops it on the floor.
  // We then have to strip that sugar back off with
  // getUnqualifiedDesugaredType(), which is silly.
  const auto *AT =
      dyn_cast<ArrayType>(splitType.Ty->getUnqualifiedDesugaredType());

  // If we don't have an array, just use the results in splitType.
  if (!AT) {
    quals = splitType.Quals;
    return QualType(splitType.Ty, 0);
  }

  // Otherwise, recurse on the array's element type.
  QualType elementType = AT->getElementType();
  QualType unqualElementType = getUnqualifiedArrayType(elementType, quals);

  // If that didn't change the element type, AT has no qualifiers, so we
  // can just use the results in splitType.
  if (elementType == unqualElementType) {
    assert(quals.empty()); // from the recursive call
    quals = splitType.Quals;
    return QualType(splitType.Ty, 0);
  }

  // Otherwise, add in the qualifiers from the outermost type, then
  // build the type back up.
  quals.addConsistentQualifiers(splitType.Quals);

  if (const auto *CAT = dyn_cast<ConstantArrayType>(AT)) {
    return getConstantArrayType(unqualElementType, CAT->getSize(),
<<<<<<< HEAD
                                CAT->getSizeExpr(), CAT->getSizeModifier(), 0);
=======
                                CAT->getSizeModifier(), 0, CAT->getKind());
>>>>>>> 5b343589
  }

  if (const auto *IAT = dyn_cast<IncompleteArrayType>(AT)) {
    return getIncompleteArrayType(unqualElementType, IAT->getSizeModifier(), 0,
                                  IAT->getKind());
  }

  if (const auto *VAT = dyn_cast<VariableArrayType>(AT)) {
    return getVariableArrayType(unqualElementType,
                                VAT->getSizeExpr(),
                                VAT->getSizeModifier(),
                                VAT->getIndexTypeCVRQualifiers(),
                                VAT->getBracketsRange());
  }

  const auto *DSAT = cast<DependentSizedArrayType>(AT);
  return getDependentSizedArrayType(unqualElementType, DSAT->getSizeExpr(),
                                    DSAT->getSizeModifier(), 0,
                                    SourceRange());
}

/// Attempt to unwrap two types that may both be array types with the same bound
/// (or both be array types of unknown bound) for the purpose of comparing the
/// cv-decomposition of two types per C++ [conv.qual].
bool ASTContext::UnwrapSimilarArrayTypes(QualType &T1, QualType &T2) {
  bool UnwrappedAny = false;
  while (true) {
    auto *AT1 = getAsArrayType(T1);
    if (!AT1) return UnwrappedAny;

    auto *AT2 = getAsArrayType(T2);
    if (!AT2) return UnwrappedAny;

    // If we don't have two array types with the same constant bound nor two
    // incomplete array types, we've unwrapped everything we can.
    if (auto *CAT1 = dyn_cast<ConstantArrayType>(AT1)) {
      auto *CAT2 = dyn_cast<ConstantArrayType>(AT2);
      if (!CAT2 || CAT1->getSize() != CAT2->getSize())
        return UnwrappedAny;
    } else if (!isa<IncompleteArrayType>(AT1) ||
               !isa<IncompleteArrayType>(AT2)) {
      return UnwrappedAny;
    }

    T1 = AT1->getElementType();
    T2 = AT2->getElementType();
    UnwrappedAny = true;
  }
}

/// Attempt to unwrap two types that may be similar (C++ [conv.qual]).
///
/// If T1 and T2 are both pointer types of the same kind, or both array types
/// with the same bound, unwraps layers from T1 and T2 until a pointer type is
/// unwrapped. Top-level qualifiers on T1 and T2 are ignored.
///
/// This function will typically be called in a loop that successively
/// "unwraps" pointer and pointer-to-member types to compare them at each
/// level.
///
/// \return \c true if a pointer type was unwrapped, \c false if we reached a
/// pair of types that can't be unwrapped further.
bool ASTContext::UnwrapSimilarTypes(QualType &T1, QualType &T2) {
  UnwrapSimilarArrayTypes(T1, T2);

  const auto *T1PtrType = T1->getAs<PointerType>();
  const auto *T2PtrType = T2->getAs<PointerType>();
  // Checked C: also make sure that they have the same checked kind.
  if (T1PtrType && T2PtrType &&
      T1PtrType->getKind() == T2PtrType->getKind()) {
    T1 = T1PtrType->getPointeeType();
    T2 = T2PtrType->getPointeeType();
    return true;
  }

  const auto *T1MPType = T1->getAs<MemberPointerType>();
  const auto *T2MPType = T2->getAs<MemberPointerType>();
  if (T1MPType && T2MPType &&
      hasSameUnqualifiedType(QualType(T1MPType->getClass(), 0),
                             QualType(T2MPType->getClass(), 0))) {
    T1 = T1MPType->getPointeeType();
    T2 = T2MPType->getPointeeType();
    return true;
  }

  if (getLangOpts().ObjC) {
    const auto *T1OPType = T1->getAs<ObjCObjectPointerType>();
    const auto *T2OPType = T2->getAs<ObjCObjectPointerType>();
    if (T1OPType && T2OPType) {
      T1 = T1OPType->getPointeeType();
      T2 = T2OPType->getPointeeType();
      return true;
    }
  }

  // FIXME: Block pointers, too?

  return false;
}

bool ASTContext::hasSimilarType(QualType T1, QualType T2) {
  while (true) {
    Qualifiers Quals;
    T1 = getUnqualifiedArrayType(T1, Quals);
    T2 = getUnqualifiedArrayType(T2, Quals);
    if (hasSameType(T1, T2))
      return true;
    if (!UnwrapSimilarTypes(T1, T2))
      return false;
  }
}

bool ASTContext::hasCvrSimilarType(QualType T1, QualType T2) {
  while (true) {
    Qualifiers Quals1, Quals2;
    T1 = getUnqualifiedArrayType(T1, Quals1);
    T2 = getUnqualifiedArrayType(T2, Quals2);

    Quals1.removeCVRQualifiers();
    Quals2.removeCVRQualifiers();
    if (Quals1 != Quals2)
      return false;

    if (hasSameType(T1, T2))
      return true;

    if (!UnwrapSimilarTypes(T1, T2))
      return false;
  }
}

DeclarationNameInfo
ASTContext::getNameForTemplate(TemplateName Name,
                               SourceLocation NameLoc) const {
  switch (Name.getKind()) {
  case TemplateName::QualifiedTemplate:
  case TemplateName::Template:
    // DNInfo work in progress: CHECKME: what about DNLoc?
    return DeclarationNameInfo(Name.getAsTemplateDecl()->getDeclName(),
                               NameLoc);

  case TemplateName::OverloadedTemplate: {
    OverloadedTemplateStorage *Storage = Name.getAsOverloadedTemplate();
    // DNInfo work in progress: CHECKME: what about DNLoc?
    return DeclarationNameInfo((*Storage->begin())->getDeclName(), NameLoc);
  }

  case TemplateName::AssumedTemplate: {
    AssumedTemplateStorage *Storage = Name.getAsAssumedTemplateName();
    return DeclarationNameInfo(Storage->getDeclName(), NameLoc);
  }

  case TemplateName::DependentTemplate: {
    DependentTemplateName *DTN = Name.getAsDependentTemplateName();
    DeclarationName DName;
    if (DTN->isIdentifier()) {
      DName = DeclarationNames.getIdentifier(DTN->getIdentifier());
      return DeclarationNameInfo(DName, NameLoc);
    } else {
      DName = DeclarationNames.getCXXOperatorName(DTN->getOperator());
      // DNInfo work in progress: FIXME: source locations?
      DeclarationNameLoc DNLoc;
      DNLoc.CXXOperatorName.BeginOpNameLoc = SourceLocation().getRawEncoding();
      DNLoc.CXXOperatorName.EndOpNameLoc = SourceLocation().getRawEncoding();
      return DeclarationNameInfo(DName, NameLoc, DNLoc);
    }
  }

  case TemplateName::SubstTemplateTemplateParm: {
    SubstTemplateTemplateParmStorage *subst
      = Name.getAsSubstTemplateTemplateParm();
    return DeclarationNameInfo(subst->getParameter()->getDeclName(),
                               NameLoc);
  }

  case TemplateName::SubstTemplateTemplateParmPack: {
    SubstTemplateTemplateParmPackStorage *subst
      = Name.getAsSubstTemplateTemplateParmPack();
    return DeclarationNameInfo(subst->getParameterPack()->getDeclName(),
                               NameLoc);
  }
  }

  llvm_unreachable("bad template name kind!");
}

TemplateName ASTContext::getCanonicalTemplateName(TemplateName Name) const {
  switch (Name.getKind()) {
  case TemplateName::QualifiedTemplate:
  case TemplateName::Template: {
    TemplateDecl *Template = Name.getAsTemplateDecl();
    if (auto *TTP  = dyn_cast<TemplateTemplateParmDecl>(Template))
      Template = getCanonicalTemplateTemplateParmDecl(TTP);

    // The canonical template name is the canonical template declaration.
    return TemplateName(cast<TemplateDecl>(Template->getCanonicalDecl()));
  }

  case TemplateName::OverloadedTemplate:
  case TemplateName::AssumedTemplate:
    llvm_unreachable("cannot canonicalize unresolved template");

  case TemplateName::DependentTemplate: {
    DependentTemplateName *DTN = Name.getAsDependentTemplateName();
    assert(DTN && "Non-dependent template names must refer to template decls.");
    return DTN->CanonicalTemplateName;
  }

  case TemplateName::SubstTemplateTemplateParm: {
    SubstTemplateTemplateParmStorage *subst
      = Name.getAsSubstTemplateTemplateParm();
    return getCanonicalTemplateName(subst->getReplacement());
  }

  case TemplateName::SubstTemplateTemplateParmPack: {
    SubstTemplateTemplateParmPackStorage *subst
                                  = Name.getAsSubstTemplateTemplateParmPack();
    TemplateTemplateParmDecl *canonParameter
      = getCanonicalTemplateTemplateParmDecl(subst->getParameterPack());
    TemplateArgument canonArgPack
      = getCanonicalTemplateArgument(subst->getArgumentPack());
    return getSubstTemplateTemplateParmPack(canonParameter, canonArgPack);
  }
  }

  llvm_unreachable("bad template name!");
}

bool ASTContext::hasSameTemplateName(TemplateName X, TemplateName Y) {
  X = getCanonicalTemplateName(X);
  Y = getCanonicalTemplateName(Y);
  return X.getAsVoidPointer() == Y.getAsVoidPointer();
}

TemplateArgument
ASTContext::getCanonicalTemplateArgument(const TemplateArgument &Arg) const {
  switch (Arg.getKind()) {
    case TemplateArgument::Null:
      return Arg;

    case TemplateArgument::Expression:
      return Arg;

    case TemplateArgument::Declaration: {
      auto *D = cast<ValueDecl>(Arg.getAsDecl()->getCanonicalDecl());
      return TemplateArgument(D, Arg.getParamTypeForDecl());
    }

    case TemplateArgument::NullPtr:
      return TemplateArgument(getCanonicalType(Arg.getNullPtrType()),
                              /*isNullPtr*/true);

    case TemplateArgument::Template:
      return TemplateArgument(getCanonicalTemplateName(Arg.getAsTemplate()));

    case TemplateArgument::TemplateExpansion:
      return TemplateArgument(getCanonicalTemplateName(
                                         Arg.getAsTemplateOrTemplatePattern()),
                              Arg.getNumTemplateExpansions());

    case TemplateArgument::Integral:
      return TemplateArgument(Arg, getCanonicalType(Arg.getIntegralType()));

    case TemplateArgument::Type:
      return TemplateArgument(getCanonicalType(Arg.getAsType()));

    case TemplateArgument::Pack: {
      if (Arg.pack_size() == 0)
        return Arg;

      auto *CanonArgs = new (*this) TemplateArgument[Arg.pack_size()];
      unsigned Idx = 0;
      for (TemplateArgument::pack_iterator A = Arg.pack_begin(),
                                        AEnd = Arg.pack_end();
           A != AEnd; (void)++A, ++Idx)
        CanonArgs[Idx] = getCanonicalTemplateArgument(*A);

      return TemplateArgument(llvm::makeArrayRef(CanonArgs, Arg.pack_size()));
    }
  }

  // Silence GCC warning
  llvm_unreachable("Unhandled template argument kind");
}

NestedNameSpecifier *
ASTContext::getCanonicalNestedNameSpecifier(NestedNameSpecifier *NNS) const {
  if (!NNS)
    return nullptr;

  switch (NNS->getKind()) {
  case NestedNameSpecifier::Identifier:
    // Canonicalize the prefix but keep the identifier the same.
    return NestedNameSpecifier::Create(*this,
                         getCanonicalNestedNameSpecifier(NNS->getPrefix()),
                                       NNS->getAsIdentifier());

  case NestedNameSpecifier::Namespace:
    // A namespace is canonical; build a nested-name-specifier with
    // this namespace and no prefix.
    return NestedNameSpecifier::Create(*this, nullptr,
                                 NNS->getAsNamespace()->getOriginalNamespace());

  case NestedNameSpecifier::NamespaceAlias:
    // A namespace is canonical; build a nested-name-specifier with
    // this namespace and no prefix.
    return NestedNameSpecifier::Create(*this, nullptr,
                                    NNS->getAsNamespaceAlias()->getNamespace()
                                                      ->getOriginalNamespace());

  case NestedNameSpecifier::TypeSpec:
  case NestedNameSpecifier::TypeSpecWithTemplate: {
    QualType T = getCanonicalType(QualType(NNS->getAsType(), 0));

    // If we have some kind of dependent-named type (e.g., "typename T::type"),
    // break it apart into its prefix and identifier, then reconsititute those
    // as the canonical nested-name-specifier. This is required to canonicalize
    // a dependent nested-name-specifier involving typedefs of dependent-name
    // types, e.g.,
    //   typedef typename T::type T1;
    //   typedef typename T1::type T2;
    if (const auto *DNT = T->getAs<DependentNameType>())
      return NestedNameSpecifier::Create(*this, DNT->getQualifier(),
                           const_cast<IdentifierInfo *>(DNT->getIdentifier()));

    // Otherwise, just canonicalize the type, and force it to be a TypeSpec.
    // FIXME: Why are TypeSpec and TypeSpecWithTemplate distinct in the
    // first place?
    return NestedNameSpecifier::Create(*this, nullptr, false,
                                       const_cast<Type *>(T.getTypePtr()));
  }

  case NestedNameSpecifier::Global:
  case NestedNameSpecifier::Super:
    // The global specifier and __super specifer are canonical and unique.
    return NNS;
  }

  llvm_unreachable("Invalid NestedNameSpecifier::Kind!");
}

const ArrayType *ASTContext::getAsArrayType(QualType T) const {
  // Handle the non-qualified case efficiently.
  if (!T.hasLocalQualifiers()) {
    // Handle the common positive case fast.
    if (const auto *AT = dyn_cast<ArrayType>(T))
      return AT;
  }

  // Handle the common negative case fast.
  if (!isa<ArrayType>(T.getCanonicalType()))
    return nullptr;

  // Apply any qualifiers from the array type to the element type.  This
  // implements C99 6.7.3p8: "If the specification of an array type includes
  // any type qualifiers, the element type is so qualified, not the array type."

  // If we get here, we either have type qualifiers on the type, or we have
  // sugar such as a typedef in the way.  If we have type qualifiers on the type
  // we must propagate them down into the element type.

  SplitQualType split = T.getSplitDesugaredType();
  Qualifiers qs = split.Quals;

  // If we have a simple case, just return now.
  const auto *ATy = dyn_cast<ArrayType>(split.Ty);
  if (!ATy || qs.empty())
    return ATy;

  // Otherwise, we have an array and we have qualifiers on it.  Push the
  // qualifiers into the array element type and return a new array type.
  QualType NewEltTy = getQualifiedType(ATy->getElementType(), qs);

  if (const auto *CAT = dyn_cast<ConstantArrayType>(ATy))
    return cast<ArrayType>(getConstantArrayType(NewEltTy, CAT->getSize(),
                                                CAT->getSizeExpr(),
                                                CAT->getSizeModifier(),
                                           CAT->getIndexTypeCVRQualifiers(),
                                           CAT->getKind()));
  if (const auto *IAT = dyn_cast<IncompleteArrayType>(ATy))
    return cast<ArrayType>(getIncompleteArrayType(NewEltTy,
                                                  IAT->getSizeModifier(),
                                           IAT->getIndexTypeCVRQualifiers(),
                                                  IAT->getKind()));

  if (const auto *DSAT = dyn_cast<DependentSizedArrayType>(ATy))
    return cast<ArrayType>(
                     getDependentSizedArrayType(NewEltTy,
                                                DSAT->getSizeExpr(),
                                                DSAT->getSizeModifier(),
                                              DSAT->getIndexTypeCVRQualifiers(),
                                                DSAT->getBracketsRange()));

  const auto *VAT = cast<VariableArrayType>(ATy);
  return cast<ArrayType>(getVariableArrayType(NewEltTy,
                                              VAT->getSizeExpr(),
                                              VAT->getSizeModifier(),
                                              VAT->getIndexTypeCVRQualifiers(),
                                              VAT->getBracketsRange()));
}

QualType ASTContext::getAdjustedParameterType(QualType T) const {
  if (T->isArrayType() || T->isFunctionType())
    return getDecayedType(T);
  return T;
}

QualType ASTContext::getSignatureParameterType(QualType T) const {
  T = getVariableArrayDecayedType(T);
  T = getAdjustedParameterType(T);
  return T.getUnqualifiedType();
}

QualType ASTContext::getExceptionObjectType(QualType T) const {
  // C++ [except.throw]p3:
  //   A throw-expression initializes a temporary object, called the exception
  //   object, the type of which is determined by removing any top-level
  //   cv-qualifiers from the static type of the operand of throw and adjusting
  //   the type from "array of T" or "function returning T" to "pointer to T"
  //   or "pointer to function returning T", [...]
  T = getVariableArrayDecayedType(T);
  if (T->isArrayType() || T->isFunctionType())
    T = getDecayedType(T);
  return T.getUnqualifiedType();
}

/// getArrayDecayedType - Return the properly qualified result of decaying the
/// specified array type to a pointer.  This operation is non-trivial when
/// handling typedefs etc.  The canonical type of "T" must be an array type,
/// this returns a pointer to a properly qualified element of the array.
///
/// See C99 6.7.5.3p7 and C99 6.3.2.1p3.
///
/// For Checked C, a checked array type can decay to an _Array_ptr type or
/// an Nt_array_ptr type.
QualType ASTContext::getArrayDecayedType(QualType Ty) const {
  // Get the element type with 'getAsArrayType' so that we don't lose any
  // typedefs in the element type of the array.  This also handles propagation
  // of type qualifiers from the array type into the element type if present
  // (C99 6.7.3p8).
  const ArrayType *PrettyArrayType = getAsArrayType(Ty);
  assert(PrettyArrayType && "Not an array type!");

  CheckedArrayKind Kind = PrettyArrayType->getKind();
  CheckedPointerKind checkedKind = CheckedPointerKind::Unchecked;
  switch (Kind) {
    case CheckedArrayKind::Unchecked:
      checkedKind = CheckedPointerKind::Unchecked;
      break;
    case CheckedArrayKind::Checked:
      checkedKind = CheckedPointerKind::Array;
      break;
    case CheckedArrayKind::NtChecked:
      checkedKind = CheckedPointerKind::NtArray;
  }
  QualType PtrTy = getPointerType(PrettyArrayType->getElementType(),
                                  checkedKind);

  // int x[restrict 4] ->  int *restrict
  QualType Result = getQualifiedType(PtrTy,
                                     PrettyArrayType->getIndexTypeQualifiers());

  // int x[_Nullable] -> int * _Nullable
  if (auto Nullability = Ty->getNullability(*this)) {
    Result = const_cast<ASTContext *>(this)->getAttributedType(
        AttributedType::getNullabilityAttrKind(*Nullability), Result, Result);
  }
  return Result;
}

QualType ASTContext::getBaseElementType(const ArrayType *array) const {
  return getBaseElementType(array->getElementType());
}

QualType ASTContext::getBaseElementType(QualType type) const {
  Qualifiers qs;
  while (true) {
    SplitQualType split = type.getSplitDesugaredType();
    const ArrayType *array = split.Ty->getAsArrayTypeUnsafe();
    if (!array) break;

    type = array->getElementType();
    qs.addConsistentQualifiers(split.Quals);
  }

  return getQualifiedType(type, qs);
}

/// getConstantArrayElementCount - Returns number of constant array elements.
uint64_t
ASTContext::getConstantArrayElementCount(const ConstantArrayType *CA)  const {
  uint64_t ElementCount = 1;
  do {
    ElementCount *= CA->getSize().getZExtValue();
    CA = dyn_cast_or_null<ConstantArrayType>(
      CA->getElementType()->getAsArrayTypeUnsafe());
  } while (CA);
  return ElementCount;
}

/// getFloatingRank - Return a relative rank for floating point types.
/// This routine will assert if passed a built-in type that isn't a float.
static FloatingRank getFloatingRank(QualType T) {
  if (const auto *CT = T->getAs<ComplexType>())
    return getFloatingRank(CT->getElementType());

  switch (T->castAs<BuiltinType>()->getKind()) {
  default: llvm_unreachable("getFloatingRank(): not a floating type");
  case BuiltinType::Float16:    return Float16Rank;
  case BuiltinType::Half:       return HalfRank;
  case BuiltinType::Float:      return FloatRank;
  case BuiltinType::Double:     return DoubleRank;
  case BuiltinType::LongDouble: return LongDoubleRank;
  case BuiltinType::Float128:   return Float128Rank;
  case BuiltinType::BFloat16:   return BFloat16Rank;
  }
}

/// getFloatingTypeOfSizeWithinDomain - Returns a real floating
/// point or a complex type (based on typeDomain/typeSize).
/// 'typeDomain' is a real floating point or complex type.
/// 'typeSize' is a real floating point or complex type.
QualType ASTContext::getFloatingTypeOfSizeWithinDomain(QualType Size,
                                                       QualType Domain) const {
  FloatingRank EltRank = getFloatingRank(Size);
  if (Domain->isComplexType()) {
    switch (EltRank) {
    case BFloat16Rank: llvm_unreachable("Complex bfloat16 is not supported");
    case Float16Rank:
    case HalfRank: llvm_unreachable("Complex half is not supported");
    case FloatRank:      return FloatComplexTy;
    case DoubleRank:     return DoubleComplexTy;
    case LongDoubleRank: return LongDoubleComplexTy;
    case Float128Rank:   return Float128ComplexTy;
    }
  }

  assert(Domain->isRealFloatingType() && "Unknown domain!");
  switch (EltRank) {
  case Float16Rank:    return HalfTy;
  case BFloat16Rank:   return BFloat16Ty;
  case HalfRank:       return HalfTy;
  case FloatRank:      return FloatTy;
  case DoubleRank:     return DoubleTy;
  case LongDoubleRank: return LongDoubleTy;
  case Float128Rank:   return Float128Ty;
  }
  llvm_unreachable("getFloatingRank(): illegal value for rank");
}

/// getFloatingTypeOrder - Compare the rank of the two specified floating
/// point types, ignoring the domain of the type (i.e. 'double' ==
/// '_Complex double').  If LHS > RHS, return 1.  If LHS == RHS, return 0. If
/// LHS < RHS, return -1.
int ASTContext::getFloatingTypeOrder(QualType LHS, QualType RHS) const {
  FloatingRank LHSR = getFloatingRank(LHS);
  FloatingRank RHSR = getFloatingRank(RHS);

  if (LHSR == RHSR)
    return 0;
  if (LHSR > RHSR)
    return 1;
  return -1;
}

int ASTContext::getFloatingTypeSemanticOrder(QualType LHS, QualType RHS) const {
  if (&getFloatTypeSemantics(LHS) == &getFloatTypeSemantics(RHS))
    return 0;
  return getFloatingTypeOrder(LHS, RHS);
}

/// getIntegerRank - Return an integer conversion rank (C99 6.3.1.1p1). This
/// routine will assert if passed a built-in type that isn't an integer or enum,
/// or if it is not canonicalized.
unsigned ASTContext::getIntegerRank(const Type *T) const {
  assert(T->isCanonicalUnqualified() && "T should be canonicalized");

  // Results in this 'losing' to any type of the same size, but winning if
  // larger.
  if (const auto *EIT = dyn_cast<ExtIntType>(T))
    return 0 + (EIT->getNumBits() << 3);

  switch (cast<BuiltinType>(T)->getKind()) {
  default: llvm_unreachable("getIntegerRank(): not a built-in integer");
  case BuiltinType::Bool:
    return 1 + (getIntWidth(BoolTy) << 3);
  case BuiltinType::Char_S:
  case BuiltinType::Char_U:
  case BuiltinType::SChar:
  case BuiltinType::UChar:
    return 2 + (getIntWidth(CharTy) << 3);
  case BuiltinType::Short:
  case BuiltinType::UShort:
    return 3 + (getIntWidth(ShortTy) << 3);
  case BuiltinType::Int:
  case BuiltinType::UInt:
    return 4 + (getIntWidth(IntTy) << 3);
  case BuiltinType::Long:
  case BuiltinType::ULong:
    return 5 + (getIntWidth(LongTy) << 3);
  case BuiltinType::LongLong:
  case BuiltinType::ULongLong:
    return 6 + (getIntWidth(LongLongTy) << 3);
  case BuiltinType::Int128:
  case BuiltinType::UInt128:
    return 7 + (getIntWidth(Int128Ty) << 3);
  }
}

/// Whether this is a promotable bitfield reference according
/// to C99 6.3.1.1p2, bullet 2 (and GCC extensions).
///
/// \returns the type this bit-field will promote to, or NULL if no
/// promotion occurs.
QualType ASTContext::isPromotableBitField(Expr *E) const {
  if (E->isTypeDependent() || E->isValueDependent())
    return {};

  // C++ [conv.prom]p5:
  //    If the bit-field has an enumerated type, it is treated as any other
  //    value of that type for promotion purposes.
  if (getLangOpts().CPlusPlus && E->getType()->isEnumeralType())
    return {};

  // FIXME: We should not do this unless E->refersToBitField() is true. This
  // matters in C where getSourceBitField() will find bit-fields for various
  // cases where the source expression is not a bit-field designator.

  FieldDecl *Field = E->getSourceBitField(); // FIXME: conditional bit-fields?
  if (!Field)
    return {};

  QualType FT = Field->getType();

  uint64_t BitWidth = Field->getBitWidthValue(*this);
  uint64_t IntSize = getTypeSize(IntTy);
  // C++ [conv.prom]p5:
  //   A prvalue for an integral bit-field can be converted to a prvalue of type
  //   int if int can represent all the values of the bit-field; otherwise, it
  //   can be converted to unsigned int if unsigned int can represent all the
  //   values of the bit-field. If the bit-field is larger yet, no integral
  //   promotion applies to it.
  // C11 6.3.1.1/2:
  //   [For a bit-field of type _Bool, int, signed int, or unsigned int:]
  //   If an int can represent all values of the original type (as restricted by
  //   the width, for a bit-field), the value is converted to an int; otherwise,
  //   it is converted to an unsigned int.
  //
  // FIXME: C does not permit promotion of a 'long : 3' bitfield to int.
  //        We perform that promotion here to match GCC and C++.
  // FIXME: C does not permit promotion of an enum bit-field whose rank is
  //        greater than that of 'int'. We perform that promotion to match GCC.
  if (BitWidth < IntSize)
    return IntTy;

  if (BitWidth == IntSize)
    return FT->isSignedIntegerType() ? IntTy : UnsignedIntTy;

  // Bit-fields wider than int are not subject to promotions, and therefore act
  // like the base type. GCC has some weird bugs in this area that we
  // deliberately do not follow (GCC follows a pre-standard resolution to
  // C's DR315 which treats bit-width as being part of the type, and this leaks
  // into their semantics in some cases).
  return {};
}

/// getPromotedIntegerType - Returns the type that Promotable will
/// promote to: C99 6.3.1.1p2, assuming that Promotable is a promotable
/// integer type.
QualType ASTContext::getPromotedIntegerType(QualType Promotable) const {
  assert(!Promotable.isNull());
  assert(Promotable->isPromotableIntegerType());
  if (const auto *ET = Promotable->getAs<EnumType>())
    return ET->getDecl()->getPromotionType();

  if (const auto *BT = Promotable->getAs<BuiltinType>()) {
    // C++ [conv.prom]: A prvalue of type char16_t, char32_t, or wchar_t
    // (3.9.1) can be converted to a prvalue of the first of the following
    // types that can represent all the values of its underlying type:
    // int, unsigned int, long int, unsigned long int, long long int, or
    // unsigned long long int [...]
    // FIXME: Is there some better way to compute this?
    if (BT->getKind() == BuiltinType::WChar_S ||
        BT->getKind() == BuiltinType::WChar_U ||
        BT->getKind() == BuiltinType::Char8 ||
        BT->getKind() == BuiltinType::Char16 ||
        BT->getKind() == BuiltinType::Char32) {
      bool FromIsSigned = BT->getKind() == BuiltinType::WChar_S;
      uint64_t FromSize = getTypeSize(BT);
      QualType PromoteTypes[] = { IntTy, UnsignedIntTy, LongTy, UnsignedLongTy,
                                  LongLongTy, UnsignedLongLongTy };
      for (size_t Idx = 0; Idx < llvm::array_lengthof(PromoteTypes); ++Idx) {
        uint64_t ToSize = getTypeSize(PromoteTypes[Idx]);
        if (FromSize < ToSize ||
            (FromSize == ToSize &&
             FromIsSigned == PromoteTypes[Idx]->isSignedIntegerType()))
          return PromoteTypes[Idx];
      }
      llvm_unreachable("char type should fit into long long");
    }
  }

  // At this point, we should have a signed or unsigned integer type.
  if (Promotable->isSignedIntegerType())
    return IntTy;
  uint64_t PromotableSize = getIntWidth(Promotable);
  uint64_t IntSize = getIntWidth(IntTy);
  assert(Promotable->isUnsignedIntegerType() && PromotableSize <= IntSize);
  return (PromotableSize != IntSize) ? IntTy : UnsignedIntTy;
}

/// Recurses in pointer/array types until it finds an objc retainable
/// type and returns its ownership.
Qualifiers::ObjCLifetime ASTContext::getInnerObjCOwnership(QualType T) const {
  while (!T.isNull()) {
    if (T.getObjCLifetime() != Qualifiers::OCL_None)
      return T.getObjCLifetime();
    if (T->isArrayType())
      T = getBaseElementType(T);
    else if (const auto *PT = T->getAs<PointerType>())
      T = PT->getPointeeType();
    else if (const auto *RT = T->getAs<ReferenceType>())
      T = RT->getPointeeType();
    else
      break;
  }

  return Qualifiers::OCL_None;
}

static const Type *getIntegerTypeForEnum(const EnumType *ET) {
  // Incomplete enum types are not treated as integer types.
  // FIXME: In C++, enum types are never integer types.
  if (ET->getDecl()->isComplete() && !ET->getDecl()->isScoped())
    return ET->getDecl()->getIntegerType().getTypePtr();
  return nullptr;
}

/// getIntegerTypeOrder - Returns the highest ranked integer type:
/// C99 6.3.1.8p1.  If LHS > RHS, return 1.  If LHS == RHS, return 0. If
/// LHS < RHS, return -1.
int ASTContext::getIntegerTypeOrder(QualType LHS, QualType RHS) const {
  const Type *LHSC = getCanonicalType(LHS).getTypePtr();
  const Type *RHSC = getCanonicalType(RHS).getTypePtr();

  // Unwrap enums to their underlying type.
  if (const auto *ET = dyn_cast<EnumType>(LHSC))
    LHSC = getIntegerTypeForEnum(ET);
  if (const auto *ET = dyn_cast<EnumType>(RHSC))
    RHSC = getIntegerTypeForEnum(ET);

  if (LHSC == RHSC) return 0;

  bool LHSUnsigned = LHSC->isUnsignedIntegerType();
  bool RHSUnsigned = RHSC->isUnsignedIntegerType();

  unsigned LHSRank = getIntegerRank(LHSC);
  unsigned RHSRank = getIntegerRank(RHSC);

  if (LHSUnsigned == RHSUnsigned) {  // Both signed or both unsigned.
    if (LHSRank == RHSRank) return 0;
    return LHSRank > RHSRank ? 1 : -1;
  }

  // Otherwise, the LHS is signed and the RHS is unsigned or visa versa.
  if (LHSUnsigned) {
    // If the unsigned [LHS] type is larger, return it.
    if (LHSRank >= RHSRank)
      return 1;

    // If the signed type can represent all values of the unsigned type, it
    // wins.  Because we are dealing with 2's complement and types that are
    // powers of two larger than each other, this is always safe.
    return -1;
  }

  // If the unsigned [RHS] type is larger, return it.
  if (RHSRank >= LHSRank)
    return -1;

  // If the signed type can represent all values of the unsigned type, it
  // wins.  Because we are dealing with 2's complement and types that are
  // powers of two larger than each other, this is always safe.
  return 1;
}

TypedefDecl *ASTContext::getCFConstantStringDecl() const {
  if (CFConstantStringTypeDecl)
    return CFConstantStringTypeDecl;

  assert(!CFConstantStringTagDecl &&
         "tag and typedef should be initialized together");
  CFConstantStringTagDecl = buildImplicitRecord("__NSConstantString_tag");
  CFConstantStringTagDecl->startDefinition();

  struct {
    QualType Type;
    const char *Name;
  } Fields[5];
  unsigned Count = 0;

  /// Objective-C ABI
  ///
  ///    typedef struct __NSConstantString_tag {
  ///      const int *isa;
  ///      int flags;
  ///      const char *str;
  ///      long length;
  ///    } __NSConstantString;
  ///
  /// Swift ABI (4.1, 4.2)
  ///
  ///    typedef struct __NSConstantString_tag {
  ///      uintptr_t _cfisa;
  ///      uintptr_t _swift_rc;
  ///      _Atomic(uint64_t) _cfinfoa;
  ///      const char *_ptr;
  ///      uint32_t _length;
  ///    } __NSConstantString;
  ///
  /// Swift ABI (5.0)
  ///
  ///    typedef struct __NSConstantString_tag {
  ///      uintptr_t _cfisa;
  ///      uintptr_t _swift_rc;
  ///      _Atomic(uint64_t) _cfinfoa;
  ///      const char *_ptr;
  ///      uintptr_t _length;
  ///    } __NSConstantString;

  const auto CFRuntime = getLangOpts().CFRuntime;
  if (static_cast<unsigned>(CFRuntime) <
      static_cast<unsigned>(LangOptions::CoreFoundationABI::Swift)) {
    Fields[Count++] = { getPointerType(IntTy.withConst()), "isa" };
    Fields[Count++] = { IntTy, "flags" };
    Fields[Count++] = { getPointerType(CharTy.withConst()), "str" };
    Fields[Count++] = { LongTy, "length" };
  } else {
    Fields[Count++] = { getUIntPtrType(), "_cfisa" };
    Fields[Count++] = { getUIntPtrType(), "_swift_rc" };
    Fields[Count++] = { getFromTargetType(Target->getUInt64Type()), "_swift_rc" };
    Fields[Count++] = { getPointerType(CharTy.withConst()), "_ptr" };
    if (CFRuntime == LangOptions::CoreFoundationABI::Swift4_1 ||
        CFRuntime == LangOptions::CoreFoundationABI::Swift4_2)
      Fields[Count++] = { IntTy, "_ptr" };
    else
      Fields[Count++] = { getUIntPtrType(), "_ptr" };
  }

  // Create fields
  for (unsigned i = 0; i < Count; ++i) {
    FieldDecl *Field =
        FieldDecl::Create(*this, CFConstantStringTagDecl, SourceLocation(),
                          SourceLocation(), &Idents.get(Fields[i].Name),
                          Fields[i].Type, /*TInfo=*/nullptr,
                          /*BitWidth=*/nullptr, /*Mutable=*/false, ICIS_NoInit);
    Field->setAccess(AS_public);
    CFConstantStringTagDecl->addDecl(Field);
  }

  CFConstantStringTagDecl->completeDefinition();
  // This type is designed to be compatible with NSConstantString, but cannot
  // use the same name, since NSConstantString is an interface.
  auto tagType = getTagDeclType(CFConstantStringTagDecl);
  CFConstantStringTypeDecl =
      buildImplicitTypedef(tagType, "__NSConstantString");

  return CFConstantStringTypeDecl;
}

RecordDecl *ASTContext::getCFConstantStringTagDecl() const {
  if (!CFConstantStringTagDecl)
    getCFConstantStringDecl(); // Build the tag and the typedef.
  return CFConstantStringTagDecl;
}

// getCFConstantStringType - Return the type used for constant CFStrings.
QualType ASTContext::getCFConstantStringType() const {
  return getTypedefType(getCFConstantStringDecl());
}

QualType ASTContext::getObjCSuperType() const {
  if (ObjCSuperType.isNull()) {
    RecordDecl *ObjCSuperTypeDecl = buildImplicitRecord("objc_super");
    TUDecl->addDecl(ObjCSuperTypeDecl);
    ObjCSuperType = getTagDeclType(ObjCSuperTypeDecl);
  }
  return ObjCSuperType;
}

void ASTContext::setCFConstantStringType(QualType T) {
  const auto *TD = T->castAs<TypedefType>();
  CFConstantStringTypeDecl = cast<TypedefDecl>(TD->getDecl());
  const auto *TagType =
      CFConstantStringTypeDecl->getUnderlyingType()->castAs<RecordType>();
  CFConstantStringTagDecl = TagType->getDecl();
}

QualType ASTContext::getBlockDescriptorType() const {
  if (BlockDescriptorType)
    return getTagDeclType(BlockDescriptorType);

  RecordDecl *RD;
  // FIXME: Needs the FlagAppleBlock bit.
  RD = buildImplicitRecord("__block_descriptor");
  RD->startDefinition();

  QualType FieldTypes[] = {
    UnsignedLongTy,
    UnsignedLongTy,
  };

  static const char *const FieldNames[] = {
    "reserved",
    "Size"
  };

  for (size_t i = 0; i < 2; ++i) {
    FieldDecl *Field = FieldDecl::Create(
        *this, RD, SourceLocation(), SourceLocation(),
        &Idents.get(FieldNames[i]), FieldTypes[i], /*TInfo=*/nullptr,
        /*BitWidth=*/nullptr, /*Mutable=*/false, ICIS_NoInit);
    Field->setAccess(AS_public);
    RD->addDecl(Field);
  }

  RD->completeDefinition();

  BlockDescriptorType = RD;

  return getTagDeclType(BlockDescriptorType);
}

QualType ASTContext::getBlockDescriptorExtendedType() const {
  if (BlockDescriptorExtendedType)
    return getTagDeclType(BlockDescriptorExtendedType);

  RecordDecl *RD;
  // FIXME: Needs the FlagAppleBlock bit.
  RD = buildImplicitRecord("__block_descriptor_withcopydispose");
  RD->startDefinition();

  QualType FieldTypes[] = {
    UnsignedLongTy,
    UnsignedLongTy,
    getPointerType(VoidPtrTy),
    getPointerType(VoidPtrTy)
  };

  static const char *const FieldNames[] = {
    "reserved",
    "Size",
    "CopyFuncPtr",
    "DestroyFuncPtr"
  };

  for (size_t i = 0; i < 4; ++i) {
    FieldDecl *Field = FieldDecl::Create(
        *this, RD, SourceLocation(), SourceLocation(),
        &Idents.get(FieldNames[i]), FieldTypes[i], /*TInfo=*/nullptr,
        /*BitWidth=*/nullptr,
        /*Mutable=*/false, ICIS_NoInit);
    Field->setAccess(AS_public);
    RD->addDecl(Field);
  }

  RD->completeDefinition();

  BlockDescriptorExtendedType = RD;
  return getTagDeclType(BlockDescriptorExtendedType);
}

OpenCLTypeKind ASTContext::getOpenCLTypeKind(const Type *T) const {
  const auto *BT = dyn_cast<BuiltinType>(T);

  if (!BT) {
    if (isa<PipeType>(T))
      return OCLTK_Pipe;

    return OCLTK_Default;
  }

  switch (BT->getKind()) {
#define IMAGE_TYPE(ImgType, Id, SingletonId, Access, Suffix)                   \
  case BuiltinType::Id:                                                        \
    return OCLTK_Image;
#include "clang/Basic/OpenCLImageTypes.def"

  case BuiltinType::OCLClkEvent:
    return OCLTK_ClkEvent;

  case BuiltinType::OCLEvent:
    return OCLTK_Event;

  case BuiltinType::OCLQueue:
    return OCLTK_Queue;

  case BuiltinType::OCLReserveID:
    return OCLTK_ReserveID;

  case BuiltinType::OCLSampler:
    return OCLTK_Sampler;

  default:
    return OCLTK_Default;
  }
}

LangAS ASTContext::getOpenCLTypeAddrSpace(const Type *T) const {
  return Target->getOpenCLTypeAddrSpace(getOpenCLTypeKind(T));
}

/// BlockRequiresCopying - Returns true if byref variable "D" of type "Ty"
/// requires copy/dispose. Note that this must match the logic
/// in buildByrefHelpers.
bool ASTContext::BlockRequiresCopying(QualType Ty,
                                      const VarDecl *D) {
  if (const CXXRecordDecl *record = Ty->getAsCXXRecordDecl()) {
    const Expr *copyExpr = getBlockVarCopyInit(D).getCopyExpr();
    if (!copyExpr && record->hasTrivialDestructor()) return false;

    return true;
  }

  // The block needs copy/destroy helpers if Ty is non-trivial to destructively
  // move or destroy.
  if (Ty.isNonTrivialToPrimitiveDestructiveMove() || Ty.isDestructedType())
    return true;

  if (!Ty->isObjCRetainableType()) return false;

  Qualifiers qs = Ty.getQualifiers();

  // If we have lifetime, that dominates.
  if (Qualifiers::ObjCLifetime lifetime = qs.getObjCLifetime()) {
    switch (lifetime) {
      case Qualifiers::OCL_None: llvm_unreachable("impossible");

      // These are just bits as far as the runtime is concerned.
      case Qualifiers::OCL_ExplicitNone:
      case Qualifiers::OCL_Autoreleasing:
        return false;

      // These cases should have been taken care of when checking the type's
      // non-triviality.
      case Qualifiers::OCL_Weak:
      case Qualifiers::OCL_Strong:
        llvm_unreachable("impossible");
    }
    llvm_unreachable("fell out of lifetime switch!");
  }
  return (Ty->isBlockPointerType() || isObjCNSObjectType(Ty) ||
          Ty->isObjCObjectPointerType());
}

bool ASTContext::getByrefLifetime(QualType Ty,
                              Qualifiers::ObjCLifetime &LifeTime,
                              bool &HasByrefExtendedLayout) const {
  if (!getLangOpts().ObjC ||
      getLangOpts().getGC() != LangOptions::NonGC)
    return false;

  HasByrefExtendedLayout = false;
  if (Ty->isRecordType()) {
    HasByrefExtendedLayout = true;
    LifeTime = Qualifiers::OCL_None;
  } else if ((LifeTime = Ty.getObjCLifetime())) {
    // Honor the ARC qualifiers.
  } else if (Ty->isObjCObjectPointerType() || Ty->isBlockPointerType()) {
    // The MRR rule.
    LifeTime = Qualifiers::OCL_ExplicitNone;
  } else {
    LifeTime = Qualifiers::OCL_None;
  }
  return true;
}

CanQualType ASTContext::getNSUIntegerType() const {
  assert(Target && "Expected target to be initialized");
  const llvm::Triple &T = Target->getTriple();
  // Windows is LLP64 rather than LP64
  if (T.isOSWindows() && T.isArch64Bit())
    return UnsignedLongLongTy;
  return UnsignedLongTy;
}

CanQualType ASTContext::getNSIntegerType() const {
  assert(Target && "Expected target to be initialized");
  const llvm::Triple &T = Target->getTriple();
  // Windows is LLP64 rather than LP64
  if (T.isOSWindows() && T.isArch64Bit())
    return LongLongTy;
  return LongTy;
}

TypedefDecl *ASTContext::getObjCInstanceTypeDecl() {
  if (!ObjCInstanceTypeDecl)
    ObjCInstanceTypeDecl =
        buildImplicitTypedef(getObjCIdType(), "instancetype");
  return ObjCInstanceTypeDecl;
}

// This returns true if a type has been typedefed to BOOL:
// typedef <type> BOOL;
static bool isTypeTypedefedAsBOOL(QualType T) {
  if (const auto *TT = dyn_cast<TypedefType>(T))
    if (IdentifierInfo *II = TT->getDecl()->getIdentifier())
      return II->isStr("BOOL");

  return false;
}

/// getObjCEncodingTypeSize returns size of type for objective-c encoding
/// purpose.
CharUnits ASTContext::getObjCEncodingTypeSize(QualType type) const {
  if (!type->isIncompleteArrayType() && type->isIncompleteType())
    return CharUnits::Zero();

  CharUnits sz = getTypeSizeInChars(type);

  // Make all integer and enum types at least as large as an int
  if (sz.isPositive() && type->isIntegralOrEnumerationType())
    sz = std::max(sz, getTypeSizeInChars(IntTy));
  // Treat arrays as pointers, since that's how they're passed in.
  else if (type->isArrayType())
    sz = getTypeSizeInChars(VoidPtrTy);
  return sz;
}

bool ASTContext::isMSStaticDataMemberInlineDefinition(const VarDecl *VD) const {
  return getTargetInfo().getCXXABI().isMicrosoft() &&
         VD->isStaticDataMember() &&
         VD->getType()->isIntegralOrEnumerationType() &&
         !VD->getFirstDecl()->isOutOfLine() && VD->getFirstDecl()->hasInit();
}

ASTContext::InlineVariableDefinitionKind
ASTContext::getInlineVariableDefinitionKind(const VarDecl *VD) const {
  if (!VD->isInline())
    return InlineVariableDefinitionKind::None;

  // In almost all cases, it's a weak definition.
  auto *First = VD->getFirstDecl();
  if (First->isInlineSpecified() || !First->isStaticDataMember())
    return InlineVariableDefinitionKind::Weak;

  // If there's a file-context declaration in this translation unit, it's a
  // non-discardable definition.
  for (auto *D : VD->redecls())
    if (D->getLexicalDeclContext()->isFileContext() &&
        !D->isInlineSpecified() && (D->isConstexpr() || First->isConstexpr()))
      return InlineVariableDefinitionKind::Strong;

  // If we've not seen one yet, we don't know.
  return InlineVariableDefinitionKind::WeakUnknown;
}

static std::string charUnitsToString(const CharUnits &CU) {
  return llvm::itostr(CU.getQuantity());
}

/// getObjCEncodingForBlock - Return the encoded type for this block
/// declaration.
std::string ASTContext::getObjCEncodingForBlock(const BlockExpr *Expr) const {
  std::string S;

  const BlockDecl *Decl = Expr->getBlockDecl();
  QualType BlockTy =
      Expr->getType()->castAs<BlockPointerType>()->getPointeeType();
  QualType BlockReturnTy = BlockTy->castAs<FunctionType>()->getReturnType();
  // Encode result type.
  if (getLangOpts().EncodeExtendedBlockSig)
    getObjCEncodingForMethodParameter(Decl::OBJC_TQ_None, BlockReturnTy, S,
                                      true /*Extended*/);
  else
    getObjCEncodingForType(BlockReturnTy, S);
  // Compute size of all parameters.
  // Start with computing size of a pointer in number of bytes.
  // FIXME: There might(should) be a better way of doing this computation!
  CharUnits PtrSize = getTypeSizeInChars(VoidPtrTy);
  CharUnits ParmOffset = PtrSize;
  for (auto PI : Decl->parameters()) {
    QualType PType = PI->getType();
    CharUnits sz = getObjCEncodingTypeSize(PType);
    if (sz.isZero())
      continue;
    assert(sz.isPositive() && "BlockExpr - Incomplete param type");
    ParmOffset += sz;
  }
  // Size of the argument frame
  S += charUnitsToString(ParmOffset);
  // Block pointer and offset.
  S += "@?0";

  // Argument types.
  ParmOffset = PtrSize;
  for (auto PVDecl : Decl->parameters()) {
    QualType PType = PVDecl->getOriginalType();
    if (const auto *AT =
            dyn_cast<ArrayType>(PType->getCanonicalTypeInternal())) {
      // Use array's original type only if it has known number of
      // elements.
      if (!isa<ConstantArrayType>(AT))
        PType = PVDecl->getType();
    } else if (PType->isFunctionType())
      PType = PVDecl->getType();
    if (getLangOpts().EncodeExtendedBlockSig)
      getObjCEncodingForMethodParameter(Decl::OBJC_TQ_None, PType,
                                      S, true /*Extended*/);
    else
      getObjCEncodingForType(PType, S);
    S += charUnitsToString(ParmOffset);
    ParmOffset += getObjCEncodingTypeSize(PType);
  }

  return S;
}

std::string
ASTContext::getObjCEncodingForFunctionDecl(const FunctionDecl *Decl) const {
  std::string S;
  // Encode result type.
  getObjCEncodingForType(Decl->getReturnType(), S);
  CharUnits ParmOffset;
  // Compute size of all parameters.
  for (auto PI : Decl->parameters()) {
    QualType PType = PI->getType();
    CharUnits sz = getObjCEncodingTypeSize(PType);
    if (sz.isZero())
      continue;

    assert(sz.isPositive() &&
           "getObjCEncodingForFunctionDecl - Incomplete param type");
    ParmOffset += sz;
  }
  S += charUnitsToString(ParmOffset);
  ParmOffset = CharUnits::Zero();

  // Argument types.
  for (auto PVDecl : Decl->parameters()) {
    QualType PType = PVDecl->getOriginalType();
    if (const auto *AT =
            dyn_cast<ArrayType>(PType->getCanonicalTypeInternal())) {
      // Use array's original type only if it has known number of
      // elements.
      if (!isa<ConstantArrayType>(AT))
        PType = PVDecl->getType();
    } else if (PType->isFunctionType())
      PType = PVDecl->getType();
    getObjCEncodingForType(PType, S);
    S += charUnitsToString(ParmOffset);
    ParmOffset += getObjCEncodingTypeSize(PType);
  }

  return S;
}

/// getObjCEncodingForMethodParameter - Return the encoded type for a single
/// method parameter or return type. If Extended, include class names and
/// block object types.
void ASTContext::getObjCEncodingForMethodParameter(Decl::ObjCDeclQualifier QT,
                                                   QualType T, std::string& S,
                                                   bool Extended) const {
  // Encode type qualifer, 'in', 'inout', etc. for the parameter.
  getObjCEncodingForTypeQualifier(QT, S);
  // Encode parameter type.
  ObjCEncOptions Options = ObjCEncOptions()
                               .setExpandPointedToStructures()
                               .setExpandStructures()
                               .setIsOutermostType();
  if (Extended)
    Options.setEncodeBlockParameters().setEncodeClassNames();
  getObjCEncodingForTypeImpl(T, S, Options, /*Field=*/nullptr);
}

/// getObjCEncodingForMethodDecl - Return the encoded type for this method
/// declaration.
std::string ASTContext::getObjCEncodingForMethodDecl(const ObjCMethodDecl *Decl,
                                                     bool Extended) const {
  // FIXME: This is not very efficient.
  // Encode return type.
  std::string S;
  getObjCEncodingForMethodParameter(Decl->getObjCDeclQualifier(),
                                    Decl->getReturnType(), S, Extended);
  // Compute size of all parameters.
  // Start with computing size of a pointer in number of bytes.
  // FIXME: There might(should) be a better way of doing this computation!
  CharUnits PtrSize = getTypeSizeInChars(VoidPtrTy);
  // The first two arguments (self and _cmd) are pointers; account for
  // their size.
  CharUnits ParmOffset = 2 * PtrSize;
  for (ObjCMethodDecl::param_const_iterator PI = Decl->param_begin(),
       E = Decl->sel_param_end(); PI != E; ++PI) {
    QualType PType = (*PI)->getType();
    CharUnits sz = getObjCEncodingTypeSize(PType);
    if (sz.isZero())
      continue;

    assert(sz.isPositive() &&
           "getObjCEncodingForMethodDecl - Incomplete param type");
    ParmOffset += sz;
  }
  S += charUnitsToString(ParmOffset);
  S += "@0:";
  S += charUnitsToString(PtrSize);

  // Argument types.
  ParmOffset = 2 * PtrSize;
  for (ObjCMethodDecl::param_const_iterator PI = Decl->param_begin(),
       E = Decl->sel_param_end(); PI != E; ++PI) {
    const ParmVarDecl *PVDecl = *PI;
    QualType PType = PVDecl->getOriginalType();
    if (const auto *AT =
            dyn_cast<ArrayType>(PType->getCanonicalTypeInternal())) {
      // Use array's original type only if it has known number of
      // elements.
      if (!isa<ConstantArrayType>(AT))
        PType = PVDecl->getType();
    } else if (PType->isFunctionType())
      PType = PVDecl->getType();
    getObjCEncodingForMethodParameter(PVDecl->getObjCDeclQualifier(),
                                      PType, S, Extended);
    S += charUnitsToString(ParmOffset);
    ParmOffset += getObjCEncodingTypeSize(PType);
  }

  return S;
}

ObjCPropertyImplDecl *
ASTContext::getObjCPropertyImplDeclForPropertyDecl(
                                      const ObjCPropertyDecl *PD,
                                      const Decl *Container) const {
  if (!Container)
    return nullptr;
  if (const auto *CID = dyn_cast<ObjCCategoryImplDecl>(Container)) {
    for (auto *PID : CID->property_impls())
      if (PID->getPropertyDecl() == PD)
        return PID;
  } else {
    const auto *OID = cast<ObjCImplementationDecl>(Container);
    for (auto *PID : OID->property_impls())
      if (PID->getPropertyDecl() == PD)
        return PID;
  }
  return nullptr;
}

/// getObjCEncodingForPropertyDecl - Return the encoded type for this
/// property declaration. If non-NULL, Container must be either an
/// ObjCCategoryImplDecl or ObjCImplementationDecl; it should only be
/// NULL when getting encodings for protocol properties.
/// Property attributes are stored as a comma-delimited C string. The simple
/// attributes readonly and bycopy are encoded as single characters. The
/// parametrized attributes, getter=name, setter=name, and ivar=name, are
/// encoded as single characters, followed by an identifier. Property types
/// are also encoded as a parametrized attribute. The characters used to encode
/// these attributes are defined by the following enumeration:
/// @code
/// enum PropertyAttributes {
/// kPropertyReadOnly = 'R',   // property is read-only.
/// kPropertyBycopy = 'C',     // property is a copy of the value last assigned
/// kPropertyByref = '&',  // property is a reference to the value last assigned
/// kPropertyDynamic = 'D',    // property is dynamic
/// kPropertyGetter = 'G',     // followed by getter selector name
/// kPropertySetter = 'S',     // followed by setter selector name
/// kPropertyInstanceVariable = 'V'  // followed by instance variable  name
/// kPropertyType = 'T'              // followed by old-style type encoding.
/// kPropertyWeak = 'W'              // 'weak' property
/// kPropertyStrong = 'P'            // property GC'able
/// kPropertyNonAtomic = 'N'         // property non-atomic
/// };
/// @endcode
std::string
ASTContext::getObjCEncodingForPropertyDecl(const ObjCPropertyDecl *PD,
                                           const Decl *Container) const {
  // Collect information from the property implementation decl(s).
  bool Dynamic = false;
  ObjCPropertyImplDecl *SynthesizePID = nullptr;

  if (ObjCPropertyImplDecl *PropertyImpDecl =
      getObjCPropertyImplDeclForPropertyDecl(PD, Container)) {
    if (PropertyImpDecl->getPropertyImplementation() == ObjCPropertyImplDecl::Dynamic)
      Dynamic = true;
    else
      SynthesizePID = PropertyImpDecl;
  }

  // FIXME: This is not very efficient.
  std::string S = "T";

  // Encode result type.
  // GCC has some special rules regarding encoding of properties which
  // closely resembles encoding of ivars.
  getObjCEncodingForPropertyType(PD->getType(), S);

  if (PD->isReadOnly()) {
    S += ",R";
    if (PD->getPropertyAttributes() & ObjCPropertyAttribute::kind_copy)
      S += ",C";
    if (PD->getPropertyAttributes() & ObjCPropertyAttribute::kind_retain)
      S += ",&";
    if (PD->getPropertyAttributes() & ObjCPropertyAttribute::kind_weak)
      S += ",W";
  } else {
    switch (PD->getSetterKind()) {
    case ObjCPropertyDecl::Assign: break;
    case ObjCPropertyDecl::Copy:   S += ",C"; break;
    case ObjCPropertyDecl::Retain: S += ",&"; break;
    case ObjCPropertyDecl::Weak:   S += ",W"; break;
    }
  }

  // It really isn't clear at all what this means, since properties
  // are "dynamic by default".
  if (Dynamic)
    S += ",D";

  if (PD->getPropertyAttributes() & ObjCPropertyAttribute::kind_nonatomic)
    S += ",N";

  if (PD->getPropertyAttributes() & ObjCPropertyAttribute::kind_getter) {
    S += ",G";
    S += PD->getGetterName().getAsString();
  }

  if (PD->getPropertyAttributes() & ObjCPropertyAttribute::kind_setter) {
    S += ",S";
    S += PD->getSetterName().getAsString();
  }

  if (SynthesizePID) {
    const ObjCIvarDecl *OID = SynthesizePID->getPropertyIvarDecl();
    S += ",V";
    S += OID->getNameAsString();
  }

  // FIXME: OBJCGC: weak & strong
  return S;
}

/// getLegacyIntegralTypeEncoding -
/// Another legacy compatibility encoding: 32-bit longs are encoded as
/// 'l' or 'L' , but not always.  For typedefs, we need to use
/// 'i' or 'I' instead if encoding a struct field, or a pointer!
void ASTContext::getLegacyIntegralTypeEncoding (QualType &PointeeTy) const {
  if (isa<TypedefType>(PointeeTy.getTypePtr())) {
    if (const auto *BT = PointeeTy->getAs<BuiltinType>()) {
      if (BT->getKind() == BuiltinType::ULong && getIntWidth(PointeeTy) == 32)
        PointeeTy = UnsignedIntTy;
      else
        if (BT->getKind() == BuiltinType::Long && getIntWidth(PointeeTy) == 32)
          PointeeTy = IntTy;
    }
  }
}

void ASTContext::getObjCEncodingForType(QualType T, std::string& S,
                                        const FieldDecl *Field,
                                        QualType *NotEncodedT) const {
  // We follow the behavior of gcc, expanding structures which are
  // directly pointed to, and expanding embedded structures. Note that
  // these rules are sufficient to prevent recursive encoding of the
  // same type.
  getObjCEncodingForTypeImpl(T, S,
                             ObjCEncOptions()
                                 .setExpandPointedToStructures()
                                 .setExpandStructures()
                                 .setIsOutermostType(),
                             Field, NotEncodedT);
}

void ASTContext::getObjCEncodingForPropertyType(QualType T,
                                                std::string& S) const {
  // Encode result type.
  // GCC has some special rules regarding encoding of properties which
  // closely resembles encoding of ivars.
  getObjCEncodingForTypeImpl(T, S,
                             ObjCEncOptions()
                                 .setExpandPointedToStructures()
                                 .setExpandStructures()
                                 .setIsOutermostType()
                                 .setEncodingProperty(),
                             /*Field=*/nullptr);
}

static char getObjCEncodingForPrimitiveType(const ASTContext *C,
                                            const BuiltinType *BT) {
    BuiltinType::Kind kind = BT->getKind();
    switch (kind) {
    case BuiltinType::Void:       return 'v';
    case BuiltinType::Bool:       return 'B';
    case BuiltinType::Char8:
    case BuiltinType::Char_U:
    case BuiltinType::UChar:      return 'C';
    case BuiltinType::Char16:
    case BuiltinType::UShort:     return 'S';
    case BuiltinType::Char32:
    case BuiltinType::UInt:       return 'I';
    case BuiltinType::ULong:
        return C->getTargetInfo().getLongWidth() == 32 ? 'L' : 'Q';
    case BuiltinType::UInt128:    return 'T';
    case BuiltinType::ULongLong:  return 'Q';
    case BuiltinType::Char_S:
    case BuiltinType::SChar:      return 'c';
    case BuiltinType::Short:      return 's';
    case BuiltinType::WChar_S:
    case BuiltinType::WChar_U:
    case BuiltinType::Int:        return 'i';
    case BuiltinType::Long:
      return C->getTargetInfo().getLongWidth() == 32 ? 'l' : 'q';
    case BuiltinType::LongLong:   return 'q';
    case BuiltinType::Int128:     return 't';
    case BuiltinType::Float:      return 'f';
    case BuiltinType::Double:     return 'd';
    case BuiltinType::LongDouble: return 'D';
    case BuiltinType::NullPtr:    return '*'; // like char*

    case BuiltinType::BFloat16:
    case BuiltinType::Float16:
    case BuiltinType::Float128:
    case BuiltinType::Half:
    case BuiltinType::ShortAccum:
    case BuiltinType::Accum:
    case BuiltinType::LongAccum:
    case BuiltinType::UShortAccum:
    case BuiltinType::UAccum:
    case BuiltinType::ULongAccum:
    case BuiltinType::ShortFract:
    case BuiltinType::Fract:
    case BuiltinType::LongFract:
    case BuiltinType::UShortFract:
    case BuiltinType::UFract:
    case BuiltinType::ULongFract:
    case BuiltinType::SatShortAccum:
    case BuiltinType::SatAccum:
    case BuiltinType::SatLongAccum:
    case BuiltinType::SatUShortAccum:
    case BuiltinType::SatUAccum:
    case BuiltinType::SatULongAccum:
    case BuiltinType::SatShortFract:
    case BuiltinType::SatFract:
    case BuiltinType::SatLongFract:
    case BuiltinType::SatUShortFract:
    case BuiltinType::SatUFract:
    case BuiltinType::SatULongFract:
      // FIXME: potentially need @encodes for these!
      return ' ';

#define SVE_TYPE(Name, Id, SingletonId) \
    case BuiltinType::Id:
#include "clang/Basic/AArch64SVEACLETypes.def"
    {
      DiagnosticsEngine &Diags = C->getDiagnostics();
      unsigned DiagID = Diags.getCustomDiagID(
          DiagnosticsEngine::Error, "cannot yet @encode type %0");
      Diags.Report(DiagID) << BT->getName(C->getPrintingPolicy());
      return ' ';
    }

    case BuiltinType::ObjCId:
    case BuiltinType::ObjCClass:
    case BuiltinType::ObjCSel:
      llvm_unreachable("@encoding ObjC primitive type");

    // OpenCL and placeholder types don't need @encodings.
#define IMAGE_TYPE(ImgType, Id, SingletonId, Access, Suffix) \
    case BuiltinType::Id:
#include "clang/Basic/OpenCLImageTypes.def"
#define EXT_OPAQUE_TYPE(ExtType, Id, Ext) \
    case BuiltinType::Id:
#include "clang/Basic/OpenCLExtensionTypes.def"
    case BuiltinType::OCLEvent:
    case BuiltinType::OCLClkEvent:
    case BuiltinType::OCLQueue:
    case BuiltinType::OCLReserveID:
    case BuiltinType::OCLSampler:
    case BuiltinType::Dependent:
#define BUILTIN_TYPE(KIND, ID)
#define PLACEHOLDER_TYPE(KIND, ID) \
    case BuiltinType::KIND:
#include "clang/AST/BuiltinTypes.def"
      llvm_unreachable("invalid builtin type for @encode");
    }
    llvm_unreachable("invalid BuiltinType::Kind value");
}

static char ObjCEncodingForEnumType(const ASTContext *C, const EnumType *ET) {
  EnumDecl *Enum = ET->getDecl();

  // The encoding of an non-fixed enum type is always 'i', regardless of size.
  if (!Enum->isFixed())
    return 'i';

  // The encoding of a fixed enum type matches its fixed underlying type.
  const auto *BT = Enum->getIntegerType()->castAs<BuiltinType>();
  return getObjCEncodingForPrimitiveType(C, BT);
}

static void EncodeBitField(const ASTContext *Ctx, std::string& S,
                           QualType T, const FieldDecl *FD) {
  assert(FD->isBitField() && "not a bitfield - getObjCEncodingForTypeImpl");
  S += 'b';
  // The NeXT runtime encodes bit fields as b followed by the number of bits.
  // The GNU runtime requires more information; bitfields are encoded as b,
  // then the offset (in bits) of the first element, then the type of the
  // bitfield, then the size in bits.  For example, in this structure:
  //
  // struct
  // {
  //    int integer;
  //    int flags:2;
  // };
  // On a 32-bit system, the encoding for flags would be b2 for the NeXT
  // runtime, but b32i2 for the GNU runtime.  The reason for this extra
  // information is not especially sensible, but we're stuck with it for
  // compatibility with GCC, although providing it breaks anything that
  // actually uses runtime introspection and wants to work on both runtimes...
  if (Ctx->getLangOpts().ObjCRuntime.isGNUFamily()) {
    uint64_t Offset;

    if (const auto *IVD = dyn_cast<ObjCIvarDecl>(FD)) {
      Offset = Ctx->lookupFieldBitOffset(IVD->getContainingInterface(), nullptr,
                                         IVD);
    } else {
      const RecordDecl *RD = FD->getParent();
      const ASTRecordLayout &RL = Ctx->getASTRecordLayout(RD);
      Offset = RL.getFieldOffset(FD->getFieldIndex());
    }

    S += llvm::utostr(Offset);

    if (const auto *ET = T->getAs<EnumType>())
      S += ObjCEncodingForEnumType(Ctx, ET);
    else {
      const auto *BT = T->castAs<BuiltinType>();
      S += getObjCEncodingForPrimitiveType(Ctx, BT);
    }
  }
  S += llvm::utostr(FD->getBitWidthValue(*Ctx));
}

// FIXME: Use SmallString for accumulating string.
void ASTContext::getObjCEncodingForTypeImpl(QualType T, std::string &S,
                                            const ObjCEncOptions Options,
                                            const FieldDecl *FD,
                                            QualType *NotEncodedT) const {
  CanQualType CT = getCanonicalType(T);
  switch (CT->getTypeClass()) {
  case Type::Builtin:
  case Type::Enum:
    if (FD && FD->isBitField())
      return EncodeBitField(this, S, T, FD);
    if (const auto *BT = dyn_cast<BuiltinType>(CT))
      S += getObjCEncodingForPrimitiveType(this, BT);
    else
      S += ObjCEncodingForEnumType(this, cast<EnumType>(CT));
    return;

  case Type::Complex:
    S += 'j';
    getObjCEncodingForTypeImpl(T->castAs<ComplexType>()->getElementType(), S,
                               ObjCEncOptions(),
                               /*Field=*/nullptr);
    return;

  case Type::Atomic:
    S += 'A';
    getObjCEncodingForTypeImpl(T->castAs<AtomicType>()->getValueType(), S,
                               ObjCEncOptions(),
                               /*Field=*/nullptr);
    return;

  // encoding for pointer or reference types.
  case Type::Pointer:
  case Type::LValueReference:
  case Type::RValueReference: {
    QualType PointeeTy;
    if (isa<PointerType>(CT)) {
      const auto *PT = T->castAs<PointerType>();
      if (PT->isObjCSelType()) {
        S += ':';
        return;
      }
      PointeeTy = PT->getPointeeType();
    } else {
      PointeeTy = T->castAs<ReferenceType>()->getPointeeType();
    }

    bool isReadOnly = false;
    // For historical/compatibility reasons, the read-only qualifier of the
    // pointee gets emitted _before_ the '^'.  The read-only qualifier of
    // the pointer itself gets ignored, _unless_ we are looking at a typedef!
    // Also, do not emit the 'r' for anything but the outermost type!
    if (isa<TypedefType>(T.getTypePtr())) {
      if (Options.IsOutermostType() && T.isConstQualified()) {
        isReadOnly = true;
        S += 'r';
      }
    } else if (Options.IsOutermostType()) {
      QualType P = PointeeTy;
      while (auto PT = P->getAs<PointerType>())
        P = PT->getPointeeType();
      if (P.isConstQualified()) {
        isReadOnly = true;
        S += 'r';
      }
    }
    if (isReadOnly) {
      // Another legacy compatibility encoding. Some ObjC qualifier and type
      // combinations need to be rearranged.
      // Rewrite "in const" from "nr" to "rn"
      if (StringRef(S).endswith("nr"))
        S.replace(S.end()-2, S.end(), "rn");
    }

    if (PointeeTy->isCharType()) {
      // char pointer types should be encoded as '*' unless it is a
      // type that has been typedef'd to 'BOOL'.
      if (!isTypeTypedefedAsBOOL(PointeeTy)) {
        S += '*';
        return;
      }
    } else if (const auto *RTy = PointeeTy->getAs<RecordType>()) {
      // GCC binary compat: Need to convert "struct objc_class *" to "#".
      if (RTy->getDecl()->getIdentifier() == &Idents.get("objc_class")) {
        S += '#';
        return;
      }
      // GCC binary compat: Need to convert "struct objc_object *" to "@".
      if (RTy->getDecl()->getIdentifier() == &Idents.get("objc_object")) {
        S += '@';
        return;
      }
      // fall through...
    }
    S += '^';
    getLegacyIntegralTypeEncoding(PointeeTy);

    ObjCEncOptions NewOptions;
    if (Options.ExpandPointedToStructures())
      NewOptions.setExpandStructures();
    getObjCEncodingForTypeImpl(PointeeTy, S, NewOptions,
                               /*Field=*/nullptr, NotEncodedT);
    return;
  }

  case Type::ConstantArray:
  case Type::IncompleteArray:
  case Type::VariableArray: {
    const auto *AT = cast<ArrayType>(CT);

    if (isa<IncompleteArrayType>(AT) && !Options.IsStructField()) {
      // Incomplete arrays are encoded as a pointer to the array element.
      S += '^';

      getObjCEncodingForTypeImpl(
          AT->getElementType(), S,
          Options.keepingOnly(ObjCEncOptions().setExpandStructures()), FD);
    } else {
      S += '[';

      if (const auto *CAT = dyn_cast<ConstantArrayType>(AT))
        S += llvm::utostr(CAT->getSize().getZExtValue());
      else {
        //Variable length arrays are encoded as a regular array with 0 elements.
        assert((isa<VariableArrayType>(AT) || isa<IncompleteArrayType>(AT)) &&
               "Unknown array type!");
        S += '0';
      }

      getObjCEncodingForTypeImpl(
          AT->getElementType(), S,
          Options.keepingOnly(ObjCEncOptions().setExpandStructures()), FD,
          NotEncodedT);
      S += ']';
    }
    return;
  }

  case Type::FunctionNoProto:
  case Type::FunctionProto:
    S += '?';
    return;

  case Type::Record: {
    RecordDecl *RDecl = cast<RecordType>(CT)->getDecl();
    S += RDecl->isUnion() ? '(' : '{';
    // Anonymous structures print as '?'
    if (const IdentifierInfo *II = RDecl->getIdentifier()) {
      S += II->getName();
      if (const auto *Spec = dyn_cast<ClassTemplateSpecializationDecl>(RDecl)) {
        const TemplateArgumentList &TemplateArgs = Spec->getTemplateArgs();
        llvm::raw_string_ostream OS(S);
        printTemplateArgumentList(OS, TemplateArgs.asArray(),
                                  getPrintingPolicy());
      }
    } else {
      S += '?';
    }
    if (Options.ExpandStructures()) {
      S += '=';
      if (!RDecl->isUnion()) {
        getObjCEncodingForStructureImpl(RDecl, S, FD, true, NotEncodedT);
      } else {
        for (const auto *Field : RDecl->fields()) {
          if (FD) {
            S += '"';
            S += Field->getNameAsString();
            S += '"';
          }

          // Special case bit-fields.
          if (Field->isBitField()) {
            getObjCEncodingForTypeImpl(Field->getType(), S,
                                       ObjCEncOptions().setExpandStructures(),
                                       Field);
          } else {
            QualType qt = Field->getType();
            getLegacyIntegralTypeEncoding(qt);
            getObjCEncodingForTypeImpl(
                qt, S,
                ObjCEncOptions().setExpandStructures().setIsStructField(), FD,
                NotEncodedT);
          }
        }
      }
    }
    S += RDecl->isUnion() ? ')' : '}';
    return;
  }

  case Type::BlockPointer: {
    const auto *BT = T->castAs<BlockPointerType>();
    S += "@?"; // Unlike a pointer-to-function, which is "^?".
    if (Options.EncodeBlockParameters()) {
      const auto *FT = BT->getPointeeType()->castAs<FunctionType>();

      S += '<';
      // Block return type
      getObjCEncodingForTypeImpl(FT->getReturnType(), S,
                                 Options.forComponentType(), FD, NotEncodedT);
      // Block self
      S += "@?";
      // Block parameters
      if (const auto *FPT = dyn_cast<FunctionProtoType>(FT)) {
        for (const auto &I : FPT->param_types())
          getObjCEncodingForTypeImpl(I, S, Options.forComponentType(), FD,
                                     NotEncodedT);
      }
      S += '>';
    }
    return;
  }

  case Type::ObjCObject: {
    // hack to match legacy encoding of *id and *Class
    QualType Ty = getObjCObjectPointerType(CT);
    if (Ty->isObjCIdType()) {
      S += "{objc_object=}";
      return;
    }
    else if (Ty->isObjCClassType()) {
      S += "{objc_class=}";
      return;
    }
    // TODO: Double check to make sure this intentionally falls through.
    LLVM_FALLTHROUGH;
  }

  case Type::ObjCInterface: {
    // Ignore protocol qualifiers when mangling at this level.
    // @encode(class_name)
    ObjCInterfaceDecl *OI = T->castAs<ObjCObjectType>()->getInterface();
    S += '{';
    S += OI->getObjCRuntimeNameAsString();
    if (Options.ExpandStructures()) {
      S += '=';
      SmallVector<const ObjCIvarDecl*, 32> Ivars;
      DeepCollectObjCIvars(OI, true, Ivars);
      for (unsigned i = 0, e = Ivars.size(); i != e; ++i) {
        const FieldDecl *Field = Ivars[i];
        if (Field->isBitField())
          getObjCEncodingForTypeImpl(Field->getType(), S,
                                     ObjCEncOptions().setExpandStructures(),
                                     Field);
        else
          getObjCEncodingForTypeImpl(Field->getType(), S,
                                     ObjCEncOptions().setExpandStructures(), FD,
                                     NotEncodedT);
      }
    }
    S += '}';
    return;
  }

  case Type::ObjCObjectPointer: {
    const auto *OPT = T->castAs<ObjCObjectPointerType>();
    if (OPT->isObjCIdType()) {
      S += '@';
      return;
    }

    if (OPT->isObjCClassType() || OPT->isObjCQualifiedClassType()) {
      // FIXME: Consider if we need to output qualifiers for 'Class<p>'.
      // Since this is a binary compatibility issue, need to consult with
      // runtime folks. Fortunately, this is a *very* obscure construct.
      S += '#';
      return;
    }

    if (OPT->isObjCQualifiedIdType()) {
      getObjCEncodingForTypeImpl(
          getObjCIdType(), S,
          Options.keepingOnly(ObjCEncOptions()
                                  .setExpandPointedToStructures()
                                  .setExpandStructures()),
          FD);
      if (FD || Options.EncodingProperty() || Options.EncodeClassNames()) {
        // Note that we do extended encoding of protocol qualifer list
        // Only when doing ivar or property encoding.
        S += '"';
        for (const auto *I : OPT->quals()) {
          S += '<';
          S += I->getObjCRuntimeNameAsString();
          S += '>';
        }
        S += '"';
      }
      return;
    }

    S += '@';
    if (OPT->getInterfaceDecl() &&
        (FD || Options.EncodingProperty() || Options.EncodeClassNames())) {
      S += '"';
      S += OPT->getInterfaceDecl()->getObjCRuntimeNameAsString();
      for (const auto *I : OPT->quals()) {
        S += '<';
        S += I->getObjCRuntimeNameAsString();
        S += '>';
      }
      S += '"';
    }
    return;
  }

  // gcc just blithely ignores member pointers.
  // FIXME: we should do better than that.  'M' is available.
  case Type::MemberPointer:
  // This matches gcc's encoding, even though technically it is insufficient.
  //FIXME. We should do a better job than gcc.
  case Type::Vector:
  case Type::ExtVector:
  // Until we have a coherent encoding of these three types, issue warning.
    if (NotEncodedT)
      *NotEncodedT = T;
    return;

  case Type::ConstantMatrix:
    if (NotEncodedT)
      *NotEncodedT = T;
    return;

  // We could see an undeduced auto type here during error recovery.
  // Just ignore it.
  case Type::Auto:
  case Type::DeducedTemplateSpecialization:
  case Type::TypeVariable:
  case Type::Existential:
    return;

  case Type::Pipe:
  case Type::ExtInt:
#define ABSTRACT_TYPE(KIND, BASE)
#define TYPE(KIND, BASE)
#define DEPENDENT_TYPE(KIND, BASE) \
  case Type::KIND:
#define NON_CANONICAL_TYPE(KIND, BASE) \
  case Type::KIND:
#define NON_CANONICAL_UNLESS_DEPENDENT_TYPE(KIND, BASE) \
  case Type::KIND:
#include "clang/AST/TypeNodes.inc"
    llvm_unreachable("@encode for dependent type!");
  }
  llvm_unreachable("bad type kind!");
}

void ASTContext::getObjCEncodingForStructureImpl(RecordDecl *RDecl,
                                                 std::string &S,
                                                 const FieldDecl *FD,
                                                 bool includeVBases,
                                                 QualType *NotEncodedT) const {
  assert(RDecl && "Expected non-null RecordDecl");
  assert(!RDecl->isUnion() && "Should not be called for unions");
  if (!RDecl->getDefinition() || RDecl->getDefinition()->isInvalidDecl())
    return;

  const auto *CXXRec = dyn_cast<CXXRecordDecl>(RDecl);
  std::multimap<uint64_t, NamedDecl *> FieldOrBaseOffsets;
  const ASTRecordLayout &layout = getASTRecordLayout(RDecl);

  if (CXXRec) {
    for (const auto &BI : CXXRec->bases()) {
      if (!BI.isVirtual()) {
        CXXRecordDecl *base = BI.getType()->getAsCXXRecordDecl();
        if (base->isEmpty())
          continue;
        uint64_t offs = toBits(layout.getBaseClassOffset(base));
        FieldOrBaseOffsets.insert(FieldOrBaseOffsets.upper_bound(offs),
                                  std::make_pair(offs, base));
      }
    }
  }

  unsigned i = 0;
  for (auto *Field : RDecl->fields()) {
    uint64_t offs = layout.getFieldOffset(i);
    FieldOrBaseOffsets.insert(FieldOrBaseOffsets.upper_bound(offs),
                              std::make_pair(offs, Field));
    ++i;
  }

  if (CXXRec && includeVBases) {
    for (const auto &BI : CXXRec->vbases()) {
      CXXRecordDecl *base = BI.getType()->getAsCXXRecordDecl();
      if (base->isEmpty())
        continue;
      uint64_t offs = toBits(layout.getVBaseClassOffset(base));
      if (offs >= uint64_t(toBits(layout.getNonVirtualSize())) &&
          FieldOrBaseOffsets.find(offs) == FieldOrBaseOffsets.end())
        FieldOrBaseOffsets.insert(FieldOrBaseOffsets.end(),
                                  std::make_pair(offs, base));
    }
  }

  CharUnits size;
  if (CXXRec) {
    size = includeVBases ? layout.getSize() : layout.getNonVirtualSize();
  } else {
    size = layout.getSize();
  }

#ifndef NDEBUG
  uint64_t CurOffs = 0;
#endif
  std::multimap<uint64_t, NamedDecl *>::iterator
    CurLayObj = FieldOrBaseOffsets.begin();

  if (CXXRec && CXXRec->isDynamicClass() &&
      (CurLayObj == FieldOrBaseOffsets.end() || CurLayObj->first != 0)) {
    if (FD) {
      S += "\"_vptr$";
      std::string recname = CXXRec->getNameAsString();
      if (recname.empty()) recname = "?";
      S += recname;
      S += '"';
    }
    S += "^^?";
#ifndef NDEBUG
    CurOffs += getTypeSize(VoidPtrTy);
#endif
  }

  if (!RDecl->hasFlexibleArrayMember()) {
    // Mark the end of the structure.
    uint64_t offs = toBits(size);
    FieldOrBaseOffsets.insert(FieldOrBaseOffsets.upper_bound(offs),
                              std::make_pair(offs, nullptr));
  }

  for (; CurLayObj != FieldOrBaseOffsets.end(); ++CurLayObj) {
#ifndef NDEBUG
    assert(CurOffs <= CurLayObj->first);
    if (CurOffs < CurLayObj->first) {
      uint64_t padding = CurLayObj->first - CurOffs;
      // FIXME: There doesn't seem to be a way to indicate in the encoding that
      // packing/alignment of members is different that normal, in which case
      // the encoding will be out-of-sync with the real layout.
      // If the runtime switches to just consider the size of types without
      // taking into account alignment, we could make padding explicit in the
      // encoding (e.g. using arrays of chars). The encoding strings would be
      // longer then though.
      CurOffs += padding;
    }
#endif

    NamedDecl *dcl = CurLayObj->second;
    if (!dcl)
      break; // reached end of structure.

    if (auto *base = dyn_cast<CXXRecordDecl>(dcl)) {
      // We expand the bases without their virtual bases since those are going
      // in the initial structure. Note that this differs from gcc which
      // expands virtual bases each time one is encountered in the hierarchy,
      // making the encoding type bigger than it really is.
      getObjCEncodingForStructureImpl(base, S, FD, /*includeVBases*/false,
                                      NotEncodedT);
      assert(!base->isEmpty());
#ifndef NDEBUG
      CurOffs += toBits(getASTRecordLayout(base).getNonVirtualSize());
#endif
    } else {
      const auto *field = cast<FieldDecl>(dcl);
      if (FD) {
        S += '"';
        S += field->getNameAsString();
        S += '"';
      }

      if (field->isBitField()) {
        EncodeBitField(this, S, field->getType(), field);
#ifndef NDEBUG
        CurOffs += field->getBitWidthValue(*this);
#endif
      } else {
        QualType qt = field->getType();
        getLegacyIntegralTypeEncoding(qt);
        getObjCEncodingForTypeImpl(
            qt, S, ObjCEncOptions().setExpandStructures().setIsStructField(),
            FD, NotEncodedT);
#ifndef NDEBUG
        CurOffs += getTypeSize(field->getType());
#endif
      }
    }
  }
}

void ASTContext::getObjCEncodingForTypeQualifier(Decl::ObjCDeclQualifier QT,
                                                 std::string& S) const {
  if (QT & Decl::OBJC_TQ_In)
    S += 'n';
  if (QT & Decl::OBJC_TQ_Inout)
    S += 'N';
  if (QT & Decl::OBJC_TQ_Out)
    S += 'o';
  if (QT & Decl::OBJC_TQ_Bycopy)
    S += 'O';
  if (QT & Decl::OBJC_TQ_Byref)
    S += 'R';
  if (QT & Decl::OBJC_TQ_Oneway)
    S += 'V';
}

TypedefDecl *ASTContext::getObjCIdDecl() const {
  if (!ObjCIdDecl) {
    QualType T = getObjCObjectType(ObjCBuiltinIdTy, {}, {});
    T = getObjCObjectPointerType(T);
    ObjCIdDecl = buildImplicitTypedef(T, "id");
  }
  return ObjCIdDecl;
}

TypedefDecl *ASTContext::getObjCSelDecl() const {
  if (!ObjCSelDecl) {
    QualType T = getPointerType(ObjCBuiltinSelTy);
    ObjCSelDecl = buildImplicitTypedef(T, "SEL");
  }
  return ObjCSelDecl;
}

TypedefDecl *ASTContext::getObjCClassDecl() const {
  if (!ObjCClassDecl) {
    QualType T = getObjCObjectType(ObjCBuiltinClassTy, {}, {});
    T = getObjCObjectPointerType(T);
    ObjCClassDecl = buildImplicitTypedef(T, "Class");
  }
  return ObjCClassDecl;
}

ObjCInterfaceDecl *ASTContext::getObjCProtocolDecl() const {
  if (!ObjCProtocolClassDecl) {
    ObjCProtocolClassDecl
      = ObjCInterfaceDecl::Create(*this, getTranslationUnitDecl(),
                                  SourceLocation(),
                                  &Idents.get("Protocol"),
                                  /*typeParamList=*/nullptr,
                                  /*PrevDecl=*/nullptr,
                                  SourceLocation(), true);
  }

  return ObjCProtocolClassDecl;
}

//===----------------------------------------------------------------------===//
// __builtin_va_list Construction Functions
//===----------------------------------------------------------------------===//

static TypedefDecl *CreateCharPtrNamedVaListDecl(const ASTContext *Context,
                                                 StringRef Name) {
  // typedef char* __builtin[_ms]_va_list;
  QualType T = Context->getPointerType(Context->CharTy);
  return Context->buildImplicitTypedef(T, Name);
}

static TypedefDecl *CreateMSVaListDecl(const ASTContext *Context) {
  return CreateCharPtrNamedVaListDecl(Context, "__builtin_ms_va_list");
}

static TypedefDecl *CreateCharPtrBuiltinVaListDecl(const ASTContext *Context) {
  return CreateCharPtrNamedVaListDecl(Context, "__builtin_va_list");
}

static TypedefDecl *CreateVoidPtrBuiltinVaListDecl(const ASTContext *Context) {
  // typedef void* __builtin_va_list;
  QualType T = Context->getPointerType(Context->VoidTy);
  return Context->buildImplicitTypedef(T, "__builtin_va_list");
}

static TypedefDecl *
CreateAArch64ABIBuiltinVaListDecl(const ASTContext *Context) {
  // struct __va_list
  RecordDecl *VaListTagDecl = Context->buildImplicitRecord("__va_list");
  if (Context->getLangOpts().CPlusPlus) {
    // namespace std { struct __va_list {
    NamespaceDecl *NS;
    NS = NamespaceDecl::Create(const_cast<ASTContext &>(*Context),
                               Context->getTranslationUnitDecl(),
                               /*Inline*/ false, SourceLocation(),
                               SourceLocation(), &Context->Idents.get("std"),
                               /*PrevDecl*/ nullptr);
    NS->setImplicit();
    VaListTagDecl->setDeclContext(NS);
  }

  VaListTagDecl->startDefinition();

  const size_t NumFields = 5;
  QualType FieldTypes[NumFields];
  const char *FieldNames[NumFields];

  // void *__stack;
  FieldTypes[0] = Context->getPointerType(Context->VoidTy);
  FieldNames[0] = "__stack";

  // void *__gr_top;
  FieldTypes[1] = Context->getPointerType(Context->VoidTy);
  FieldNames[1] = "__gr_top";

  // void *__vr_top;
  FieldTypes[2] = Context->getPointerType(Context->VoidTy);
  FieldNames[2] = "__vr_top";

  // int __gr_offs;
  FieldTypes[3] = Context->IntTy;
  FieldNames[3] = "__gr_offs";

  // int __vr_offs;
  FieldTypes[4] = Context->IntTy;
  FieldNames[4] = "__vr_offs";

  // Create fields
  for (unsigned i = 0; i < NumFields; ++i) {
    FieldDecl *Field = FieldDecl::Create(const_cast<ASTContext &>(*Context),
                                         VaListTagDecl,
                                         SourceLocation(),
                                         SourceLocation(),
                                         &Context->Idents.get(FieldNames[i]),
                                         FieldTypes[i], /*TInfo=*/nullptr,
                                         /*BitWidth=*/nullptr,
                                         /*Mutable=*/false,
                                         ICIS_NoInit);
    Field->setAccess(AS_public);
    VaListTagDecl->addDecl(Field);
  }
  VaListTagDecl->completeDefinition();
  Context->VaListTagDecl = VaListTagDecl;
  QualType VaListTagType = Context->getRecordType(VaListTagDecl);

  // } __builtin_va_list;
  return Context->buildImplicitTypedef(VaListTagType, "__builtin_va_list");
}

static TypedefDecl *CreatePowerABIBuiltinVaListDecl(const ASTContext *Context) {
  // typedef struct __va_list_tag {
  RecordDecl *VaListTagDecl;

  VaListTagDecl = Context->buildImplicitRecord("__va_list_tag");
  VaListTagDecl->startDefinition();

  const size_t NumFields = 5;
  QualType FieldTypes[NumFields];
  const char *FieldNames[NumFields];

  //   unsigned char gpr;
  FieldTypes[0] = Context->UnsignedCharTy;
  FieldNames[0] = "gpr";

  //   unsigned char fpr;
  FieldTypes[1] = Context->UnsignedCharTy;
  FieldNames[1] = "fpr";

  //   unsigned short reserved;
  FieldTypes[2] = Context->UnsignedShortTy;
  FieldNames[2] = "reserved";

  //   void* overflow_arg_area;
  FieldTypes[3] = Context->getPointerType(Context->VoidTy);
  FieldNames[3] = "overflow_arg_area";

  //   void* reg_save_area;
  FieldTypes[4] = Context->getPointerType(Context->VoidTy);
  FieldNames[4] = "reg_save_area";

  // Create fields
  for (unsigned i = 0; i < NumFields; ++i) {
    FieldDecl *Field = FieldDecl::Create(*Context, VaListTagDecl,
                                         SourceLocation(),
                                         SourceLocation(),
                                         &Context->Idents.get(FieldNames[i]),
                                         FieldTypes[i], /*TInfo=*/nullptr,
                                         /*BitWidth=*/nullptr,
                                         /*Mutable=*/false,
                                         ICIS_NoInit);
    Field->setAccess(AS_public);
    VaListTagDecl->addDecl(Field);
  }
  VaListTagDecl->completeDefinition();
  Context->VaListTagDecl = VaListTagDecl;
  QualType VaListTagType = Context->getRecordType(VaListTagDecl);

  // } __va_list_tag;
  TypedefDecl *VaListTagTypedefDecl =
      Context->buildImplicitTypedef(VaListTagType, "__va_list_tag");

  QualType VaListTagTypedefType =
    Context->getTypedefType(VaListTagTypedefDecl);

  // typedef __va_list_tag __builtin_va_list[1];
  llvm::APInt Size(Context->getTypeSize(Context->getSizeType()), 1);
  QualType VaListTagArrayType
    = Context->getConstantArrayType(VaListTagTypedefType,
                                    Size, nullptr, ArrayType::Normal, 0);
  return Context->buildImplicitTypedef(VaListTagArrayType, "__builtin_va_list");
}

static TypedefDecl *
CreateX86_64ABIBuiltinVaListDecl(const ASTContext *Context) {
  // struct __va_list_tag {
  RecordDecl *VaListTagDecl;
  VaListTagDecl = Context->buildImplicitRecord("__va_list_tag");
  VaListTagDecl->startDefinition();

  const size_t NumFields = 4;
  QualType FieldTypes[NumFields];
  const char *FieldNames[NumFields];

  //   unsigned gp_offset;
  FieldTypes[0] = Context->UnsignedIntTy;
  FieldNames[0] = "gp_offset";

  //   unsigned fp_offset;
  FieldTypes[1] = Context->UnsignedIntTy;
  FieldNames[1] = "fp_offset";

  //   void* overflow_arg_area;
  FieldTypes[2] = Context->getPointerType(Context->VoidTy);
  FieldNames[2] = "overflow_arg_area";

  //   void* reg_save_area;
  FieldTypes[3] = Context->getPointerType(Context->VoidTy);
  FieldNames[3] = "reg_save_area";

  // Create fields
  for (unsigned i = 0; i < NumFields; ++i) {
    FieldDecl *Field = FieldDecl::Create(const_cast<ASTContext &>(*Context),
                                         VaListTagDecl,
                                         SourceLocation(),
                                         SourceLocation(),
                                         &Context->Idents.get(FieldNames[i]),
                                         FieldTypes[i], /*TInfo=*/nullptr,
                                         /*BitWidth=*/nullptr,
                                         /*Mutable=*/false,
                                         ICIS_NoInit);
    Field->setAccess(AS_public);
    VaListTagDecl->addDecl(Field);
  }
  VaListTagDecl->completeDefinition();
  Context->VaListTagDecl = VaListTagDecl;
  QualType VaListTagType = Context->getRecordType(VaListTagDecl);

  // };

  // typedef struct __va_list_tag __builtin_va_list[1];
  llvm::APInt Size(Context->getTypeSize(Context->getSizeType()), 1);
  QualType VaListTagArrayType = Context->getConstantArrayType(
      VaListTagType, Size, nullptr, ArrayType::Normal, 0);
  return Context->buildImplicitTypedef(VaListTagArrayType, "__builtin_va_list");
}

static TypedefDecl *CreatePNaClABIBuiltinVaListDecl(const ASTContext *Context) {
  // typedef int __builtin_va_list[4];
  llvm::APInt Size(Context->getTypeSize(Context->getSizeType()), 4);
  QualType IntArrayType = Context->getConstantArrayType(
      Context->IntTy, Size, nullptr, ArrayType::Normal, 0);
  return Context->buildImplicitTypedef(IntArrayType, "__builtin_va_list");
}

static TypedefDecl *
CreateAAPCSABIBuiltinVaListDecl(const ASTContext *Context) {
  // struct __va_list
  RecordDecl *VaListDecl = Context->buildImplicitRecord("__va_list");
  if (Context->getLangOpts().CPlusPlus) {
    // namespace std { struct __va_list {
    NamespaceDecl *NS;
    NS = NamespaceDecl::Create(const_cast<ASTContext &>(*Context),
                               Context->getTranslationUnitDecl(),
                               /*Inline*/false, SourceLocation(),
                               SourceLocation(), &Context->Idents.get("std"),
                               /*PrevDecl*/ nullptr);
    NS->setImplicit();
    VaListDecl->setDeclContext(NS);
  }

  VaListDecl->startDefinition();

  // void * __ap;
  FieldDecl *Field = FieldDecl::Create(const_cast<ASTContext &>(*Context),
                                       VaListDecl,
                                       SourceLocation(),
                                       SourceLocation(),
                                       &Context->Idents.get("__ap"),
                                       Context->getPointerType(Context->VoidTy),
                                       /*TInfo=*/nullptr,
                                       /*BitWidth=*/nullptr,
                                       /*Mutable=*/false,
                                       ICIS_NoInit);
  Field->setAccess(AS_public);
  VaListDecl->addDecl(Field);

  // };
  VaListDecl->completeDefinition();
  Context->VaListTagDecl = VaListDecl;

  // typedef struct __va_list __builtin_va_list;
  QualType T = Context->getRecordType(VaListDecl);
  return Context->buildImplicitTypedef(T, "__builtin_va_list");
}

static TypedefDecl *
CreateSystemZBuiltinVaListDecl(const ASTContext *Context) {
  // struct __va_list_tag {
  RecordDecl *VaListTagDecl;
  VaListTagDecl = Context->buildImplicitRecord("__va_list_tag");
  VaListTagDecl->startDefinition();

  const size_t NumFields = 4;
  QualType FieldTypes[NumFields];
  const char *FieldNames[NumFields];

  //   long __gpr;
  FieldTypes[0] = Context->LongTy;
  FieldNames[0] = "__gpr";

  //   long __fpr;
  FieldTypes[1] = Context->LongTy;
  FieldNames[1] = "__fpr";

  //   void *__overflow_arg_area;
  FieldTypes[2] = Context->getPointerType(Context->VoidTy);
  FieldNames[2] = "__overflow_arg_area";

  //   void *__reg_save_area;
  FieldTypes[3] = Context->getPointerType(Context->VoidTy);
  FieldNames[3] = "__reg_save_area";

  // Create fields
  for (unsigned i = 0; i < NumFields; ++i) {
    FieldDecl *Field = FieldDecl::Create(const_cast<ASTContext &>(*Context),
                                         VaListTagDecl,
                                         SourceLocation(),
                                         SourceLocation(),
                                         &Context->Idents.get(FieldNames[i]),
                                         FieldTypes[i], /*TInfo=*/nullptr,
                                         /*BitWidth=*/nullptr,
                                         /*Mutable=*/false,
                                         ICIS_NoInit);
    Field->setAccess(AS_public);
    VaListTagDecl->addDecl(Field);
  }
  VaListTagDecl->completeDefinition();
  Context->VaListTagDecl = VaListTagDecl;
  QualType VaListTagType = Context->getRecordType(VaListTagDecl);

  // };

  // typedef __va_list_tag __builtin_va_list[1];
  llvm::APInt Size(Context->getTypeSize(Context->getSizeType()), 1);
  QualType VaListTagArrayType = Context->getConstantArrayType(
      VaListTagType, Size, nullptr, ArrayType::Normal, 0);

  return Context->buildImplicitTypedef(VaListTagArrayType, "__builtin_va_list");
}

static TypedefDecl *CreateHexagonBuiltinVaListDecl(const ASTContext *Context) {
  // typedef struct __va_list_tag {
  RecordDecl *VaListTagDecl;
  VaListTagDecl = Context->buildImplicitRecord("__va_list_tag");
  VaListTagDecl->startDefinition();

  const size_t NumFields = 3;
  QualType FieldTypes[NumFields];
  const char *FieldNames[NumFields];

  //   void *CurrentSavedRegisterArea;
  FieldTypes[0] = Context->getPointerType(Context->VoidTy);
  FieldNames[0] = "__current_saved_reg_area_pointer";

  //   void *SavedRegAreaEnd;
  FieldTypes[1] = Context->getPointerType(Context->VoidTy);
  FieldNames[1] = "__saved_reg_area_end_pointer";

  //   void *OverflowArea;
  FieldTypes[2] = Context->getPointerType(Context->VoidTy);
  FieldNames[2] = "__overflow_area_pointer";

  // Create fields
  for (unsigned i = 0; i < NumFields; ++i) {
    FieldDecl *Field = FieldDecl::Create(
        const_cast<ASTContext &>(*Context), VaListTagDecl, SourceLocation(),
        SourceLocation(), &Context->Idents.get(FieldNames[i]), FieldTypes[i],
        /*TInfo=*/0,
        /*BitWidth=*/0,
        /*Mutable=*/false, ICIS_NoInit);
    Field->setAccess(AS_public);
    VaListTagDecl->addDecl(Field);
  }
  VaListTagDecl->completeDefinition();
  Context->VaListTagDecl = VaListTagDecl;
  QualType VaListTagType = Context->getRecordType(VaListTagDecl);

  // } __va_list_tag;
  TypedefDecl *VaListTagTypedefDecl =
      Context->buildImplicitTypedef(VaListTagType, "__va_list_tag");

  QualType VaListTagTypedefType = Context->getTypedefType(VaListTagTypedefDecl);

  // typedef __va_list_tag __builtin_va_list[1];
  llvm::APInt Size(Context->getTypeSize(Context->getSizeType()), 1);
  QualType VaListTagArrayType = Context->getConstantArrayType(
      VaListTagTypedefType, Size, nullptr, ArrayType::Normal, 0);

  return Context->buildImplicitTypedef(VaListTagArrayType, "__builtin_va_list");
}

static TypedefDecl *CreateVaListDecl(const ASTContext *Context,
                                     TargetInfo::BuiltinVaListKind Kind) {
  switch (Kind) {
  case TargetInfo::CharPtrBuiltinVaList:
    return CreateCharPtrBuiltinVaListDecl(Context);
  case TargetInfo::VoidPtrBuiltinVaList:
    return CreateVoidPtrBuiltinVaListDecl(Context);
  case TargetInfo::AArch64ABIBuiltinVaList:
    return CreateAArch64ABIBuiltinVaListDecl(Context);
  case TargetInfo::PowerABIBuiltinVaList:
    return CreatePowerABIBuiltinVaListDecl(Context);
  case TargetInfo::X86_64ABIBuiltinVaList:
    return CreateX86_64ABIBuiltinVaListDecl(Context);
  case TargetInfo::PNaClABIBuiltinVaList:
    return CreatePNaClABIBuiltinVaListDecl(Context);
  case TargetInfo::AAPCSABIBuiltinVaList:
    return CreateAAPCSABIBuiltinVaListDecl(Context);
  case TargetInfo::SystemZBuiltinVaList:
    return CreateSystemZBuiltinVaListDecl(Context);
  case TargetInfo::HexagonBuiltinVaList:
    return CreateHexagonBuiltinVaListDecl(Context);
  }

  llvm_unreachable("Unhandled __builtin_va_list type kind");
}

TypedefDecl *ASTContext::getBuiltinVaListDecl() const {
  if (!BuiltinVaListDecl) {
    BuiltinVaListDecl = CreateVaListDecl(this, Target->getBuiltinVaListKind());
    assert(BuiltinVaListDecl->isImplicit());
  }

  return BuiltinVaListDecl;
}

Decl *ASTContext::getVaListTagDecl() const {
  // Force the creation of VaListTagDecl by building the __builtin_va_list
  // declaration.
  if (!VaListTagDecl)
    (void)getBuiltinVaListDecl();

  return VaListTagDecl;
}

TypedefDecl *ASTContext::getBuiltinMSVaListDecl() const {
  if (!BuiltinMSVaListDecl)
    BuiltinMSVaListDecl = CreateMSVaListDecl(this);

  return BuiltinMSVaListDecl;
}

bool ASTContext::canBuiltinBeRedeclared(const FunctionDecl *FD) const {
  return BuiltinInfo.canBeRedeclared(FD->getBuiltinID());
}

void ASTContext::setObjCConstantStringInterface(ObjCInterfaceDecl *Decl) {
  assert(ObjCConstantStringType.isNull() &&
         "'NSConstantString' type already set!");

  ObjCConstantStringType = getObjCInterfaceType(Decl);
}

/// Retrieve the template name that corresponds to a non-empty
/// lookup.
TemplateName
ASTContext::getOverloadedTemplateName(UnresolvedSetIterator Begin,
                                      UnresolvedSetIterator End) const {
  unsigned size = End - Begin;
  assert(size > 1 && "set is not overloaded!");

  void *memory = Allocate(sizeof(OverloadedTemplateStorage) +
                          size * sizeof(FunctionTemplateDecl*));
  auto *OT = new (memory) OverloadedTemplateStorage(size);

  NamedDecl **Storage = OT->getStorage();
  for (UnresolvedSetIterator I = Begin; I != End; ++I) {
    NamedDecl *D = *I;
    assert(isa<FunctionTemplateDecl>(D) ||
           isa<UnresolvedUsingValueDecl>(D) ||
           (isa<UsingShadowDecl>(D) &&
            isa<FunctionTemplateDecl>(D->getUnderlyingDecl())));
    *Storage++ = D;
  }

  return TemplateName(OT);
}

/// Retrieve a template name representing an unqualified-id that has been
/// assumed to name a template for ADL purposes.
TemplateName ASTContext::getAssumedTemplateName(DeclarationName Name) const {
  auto *OT = new (*this) AssumedTemplateStorage(Name);
  return TemplateName(OT);
}

/// Retrieve the template name that represents a qualified
/// template name such as \c std::vector.
TemplateName
ASTContext::getQualifiedTemplateName(NestedNameSpecifier *NNS,
                                     bool TemplateKeyword,
                                     TemplateDecl *Template) const {
  assert(NNS && "Missing nested-name-specifier in qualified template name");

  // FIXME: Canonicalization?
  llvm::FoldingSetNodeID ID;
  QualifiedTemplateName::Profile(ID, NNS, TemplateKeyword, Template);

  void *InsertPos = nullptr;
  QualifiedTemplateName *QTN =
    QualifiedTemplateNames.FindNodeOrInsertPos(ID, InsertPos);
  if (!QTN) {
    QTN = new (*this, alignof(QualifiedTemplateName))
        QualifiedTemplateName(NNS, TemplateKeyword, Template);
    QualifiedTemplateNames.InsertNode(QTN, InsertPos);
  }

  return TemplateName(QTN);
}

/// Retrieve the template name that represents a dependent
/// template name such as \c MetaFun::template apply.
TemplateName
ASTContext::getDependentTemplateName(NestedNameSpecifier *NNS,
                                     const IdentifierInfo *Name) const {
  assert((!NNS || NNS->isDependent()) &&
         "Nested name specifier must be dependent");

  llvm::FoldingSetNodeID ID;
  DependentTemplateName::Profile(ID, NNS, Name);

  void *InsertPos = nullptr;
  DependentTemplateName *QTN =
    DependentTemplateNames.FindNodeOrInsertPos(ID, InsertPos);

  if (QTN)
    return TemplateName(QTN);

  NestedNameSpecifier *CanonNNS = getCanonicalNestedNameSpecifier(NNS);
  if (CanonNNS == NNS) {
    QTN = new (*this, alignof(DependentTemplateName))
        DependentTemplateName(NNS, Name);
  } else {
    TemplateName Canon = getDependentTemplateName(CanonNNS, Name);
    QTN = new (*this, alignof(DependentTemplateName))
        DependentTemplateName(NNS, Name, Canon);
    DependentTemplateName *CheckQTN =
      DependentTemplateNames.FindNodeOrInsertPos(ID, InsertPos);
    assert(!CheckQTN && "Dependent type name canonicalization broken");
    (void)CheckQTN;
  }

  DependentTemplateNames.InsertNode(QTN, InsertPos);
  return TemplateName(QTN);
}

/// Retrieve the template name that represents a dependent
/// template name such as \c MetaFun::template operator+.
TemplateName
ASTContext::getDependentTemplateName(NestedNameSpecifier *NNS,
                                     OverloadedOperatorKind Operator) const {
  assert((!NNS || NNS->isDependent()) &&
         "Nested name specifier must be dependent");

  llvm::FoldingSetNodeID ID;
  DependentTemplateName::Profile(ID, NNS, Operator);

  void *InsertPos = nullptr;
  DependentTemplateName *QTN
    = DependentTemplateNames.FindNodeOrInsertPos(ID, InsertPos);

  if (QTN)
    return TemplateName(QTN);

  NestedNameSpecifier *CanonNNS = getCanonicalNestedNameSpecifier(NNS);
  if (CanonNNS == NNS) {
    QTN = new (*this, alignof(DependentTemplateName))
        DependentTemplateName(NNS, Operator);
  } else {
    TemplateName Canon = getDependentTemplateName(CanonNNS, Operator);
    QTN = new (*this, alignof(DependentTemplateName))
        DependentTemplateName(NNS, Operator, Canon);

    DependentTemplateName *CheckQTN
      = DependentTemplateNames.FindNodeOrInsertPos(ID, InsertPos);
    assert(!CheckQTN && "Dependent template name canonicalization broken");
    (void)CheckQTN;
  }

  DependentTemplateNames.InsertNode(QTN, InsertPos);
  return TemplateName(QTN);
}

TemplateName
ASTContext::getSubstTemplateTemplateParm(TemplateTemplateParmDecl *param,
                                         TemplateName replacement) const {
  llvm::FoldingSetNodeID ID;
  SubstTemplateTemplateParmStorage::Profile(ID, param, replacement);

  void *insertPos = nullptr;
  SubstTemplateTemplateParmStorage *subst
    = SubstTemplateTemplateParms.FindNodeOrInsertPos(ID, insertPos);

  if (!subst) {
    subst = new (*this) SubstTemplateTemplateParmStorage(param, replacement);
    SubstTemplateTemplateParms.InsertNode(subst, insertPos);
  }

  return TemplateName(subst);
}

TemplateName
ASTContext::getSubstTemplateTemplateParmPack(TemplateTemplateParmDecl *Param,
                                       const TemplateArgument &ArgPack) const {
  auto &Self = const_cast<ASTContext &>(*this);
  llvm::FoldingSetNodeID ID;
  SubstTemplateTemplateParmPackStorage::Profile(ID, Self, Param, ArgPack);

  void *InsertPos = nullptr;
  SubstTemplateTemplateParmPackStorage *Subst
    = SubstTemplateTemplateParmPacks.FindNodeOrInsertPos(ID, InsertPos);

  if (!Subst) {
    Subst = new (*this) SubstTemplateTemplateParmPackStorage(Param,
                                                           ArgPack.pack_size(),
                                                         ArgPack.pack_begin());
    SubstTemplateTemplateParmPacks.InsertNode(Subst, InsertPos);
  }

  return TemplateName(Subst);
}

/// getFromTargetType - Given one of the integer types provided by
/// TargetInfo, produce the corresponding type. The unsigned @p Type
/// is actually a value of type @c TargetInfo::IntType.
CanQualType ASTContext::getFromTargetType(unsigned Type) const {
  switch (Type) {
  case TargetInfo::NoInt: return {};
  case TargetInfo::SignedChar: return SignedCharTy;
  case TargetInfo::UnsignedChar: return UnsignedCharTy;
  case TargetInfo::SignedShort: return ShortTy;
  case TargetInfo::UnsignedShort: return UnsignedShortTy;
  case TargetInfo::SignedInt: return IntTy;
  case TargetInfo::UnsignedInt: return UnsignedIntTy;
  case TargetInfo::SignedLong: return LongTy;
  case TargetInfo::UnsignedLong: return UnsignedLongTy;
  case TargetInfo::SignedLongLong: return LongLongTy;
  case TargetInfo::UnsignedLongLong: return UnsignedLongLongTy;
  }

  llvm_unreachable("Unhandled TargetInfo::IntType value");
}

//===----------------------------------------------------------------------===//
//                        Type Predicates.
//===----------------------------------------------------------------------===//

/// getObjCGCAttr - Returns one of GCNone, Weak or Strong objc's
/// garbage collection attribute.
///
Qualifiers::GC ASTContext::getObjCGCAttrKind(QualType Ty) const {
  if (getLangOpts().getGC() == LangOptions::NonGC)
    return Qualifiers::GCNone;

  assert(getLangOpts().ObjC);
  Qualifiers::GC GCAttrs = Ty.getObjCGCAttr();

  // Default behaviour under objective-C's gc is for ObjC pointers
  // (or pointers to them) be treated as though they were declared
  // as __strong.
  if (GCAttrs == Qualifiers::GCNone) {
    if (Ty->isObjCObjectPointerType() || Ty->isBlockPointerType())
      return Qualifiers::Strong;
    else if (Ty->isPointerType())
      return getObjCGCAttrKind(Ty->castAs<PointerType>()->getPointeeType());
  } else {
    // It's not valid to set GC attributes on anything that isn't a
    // pointer.
#ifndef NDEBUG
    QualType CT = Ty->getCanonicalTypeInternal();
    while (const auto *AT = dyn_cast<ArrayType>(CT))
      CT = AT->getElementType();
    assert(CT->isAnyPointerType() || CT->isBlockPointerType());
#endif
  }
  return GCAttrs;
}

//===----------------------------------------------------------------------===//
//                        Type Compatibility Testing
//===----------------------------------------------------------------------===//

/// areCompatVectorTypes - Return true if the two specified vector types are
/// compatible.
static bool areCompatVectorTypes(const VectorType *LHS,
                                 const VectorType *RHS) {
  assert(LHS->isCanonicalUnqualified() && RHS->isCanonicalUnqualified());
  return LHS->getElementType() == RHS->getElementType() &&
         LHS->getNumElements() == RHS->getNumElements();
}

/// areCompatMatrixTypes - Return true if the two specified matrix types are
/// compatible.
static bool areCompatMatrixTypes(const ConstantMatrixType *LHS,
                                 const ConstantMatrixType *RHS) {
  assert(LHS->isCanonicalUnqualified() && RHS->isCanonicalUnqualified());
  return LHS->getElementType() == RHS->getElementType() &&
         LHS->getNumRows() == RHS->getNumRows() &&
         LHS->getNumColumns() == RHS->getNumColumns();
}

bool ASTContext::areCompatibleVectorTypes(QualType FirstVec,
                                          QualType SecondVec) {
  assert(FirstVec->isVectorType() && "FirstVec should be a vector type");
  assert(SecondVec->isVectorType() && "SecondVec should be a vector type");

  if (hasSameUnqualifiedType(FirstVec, SecondVec))
    return true;

  // Treat Neon vector types and most AltiVec vector types as if they are the
  // equivalent GCC vector types.
  const auto *First = FirstVec->castAs<VectorType>();
  const auto *Second = SecondVec->castAs<VectorType>();
  if (First->getNumElements() == Second->getNumElements() &&
      hasSameType(First->getElementType(), Second->getElementType()) &&
      First->getVectorKind() != VectorType::AltiVecPixel &&
      First->getVectorKind() != VectorType::AltiVecBool &&
      Second->getVectorKind() != VectorType::AltiVecPixel &&
      Second->getVectorKind() != VectorType::AltiVecBool)
    return true;

  return false;
}

bool ASTContext::hasDirectOwnershipQualifier(QualType Ty) const {
  while (true) {
    // __strong id
    if (const AttributedType *Attr = dyn_cast<AttributedType>(Ty)) {
      if (Attr->getAttrKind() == attr::ObjCOwnership)
        return true;

      Ty = Attr->getModifiedType();

    // X *__strong (...)
    } else if (const ParenType *Paren = dyn_cast<ParenType>(Ty)) {
      Ty = Paren->getInnerType();

    // We do not want to look through typedefs, typeof(expr),
    // typeof(type), or any other way that the type is somehow
    // abstracted.
    } else {
      return false;
    }
  }
}

//===----------------------------------------------------------------------===//
// ObjCQualifiedIdTypesAreCompatible - Compatibility testing for qualified id's.
//===----------------------------------------------------------------------===//

/// ProtocolCompatibleWithProtocol - return 'true' if 'lProto' is in the
/// inheritance hierarchy of 'rProto'.
bool
ASTContext::ProtocolCompatibleWithProtocol(ObjCProtocolDecl *lProto,
                                           ObjCProtocolDecl *rProto) const {
  if (declaresSameEntity(lProto, rProto))
    return true;
  for (auto *PI : rProto->protocols())
    if (ProtocolCompatibleWithProtocol(lProto, PI))
      return true;
  return false;
}

/// ObjCQualifiedClassTypesAreCompatible - compare  Class<pr,...> and
/// Class<pr1, ...>.
bool ASTContext::ObjCQualifiedClassTypesAreCompatible(
    const ObjCObjectPointerType *lhs, const ObjCObjectPointerType *rhs) {
  for (auto *lhsProto : lhs->quals()) {
    bool match = false;
    for (auto *rhsProto : rhs->quals()) {
      if (ProtocolCompatibleWithProtocol(lhsProto, rhsProto)) {
        match = true;
        break;
      }
    }
    if (!match)
      return false;
  }
  return true;
}

/// ObjCQualifiedIdTypesAreCompatible - We know that one of lhs/rhs is an
/// ObjCQualifiedIDType.
bool ASTContext::ObjCQualifiedIdTypesAreCompatible(
    const ObjCObjectPointerType *lhs, const ObjCObjectPointerType *rhs,
    bool compare) {
  // Allow id<P..> and an 'id' in all cases.
  if (lhs->isObjCIdType() || rhs->isObjCIdType())
    return true;

  // Don't allow id<P..> to convert to Class or Class<P..> in either direction.
  if (lhs->isObjCClassType() || lhs->isObjCQualifiedClassType() ||
      rhs->isObjCClassType() || rhs->isObjCQualifiedClassType())
    return false;

  if (lhs->isObjCQualifiedIdType()) {
    if (rhs->qual_empty()) {
      // If the RHS is a unqualified interface pointer "NSString*",
      // make sure we check the class hierarchy.
      if (ObjCInterfaceDecl *rhsID = rhs->getInterfaceDecl()) {
        for (auto *I : lhs->quals()) {
          // when comparing an id<P> on lhs with a static type on rhs,
          // see if static class implements all of id's protocols, directly or
          // through its super class and categories.
          if (!rhsID->ClassImplementsProtocol(I, true))
            return false;
        }
      }
      // If there are no qualifiers and no interface, we have an 'id'.
      return true;
    }
    // Both the right and left sides have qualifiers.
    for (auto *lhsProto : lhs->quals()) {
      bool match = false;

      // when comparing an id<P> on lhs with a static type on rhs,
      // see if static class implements all of id's protocols, directly or
      // through its super class and categories.
      for (auto *rhsProto : rhs->quals()) {
        if (ProtocolCompatibleWithProtocol(lhsProto, rhsProto) ||
            (compare && ProtocolCompatibleWithProtocol(rhsProto, lhsProto))) {
          match = true;
          break;
        }
      }
      // If the RHS is a qualified interface pointer "NSString<P>*",
      // make sure we check the class hierarchy.
      if (ObjCInterfaceDecl *rhsID = rhs->getInterfaceDecl()) {
        for (auto *I : lhs->quals()) {
          // when comparing an id<P> on lhs with a static type on rhs,
          // see if static class implements all of id's protocols, directly or
          // through its super class and categories.
          if (rhsID->ClassImplementsProtocol(I, true)) {
            match = true;
            break;
          }
        }
      }
      if (!match)
        return false;
    }

    return true;
  }

  assert(rhs->isObjCQualifiedIdType() && "One of the LHS/RHS should be id<x>");

  if (lhs->getInterfaceType()) {
    // If both the right and left sides have qualifiers.
    for (auto *lhsProto : lhs->quals()) {
      bool match = false;

      // when comparing an id<P> on rhs with a static type on lhs,
      // see if static class implements all of id's protocols, directly or
      // through its super class and categories.
      // First, lhs protocols in the qualifier list must be found, direct
      // or indirect in rhs's qualifier list or it is a mismatch.
      for (auto *rhsProto : rhs->quals()) {
        if (ProtocolCompatibleWithProtocol(lhsProto, rhsProto) ||
            (compare && ProtocolCompatibleWithProtocol(rhsProto, lhsProto))) {
          match = true;
          break;
        }
      }
      if (!match)
        return false;
    }

    // Static class's protocols, or its super class or category protocols
    // must be found, direct or indirect in rhs's qualifier list or it is a mismatch.
    if (ObjCInterfaceDecl *lhsID = lhs->getInterfaceDecl()) {
      llvm::SmallPtrSet<ObjCProtocolDecl *, 8> LHSInheritedProtocols;
      CollectInheritedProtocols(lhsID, LHSInheritedProtocols);
      // This is rather dubious but matches gcc's behavior. If lhs has
      // no type qualifier and its class has no static protocol(s)
      // assume that it is mismatch.
      if (LHSInheritedProtocols.empty() && lhs->qual_empty())
        return false;
      for (auto *lhsProto : LHSInheritedProtocols) {
        bool match = false;
        for (auto *rhsProto : rhs->quals()) {
          if (ProtocolCompatibleWithProtocol(lhsProto, rhsProto) ||
              (compare && ProtocolCompatibleWithProtocol(rhsProto, lhsProto))) {
            match = true;
            break;
          }
        }
        if (!match)
          return false;
      }
    }
    return true;
  }
  return false;
}

/// canAssignObjCInterfaces - Return true if the two interface types are
/// compatible for assignment from RHS to LHS.  This handles validation of any
/// protocol qualifiers on the LHS or RHS.
bool ASTContext::canAssignObjCInterfaces(const ObjCObjectPointerType *LHSOPT,
                                         const ObjCObjectPointerType *RHSOPT) {
  const ObjCObjectType* LHS = LHSOPT->getObjectType();
  const ObjCObjectType* RHS = RHSOPT->getObjectType();

  // If either type represents the built-in 'id' type, return true.
  if (LHS->isObjCUnqualifiedId() || RHS->isObjCUnqualifiedId())
    return true;

  // Function object that propagates a successful result or handles
  // __kindof types.
  auto finish = [&](bool succeeded) -> bool {
    if (succeeded)
      return true;

    if (!RHS->isKindOfType())
      return false;

    // Strip off __kindof and protocol qualifiers, then check whether
    // we can assign the other way.
    return canAssignObjCInterfaces(RHSOPT->stripObjCKindOfTypeAndQuals(*this),
                                   LHSOPT->stripObjCKindOfTypeAndQuals(*this));
  };

  // Casts from or to id<P> are allowed when the other side has compatible
  // protocols.
  if (LHS->isObjCQualifiedId() || RHS->isObjCQualifiedId()) {
    return finish(ObjCQualifiedIdTypesAreCompatible(LHSOPT, RHSOPT, false));
  }

  // Verify protocol compatibility for casts from Class<P1> to Class<P2>.
  if (LHS->isObjCQualifiedClass() && RHS->isObjCQualifiedClass()) {
    return finish(ObjCQualifiedClassTypesAreCompatible(LHSOPT, RHSOPT));
  }

  // Casts from Class to Class<Foo>, or vice-versa, are allowed.
  if (LHS->isObjCClass() && RHS->isObjCClass()) {
    return true;
  }

  // If we have 2 user-defined types, fall into that path.
  if (LHS->getInterface() && RHS->getInterface()) {
    return finish(canAssignObjCInterfaces(LHS, RHS));
  }

  return false;
}

/// canAssignObjCInterfacesInBlockPointer - This routine is specifically written
/// for providing type-safety for objective-c pointers used to pass/return
/// arguments in block literals. When passed as arguments, passing 'A*' where
/// 'id' is expected is not OK. Passing 'Sub *" where 'Super *" is expected is
/// not OK. For the return type, the opposite is not OK.
bool ASTContext::canAssignObjCInterfacesInBlockPointer(
                                         const ObjCObjectPointerType *LHSOPT,
                                         const ObjCObjectPointerType *RHSOPT,
                                         bool BlockReturnType) {

  // Function object that propagates a successful result or handles
  // __kindof types.
  auto finish = [&](bool succeeded) -> bool {
    if (succeeded)
      return true;

    const ObjCObjectPointerType *Expected = BlockReturnType ? RHSOPT : LHSOPT;
    if (!Expected->isKindOfType())
      return false;

    // Strip off __kindof and protocol qualifiers, then check whether
    // we can assign the other way.
    return canAssignObjCInterfacesInBlockPointer(
             RHSOPT->stripObjCKindOfTypeAndQuals(*this),
             LHSOPT->stripObjCKindOfTypeAndQuals(*this),
             BlockReturnType);
  };

  if (RHSOPT->isObjCBuiltinType() || LHSOPT->isObjCIdType())
    return true;

  if (LHSOPT->isObjCBuiltinType()) {
    return finish(RHSOPT->isObjCBuiltinType() ||
                  RHSOPT->isObjCQualifiedIdType());
  }

  if (LHSOPT->isObjCQualifiedIdType() || RHSOPT->isObjCQualifiedIdType()) {
    if (getLangOpts().CompatibilityQualifiedIdBlockParamTypeChecking)
      // Use for block parameters previous type checking for compatibility.
      return finish(ObjCQualifiedIdTypesAreCompatible(LHSOPT, RHSOPT, false) ||
                    // Or corrected type checking as in non-compat mode.
                    (!BlockReturnType &&
                     ObjCQualifiedIdTypesAreCompatible(RHSOPT, LHSOPT, false)));
    else
      return finish(ObjCQualifiedIdTypesAreCompatible(
          (BlockReturnType ? LHSOPT : RHSOPT),
          (BlockReturnType ? RHSOPT : LHSOPT), false));
  }

  const ObjCInterfaceType* LHS = LHSOPT->getInterfaceType();
  const ObjCInterfaceType* RHS = RHSOPT->getInterfaceType();
  if (LHS && RHS)  { // We have 2 user-defined types.
    if (LHS != RHS) {
      if (LHS->getDecl()->isSuperClassOf(RHS->getDecl()))
        return finish(BlockReturnType);
      if (RHS->getDecl()->isSuperClassOf(LHS->getDecl()))
        return finish(!BlockReturnType);
    }
    else
      return true;
  }
  return false;
}

/// Comparison routine for Objective-C protocols to be used with
/// llvm::array_pod_sort.
static int compareObjCProtocolsByName(ObjCProtocolDecl * const *lhs,
                                      ObjCProtocolDecl * const *rhs) {
  return (*lhs)->getName().compare((*rhs)->getName());
}

/// getIntersectionOfProtocols - This routine finds the intersection of set
/// of protocols inherited from two distinct objective-c pointer objects with
/// the given common base.
/// It is used to build composite qualifier list of the composite type of
/// the conditional expression involving two objective-c pointer objects.
static
void getIntersectionOfProtocols(ASTContext &Context,
                                const ObjCInterfaceDecl *CommonBase,
                                const ObjCObjectPointerType *LHSOPT,
                                const ObjCObjectPointerType *RHSOPT,
      SmallVectorImpl<ObjCProtocolDecl *> &IntersectionSet) {

  const ObjCObjectType* LHS = LHSOPT->getObjectType();
  const ObjCObjectType* RHS = RHSOPT->getObjectType();
  assert(LHS->getInterface() && "LHS must have an interface base");
  assert(RHS->getInterface() && "RHS must have an interface base");

  // Add all of the protocols for the LHS.
  llvm::SmallPtrSet<ObjCProtocolDecl *, 8> LHSProtocolSet;

  // Start with the protocol qualifiers.
  for (auto proto : LHS->quals()) {
    Context.CollectInheritedProtocols(proto, LHSProtocolSet);
  }

  // Also add the protocols associated with the LHS interface.
  Context.CollectInheritedProtocols(LHS->getInterface(), LHSProtocolSet);

  // Add all of the protocols for the RHS.
  llvm::SmallPtrSet<ObjCProtocolDecl *, 8> RHSProtocolSet;

  // Start with the protocol qualifiers.
  for (auto proto : RHS->quals()) {
    Context.CollectInheritedProtocols(proto, RHSProtocolSet);
  }

  // Also add the protocols associated with the RHS interface.
  Context.CollectInheritedProtocols(RHS->getInterface(), RHSProtocolSet);

  // Compute the intersection of the collected protocol sets.
  for (auto proto : LHSProtocolSet) {
    if (RHSProtocolSet.count(proto))
      IntersectionSet.push_back(proto);
  }

  // Compute the set of protocols that is implied by either the common type or
  // the protocols within the intersection.
  llvm::SmallPtrSet<ObjCProtocolDecl *, 8> ImpliedProtocols;
  Context.CollectInheritedProtocols(CommonBase, ImpliedProtocols);

  // Remove any implied protocols from the list of inherited protocols.
  if (!ImpliedProtocols.empty()) {
    IntersectionSet.erase(
      std::remove_if(IntersectionSet.begin(),
                     IntersectionSet.end(),
                     [&](ObjCProtocolDecl *proto) -> bool {
                       return ImpliedProtocols.count(proto) > 0;
                     }),
      IntersectionSet.end());
  }

  // Sort the remaining protocols by name.
  llvm::array_pod_sort(IntersectionSet.begin(), IntersectionSet.end(),
                       compareObjCProtocolsByName);
}

/// Determine whether the first type is a subtype of the second.
static bool canAssignObjCObjectTypes(ASTContext &ctx, QualType lhs,
                                     QualType rhs) {
  // Common case: two object pointers.
  const auto *lhsOPT = lhs->getAs<ObjCObjectPointerType>();
  const auto *rhsOPT = rhs->getAs<ObjCObjectPointerType>();
  if (lhsOPT && rhsOPT)
    return ctx.canAssignObjCInterfaces(lhsOPT, rhsOPT);

  // Two block pointers.
  const auto *lhsBlock = lhs->getAs<BlockPointerType>();
  const auto *rhsBlock = rhs->getAs<BlockPointerType>();
  if (lhsBlock && rhsBlock)
    return ctx.typesAreBlockPointerCompatible(lhs, rhs);

  // If either is an unqualified 'id' and the other is a block, it's
  // acceptable.
  if ((lhsOPT && lhsOPT->isObjCIdType() && rhsBlock) ||
      (rhsOPT && rhsOPT->isObjCIdType() && lhsBlock))
    return true;

  return false;
}

// Check that the given Objective-C type argument lists are equivalent.
static bool sameObjCTypeArgs(ASTContext &ctx,
                             const ObjCInterfaceDecl *iface,
                             ArrayRef<QualType> lhsArgs,
                             ArrayRef<QualType> rhsArgs,
                             bool stripKindOf) {
  if (lhsArgs.size() != rhsArgs.size())
    return false;

  ObjCTypeParamList *typeParams = iface->getTypeParamList();
  for (unsigned i = 0, n = lhsArgs.size(); i != n; ++i) {
    if (ctx.hasSameType(lhsArgs[i], rhsArgs[i]))
      continue;

    switch (typeParams->begin()[i]->getVariance()) {
    case ObjCTypeParamVariance::Invariant:
      if (!stripKindOf ||
          !ctx.hasSameType(lhsArgs[i].stripObjCKindOfType(ctx),
                           rhsArgs[i].stripObjCKindOfType(ctx))) {
        return false;
      }
      break;

    case ObjCTypeParamVariance::Covariant:
      if (!canAssignObjCObjectTypes(ctx, lhsArgs[i], rhsArgs[i]))
        return false;
      break;

    case ObjCTypeParamVariance::Contravariant:
      if (!canAssignObjCObjectTypes(ctx, rhsArgs[i], lhsArgs[i]))
        return false;
      break;
    }
  }

  return true;
}

QualType ASTContext::areCommonBaseCompatible(
           const ObjCObjectPointerType *Lptr,
           const ObjCObjectPointerType *Rptr) {
  const ObjCObjectType *LHS = Lptr->getObjectType();
  const ObjCObjectType *RHS = Rptr->getObjectType();
  const ObjCInterfaceDecl* LDecl = LHS->getInterface();
  const ObjCInterfaceDecl* RDecl = RHS->getInterface();

  if (!LDecl || !RDecl)
    return {};

  // When either LHS or RHS is a kindof type, we should return a kindof type.
  // For example, for common base of kindof(ASub1) and kindof(ASub2), we return
  // kindof(A).
  bool anyKindOf = LHS->isKindOfType() || RHS->isKindOfType();

  // Follow the left-hand side up the class hierarchy until we either hit a
  // root or find the RHS. Record the ancestors in case we don't find it.
  llvm::SmallDenseMap<const ObjCInterfaceDecl *, const ObjCObjectType *, 4>
    LHSAncestors;
  while (true) {
    // Record this ancestor. We'll need this if the common type isn't in the
    // path from the LHS to the root.
    LHSAncestors[LHS->getInterface()->getCanonicalDecl()] = LHS;

    if (declaresSameEntity(LHS->getInterface(), RDecl)) {
      // Get the type arguments.
      ArrayRef<QualType> LHSTypeArgs = LHS->getTypeArgsAsWritten();
      bool anyChanges = false;
      if (LHS->isSpecialized() && RHS->isSpecialized()) {
        // Both have type arguments, compare them.
        if (!sameObjCTypeArgs(*this, LHS->getInterface(),
                              LHS->getTypeArgs(), RHS->getTypeArgs(),
                              /*stripKindOf=*/true))
          return {};
      } else if (LHS->isSpecialized() != RHS->isSpecialized()) {
        // If only one has type arguments, the result will not have type
        // arguments.
        LHSTypeArgs = {};
        anyChanges = true;
      }

      // Compute the intersection of protocols.
      SmallVector<ObjCProtocolDecl *, 8> Protocols;
      getIntersectionOfProtocols(*this, LHS->getInterface(), Lptr, Rptr,
                                 Protocols);
      if (!Protocols.empty())
        anyChanges = true;

      // If anything in the LHS will have changed, build a new result type.
      // If we need to return a kindof type but LHS is not a kindof type, we
      // build a new result type.
      if (anyChanges || LHS->isKindOfType() != anyKindOf) {
        QualType Result = getObjCInterfaceType(LHS->getInterface());
        Result = getObjCObjectType(Result, LHSTypeArgs, Protocols,
                                   anyKindOf || LHS->isKindOfType());
        return getObjCObjectPointerType(Result);
      }

      return getObjCObjectPointerType(QualType(LHS, 0));
    }

    // Find the superclass.
    QualType LHSSuperType = LHS->getSuperClassType();
    if (LHSSuperType.isNull())
      break;

    LHS = LHSSuperType->castAs<ObjCObjectType>();
  }

  // We didn't find anything by following the LHS to its root; now check
  // the RHS against the cached set of ancestors.
  while (true) {
    auto KnownLHS = LHSAncestors.find(RHS->getInterface()->getCanonicalDecl());
    if (KnownLHS != LHSAncestors.end()) {
      LHS = KnownLHS->second;

      // Get the type arguments.
      ArrayRef<QualType> RHSTypeArgs = RHS->getTypeArgsAsWritten();
      bool anyChanges = false;
      if (LHS->isSpecialized() && RHS->isSpecialized()) {
        // Both have type arguments, compare them.
        if (!sameObjCTypeArgs(*this, LHS->getInterface(),
                              LHS->getTypeArgs(), RHS->getTypeArgs(),
                              /*stripKindOf=*/true))
          return {};
      } else if (LHS->isSpecialized() != RHS->isSpecialized()) {
        // If only one has type arguments, the result will not have type
        // arguments.
        RHSTypeArgs = {};
        anyChanges = true;
      }

      // Compute the intersection of protocols.
      SmallVector<ObjCProtocolDecl *, 8> Protocols;
      getIntersectionOfProtocols(*this, RHS->getInterface(), Lptr, Rptr,
                                 Protocols);
      if (!Protocols.empty())
        anyChanges = true;

      // If we need to return a kindof type but RHS is not a kindof type, we
      // build a new result type.
      if (anyChanges || RHS->isKindOfType() != anyKindOf) {
        QualType Result = getObjCInterfaceType(RHS->getInterface());
        Result = getObjCObjectType(Result, RHSTypeArgs, Protocols,
                                   anyKindOf || RHS->isKindOfType());
        return getObjCObjectPointerType(Result);
      }

      return getObjCObjectPointerType(QualType(RHS, 0));
    }

    // Find the superclass of the RHS.
    QualType RHSSuperType = RHS->getSuperClassType();
    if (RHSSuperType.isNull())
      break;

    RHS = RHSSuperType->castAs<ObjCObjectType>();
  }

  return {};
}

bool ASTContext::canAssignObjCInterfaces(const ObjCObjectType *LHS,
                                         const ObjCObjectType *RHS) {
  assert(LHS->getInterface() && "LHS is not an interface type");
  assert(RHS->getInterface() && "RHS is not an interface type");

  // Verify that the base decls are compatible: the RHS must be a subclass of
  // the LHS.
  ObjCInterfaceDecl *LHSInterface = LHS->getInterface();
  bool IsSuperClass = LHSInterface->isSuperClassOf(RHS->getInterface());
  if (!IsSuperClass)
    return false;

  // If the LHS has protocol qualifiers, determine whether all of them are
  // satisfied by the RHS (i.e., the RHS has a superset of the protocols in the
  // LHS).
  if (LHS->getNumProtocols() > 0) {
    // OK if conversion of LHS to SuperClass results in narrowing of types
    // ; i.e., SuperClass may implement at least one of the protocols
    // in LHS's protocol list. Example, SuperObj<P1> = lhs<P1,P2> is ok.
    // But not SuperObj<P1,P2,P3> = lhs<P1,P2>.
    llvm::SmallPtrSet<ObjCProtocolDecl *, 8> SuperClassInheritedProtocols;
    CollectInheritedProtocols(RHS->getInterface(), SuperClassInheritedProtocols);
    // Also, if RHS has explicit quelifiers, include them for comparing with LHS's
    // qualifiers.
    for (auto *RHSPI : RHS->quals())
      CollectInheritedProtocols(RHSPI, SuperClassInheritedProtocols);
    // If there is no protocols associated with RHS, it is not a match.
    if (SuperClassInheritedProtocols.empty())
      return false;

    for (const auto *LHSProto : LHS->quals()) {
      bool SuperImplementsProtocol = false;
      for (auto *SuperClassProto : SuperClassInheritedProtocols)
        if (SuperClassProto->lookupProtocolNamed(LHSProto->getIdentifier())) {
          SuperImplementsProtocol = true;
          break;
        }
      if (!SuperImplementsProtocol)
        return false;
    }
  }

  // If the LHS is specialized, we may need to check type arguments.
  if (LHS->isSpecialized()) {
    // Follow the superclass chain until we've matched the LHS class in the
    // hierarchy. This substitutes type arguments through.
    const ObjCObjectType *RHSSuper = RHS;
    while (!declaresSameEntity(RHSSuper->getInterface(), LHSInterface))
      RHSSuper = RHSSuper->getSuperClassType()->castAs<ObjCObjectType>();

    // If the RHS is specializd, compare type arguments.
    if (RHSSuper->isSpecialized() &&
        !sameObjCTypeArgs(*this, LHS->getInterface(),
                          LHS->getTypeArgs(), RHSSuper->getTypeArgs(),
                          /*stripKindOf=*/true)) {
      return false;
    }
  }

  return true;
}

bool ASTContext::areComparableObjCPointerTypes(QualType LHS, QualType RHS) {
  // get the "pointed to" types
  const auto *LHSOPT = LHS->getAs<ObjCObjectPointerType>();
  const auto *RHSOPT = RHS->getAs<ObjCObjectPointerType>();

  if (!LHSOPT || !RHSOPT)
    return false;

  return canAssignObjCInterfaces(LHSOPT, RHSOPT) ||
         canAssignObjCInterfaces(RHSOPT, LHSOPT);
}

bool ASTContext::canBindObjCObjectType(QualType To, QualType From) {
  return canAssignObjCInterfaces(
      getObjCObjectPointerType(To)->castAs<ObjCObjectPointerType>(),
      getObjCObjectPointerType(From)->castAs<ObjCObjectPointerType>());
}

/// typesAreCompatible - C99 6.7.3p9: For two qualified types to be compatible,
/// both shall have the identically qualified version of a compatible type.
/// C99 6.2.7p1: Two types have compatible types if their types are the
/// same. See 6.7.[2,3,5] for additional rules.
bool ASTContext::typesAreCompatible(QualType LHS, QualType RHS,
                                    bool CompareUnqualified,
                                    bool IgnoreBounds) {
  if (getLangOpts().CPlusPlus)
    return hasSameType(LHS, RHS);

  return !mergeTypes(LHS, RHS, false, CompareUnqualified, 
                     /*BlockReturnType=*/false, IgnoreBounds).isNull();
}

bool ASTContext::propertyTypesAreCompatible(QualType LHS, QualType RHS) {
  return typesAreCompatible(LHS, RHS);
}

bool ASTContext::typesAreBlockPointerCompatible(QualType LHS, QualType RHS) {
  return !mergeTypes(LHS, RHS, true).isNull();
}

/// \brief pointeeTypesAreAssignable: given a LHS pointer and a RHS pointer,
///  determine whether the LHS pointee can be assigned to the RHS pointee.
///
/// The LHS pointer and the RHS pointer must be the same kind of pointer or
/// the RHS pointer must be an unchecked pointer.  Casting away checkedness
/// via pointer assignment is not allowed.  Callers must enforce this.
///
/// Usually this is just type compatibility, but there is a special case:
/// * the LHS pointee is a checked array type and the RHS pointee is an array type,
///   and the RHS array can be made compatible with the LHS array by "promoting" it
///   to be checked.
bool ASTContext::pointeeTypesAreAssignable(QualType lhsptee, QualType rhsptee) {
  rhsptee = matchArrayCheckedness(lhsptee, rhsptee);
  return typesAreCompatible(lhsptee, rhsptee);
}

/// matchArrayCheckedness:  Given a pointer assignment, if the LHS and RHS
/// pointee types are arrays, the LHS pointee is a checked array and not
/// a null-terminated array, and the RHS pointee is an unchecked array, make
/// the RHS pointee array checked.  To handle multi-dimensional arrays, also
/// do this recursively for element types of the pointee arrays.
///  Examples:
///     LHS = int checked[10], RHS=int [10].  new RHS = int checked[10].
///     LHS = int checked[10]checked[10], RHS=int [10][10].  new RHS =
///           int checked[10]checked[10].
///     LHS = int[10], RHS = int[10]: RHS does not change
///     LHS = int checked[10]checked[10], RHS=int checked[10][10].  new RHS =
///           int checked[10]checked[10].
///     LHS = checked[10], RHS=int[].   new RHS=int checked[]
///     LHS = nt_checked[10], RHS=int[10]: RHS does not change.
///     LHS = checked[10], RHS=nt_checked[10]: RHS does not change.
QualType ASTContext::matchArrayCheckedness(QualType LHS, QualType RHS) {
  LHS = getCanonicalType(LHS);
  RHS = getCanonicalType(RHS);
  if (LHS->isArrayType() && RHS->isArrayType()) {
    const ArrayType *lhsTy = cast<ArrayType>(LHS);
    const ArrayType *rhsTy = cast<ArrayType>(RHS);
    if (!(lhsTy->getKind() == CheckedArrayKind::Checked &&
          rhsTy->getKind() == CheckedArrayKind::Unchecked))
      return RHS;
    assert((lhsTy->isConstantArrayType() || lhsTy->isIncompleteArrayType()) && 
           "unexpected checked array type");

    Type::TypeClass rhsTypeClass = rhsTy->getTypeClass();
    if (rhsTypeClass == Type::ConstantArray || rhsTypeClass == Type::IncompleteArray) {
        QualType elemTy = matchArrayCheckedness(lhsTy->getElementType(),
                                                rhsTy->getElementType());
      if (rhsTypeClass == Type::ConstantArray) {
          const ConstantArrayType *rhsca = cast<ConstantArrayType>(rhsTy);
          QualType result = getConstantArrayType(elemTy, rhsca->getSize(),
                                                 rhsca->getSizeModifier(), RHS.getCVRQualifiers(),
                                                 CheckedArrayKind::Checked);
          return result;
      }
      else if (rhsTypeClass == Type::IncompleteArray) {
          const IncompleteArrayType *rhsic = cast<IncompleteArrayType>(rhsTy);
          QualType result = getIncompleteArrayType(elemTy, rhsic->getSizeModifier(),
                                                   RHS.getCVRQualifiers(),
                                                   CheckedArrayKind::Checked);
          return result;
      }
    }
 }
 return RHS;
}

/// mergeTransparentUnionType - if T is a transparent union type and a member
/// of T is compatible with SubType, return the merged type, else return
/// QualType()
QualType ASTContext::mergeTransparentUnionType(QualType T, QualType SubType,
                                               bool OfBlockPointer,
                                               bool Unqualified,
                                               bool IgnoreBounds) {
  if (const RecordType *UT = T->getAsUnionType()) {
    RecordDecl *UD = UT->getDecl();
    if (UD->hasAttr<TransparentUnionAttr>()) {
      for (const auto *I : UD->fields()) {
        QualType ET = I->getType().getUnqualifiedType();
        QualType MT = mergeTypes(ET, SubType, OfBlockPointer, Unqualified,
                                 /*BlockReturnType=*/false, IgnoreBounds);
        if (!MT.isNull())
          return MT;
      }
    }
  }

  return {};
}

/// mergeFunctionParameterTypes - merge two types which appear as function
/// parameter types
QualType ASTContext::mergeFunctionParameterTypes(QualType lhs, QualType rhs,
                                                 bool OfBlockPointer,
                                                 bool Unqualified,
                                                 bool IgnoreBounds) {
  // GNU extension: two types are compatible if they appear as a function
  // argument, one of the types is a transparent union type and the other
  // type is compatible with a union member
  QualType lmerge = mergeTransparentUnionType(lhs, rhs, OfBlockPointer,
                                              Unqualified, IgnoreBounds);
  if (!lmerge.isNull())
    return lmerge;

  QualType rmerge = mergeTransparentUnionType(rhs, lhs, OfBlockPointer,
                                              Unqualified, IgnoreBounds);
  if (!rmerge.isNull())
    return rmerge;

  return mergeTypes(lhs, rhs, OfBlockPointer, Unqualified,
                    /*BlockReturnType=*/false, IgnoreBounds);
}

QualType ASTContext::mergeFunctionTypes(QualType lhs, QualType rhs,
<<<<<<< HEAD
                                        bool OfBlockPointer, bool Unqualified,
                                        bool AllowCXX) {
  const auto *lbase = lhs->castAs<FunctionType>();
  const auto *rbase = rhs->castAs<FunctionType>();
=======
                                        bool OfBlockPointer,
                                        bool Unqualified,
                                        bool IgnoreBounds) {
  const auto *lbase = lhs->getAs<FunctionType>();
  const auto *rbase = rhs->getAs<FunctionType>();
>>>>>>> 5b343589
  const auto *lproto = dyn_cast<FunctionProtoType>(lbase);
  const auto *rproto = dyn_cast<FunctionProtoType>(rbase);
  bool allLTypes = true;
  bool allRTypes = true;

  // Check return type
  QualType retType;
  if (OfBlockPointer) {
    QualType RHS = rbase->getReturnType();
    QualType LHS = lbase->getReturnType();
    bool UnqualifiedResult = Unqualified;
    if (!UnqualifiedResult)
      UnqualifiedResult = (!RHS.hasQualifiers() && LHS.hasQualifiers());
    retType = mergeTypes(LHS, RHS, true, UnqualifiedResult, true, IgnoreBounds);
  }
  else
    retType = mergeTypes(lbase->getReturnType(), rbase->getReturnType(), false,
                         Unqualified, IgnoreBounds);
  if (retType.isNull())
    return {};

  if (Unqualified)
    retType = retType.getUnqualifiedType();

  CanQualType LRetType = getCanonicalType(lbase->getReturnType());
  CanQualType RRetType = getCanonicalType(rbase->getReturnType());
  if (Unqualified) {
    LRetType = LRetType.getUnqualifiedType();
    RRetType = RRetType.getUnqualifiedType();
  }

  if (getCanonicalType(retType) != LRetType)
    allLTypes = false;
  if (getCanonicalType(retType) != RRetType)
    allRTypes = false;

  // FIXME: double check this
  // FIXME: should we error if lbase->getRegParmAttr() != 0 &&
  //                           rbase->getRegParmAttr() != 0 &&
  //                           lbase->getRegParmAttr() != rbase->getRegParmAttr()?
  FunctionType::ExtInfo lbaseInfo = lbase->getExtInfo();
  FunctionType::ExtInfo rbaseInfo = rbase->getExtInfo();

  // Compatible functions must have compatible calling conventions
  if (lbaseInfo.getCC() != rbaseInfo.getCC())
    return {};

  // Regparm is part of the calling convention.
  if (lbaseInfo.getHasRegParm() != rbaseInfo.getHasRegParm())
    return {};
  if (lbaseInfo.getRegParm() != rbaseInfo.getRegParm())
    return {};

  if (lbaseInfo.getProducesResult() != rbaseInfo.getProducesResult())
    return {};
  if (lbaseInfo.getNoCallerSavedRegs() != rbaseInfo.getNoCallerSavedRegs())
    return {};
  if (lbaseInfo.getNoCfCheck() != rbaseInfo.getNoCfCheck())
    return {};

  // FIXME: some uses, e.g. conditional exprs, really want this to be 'both'.
  bool NoReturn = lbaseInfo.getNoReturn() || rbaseInfo.getNoReturn();

  if (lbaseInfo.getNoReturn() != NoReturn)
    allLTypes = false;
  if (rbaseInfo.getNoReturn() != NoReturn)
    allRTypes = false;

  FunctionType::ExtInfo einfo = lbaseInfo.withNoReturn(NoReturn);
  unsigned NumTypeVars = 0;
  bool IsITypeGenericFunction = false;

  if (lproto && rproto) { // two C99 style function prototypes
    assert((AllowCXX ||
            (!lproto->hasExceptionSpec() && !rproto->hasExceptionSpec())) &&
           "C++ shouldn't be here");

    // Compatible functions must have the same number of parameters
    if (lproto->getNumParams() != rproto->getNumParams())
      return {};

    // Compatible functions must be:
    // 1. Both nongeneric, or
    // 2. Both generic, or
    // 3. Both itype generic, or
    // 4. One is non-generic and the other has an itype.
    // For cases 1-3, the number of type variables must match.

    if ((lproto->isNonGenericFunction() && rproto->isNonGenericFunction()) ||
        (lproto->isGenericFunction() && rproto->isGenericFunction()) ||
        (lproto->isItypeGenericFunction() && rproto->isItypeGenericFunction())) {
      if (lproto->getNumTypeVars() != rproto->getNumTypeVars())
        return QualType();
      else  {
        NumTypeVars = lproto->getNumTypeVars();
        IsITypeGenericFunction = lproto->isItypeGenericFunction();
      }
    } else if (lproto->isItypeGenericFunction() &&
               rproto->isNonGenericFunction()) {
      allRTypes = false;
      NumTypeVars = lproto->getNumTypeVars();
      IsITypeGenericFunction = true;
    } else if (lproto->isNonGenericFunction() &&
            rproto->isItypeGenericFunction()) {
      allLTypes = false;
      NumTypeVars = rproto->getNumTypeVars();
      IsITypeGenericFunction = true;
    } else
      return QualType();

    // Variadic and non-variadic functions aren't compatible
    if (lproto->isVariadic() != rproto->isVariadic())
      return {};

    if (lproto->getMethodQuals() != rproto->getMethodQuals())
      return {};

    SmallVector<FunctionProtoType::ExtParameterInfo, 4> newParamInfos;
    bool canUseLeft, canUseRight;
    if (!mergeExtParameterInfo(lproto, rproto, canUseLeft, canUseRight,
                               newParamInfos))
      return {};

    if (!canUseLeft)
      allLTypes = false;
    if (!canUseRight)
      allRTypes = false;

    BoundsAnnotations ReturnAnnots;
    if (!IgnoreBounds) {
      const BoundsAnnotations lReturnAnnots = lproto->ReturnAnnots;
      const BoundsAnnotations rReturnAnnots = rproto->ReturnAnnots;
      if (EquivalentAnnotations(lReturnAnnots, rReturnAnnots))
        ReturnAnnots = lReturnAnnots;
      else {
        // For unchecked return types, a return with
        // bounds is compatible with a return without bounds.
        // The merged type includes the bounds.
        // Ignore the error if we do not want to consider checked pointers.
        if (!retType->isUncheckedPointerType() &&
            !getLangOpts()._3C)
          return QualType();
        if (!lReturnAnnots.IsEmpty() && rReturnAnnots.IsEmpty()) {
          ReturnAnnots = lReturnAnnots;
          allRTypes = false;
        } else if (!rReturnAnnots.IsEmpty() && lReturnAnnots.IsEmpty()) {
          ReturnAnnots = rReturnAnnots;
          allLTypes = false;
        } else if (lproto->isItypeGenericFunction() && !rproto->isItypeGenericFunction()) {
          allRTypes = false;
          ReturnAnnots = lReturnAnnots;
        } else if (!lproto->isItypeGenericFunction() && rproto->isItypeGenericFunction()) {
          allLTypes = false;
          ReturnAnnots = rReturnAnnots;
        } else
          return QualType();
      }
    }

    // Check parameter type compatibility
    SmallVector<QualType, 10> types;
    SmallVector<BoundsAnnotations, 10> bounds;
    bool hasParamAnnots = lproto->hasParamAnnots() || rproto->hasParamAnnots();
    for (unsigned i = 0, n = lproto->getNumParams(); i < n; i++) {
      QualType lParamType = lproto->getParamType(i).getUnqualifiedType();
      QualType rParamType = rproto->getParamType(i).getUnqualifiedType();
      QualType paramType = mergeFunctionParameterTypes(
          lParamType, rParamType, OfBlockPointer, Unqualified, IgnoreBounds);
      if (paramType.isNull())
        return {};

      if (Unqualified)
        paramType = paramType.getUnqualifiedType();

      types.push_back(paramType);
      if (Unqualified) {
        lParamType = lParamType.getUnqualifiedType();
        rParamType = rParamType.getUnqualifiedType();
      }

      if (getCanonicalType(paramType) != getCanonicalType(lParamType))
        allLTypes = false;
      if (getCanonicalType(paramType) != getCanonicalType(rParamType))
        allRTypes = false;

      if (!IgnoreBounds && hasParamAnnots) {
        const BoundsAnnotations lBounds = lproto->getParamAnnots(i);
        const BoundsAnnotations rBounds = rproto->getParamAnnots(i);
        if (EquivalentAnnotations(lBounds, rBounds))
          bounds.push_back(lBounds);
        else {
          // For unchecked parameter types, a parameter with
          // bounds is compatible with a parameter without bounds.
          // The merged type includes the bounds.
          // Ignored the error if we do not want to consider checked pointers.
          if (!paramType->isUncheckedPointerType() &&
              !getLangOpts()._3C)
            return QualType();
          if (!lBounds.IsEmpty() && rBounds.IsEmpty()) {
            bounds.push_back(lBounds);
            allRTypes = false;
          } else if (!rBounds.IsEmpty() && lBounds.IsEmpty()) {
            bounds.push_back(rBounds);
            allLTypes = false;
          } else
            return QualType();
        }
      }
    }

    if (allLTypes) return lhs;
    if (allRTypes) return rhs;

    FunctionProtoType::ExtProtoInfo EPI = lproto->getExtProtoInfo();
    EPI.ExtInfo = einfo;
    EPI.ExtParameterInfos =
      newParamInfos.empty() ? nullptr : newParamInfos.data();
    if (hasParamAnnots)
      EPI.ParamAnnots = bounds.data();
    EPI.ReturnAnnots = ReturnAnnots;
    EPI.NumTypeVars = NumTypeVars;
    EPI.ItypeGenericFunction = IsITypeGenericFunction;
    return getFunctionType(retType, types, EPI);
  }

  if (lproto) allRTypes = false;
  if (rproto) allLTypes = false;

  const FunctionProtoType *proto = lproto ? lproto : rproto;
  if (proto) {
    assert((AllowCXX || !proto->hasExceptionSpec()) && "C++ shouldn't be here");
    if (proto->isVariadic())
      return {};
    // Check that the types are compatible with the types that
    // would result from default argument promotions (C99 6.7.5.3p15).
    // The only types actually affected are promotable integer
    // types and floats, which would be passed as a different
    // type depending on whether the prototype is visible.
    bool isCheckedC = getLangOpts().CheckedC;
    for (unsigned i = 0, n = proto->getNumParams(); i < n; ++i) {
      QualType paramTy = proto->getParamType(i);

      // Look at the converted type of enum types, since that is the type used
      // to pass enum values.
      if (const auto *Enum = paramTy->getAs<EnumType>()) {
        paramTy = Enum->getDecl()->getIntegerType();
        if (paramTy.isNull())
          return {};
      }

      if (paramTy->isPromotableIntegerType() ||
          getCanonicalType(paramTy).getUnqualifiedType() == FloatTy)
        return {};

      // For Checked C, a no prototype function is not compatible
      // with a prototype with a checked argument.
      if (isCheckedC && isNotAllowedForNoPrototypeFunction(paramTy))
        return QualType();
    }

    if (allLTypes) return lhs;
    if (allRTypes) return rhs;

    FunctionProtoType::ExtProtoInfo EPI = proto->getExtProtoInfo();
    EPI.ExtInfo = einfo;
    return getFunctionType(retType, proto->getParamTypes(), EPI);
  }

  if (allLTypes) return lhs;
  if (allRTypes) return rhs;
  return getFunctionNoProtoType(retType, einfo);
}

/// Given that we have an enum type and a non-enum type, try to merge them.
static QualType mergeEnumWithInteger(ASTContext &Context, const EnumType *ET,
                                     QualType other, bool isBlockReturnType) {
  // C99 6.7.2.2p4: Each enumerated type shall be compatible with char,
  // a signed integer type, or an unsigned integer type.
  // Compatibility is based on the underlying type, not the promotion
  // type.
  QualType underlyingType = ET->getDecl()->getIntegerType();
  if (underlyingType.isNull())
    return {};
  if (Context.hasSameType(underlyingType, other))
    return other;

  // In block return types, we're more permissive and accept any
  // integral type of the same size.
  if (isBlockReturnType && other->isIntegerType() &&
      Context.getTypeSize(underlyingType) == Context.getTypeSize(other))
    return other;

  return {};
}

QualType ASTContext::mergeTypes(QualType LHS, QualType RHS,
                                bool OfBlockPointer,
                                bool Unqualified, bool BlockReturnType,
                                bool IgnoreBounds) {
  // C++ [expr]: If an expression initially has the type "reference to T", the
  // type is adjusted to "T" prior to any further analysis, the expression
  // designates the object or function denoted by the reference, and the
  // expression is an lvalue unless the reference is an rvalue reference and
  // the expression is a function call (possibly inside parentheses).
  assert(!LHS->getAs<ReferenceType>() && "LHS is a reference type?");
  assert(!RHS->getAs<ReferenceType>() && "RHS is a reference type?");

  if (Unqualified) {
    LHS = LHS.getUnqualifiedType();
    RHS = RHS.getUnqualifiedType();
  }

  QualType LHSCan = getCanonicalType(LHS),
           RHSCan = getCanonicalType(RHS);

  // If two types are identical, they are compatible.
  if (LHSCan == RHSCan)
    return LHS;

  // If the qualifiers are different, the types aren't compatible... mostly.
  Qualifiers LQuals = LHSCan.getLocalQualifiers();
  Qualifiers RQuals = RHSCan.getLocalQualifiers();
  if (LQuals != RQuals) {
    // If any of these qualifiers are different, we have a type
    // mismatch.
    if (LQuals.getCVRQualifiers() != RQuals.getCVRQualifiers() ||
        LQuals.getAddressSpace() != RQuals.getAddressSpace() ||
        LQuals.getObjCLifetime() != RQuals.getObjCLifetime() ||
        LQuals.hasUnaligned() != RQuals.hasUnaligned())
      return {};

    // Exactly one GC qualifier difference is allowed: __strong is
    // okay if the other type has no GC qualifier but is an Objective
    // C object pointer (i.e. implicitly strong by default).  We fix
    // this by pretending that the unqualified type was actually
    // qualified __strong.
    Qualifiers::GC GC_L = LQuals.getObjCGCAttr();
    Qualifiers::GC GC_R = RQuals.getObjCGCAttr();
    assert((GC_L != GC_R) && "unequal qualifier sets had only equal elements");

    if (GC_L == Qualifiers::Weak || GC_R == Qualifiers::Weak)
      return {};

    if (GC_L == Qualifiers::Strong && RHSCan->isObjCObjectPointerType()) {
      return mergeTypes(LHS, getObjCGCQualType(RHS, Qualifiers::Strong),
                        /*OfBlockPointer=*/false,/*Unqualifed=*/false,
                        /*BlockReturnType=*/false, IgnoreBounds);
    }
    if (GC_R == Qualifiers::Strong && LHSCan->isObjCObjectPointerType()) {
      return mergeTypes(getObjCGCQualType(LHS, Qualifiers::Strong), RHS,
                        /*OfBlockPointer=*/false,/*Unqualifed=*/false,
                        /*BlockReturnType=*/false, IgnoreBounds);
    }
    return {};
  }

  // Okay, qualifiers are equal.

  Type::TypeClass LHSClass = LHSCan->getTypeClass();
  Type::TypeClass RHSClass = RHSCan->getTypeClass();

  // We want to consider the two function types to be the same for these
  // comparisons, just force one to the other.
  if (LHSClass == Type::FunctionProto) LHSClass = Type::FunctionNoProto;
  if (RHSClass == Type::FunctionProto) RHSClass = Type::FunctionNoProto;

  // Same as above for arrays
  if (LHSClass == Type::VariableArray || LHSClass == Type::IncompleteArray)
    LHSClass = Type::ConstantArray;
  if (RHSClass == Type::VariableArray || RHSClass == Type::IncompleteArray)
    RHSClass = Type::ConstantArray;

  // ObjCInterfaces are just specialized ObjCObjects.
  if (LHSClass == Type::ObjCInterface) LHSClass = Type::ObjCObject;
  if (RHSClass == Type::ObjCInterface) RHSClass = Type::ObjCObject;

  // Canonicalize ExtVector -> Vector.
  if (LHSClass == Type::ExtVector) LHSClass = Type::Vector;
  if (RHSClass == Type::ExtVector) RHSClass = Type::Vector;

  // If the canonical type classes don't match.
  if (LHSClass != RHSClass) {
    // Note that we only have special rules for turning block enum
    // returns into block int returns, not vice-versa.
    if (const auto *ETy = LHS->getAs<EnumType>()) {
      return mergeEnumWithInteger(*this, ETy, RHS, false);
    }
    if (const EnumType* ETy = RHS->getAs<EnumType>()) {
      return mergeEnumWithInteger(*this, ETy, LHS, BlockReturnType);
    }
    // allow block pointer type to match an 'id' type.
    if (OfBlockPointer && !BlockReturnType) {
       if (LHS->isObjCIdType() && RHS->isBlockPointerType())
         return LHS;
      if (RHS->isObjCIdType() && LHS->isBlockPointerType())
        return RHS;
    }

    return {};
  }

  // The canonical type classes match.
  switch (LHSClass) {
#define TYPE(Class, Base)
#define ABSTRACT_TYPE(Class, Base)
#define NON_CANONICAL_UNLESS_DEPENDENT_TYPE(Class, Base) case Type::Class:
#define NON_CANONICAL_TYPE(Class, Base) case Type::Class:
#define DEPENDENT_TYPE(Class, Base) case Type::Class:
#include "clang/AST/TypeNodes.inc"
    llvm_unreachable("Non-canonical and dependent types shouldn't get here");

  case Type::Auto:
  case Type::DeducedTemplateSpecialization:
  case Type::LValueReference:
  case Type::RValueReference:
  case Type::MemberPointer:
    llvm_unreachable("C++ should never be in mergeTypes");

  case Type::ObjCInterface:
  case Type::IncompleteArray:
  case Type::VariableArray:
  case Type::FunctionProto:
  case Type::ExtVector:
    llvm_unreachable("Types are eliminated above");

  case Type::Pointer:
  {
    // Merge two pointer types, while trying to preserve typedef info
<<<<<<< HEAD
    QualType LHSPointee = LHS->castAs<PointerType>()->getPointeeType();
    QualType RHSPointee = RHS->castAs<PointerType>()->getPointeeType();
=======
    const PointerType *LHSptr = LHS->getAs<PointerType>();
    const PointerType *RHSptr = RHS->getAs<PointerType>();
    QualType LHSPointee = LHSptr->getPointeeType();
    QualType RHSPointee = RHSptr->getPointeeType();

    if (LHSptr->getKind() != RHSptr->getKind()) return QualType();

>>>>>>> 5b343589
    if (Unqualified) {
      LHSPointee = LHSPointee.getUnqualifiedType();
      RHSPointee = RHSPointee.getUnqualifiedType();
    }
    QualType ResultType = mergeTypes(LHSPointee, RHSPointee, false,
                                     Unqualified, IgnoreBounds);
    if (ResultType.isNull())
      return {};
    if (getCanonicalType(LHSPointee) == getCanonicalType(ResultType))
      return LHS;
    if (getCanonicalType(RHSPointee) == getCanonicalType(ResultType))
      return RHS;
    return getPointerType(ResultType);
  }
  case Type::BlockPointer:
  {
    // Merge two block pointer types, while trying to preserve typedef info
    QualType LHSPointee = LHS->castAs<BlockPointerType>()->getPointeeType();
    QualType RHSPointee = RHS->castAs<BlockPointerType>()->getPointeeType();
    if (Unqualified) {
      LHSPointee = LHSPointee.getUnqualifiedType();
      RHSPointee = RHSPointee.getUnqualifiedType();
    }
    if (getLangOpts().OpenCL) {
      Qualifiers LHSPteeQual = LHSPointee.getQualifiers();
      Qualifiers RHSPteeQual = RHSPointee.getQualifiers();
      // Blocks can't be an expression in a ternary operator (OpenCL v2.0
      // 6.12.5) thus the following check is asymmetric.
      if (!LHSPteeQual.isAddressSpaceSupersetOf(RHSPteeQual))
        return {};
      LHSPteeQual.removeAddressSpace();
      RHSPteeQual.removeAddressSpace();
      LHSPointee =
          QualType(LHSPointee.getTypePtr(), LHSPteeQual.getAsOpaqueValue());
      RHSPointee =
          QualType(RHSPointee.getTypePtr(), RHSPteeQual.getAsOpaqueValue());
    }
    QualType ResultType = mergeTypes(LHSPointee, RHSPointee, OfBlockPointer,
                                     Unqualified, IgnoreBounds);
    if (ResultType.isNull())
      return {};
    if (getCanonicalType(LHSPointee) == getCanonicalType(ResultType))
      return LHS;
    if (getCanonicalType(RHSPointee) == getCanonicalType(ResultType))
      return RHS;
    return getBlockPointerType(ResultType);
  }
  case Type::Atomic:
  {
    // Merge two pointer types, while trying to preserve typedef info
    QualType LHSValue = LHS->castAs<AtomicType>()->getValueType();
    QualType RHSValue = RHS->castAs<AtomicType>()->getValueType();
    if (Unqualified) {
      LHSValue = LHSValue.getUnqualifiedType();
      RHSValue = RHSValue.getUnqualifiedType();
    }
    QualType ResultType = mergeTypes(LHSValue, RHSValue, false,
                                     Unqualified, IgnoreBounds);
    if (ResultType.isNull())
      return {};
    if (getCanonicalType(LHSValue) == getCanonicalType(ResultType))
      return LHS;
    if (getCanonicalType(RHSValue) == getCanonicalType(ResultType))
      return RHS;
    return getAtomicType(ResultType);
  }
  case Type::ConstantArray:
  {
    const ArrayType *LHSArrayType = getAsArrayType(LHS);
    const ArrayType *RHSArrayType = getAsArrayType(RHS);
    CheckedArrayKind Kind = LHSArrayType->getKind();
    if (Kind != RHSArrayType->getKind()) {
      return QualType();
    }

    const ConstantArrayType* LCAT = getAsConstantArrayType(LHS);
    const ConstantArrayType* RCAT = getAsConstantArrayType(RHS);
    if (LCAT && RCAT && RCAT->getSize() != LCAT->getSize())
      return {};

    QualType LHSElem = LHSArrayType->getElementType();
    QualType RHSElem = RHSArrayType->getElementType();
    if (Unqualified) {
      LHSElem = LHSElem.getUnqualifiedType();
      RHSElem = RHSElem.getUnqualifiedType();
    }

    QualType ResultType = mergeTypes(LHSElem, RHSElem, false, Unqualified, IgnoreBounds);
    if (ResultType.isNull())
      return {};

    const VariableArrayType* LVAT = getAsVariableArrayType(LHS);
    const VariableArrayType* RVAT = getAsVariableArrayType(RHS);

    // If either side is a variable array, and both are complete, check whether
    // the current dimension is definite.
    if (LVAT || RVAT) {
      auto SizeFetch = [this](const VariableArrayType* VAT,
          const ConstantArrayType* CAT)
          -> std::pair<bool,llvm::APInt> {
        if (VAT) {
          llvm::APSInt TheInt;
          Expr *E = VAT->getSizeExpr();
          if (E && E->isIntegerConstantExpr(TheInt, *this))
            return std::make_pair(true, TheInt);
          else
            return std::make_pair(false, TheInt);
        } else if (CAT) {
            return std::make_pair(true, CAT->getSize());
        } else {
            return std::make_pair(false, llvm::APInt());
        }
      };

      bool HaveLSize, HaveRSize;
      llvm::APInt LSize, RSize;
      std::tie(HaveLSize, LSize) = SizeFetch(LVAT, LCAT);
      std::tie(HaveRSize, RSize) = SizeFetch(RVAT, RCAT);
      if (HaveLSize && HaveRSize && !llvm::APInt::isSameValue(LSize, RSize))
        return {}; // Definite, but unequal, array dimension
    }

    if (LCAT && getCanonicalType(LHSElem) == getCanonicalType(ResultType))
      return LHS;
    if (RCAT && getCanonicalType(RHSElem) == getCanonicalType(ResultType))
      return RHS;
<<<<<<< HEAD
    if (LCAT)
      return getConstantArrayType(ResultType, LCAT->getSize(),
                                  LCAT->getSizeExpr(),
                                  ArrayType::ArraySizeModifier(), 0);
    if (RCAT)
      return getConstantArrayType(ResultType, RCAT->getSize(),
                                  RCAT->getSizeExpr(),
                                  ArrayType::ArraySizeModifier(), 0);
=======
    if (LCAT) return getConstantArrayType(ResultType, LCAT->getSize(),
                                          ArrayType::ArraySizeModifier(), 0,
                                          Kind);
    if (RCAT) return getConstantArrayType(ResultType, RCAT->getSize(),
                                          ArrayType::ArraySizeModifier(), 0,
                                          Kind);
>>>>>>> 5b343589
    if (LVAT && getCanonicalType(LHSElem) == getCanonicalType(ResultType))
      return LHS;
    if (RVAT && getCanonicalType(RHSElem) == getCanonicalType(ResultType))
      return RHS;
    if (LVAT) {
      // FIXME: This isn't correct! But tricky to implement because
      // the array's size has to be the size of LHS, but the type
      // has to be different.
      return LHS;
    }
    if (RVAT) {
      // FIXME: This isn't correct! But tricky to implement because
      // the array's size has to be the size of RHS, but the type
      // has to be different.
      return RHS;
    }
    if (getCanonicalType(LHSElem) == getCanonicalType(ResultType)) return LHS;
    if (getCanonicalType(RHSElem) == getCanonicalType(ResultType)) return RHS;
    return getIncompleteArrayType(ResultType,
                                  ArrayType::ArraySizeModifier(), 0,
                                  Kind);
  }
  case Type::FunctionNoProto:
    return mergeFunctionTypes(LHS, RHS, OfBlockPointer, Unqualified,
                              IgnoreBounds);
  case Type::Record:
  case Type::Enum:
    return {};
  case Type::Builtin:
    // Only exactly equal builtin types are compatible, which is tested above.
    return {};
  case Type::Complex:
    // Distinct complex types are incompatible.
    return {};
  case Type::Vector:
    // FIXME: The merged type should be an ExtVector!
    if (areCompatVectorTypes(LHSCan->castAs<VectorType>(),
                             RHSCan->castAs<VectorType>()))
      return LHS;
    return {};
  case Type::ConstantMatrix:
    if (areCompatMatrixTypes(LHSCan->castAs<ConstantMatrixType>(),
                             RHSCan->castAs<ConstantMatrixType>()))
      return LHS;
    return {};
  case Type::ObjCObject: {
    // Check if the types are assignment compatible.
    // FIXME: This should be type compatibility, e.g. whether
    // "LHS x; RHS x;" at global scope is legal.
    if (canAssignObjCInterfaces(LHS->castAs<ObjCObjectType>(),
                                RHS->castAs<ObjCObjectType>()))
      return LHS;
    return {};
  }
  case Type::ObjCObjectPointer:
    if (OfBlockPointer) {
      if (canAssignObjCInterfacesInBlockPointer(
              LHS->castAs<ObjCObjectPointerType>(),
              RHS->castAs<ObjCObjectPointerType>(), BlockReturnType))
        return LHS;
      return {};
    }
    if (canAssignObjCInterfaces(LHS->castAs<ObjCObjectPointerType>(),
                                RHS->castAs<ObjCObjectPointerType>()))
      return LHS;
    return {};
  case Type::Pipe:
    assert(LHS != RHS &&
           "Equivalent pipe types should have already been handled!");
    return {};
<<<<<<< HEAD
  case Type::ExtInt: {
    // Merge two ext-int types, while trying to preserve typedef info.
    bool LHSUnsigned  = LHS->castAs<ExtIntType>()->isUnsigned();
    bool RHSUnsigned = RHS->castAs<ExtIntType>()->isUnsigned();
    unsigned LHSBits = LHS->castAs<ExtIntType>()->getNumBits();
    unsigned RHSBits = RHS->castAs<ExtIntType>()->getNumBits();

    // Like unsigned/int, shouldn't have a type if they dont match.
    if (LHSUnsigned != RHSUnsigned)
      return {};

    if (LHSBits != RHSBits)
      return {};
    return LHS;
  }
=======
  case Type::TypeVariable:
    assert(LHS != RHS &&
           "Equivalent type variable types should have already been handled!");
    return {};
  case Type::Existential:
    // TODO: is this correct?
    return {};
>>>>>>> 5b343589
  }

  llvm_unreachable("Invalid Type::Class!");
}

bool ASTContext::mergeExtParameterInfo(
    const FunctionProtoType *FirstFnType, const FunctionProtoType *SecondFnType,
    bool &CanUseFirst, bool &CanUseSecond,
    SmallVectorImpl<FunctionProtoType::ExtParameterInfo> &NewParamInfos) {
  assert(NewParamInfos.empty() && "param info list not empty");
  CanUseFirst = CanUseSecond = true;
  bool FirstHasInfo = FirstFnType->hasExtParameterInfos();
  bool SecondHasInfo = SecondFnType->hasExtParameterInfos();

  // Fast path: if the first type doesn't have ext parameter infos,
  // we match if and only if the second type also doesn't have them.
  if (!FirstHasInfo && !SecondHasInfo)
    return true;

  bool NeedParamInfo = false;
  size_t E = FirstHasInfo ? FirstFnType->getExtParameterInfos().size()
                          : SecondFnType->getExtParameterInfos().size();

  for (size_t I = 0; I < E; ++I) {
    FunctionProtoType::ExtParameterInfo FirstParam, SecondParam;
    if (FirstHasInfo)
      FirstParam = FirstFnType->getExtParameterInfo(I);
    if (SecondHasInfo)
      SecondParam = SecondFnType->getExtParameterInfo(I);

    // Cannot merge unless everything except the noescape flag matches.
    if (FirstParam.withIsNoEscape(false) != SecondParam.withIsNoEscape(false))
      return false;

    bool FirstNoEscape = FirstParam.isNoEscape();
    bool SecondNoEscape = SecondParam.isNoEscape();
    bool IsNoEscape = FirstNoEscape && SecondNoEscape;
    NewParamInfos.push_back(FirstParam.withIsNoEscape(IsNoEscape));
    if (NewParamInfos.back().getOpaqueValue())
      NeedParamInfo = true;
    if (FirstNoEscape != IsNoEscape)
      CanUseFirst = false;
    if (SecondNoEscape != IsNoEscape)
      CanUseSecond = false;
  }

  if (!NeedParamInfo)
    NewParamInfos.clear();

  return true;
}

void ASTContext::ResetObjCLayout(const ObjCContainerDecl *CD) {
  ObjCLayouts[CD] = nullptr;
}

/// mergeObjCGCQualifiers - This routine merges ObjC's GC attribute of 'LHS' and
/// 'RHS' attributes and returns the merged version; including for function
/// return types.
QualType ASTContext::mergeObjCGCQualifiers(QualType LHS, QualType RHS) {
  QualType LHSCan = getCanonicalType(LHS),
  RHSCan = getCanonicalType(RHS);
  // If two types are identical, they are compatible.
  if (LHSCan == RHSCan)
    return LHS;
  if (RHSCan->isFunctionType()) {
    if (!LHSCan->isFunctionType())
      return {};
    QualType OldReturnType =
        cast<FunctionType>(RHSCan.getTypePtr())->getReturnType();
    QualType NewReturnType =
        cast<FunctionType>(LHSCan.getTypePtr())->getReturnType();
    QualType ResReturnType =
      mergeObjCGCQualifiers(NewReturnType, OldReturnType);
    if (ResReturnType.isNull())
      return {};
    if (ResReturnType == NewReturnType || ResReturnType == OldReturnType) {
      // id foo(); ... __strong id foo(); or: __strong id foo(); ... id foo();
      // In either case, use OldReturnType to build the new function type.
      const auto *F = LHS->castAs<FunctionType>();
      if (const auto *FPT = cast<FunctionProtoType>(F)) {
        FunctionProtoType::ExtProtoInfo EPI = FPT->getExtProtoInfo();
        EPI.ExtInfo = getFunctionExtInfo(LHS);
        QualType ResultType =
            getFunctionType(OldReturnType, FPT->getParamTypes(), EPI);
        return ResultType;
      }
    }
    return {};
  }

  // If the qualifiers are different, the types can still be merged.
  Qualifiers LQuals = LHSCan.getLocalQualifiers();
  Qualifiers RQuals = RHSCan.getLocalQualifiers();
  if (LQuals != RQuals) {
    // If any of these qualifiers are different, we have a type mismatch.
    if (LQuals.getCVRQualifiers() != RQuals.getCVRQualifiers() ||
        LQuals.getAddressSpace() != RQuals.getAddressSpace())
      return {};

    // Exactly one GC qualifier difference is allowed: __strong is
    // okay if the other type has no GC qualifier but is an Objective
    // C object pointer (i.e. implicitly strong by default).  We fix
    // this by pretending that the unqualified type was actually
    // qualified __strong.
    Qualifiers::GC GC_L = LQuals.getObjCGCAttr();
    Qualifiers::GC GC_R = RQuals.getObjCGCAttr();
    assert((GC_L != GC_R) && "unequal qualifier sets had only equal elements");

    if (GC_L == Qualifiers::Weak || GC_R == Qualifiers::Weak)
      return {};

    if (GC_L == Qualifiers::Strong)
      return LHS;
    if (GC_R == Qualifiers::Strong)
      return RHS;
    return {};
  }

  if (LHSCan->isObjCObjectPointerType() && RHSCan->isObjCObjectPointerType()) {
    QualType LHSBaseQT = LHS->castAs<ObjCObjectPointerType>()->getPointeeType();
    QualType RHSBaseQT = RHS->castAs<ObjCObjectPointerType>()->getPointeeType();
    QualType ResQT = mergeObjCGCQualifiers(LHSBaseQT, RHSBaseQT);
    if (ResQT == LHSBaseQT)
      return LHS;
    if (ResQT == RHSBaseQT)
      return RHS;
  }
  return {};
}

//===--------------------------------------------------------------------===//
//        Predicates and methods for Checked C checked types and bounds
//===--------------------------------------------------------------------===//

static bool lessThan(bool Self, bool Other) {
  return (Self != Other && !Self);
}

bool ASTContext::isAtLeastAsCheckedAs(QualType T1, QualType T2) const {
  if (T1.isNull() || T2.isNull())
    return false;

  if (T1.getQualifiers() != T2.getQualifiers())
    return false;

  T1 = T1.getCanonicalType();
  T2 = T2.getCanonicalType();

  const Type *T1Type = T1.getTypePtr();
  const Type *T2Type = T2.getTypePtr();

  if (T1Type == T2Type)
    return true;

  Type::TypeClass T1TypeClass = T1->getTypeClass();
  if (T1TypeClass == Type::Pointer) {
    const PointerType *T1PtrType = cast<PointerType>(T1Type);
    QualType T1PointeeType = T1PtrType->getPointeeType();    
    if (isa<TypeVariableType>(T1PointeeType)) { // Use of TypeVariableType
      const TypeVariableType *AnnotatedType = cast<TypeVariableType>(T1PointeeType);
      if (AnnotatedType->IsBoundsInterfaceType()) { // Use of TypeVariableType in _Itype_for_any scope
        return T2->isVoidPointerType();
      }
    }
  }

  if (T1TypeClass != T2Type->getTypeClass())
    return false;

  switch (T1TypeClass) {
  case Type::Pointer: {
    const PointerType *T1PtrType = cast<PointerType>(T1Type);
    const PointerType *T2PtrType = cast<PointerType>(T2Type);
    if (lessThan(T1PtrType->isChecked(), T2PtrType->isChecked()))
      return false;

    QualType T1PointeeType = T1PtrType->getPointeeType();
    QualType T2PointeeType = T2PtrType->getPointeeType();
    if (!isAtLeastAsCheckedAs(T1PointeeType, T2PointeeType))
      return false;

    return true;
  }
  case Type::ConstantArray:
  case Type::IncompleteArray: {
    // check common array properties
    const ArrayType *T1ArrayType = cast<ArrayType>(T1Type);
    const ArrayType *T2ArrayType = cast<ArrayType>(T2Type);
    if (T1ArrayType->getSizeModifier() != T2ArrayType->getSizeModifier())
      return false;

    if (lessThan(T1ArrayType->isChecked(), T2ArrayType->isChecked()))
      return false;

    // If both arrays are checked, but they differ in kind, then
    // one must be a null-terminated array and other must be a
    // regular array.
    if (T1ArrayType->isChecked() && T2ArrayType->isChecked() &&
        T1ArrayType->getKind() != T2ArrayType->getKind())
      return false;

    QualType T1ElementType = T1ArrayType->getElementType();
    QualType T2ElementType = T2ArrayType->getElementType();
    if (!isAtLeastAsCheckedAs(T1ElementType, T2ElementType))
      return false;

    // check properties for specific kinds of arrays
    if (T1TypeClass == Type::ConstantArray) {
      const ConstantArrayType *T1ConstantArrayType =
        cast<ConstantArrayType>(T1Type);
      const ConstantArrayType *T2ConstantArrayType =
        cast<ConstantArrayType>(T2Type);
      if (!llvm::APInt::isSameValue(T1ConstantArrayType->getSize(),
          T2ConstantArrayType->getSize()))
        return false;
    }

    return true;
  }
  case Type::FunctionProto: {
    const FunctionProtoType *T1FuncType =
      cast<FunctionProtoType>(T1Type);
    const FunctionProtoType *T2FuncType =
      cast<FunctionProtoType>(T2Type);

    // Check return types
    QualType T1ReturnType = T1FuncType->getReturnType();
    QualType T2ReturnType = T2FuncType->getReturnType();
    if (!isAtLeastAsCheckedAs(T1ReturnType, T2ReturnType))
      return false;

    // Check parameter types and parameter-specific information.
    unsigned int paramCount = T1FuncType->getNumParams();
    if (paramCount != T2FuncType->getNumParams())
      return false;

    for (unsigned int i = 0; i < paramCount; i++) {
      QualType T1ParamType = T1FuncType->getParamType(i);
      QualType T2ParamType = T2FuncType->getParamType(i);
      if (!isAtLeastAsCheckedAs(T1ParamType, T2ParamType))
        return false;
      // check additional non-type information about parameters
      FunctionProtoType::ExtParameterInfo T1Info =
        T1FuncType->getExtParameterInfo(i);
      FunctionProtoType::ExtParameterInfo T2Info =
        T2FuncType->getExtParameterInfo(i);
      if (T1Info != T2Info)
        return false;
    }

    // Check T2 properties of the function type.
    if (T1FuncType->getExtInfo() != T2FuncType->getExtInfo())
      return false;

    if (T1FuncType->isVariadic() != T2FuncType->isVariadic())
      return false;

    // TODO: if we extend Checked C to C++, check C++-specific properties of
    // function types.

    return true;
  }
  case Type::Record : {
    const RecordType *T1RecType = cast<RecordType>(T1Type);
    const RecordType *T2RecType = cast<RecordType>(T2Type);
    return recordTypesMatch(T1RecType, T2RecType);
  }
  default:
    return false;
  }
}

bool ASTContext::isEqualIgnoringChecked(QualType T1, QualType T2) const {
  if (T1.isNull() || T2.isNull())
    return false;

  if (T1.getQualifiers() != T2.getQualifiers())
    return false;

  T1 = T1.getCanonicalType();
  T2 = T2.getCanonicalType();

  const Type *T1Type = T1.getTypePtr();
  const Type *T2Type = T2.getTypePtr();

  if (T1Type == T2Type)
    return true;

  Type::TypeClass T1TypeClass = T1->getTypeClass();
  if (T1TypeClass == Type::Pointer) {
    const PointerType *T1PtrType = cast<PointerType>(T1Type);
    QualType T1PointeeType = T1PtrType->getPointeeType();    
    if (isa<TypeVariableType>(T1PointeeType)) { // Use of TypeVariableType
      const TypeVariableType *AnnotatedType = cast<TypeVariableType>(T1PointeeType);
      if (AnnotatedType->IsBoundsInterfaceType()) { // Use of TypeVariableType in _Itype_for_any scope
        return T2->isVoidPointerType();
      }
    }
  }

  if (T1TypeClass != T2Type->getTypeClass())
    return false;

  switch (T1TypeClass) {
  case Type::Pointer: {
    const PointerType *T1PtrType = cast<PointerType>(T1Type);
    const PointerType *T2PtrType = cast<PointerType>(T2Type);
    QualType T1PointeeType = T1PtrType->getPointeeType();
    QualType T2PointeeType = T2PtrType->getPointeeType();
    if (!isEqualIgnoringChecked(T1PointeeType, T2PointeeType))
      return false;

    return true;
  }
  case Type::ConstantArray:
  case Type::IncompleteArray: {
    // check common array properties
    const ArrayType *T1ArrayType = cast<ArrayType>(T1Type);
    const ArrayType *T2ArrayType = cast<ArrayType>(T2Type);
    if (T1ArrayType->getSizeModifier() != T2ArrayType->getSizeModifier())
      return false;

    QualType T1ElementType = T1ArrayType->getElementType();
    QualType T2ElementType = T2ArrayType->getElementType();
    if (!isEqualIgnoringChecked(T1ElementType, T2ElementType))
      return false;

    // check properties for specific kinds of arrays
    if (T1TypeClass == Type::ConstantArray) {
      const ConstantArrayType *T1ConstantArrayType =
        cast<ConstantArrayType>(T1Type);
      const ConstantArrayType *T2ConstantArrayType =
        cast<ConstantArrayType>(T2Type);
      if (!llvm::APInt::isSameValue(T1ConstantArrayType->getSize(),
          T2ConstantArrayType->getSize()))
        return false;
    }

    return true;
  }
  case Type::FunctionProto: {
    const FunctionProtoType *T1FuncType = cast<FunctionProtoType>(T1Type);
    const FunctionProtoType *T2FuncType =
      cast<FunctionProtoType>(T2Type);

    // Check return types
    QualType T1ReturnType = T1FuncType->getReturnType();
    QualType T2ReturnType = T2FuncType->getReturnType();
    if (!isEqualIgnoringChecked(T1ReturnType, T2ReturnType))
      return false;

    // Check parameter types and parameter-specific information.
    unsigned int paramCount = T1FuncType->getNumParams();
    if (paramCount != T2FuncType->getNumParams())
      return false;

    for (unsigned int i = 0; i < paramCount; i++) {
      QualType T1ParamType = T1FuncType->getParamType(i);
      QualType T2ParamType = T2FuncType->getParamType(i);
      if (!isEqualIgnoringChecked(T1ParamType, T2ParamType))
        return false;
    }

    // Check T2 properties of the function type.
    if (T1FuncType->getExtInfo() != T2FuncType->getExtInfo())
      return false;

    if (T1FuncType->isVariadic() != T2FuncType->isVariadic())
      return false;

    // TODO: if we extend Checked C to C++, check C++-specific properties of
    // function types.

    return true;
  }
  case Type::Record : {
    const RecordType *T1RecType = cast<RecordType>(T1Type);
    const RecordType *T2RecType = cast<RecordType>(T2Type);
    return recordTypesMatch(T1RecType, T2RecType);
  }
  default:
    return false;
  }
}

bool ASTContext::recordTypesMatch(const RecordType *T1, const RecordType *T2) const {
  if (T1 == T2) return true;
  RecordDecl *T1Decl = T1->getDecl();
  RecordDecl *T2Decl = T2->getDecl();
  assert(T1Decl != T2Decl && "Expected RecordDecls to be different, since the corresponding RecordTypes are different");

  // If either T1 or T2 isn't a type application, the two types can't match, because
  // we already know the type pointers aren't the same.
  if (!T1Decl->isInstantiated() || !T2Decl->isInstantiated()) return false;
  auto T1BaseType = getRecordType(T1Decl->genericBaseDecl());
  auto T2BaseType = getRecordType(T2Decl->genericBaseDecl());

  // We know at this point that T1 and T2 are type applications.
  // T1 and T2 match if the following three conditions hold:
  //   1) T1 and T2's bases match
  //   2) T2's base is a generic bounds interface (itype_for_any)
  //   3) T2 = Base<void, ..., void> (i.e. all of T2's type arguments are 'void')
  // This rule allows us to match 'struct List *next : itype(_Ptr<struct List<T> >)'.
  // Even though the user doesn't write T2 explicitly as an application, it is desugared into the special
  // application where all arguments are 'void' by the type system.

  // Check 1) and 2)
  if (T1BaseType != T2BaseType || !T2Decl->genericBaseDecl()->isItypeGeneric()) return false;

  // Check 3)
  auto NumArgs = T2Decl->typeArgs().size();
  assert(T1Decl->typeArgs().size() == NumArgs && "Expected same number of type arguments");
  for (auto TArg : T2Decl->typeArgs()) {
    if (TArg.typeName.getTypePtr() != VoidTy.getTypePtr()) return false;
  }

  return true;
}

// For the Checked C extension, compute whether a type is allowed to be an
// argument or return type for a no-prototype function.   This computes the
// set of allowed types described in Section 5.5 of the Checked C
// specification.
bool ASTContext::isNotAllowedForNoPrototypeFunction(QualType QT) const {
  if (const PointerType *PT = QT->getAs<PointerType>()) {
    if (PT->isChecked())
      return true;
    if (PT->isFunctionPointerType())
      return isNotAllowedForNoPrototypeFunction(PT->getPointeeType());
    // Unchecked pointer types are allowed
    return false;
  } else if (QT->isCheckedArrayType())
    return true;
  else if (const FunctionType *FT = QT->getAs<FunctionType>()) {
    QualType RetType = FT->getReturnType();
    if (isNotAllowedForNoPrototypeFunction(RetType))
      return true;
    if (const FunctionProtoType *FPT = FT->getAs<FunctionProtoType>()) {
      if (FPT->hasReturnAnnots())
        return true;
      unsigned NumParams = FPT->getNumParams();
      for (unsigned I=0; I< NumParams; ++I) {
        if (isNotAllowedForNoPrototypeFunction(FPT->getParamType(I)))
          return true;
        if (!FPT->getParamAnnots(I).IsEmpty())
          return true;
      }
    }
  } else if (const RecordType *RT = QT->getAs<RecordType>()) {
     const RecordDecl *RD = RT->getDecl();
     if (const RecordDecl *Def = RD->getDefinition()) {
       for (const auto *FieldDecl : Def->fields()) {
         QualType FieldType = FieldDecl->getType();
         if (isNotAllowedForNoPrototypeFunction(FieldType))
           return true;
         if (!FieldDecl->getBoundsAnnotations().IsEmpty() &&
             !FieldType->isUncheckedPointerType())
           return true;
       }
    }
  }
  return false;
}

bool ASTContext::EquivalentBounds(const BoundsExpr *Expr1, const BoundsExpr *Expr2,
                                  EquivExprSets *EquivExprs) {
  if (Expr1 && Expr2) {
    Lexicographic::Result Cmp = Lexicographic(*this, EquivExprs).CompareExpr(Expr1, Expr2);
    return Cmp == Lexicographic::Result::Equal;
  }

  // One or both bounds expressions are null pointers.
  if (Expr1 && !Expr2)
    return Expr1->isUnknown();

  if (!Expr1 && Expr2)
    return Expr2->isUnknown();

 // Both must be null pointers.
  return true;
}

bool ASTContext::EquivalentInteropTypes(
  const InteropTypeExpr *Expr1,
  const InteropTypeExpr *Expr2) {
  if (Expr1 == nullptr && Expr2 == nullptr)
    return true;

  if (Expr1 != nullptr && Expr2 != nullptr && Expr1->getType() == Expr2->getType())
    return true;

  return false;
}

bool ASTContext::EquivalentAnnotations(
  const BoundsAnnotations &Annots1,
  const BoundsAnnotations &Annots2) {
  BoundsExpr *Expr1 = Annots1.getBoundsExpr();
  BoundsExpr *Expr2 = Annots2.getBoundsExpr();
  if (!EquivalentBounds(Expr1, Expr2))
    return false;

  InteropTypeExpr *IT1 = Annots1.getInteropTypeExpr();
  InteropTypeExpr *IT2 = Annots2.getInteropTypeExpr();

  return EquivalentInteropTypes(IT1, IT2);
}

BoundsExpr *ASTContext::getPrebuiltCountZero() {
  if (!PrebuiltCountZero) {
    llvm::APInt Zero(getIntWidth(IntTy), 0);
    IntegerLiteral *ZeroLiteral = new (*this) IntegerLiteral(*this, Zero, IntTy, SourceLocation());
    PrebuiltCountZero =
      new (*this) CountBoundsExpr(BoundsExpr::Kind::ElementCount,
                                  ZeroLiteral, SourceLocation(), SourceLocation());
    PrebuiltCountZero->setCompilerGenerated(true);
  }
  return PrebuiltCountZero;
}

BoundsExpr *ASTContext::getPrebuiltCountOne() {
  if (!PrebuiltCountOne) {
    llvm::APInt One(getIntWidth(IntTy), 1);
    IntegerLiteral *OneLiteral = new (*this) IntegerLiteral(*this, One, IntTy,
                                                            SourceLocation());
    PrebuiltCountOne =
      new (*this) CountBoundsExpr(BoundsExpr::Kind::ElementCount,
                                  OneLiteral, SourceLocation(),
                                  SourceLocation());
    PrebuiltCountOne->setCompilerGenerated(true);
  }
  return PrebuiltCountOne;
}

BoundsExpr *ASTContext::getPrebuiltByteCountOne() {
  if (!PrebuiltByteCountOne) {
    llvm::APInt One(getIntWidth(IntTy), 1);
    IntegerLiteral *OneLiteral = new (*this) IntegerLiteral(*this, One, IntTy,
                                                            SourceLocation());
    PrebuiltByteCountOne =
      new (*this) CountBoundsExpr(BoundsExpr::Kind::ByteCount,
                                  OneLiteral, SourceLocation(),
                                  SourceLocation());
    PrebuiltByteCountOne->setCompilerGenerated(true);
  }
  return PrebuiltByteCountOne;
}

BoundsExpr *ASTContext::getPrebuiltBoundsUnknown() {
  if (!PrebuiltBoundsUnknown) {
    PrebuiltBoundsUnknown =
      new (*this) NullaryBoundsExpr(BoundsExpr::Kind::Unknown,
                                    SourceLocation(), SourceLocation());
    PrebuiltBoundsUnknown->setCompilerGenerated(true);
  }
  return PrebuiltBoundsUnknown;
}

 QualType ASTContext::getInteropTypeAndAdjust(const InteropTypeExpr *BA, bool IsParam) const {
  if (!BA) return QualType();
  QualType ResultType = BA->getType();
  if (IsParam && !ResultType.isNull() && ResultType->isArrayType())
    ResultType = getAdjustedParameterType(ResultType);
  return ResultType;
}

//
// Methods for tracking which member bounds declarations use a member.
//

ASTContext::member_bounds_iterator
ASTContext::using_member_bounds_begin(const MemberPath &Path) const {
  auto Pos = UsingBounds.find(Path);
  if (Pos == UsingBounds.end())
    return nullptr;
  return Pos->second.begin();
}

ASTContext::member_bounds_iterator
ASTContext::using_member_bounds_end(const MemberPath &Path) const {
  auto Pos = UsingBounds.find(Path);
  if (Pos == UsingBounds.end())
    return nullptr;
  return Pos->second.end();
}

unsigned
ASTContext::using_member_bounds_size(const MemberPath &Path) const {
  auto Pos = UsingBounds.find(Path);
  if (Pos == UsingBounds.end())
    return 0;
  return Pos->second.size();
}

ASTContext::member_bounds_iterator_range
ASTContext::using_member_bounds(const MemberPath &Path) const {
  return member_bounds_iterator_range(using_member_bounds_begin(Path),
                                      using_member_bounds_end(Path));
}

void ASTContext::addMemberBoundsUse(const MemberPath &Path,
                                    const FieldDecl *Bounds) {
  UsingBounds[Path].push_back(Bounds);
}

//===----------------------------------------------------------------------===//
//                         Integer Predicates
//===----------------------------------------------------------------------===//

unsigned ASTContext::getIntWidth(QualType T) const {
  if (const auto *ET = T->getAs<EnumType>())
    T = ET->getDecl()->getIntegerType();
  if (T->isBooleanType())
    return 1;
  if(const auto *EIT = T->getAs<ExtIntType>())
    return EIT->getNumBits();
  // For builtin types, just use the standard type sizing method
  return (unsigned)getTypeSize(T);
}

QualType ASTContext::getCorrespondingUnsignedType(QualType T) const {
  assert((T->hasSignedIntegerRepresentation() || T->isSignedFixedPointType()) &&
         "Unexpected type");

  // Turn <4 x signed int> -> <4 x unsigned int>
  if (const auto *VTy = T->getAs<VectorType>())
    return getVectorType(getCorrespondingUnsignedType(VTy->getElementType()),
                         VTy->getNumElements(), VTy->getVectorKind());

  // For enums, we return the unsigned version of the base type.
  if (const auto *ETy = T->getAs<EnumType>())
    T = ETy->getDecl()->getIntegerType();

  switch (T->castAs<BuiltinType>()->getKind()) {
  case BuiltinType::Char_S:
  case BuiltinType::SChar:
    return UnsignedCharTy;
  case BuiltinType::Short:
    return UnsignedShortTy;
  case BuiltinType::Int:
    return UnsignedIntTy;
  case BuiltinType::Long:
    return UnsignedLongTy;
  case BuiltinType::LongLong:
    return UnsignedLongLongTy;
  case BuiltinType::Int128:
    return UnsignedInt128Ty;

  case BuiltinType::ShortAccum:
    return UnsignedShortAccumTy;
  case BuiltinType::Accum:
    return UnsignedAccumTy;
  case BuiltinType::LongAccum:
    return UnsignedLongAccumTy;
  case BuiltinType::SatShortAccum:
    return SatUnsignedShortAccumTy;
  case BuiltinType::SatAccum:
    return SatUnsignedAccumTy;
  case BuiltinType::SatLongAccum:
    return SatUnsignedLongAccumTy;
  case BuiltinType::ShortFract:
    return UnsignedShortFractTy;
  case BuiltinType::Fract:
    return UnsignedFractTy;
  case BuiltinType::LongFract:
    return UnsignedLongFractTy;
  case BuiltinType::SatShortFract:
    return SatUnsignedShortFractTy;
  case BuiltinType::SatFract:
    return SatUnsignedFractTy;
  case BuiltinType::SatLongFract:
    return SatUnsignedLongFractTy;
  default:
    llvm_unreachable("Unexpected signed integer or fixed point type");
  }
}

ASTMutationListener::~ASTMutationListener() = default;

void ASTMutationListener::DeducedReturnType(const FunctionDecl *FD,
                                            QualType ReturnType) {}

//===----------------------------------------------------------------------===//
//                          Builtin Type Computation
//===----------------------------------------------------------------------===//

/// DecodeTypeFromStr - This decodes one type descriptor from Str, advancing the
/// pointer over the consumed characters.  This returns the resultant type.  If
/// AllowTypeModifiers is false then modifier like * are not parsed, just basic
/// types.  This allows "v2i*" to be parsed as a pointer to a v2i instead of
/// a vector of "i*".
///
/// RequiresICE is filled in on return to indicate whether the value is required
/// to be an Integer Constant Expression.
static QualType DecodeTypeFromStr(const char *&Str, const ASTContext &Context,
                                  ASTContext::GetBuiltinTypeError &Error,
                                  bool &RequiresICE,
                                  bool AllowTypeModifiers) {
  // Modifiers.
  int HowLong = 0;
  bool Signed = false, Unsigned = false;
  RequiresICE = false;

  // Read the prefixed modifiers first.
  bool Done = false;
  #ifndef NDEBUG
  bool IsSpecial = false;
  #endif
  while (!Done) {
    switch (*Str++) {
    default: Done = true; --Str; break;
    case 'I':
      RequiresICE = true;
      break;
    case 'S':
      assert(!Unsigned && "Can't use both 'S' and 'U' modifiers!");
      assert(!Signed && "Can't use 'S' modifier multiple times!");
      Signed = true;
      break;
    case 'U':
      assert(!Signed && "Can't use both 'S' and 'U' modifiers!");
      assert(!Unsigned && "Can't use 'U' modifier multiple times!");
      Unsigned = true;
      break;
    case 'L':
      assert(!IsSpecial && "Can't use 'L' with 'W', 'N', 'Z' or 'O' modifiers");
      assert(HowLong <= 2 && "Can't have LLLL modifier");
      ++HowLong;
      break;
    case 'N':
      // 'N' behaves like 'L' for all non LP64 targets and 'int' otherwise.
      assert(!IsSpecial && "Can't use two 'N', 'W', 'Z' or 'O' modifiers!");
      assert(HowLong == 0 && "Can't use both 'L' and 'N' modifiers!");
      #ifndef NDEBUG
      IsSpecial = true;
      #endif
      if (Context.getTargetInfo().getLongWidth() == 32)
        ++HowLong;
      break;
    case 'W':
      // This modifier represents int64 type.
      assert(!IsSpecial && "Can't use two 'N', 'W', 'Z' or 'O' modifiers!");
      assert(HowLong == 0 && "Can't use both 'L' and 'W' modifiers!");
      #ifndef NDEBUG
      IsSpecial = true;
      #endif
      switch (Context.getTargetInfo().getInt64Type()) {
      default:
        llvm_unreachable("Unexpected integer type");
      case TargetInfo::SignedLong:
        HowLong = 1;
        break;
      case TargetInfo::SignedLongLong:
        HowLong = 2;
        break;
      }
      break;
    case 'Z':
      // This modifier represents int32 type.
      assert(!IsSpecial && "Can't use two 'N', 'W', 'Z' or 'O' modifiers!");
      assert(HowLong == 0 && "Can't use both 'L' and 'Z' modifiers!");
      #ifndef NDEBUG
      IsSpecial = true;
      #endif
      switch (Context.getTargetInfo().getIntTypeByWidth(32, true)) {
      default:
        llvm_unreachable("Unexpected integer type");
      case TargetInfo::SignedInt:
        HowLong = 0;
        break;
      case TargetInfo::SignedLong:
        HowLong = 1;
        break;
      case TargetInfo::SignedLongLong:
        HowLong = 2;
        break;
      }
      break;
    case 'O':
      assert(!IsSpecial && "Can't use two 'N', 'W', 'Z' or 'O' modifiers!");
      assert(HowLong == 0 && "Can't use both 'L' and 'O' modifiers!");
      #ifndef NDEBUG
      IsSpecial = true;
      #endif
      if (Context.getLangOpts().OpenCL)
        HowLong = 1;
      else
        HowLong = 2;
      break;
    }
  }

  QualType Type;

  // Read the base type.
  switch (*Str++) {
  default: llvm_unreachable("Unknown builtin type letter!");
  case 'y':
    assert(HowLong == 0 && !Signed && !Unsigned &&
           "Bad modifiers used with 'y'!");
    Type = Context.BFloat16Ty;
    break;
  case 'v':
    assert(HowLong == 0 && !Signed && !Unsigned &&
           "Bad modifiers used with 'v'!");
    Type = Context.VoidTy;
    break;
  case 'h':
    assert(HowLong == 0 && !Signed && !Unsigned &&
           "Bad modifiers used with 'h'!");
    Type = Context.HalfTy;
    break;
  case 'f':
    assert(HowLong == 0 && !Signed && !Unsigned &&
           "Bad modifiers used with 'f'!");
    Type = Context.FloatTy;
    break;
  case 'd':
    assert(HowLong < 3 && !Signed && !Unsigned &&
           "Bad modifiers used with 'd'!");
    if (HowLong == 1)
      Type = Context.LongDoubleTy;
    else if (HowLong == 2)
      Type = Context.Float128Ty;
    else
      Type = Context.DoubleTy;
    break;
  case 's':
    assert(HowLong == 0 && "Bad modifiers used with 's'!");
    if (Unsigned)
      Type = Context.UnsignedShortTy;
    else
      Type = Context.ShortTy;
    break;
  case 'i':
    if (HowLong == 3)
      Type = Unsigned ? Context.UnsignedInt128Ty : Context.Int128Ty;
    else if (HowLong == 2)
      Type = Unsigned ? Context.UnsignedLongLongTy : Context.LongLongTy;
    else if (HowLong == 1)
      Type = Unsigned ? Context.UnsignedLongTy : Context.LongTy;
    else
      Type = Unsigned ? Context.UnsignedIntTy : Context.IntTy;
    break;
  case 'c':
    assert(HowLong == 0 && "Bad modifiers used with 'c'!");
    if (Signed)
      Type = Context.SignedCharTy;
    else if (Unsigned)
      Type = Context.UnsignedCharTy;
    else
      Type = Context.CharTy;
    break;
  case 'b': // boolean
    assert(HowLong == 0 && !Signed && !Unsigned && "Bad modifiers for 'b'!");
    Type = Context.BoolTy;
    break;
  case 'z':  // size_t.
    assert(HowLong == 0 && !Signed && !Unsigned && "Bad modifiers for 'z'!");
    Type = Context.getSizeType();
    break;
  case 'w':  // wchar_t.
    assert(HowLong == 0 && !Signed && !Unsigned && "Bad modifiers for 'w'!");
    Type = Context.getWideCharType();
    break;
  case 'F':
    Type = Context.getCFConstantStringType();
    break;
  case 'G':
    Type = Context.getObjCIdType();
    break;
  case 'H':
    Type = Context.getObjCSelType();
    break;
  case 'M':
    Type = Context.getObjCSuperType();
    break;
  case 'a':
    Type = Context.getBuiltinVaListType();
    assert(!Type.isNull() && "builtin va list type not initialized!");
    break;
  case 'A':
    // This is a "reference" to a va_list; however, what exactly
    // this means depends on how va_list is defined. There are two
    // different kinds of va_list: ones passed by value, and ones
    // passed by reference.  An example of a by-value va_list is
    // x86, where va_list is a char*. An example of by-ref va_list
    // is x86-64, where va_list is a __va_list_tag[1]. For x86,
    // we want this argument to be a char*&; for x86-64, we want
    // it to be a __va_list_tag*.
    Type = Context.getBuiltinVaListType();
    assert(!Type.isNull() && "builtin va list type not initialized!");
    if (Type->isArrayType())
      Type = Context.getArrayDecayedType(Type);
    else
      Type = Context.getLValueReferenceType(Type);
    break;
  case 'q': {
    char *End;
    unsigned NumElements = strtoul(Str, &End, 10);
    assert(End != Str && "Missing vector size");
    Str = End;

    QualType ElementType = DecodeTypeFromStr(Str, Context, Error,
                                             RequiresICE, false);
    assert(!RequiresICE && "Can't require vector ICE");

    Type = Context.getScalableVectorType(ElementType, NumElements);
    break;
  }
  case 'V': {
    char *End;
    unsigned NumElements = strtoul(Str, &End, 10);
    assert(End != Str && "Missing vector size");
    Str = End;

    QualType ElementType = DecodeTypeFromStr(Str, Context, Error,
                                             RequiresICE, false);
    assert(!RequiresICE && "Can't require vector ICE");

    // TODO: No way to make AltiVec vectors in builtins yet.
    Type = Context.getVectorType(ElementType, NumElements,
                                 VectorType::GenericVector);
    break;
  }
  case 'E': {
    char *End;

    unsigned NumElements = strtoul(Str, &End, 10);
    assert(End != Str && "Missing vector size");

    Str = End;

    QualType ElementType = DecodeTypeFromStr(Str, Context, Error, RequiresICE,
                                             false);
    Type = Context.getExtVectorType(ElementType, NumElements);
    break;
  }
  case 'X': {
    QualType ElementType = DecodeTypeFromStr(Str, Context, Error, RequiresICE,
                                             false);
    assert(!RequiresICE && "Can't require complex ICE");
    Type = Context.getComplexType(ElementType);
    break;
  }
  case 'Y':
    Type = Context.getPointerDiffType();
    break;
  case 'P':
    Type = Context.getFILEType();
    if (Type.isNull()) {
      Error = ASTContext::GE_Missing_stdio;
      return {};
    }
    break;
  case 'J':
    if (Signed)
      Type = Context.getsigjmp_bufType();
    else
      Type = Context.getjmp_bufType();

    if (Type.isNull()) {
      Error = ASTContext::GE_Missing_setjmp;
      return {};
    }
    break;
  case 'K':
    assert(HowLong == 0 && !Signed && !Unsigned && "Bad modifiers for 'K'!");
    Type = Context.getucontext_tType();

    if (Type.isNull()) {
      Error = ASTContext::GE_Missing_ucontext;
      return {};
    }
    break;
  case 'p':
    Type = Context.getProcessIDType();
    break;
  }

  // If there are modifiers and if we're allowed to parse them, go for it.
  Done = !AllowTypeModifiers;
  while (!Done) {
    switch (char c = *Str++) {
    default: Done = true; --Str; break;
    case '*':
    case '&': {
      // Both pointers and references can have their pointee types
      // qualified with an address space.
      char *End;
      unsigned AddrSpace = strtoul(Str, &End, 10);
      if (End != Str) {
        // Note AddrSpace == 0 is not the same as an unspecified address space.
        Type = Context.getAddrSpaceQualType(
          Type,
          Context.getLangASForBuiltinAddressSpace(AddrSpace));
        Str = End;
      }
      if (c == '*')
        Type = Context.getPointerType(Type);
      else
        Type = Context.getLValueReferenceType(Type);
      break;
    }
    // FIXME: There's no way to have a built-in with an rvalue ref arg.
    case 'C':
      Type = Type.withConst();
      break;
    case 'D':
      Type = Context.getVolatileType(Type);
      break;
    case 'R':
      Type = Type.withRestrict();
      break;
    }
  }

  assert((!RequiresICE || Type->isIntegralOrEnumerationType()) &&
         "Integer constant 'I' type must be an integer");

  return Type;
}

/// GetBuiltinType - Return the type for the specified builtin.
QualType ASTContext::GetBuiltinType(unsigned Id,
                                    GetBuiltinTypeError &Error,
                                    unsigned *IntegerConstantArgs) const {
  const char *TypeStr = BuiltinInfo.getTypeString(Id);
  if (TypeStr[0] == '\0') {
    Error = GE_Missing_type;
    return {};
  }

  SmallVector<QualType, 8> ArgTypes;

  bool RequiresICE = false;
  Error = GE_None;
  QualType ResType = DecodeTypeFromStr(TypeStr, *this, Error,
                                       RequiresICE, true);
  if (Error != GE_None)
    return {};

  assert(!RequiresICE && "Result of intrinsic cannot be required to be an ICE");

  while (TypeStr[0] && TypeStr[0] != '.') {
    QualType Ty = DecodeTypeFromStr(TypeStr, *this, Error, RequiresICE, true);
    if (Error != GE_None)
      return {};

    // If this argument is required to be an IntegerConstantExpression and the
    // caller cares, fill in the bitmask we return.
    if (RequiresICE && IntegerConstantArgs)
      *IntegerConstantArgs |= 1 << ArgTypes.size();

    // Do array -> pointer decay.  The builtin should use the decayed type.
    if (Ty->isArrayType())
      Ty = getArrayDecayedType(Ty);

    ArgTypes.push_back(Ty);
  }

  if (Id == Builtin::BI__GetExceptionInfo)
    return {};

  assert((TypeStr[0] != '.' || TypeStr[1] == 0) &&
         "'.' should only occur at end of builtin type list!");

  bool Variadic = (TypeStr[0] == '.');

  FunctionType::ExtInfo EI(getDefaultCallingConvention(
      Variadic, /*IsCXXMethod=*/false, /*IsBuiltin=*/true));
  if (BuiltinInfo.isNoReturn(Id)) EI = EI.withNoReturn(true);


  // We really shouldn't be making a no-proto type here.
  if (ArgTypes.empty() && Variadic && !getLangOpts().CPlusPlus)
    return getFunctionNoProtoType(ResType, EI);

  FunctionProtoType::ExtProtoInfo EPI;
  EPI.ExtInfo = EI;
  EPI.Variadic = Variadic;
  if (getLangOpts().CPlusPlus && BuiltinInfo.isNoThrow(Id))
    EPI.ExceptionSpec.Type =
        getLangOpts().CPlusPlus11 ? EST_BasicNoexcept : EST_DynamicNone;

  return getFunctionType(ResType, ArgTypes, EPI);
}

static GVALinkage basicGVALinkageForFunction(const ASTContext &Context,
                                             const FunctionDecl *FD) {
  if (!FD->isExternallyVisible())
    return GVA_Internal;

  // Non-user-provided functions get emitted as weak definitions with every
  // use, no matter whether they've been explicitly instantiated etc.
  if (const auto *MD = dyn_cast<CXXMethodDecl>(FD))
    if (!MD->isUserProvided())
      return GVA_DiscardableODR;

  GVALinkage External;
  switch (FD->getTemplateSpecializationKind()) {
  case TSK_Undeclared:
  case TSK_ExplicitSpecialization:
    External = GVA_StrongExternal;
    break;

  case TSK_ExplicitInstantiationDefinition:
    return GVA_StrongODR;

  // C++11 [temp.explicit]p10:
  //   [ Note: The intent is that an inline function that is the subject of
  //   an explicit instantiation declaration will still be implicitly
  //   instantiated when used so that the body can be considered for
  //   inlining, but that no out-of-line copy of the inline function would be
  //   generated in the translation unit. -- end note ]
  case TSK_ExplicitInstantiationDeclaration:
    return GVA_AvailableExternally;

  case TSK_ImplicitInstantiation:
    External = GVA_DiscardableODR;
    break;
  }

  if (!FD->isInlined())
    return External;

  if ((!Context.getLangOpts().CPlusPlus &&
       !Context.getTargetInfo().getCXXABI().isMicrosoft() &&
       !FD->hasAttr<DLLExportAttr>()) ||
      FD->hasAttr<GNUInlineAttr>()) {
    // FIXME: This doesn't match gcc's behavior for dllexport inline functions.

    // GNU or C99 inline semantics. Determine whether this symbol should be
    // externally visible.
    if (FD->isInlineDefinitionExternallyVisible())
      return External;

    // C99 inline semantics, where the symbol is not externally visible.
    return GVA_AvailableExternally;
  }

  // Functions specified with extern and inline in -fms-compatibility mode
  // forcibly get emitted.  While the body of the function cannot be later
  // replaced, the function definition cannot be discarded.
  if (FD->isMSExternInline())
    return GVA_StrongODR;

  return GVA_DiscardableODR;
}

static GVALinkage adjustGVALinkageForAttributes(const ASTContext &Context,
                                                const Decl *D, GVALinkage L) {
  // See http://msdn.microsoft.com/en-us/library/xa0d9ste.aspx
  // dllexport/dllimport on inline functions.
  if (D->hasAttr<DLLImportAttr>()) {
    if (L == GVA_DiscardableODR || L == GVA_StrongODR)
      return GVA_AvailableExternally;
  } else if (D->hasAttr<DLLExportAttr>()) {
    if (L == GVA_DiscardableODR)
      return GVA_StrongODR;
  } else if (Context.getLangOpts().CUDA && Context.getLangOpts().CUDAIsDevice &&
             D->hasAttr<CUDAGlobalAttr>()) {
    // Device-side functions with __global__ attribute must always be
    // visible externally so they can be launched from host.
    if (L == GVA_DiscardableODR || L == GVA_Internal)
      return GVA_StrongODR;
  }
  return L;
}

/// Adjust the GVALinkage for a declaration based on what an external AST source
/// knows about whether there can be other definitions of this declaration.
static GVALinkage
adjustGVALinkageForExternalDefinitionKind(const ASTContext &Ctx, const Decl *D,
                                          GVALinkage L) {
  ExternalASTSource *Source = Ctx.getExternalSource();
  if (!Source)
    return L;

  switch (Source->hasExternalDefinitions(D)) {
  case ExternalASTSource::EK_Never:
    // Other translation units rely on us to provide the definition.
    if (L == GVA_DiscardableODR)
      return GVA_StrongODR;
    break;

  case ExternalASTSource::EK_Always:
    return GVA_AvailableExternally;

  case ExternalASTSource::EK_ReplyHazy:
    break;
  }
  return L;
}

GVALinkage ASTContext::GetGVALinkageForFunction(const FunctionDecl *FD) const {
  return adjustGVALinkageForExternalDefinitionKind(*this, FD,
           adjustGVALinkageForAttributes(*this, FD,
             basicGVALinkageForFunction(*this, FD)));
}

static GVALinkage basicGVALinkageForVariable(const ASTContext &Context,
                                             const VarDecl *VD) {
  if (!VD->isExternallyVisible())
    return GVA_Internal;

  if (VD->isStaticLocal()) {
    const DeclContext *LexicalContext = VD->getParentFunctionOrMethod();
    while (LexicalContext && !isa<FunctionDecl>(LexicalContext))
      LexicalContext = LexicalContext->getLexicalParent();

    // ObjC Blocks can create local variables that don't have a FunctionDecl
    // LexicalContext.
    if (!LexicalContext)
      return GVA_DiscardableODR;

    // Otherwise, let the static local variable inherit its linkage from the
    // nearest enclosing function.
    auto StaticLocalLinkage =
        Context.GetGVALinkageForFunction(cast<FunctionDecl>(LexicalContext));

    // Itanium ABI 5.2.2: "Each COMDAT group [for a static local variable] must
    // be emitted in any object with references to the symbol for the object it
    // contains, whether inline or out-of-line."
    // Similar behavior is observed with MSVC. An alternative ABI could use
    // StrongODR/AvailableExternally to match the function, but none are
    // known/supported currently.
    if (StaticLocalLinkage == GVA_StrongODR ||
        StaticLocalLinkage == GVA_AvailableExternally)
      return GVA_DiscardableODR;
    return StaticLocalLinkage;
  }

  // MSVC treats in-class initialized static data members as definitions.
  // By giving them non-strong linkage, out-of-line definitions won't
  // cause link errors.
  if (Context.isMSStaticDataMemberInlineDefinition(VD))
    return GVA_DiscardableODR;

  // Most non-template variables have strong linkage; inline variables are
  // linkonce_odr or (occasionally, for compatibility) weak_odr.
  GVALinkage StrongLinkage;
  switch (Context.getInlineVariableDefinitionKind(VD)) {
  case ASTContext::InlineVariableDefinitionKind::None:
    StrongLinkage = GVA_StrongExternal;
    break;
  case ASTContext::InlineVariableDefinitionKind::Weak:
  case ASTContext::InlineVariableDefinitionKind::WeakUnknown:
    StrongLinkage = GVA_DiscardableODR;
    break;
  case ASTContext::InlineVariableDefinitionKind::Strong:
    StrongLinkage = GVA_StrongODR;
    break;
  }

  switch (VD->getTemplateSpecializationKind()) {
  case TSK_Undeclared:
    return StrongLinkage;

  case TSK_ExplicitSpecialization:
    return Context.getTargetInfo().getCXXABI().isMicrosoft() &&
                   VD->isStaticDataMember()
               ? GVA_StrongODR
               : StrongLinkage;

  case TSK_ExplicitInstantiationDefinition:
    return GVA_StrongODR;

  case TSK_ExplicitInstantiationDeclaration:
    return GVA_AvailableExternally;

  case TSK_ImplicitInstantiation:
    return GVA_DiscardableODR;
  }

  llvm_unreachable("Invalid Linkage!");
}

GVALinkage ASTContext::GetGVALinkageForVariable(const VarDecl *VD) {
  return adjustGVALinkageForExternalDefinitionKind(*this, VD,
           adjustGVALinkageForAttributes(*this, VD,
             basicGVALinkageForVariable(*this, VD)));
}

bool ASTContext::DeclMustBeEmitted(const Decl *D) {
  if (const auto *VD = dyn_cast<VarDecl>(D)) {
    if (!VD->isFileVarDecl())
      return false;
    // Global named register variables (GNU extension) are never emitted.
    if (VD->getStorageClass() == SC_Register)
      return false;
    if (VD->getDescribedVarTemplate() ||
        isa<VarTemplatePartialSpecializationDecl>(VD))
      return false;
  } else if (const auto *FD = dyn_cast<FunctionDecl>(D)) {
    // We never need to emit an uninstantiated function template.
    if (FD->getTemplatedKind() == FunctionDecl::TK_FunctionTemplate)
      return false;
  } else if (isa<PragmaCommentDecl>(D))
    return true;
  else if (isa<PragmaDetectMismatchDecl>(D))
    return true;
  else if (isa<OMPRequiresDecl>(D))
    return true;
  else if (isa<OMPThreadPrivateDecl>(D))
    return !D->getDeclContext()->isDependentContext();
  else if (isa<OMPAllocateDecl>(D))
    return !D->getDeclContext()->isDependentContext();
  else if (isa<OMPDeclareReductionDecl>(D) || isa<OMPDeclareMapperDecl>(D))
    return !D->getDeclContext()->isDependentContext();
  else if (isa<ImportDecl>(D))
    return true;
  else
    return false;

  if (D->isFromASTFile() && !LangOpts.BuildingPCHWithObjectFile) {
    assert(getExternalSource() && "It's from an AST file; must have a source.");
    // On Windows, PCH files are built together with an object file. If this
    // declaration comes from such a PCH and DeclMustBeEmitted would return
    // true, it would have returned true and the decl would have been emitted
    // into that object file, so it doesn't need to be emitted here.
    // Note that decls are still emitted if they're referenced, as usual;
    // DeclMustBeEmitted is used to decide whether a decl must be emitted even
    // if it's not referenced.
    //
    // Explicit template instantiation definitions are tricky. If there was an
    // explicit template instantiation decl in the PCH before, it will look like
    // the definition comes from there, even if that was just the declaration.
    // (Explicit instantiation defs of variable templates always get emitted.)
    bool IsExpInstDef =
        isa<FunctionDecl>(D) &&
        cast<FunctionDecl>(D)->getTemplateSpecializationKind() ==
            TSK_ExplicitInstantiationDefinition;

    // Implicit member function definitions, such as operator= might not be
    // marked as template specializations, since they're not coming from a
    // template but synthesized directly on the class.
    IsExpInstDef |=
        isa<CXXMethodDecl>(D) &&
        cast<CXXMethodDecl>(D)->getParent()->getTemplateSpecializationKind() ==
            TSK_ExplicitInstantiationDefinition;

    if (getExternalSource()->DeclIsFromPCHWithObjectFile(D) && !IsExpInstDef)
      return false;
  }

  // If this is a member of a class template, we do not need to emit it.
  if (D->getDeclContext()->isDependentContext())
    return false;

  // Weak references don't produce any output by themselves.
  if (D->hasAttr<WeakRefAttr>())
    return false;

  // Aliases and used decls are required.
  if (D->hasAttr<AliasAttr>() || D->hasAttr<UsedAttr>())
    return true;

  if (const auto *FD = dyn_cast<FunctionDecl>(D)) {
    // Forward declarations aren't required.
    if (!FD->doesThisDeclarationHaveABody())
      return FD->doesDeclarationForceExternallyVisibleDefinition();

    // Constructors and destructors are required.
    if (FD->hasAttr<ConstructorAttr>() || FD->hasAttr<DestructorAttr>())
      return true;

    // The key function for a class is required.  This rule only comes
    // into play when inline functions can be key functions, though.
    if (getTargetInfo().getCXXABI().canKeyFunctionBeInline()) {
      if (const auto *MD = dyn_cast<CXXMethodDecl>(FD)) {
        const CXXRecordDecl *RD = MD->getParent();
        if (MD->isOutOfLine() && RD->isDynamicClass()) {
          const CXXMethodDecl *KeyFunc = getCurrentKeyFunction(RD);
          if (KeyFunc && KeyFunc->getCanonicalDecl() == MD->getCanonicalDecl())
            return true;
        }
      }
    }

    GVALinkage Linkage = GetGVALinkageForFunction(FD);

    // static, static inline, always_inline, and extern inline functions can
    // always be deferred.  Normal inline functions can be deferred in C99/C++.
    // Implicit template instantiations can also be deferred in C++.
    return !isDiscardableGVALinkage(Linkage);
  }

  const auto *VD = cast<VarDecl>(D);
  assert(VD->isFileVarDecl() && "Expected file scoped var");

  // If the decl is marked as `declare target to`, it should be emitted for the
  // host and for the device.
  if (LangOpts.OpenMP &&
      OMPDeclareTargetDeclAttr::isDeclareTargetDeclaration(VD))
    return true;

  if (VD->isThisDeclarationADefinition() == VarDecl::DeclarationOnly &&
      !isMSStaticDataMemberInlineDefinition(VD))
    return false;

  // Variables that can be needed in other TUs are required.
  auto Linkage = GetGVALinkageForVariable(VD);
  if (!isDiscardableGVALinkage(Linkage))
    return true;

  // We never need to emit a variable that is available in another TU.
  if (Linkage == GVA_AvailableExternally)
    return false;

  // Variables that have destruction with side-effects are required.
  if (VD->needsDestruction(*this))
    return true;

  // Variables that have initialization with side-effects are required.
  if (VD->getInit() && VD->getInit()->HasSideEffects(*this) &&
      // We can get a value-dependent initializer during error recovery.
      (VD->getInit()->isValueDependent() || !VD->evaluateValue()))
    return true;

  // Likewise, variables with tuple-like bindings are required if their
  // bindings have side-effects.
  if (const auto *DD = dyn_cast<DecompositionDecl>(VD))
    for (const auto *BD : DD->bindings())
      if (const auto *BindingVD = BD->getHoldingVar())
        if (DeclMustBeEmitted(BindingVD))
          return true;

  return false;
}

void ASTContext::forEachMultiversionedFunctionVersion(
    const FunctionDecl *FD,
    llvm::function_ref<void(FunctionDecl *)> Pred) const {
  assert(FD->isMultiVersion() && "Only valid for multiversioned functions");
  llvm::SmallDenseSet<const FunctionDecl*, 4> SeenDecls;
  FD = FD->getMostRecentDecl();
  for (auto *CurDecl :
       FD->getDeclContext()->getRedeclContext()->lookup(FD->getDeclName())) {
    FunctionDecl *CurFD = CurDecl->getAsFunction()->getMostRecentDecl();
    if (CurFD && hasSameType(CurFD->getType(), FD->getType()) &&
        std::end(SeenDecls) == llvm::find(SeenDecls, CurFD)) {
      SeenDecls.insert(CurFD);
      Pred(CurFD);
    }
  }
}

CallingConv ASTContext::getDefaultCallingConvention(bool IsVariadic,
                                                    bool IsCXXMethod,
                                                    bool IsBuiltin) const {
  // Pass through to the C++ ABI object
  if (IsCXXMethod)
    return ABI->getDefaultMethodCallConv(IsVariadic);

  // Builtins ignore user-specified default calling convention and remain the
  // Target's default calling convention.
  if (!IsBuiltin) {
    switch (LangOpts.getDefaultCallingConv()) {
    case LangOptions::DCC_None:
      break;
    case LangOptions::DCC_CDecl:
      return CC_C;
    case LangOptions::DCC_FastCall:
      if (getTargetInfo().hasFeature("sse2") && !IsVariadic)
        return CC_X86FastCall;
      break;
    case LangOptions::DCC_StdCall:
      if (!IsVariadic)
        return CC_X86StdCall;
      break;
    case LangOptions::DCC_VectorCall:
      // __vectorcall cannot be applied to variadic functions.
      if (!IsVariadic)
        return CC_X86VectorCall;
      break;
    case LangOptions::DCC_RegCall:
      // __regcall cannot be applied to variadic functions.
      if (!IsVariadic)
        return CC_X86RegCall;
      break;
    }
  }
  return Target->getDefaultCallingConv();
}

bool ASTContext::isNearlyEmpty(const CXXRecordDecl *RD) const {
  // Pass through to the C++ ABI object
  return ABI->isNearlyEmpty(RD);
}

VTableContextBase *ASTContext::getVTableContext() {
  if (!VTContext.get()) {
    auto ABI = Target->getCXXABI();
    if (ABI.isMicrosoft())
      VTContext.reset(new MicrosoftVTableContext(*this));
    else {
      auto ComponentLayout = getLangOpts().RelativeCXXABIVTables
                                 ? ItaniumVTableContext::Relative
                                 : ItaniumVTableContext::Pointer;
      VTContext.reset(new ItaniumVTableContext(*this, ComponentLayout));
    }
  }
  return VTContext.get();
}

MangleContext *ASTContext::createMangleContext(const TargetInfo *T) {
  if (!T)
    T = Target;
  switch (T->getCXXABI().getKind()) {
  case TargetCXXABI::Fuchsia:
  case TargetCXXABI::GenericAArch64:
  case TargetCXXABI::GenericItanium:
  case TargetCXXABI::GenericARM:
  case TargetCXXABI::GenericMIPS:
  case TargetCXXABI::iOS:
  case TargetCXXABI::iOS64:
  case TargetCXXABI::WebAssembly:
  case TargetCXXABI::WatchOS:
  case TargetCXXABI::XL:
    return ItaniumMangleContext::create(*this, getDiagnostics());
  case TargetCXXABI::Microsoft:
    return MicrosoftMangleContext::create(*this, getDiagnostics());
  }
  llvm_unreachable("Unsupported ABI");
}

CXXABI::~CXXABI() = default;

size_t ASTContext::getSideTableAllocatedMemory() const {
  return ASTRecordLayouts.getMemorySize() +
         llvm::capacity_in_bytes(ObjCLayouts) +
         llvm::capacity_in_bytes(KeyFunctions) +
         llvm::capacity_in_bytes(ObjCImpls) +
         llvm::capacity_in_bytes(BlockVarCopyInits) +
         llvm::capacity_in_bytes(DeclAttrs) +
         llvm::capacity_in_bytes(TemplateOrInstantiation) +
         llvm::capacity_in_bytes(InstantiatedFromUsingDecl) +
         llvm::capacity_in_bytes(InstantiatedFromUsingShadowDecl) +
         llvm::capacity_in_bytes(InstantiatedFromUnnamedFieldDecl) +
         llvm::capacity_in_bytes(OverriddenMethods) +
         llvm::capacity_in_bytes(Types) +
         llvm::capacity_in_bytes(VariableArrayTypes);
}

/// getIntTypeForBitwidth -
/// sets integer QualTy according to specified details:
/// bitwidth, signed/unsigned.
/// Returns empty type if there is no appropriate target types.
QualType ASTContext::getIntTypeForBitwidth(unsigned DestWidth,
                                           unsigned Signed) const {
  TargetInfo::IntType Ty = getTargetInfo().getIntTypeByWidth(DestWidth, Signed);
  CanQualType QualTy = getFromTargetType(Ty);
  if (!QualTy && DestWidth == 128)
    return Signed ? Int128Ty : UnsignedInt128Ty;
  return QualTy;
}

/// getRealTypeForBitwidth -
/// sets floating point QualTy according to specified bitwidth.
/// Returns empty type if there is no appropriate target types.
QualType ASTContext::getRealTypeForBitwidth(unsigned DestWidth,
                                            bool ExplicitIEEE) const {
  TargetInfo::RealType Ty =
      getTargetInfo().getRealTypeByWidth(DestWidth, ExplicitIEEE);
  switch (Ty) {
  case TargetInfo::Float:
    return FloatTy;
  case TargetInfo::Double:
    return DoubleTy;
  case TargetInfo::LongDouble:
    return LongDoubleTy;
  case TargetInfo::Float128:
    return Float128Ty;
  case TargetInfo::NoFloat:
    return {};
  }

  llvm_unreachable("Unhandled TargetInfo::RealType value");
}

void ASTContext::setManglingNumber(const NamedDecl *ND, unsigned Number) {
  if (Number > 1)
    MangleNumbers[ND] = Number;
}

unsigned ASTContext::getManglingNumber(const NamedDecl *ND) const {
  auto I = MangleNumbers.find(ND);
  return I != MangleNumbers.end() ? I->second : 1;
}

void ASTContext::setStaticLocalNumber(const VarDecl *VD, unsigned Number) {
  if (Number > 1)
    StaticLocalNumbers[VD] = Number;
}

unsigned ASTContext::getStaticLocalNumber(const VarDecl *VD) const {
  auto I = StaticLocalNumbers.find(VD);
  return I != StaticLocalNumbers.end() ? I->second : 1;
}

MangleNumberingContext &
ASTContext::getManglingNumberContext(const DeclContext *DC) {
  assert(LangOpts.CPlusPlus);  // We don't need mangling numbers for plain C.
  std::unique_ptr<MangleNumberingContext> &MCtx = MangleNumberingContexts[DC];
  if (!MCtx)
    MCtx = createMangleNumberingContext();
  return *MCtx;
}

MangleNumberingContext &
ASTContext::getManglingNumberContext(NeedExtraManglingDecl_t, const Decl *D) {
  assert(LangOpts.CPlusPlus); // We don't need mangling numbers for plain C.
  std::unique_ptr<MangleNumberingContext> &MCtx =
      ExtraMangleNumberingContexts[D];
  if (!MCtx)
    MCtx = createMangleNumberingContext();
  return *MCtx;
}

std::unique_ptr<MangleNumberingContext>
ASTContext::createMangleNumberingContext() const {
  return ABI->createMangleNumberingContext();
}

const CXXConstructorDecl *
ASTContext::getCopyConstructorForExceptionObject(CXXRecordDecl *RD) {
  return ABI->getCopyConstructorForExceptionObject(
      cast<CXXRecordDecl>(RD->getFirstDecl()));
}

void ASTContext::addCopyConstructorForExceptionObject(CXXRecordDecl *RD,
                                                      CXXConstructorDecl *CD) {
  return ABI->addCopyConstructorForExceptionObject(
      cast<CXXRecordDecl>(RD->getFirstDecl()),
      cast<CXXConstructorDecl>(CD->getFirstDecl()));
}

void ASTContext::addTypedefNameForUnnamedTagDecl(TagDecl *TD,
                                                 TypedefNameDecl *DD) {
  return ABI->addTypedefNameForUnnamedTagDecl(TD, DD);
}

TypedefNameDecl *
ASTContext::getTypedefNameForUnnamedTagDecl(const TagDecl *TD) {
  return ABI->getTypedefNameForUnnamedTagDecl(TD);
}

void ASTContext::addDeclaratorForUnnamedTagDecl(TagDecl *TD,
                                                DeclaratorDecl *DD) {
  return ABI->addDeclaratorForUnnamedTagDecl(TD, DD);
}

DeclaratorDecl *ASTContext::getDeclaratorForUnnamedTagDecl(const TagDecl *TD) {
  return ABI->getDeclaratorForUnnamedTagDecl(TD);
}

void ASTContext::setParameterIndex(const ParmVarDecl *D, unsigned int index) {
  ParamIndices[D] = index;
}

unsigned ASTContext::getParameterIndex(const ParmVarDecl *D) const {
  ParameterIndexTable::const_iterator I = ParamIndices.find(D);
  assert(I != ParamIndices.end() &&
         "ParmIndices lacks entry set by ParmVarDecl");
  return I->second;
}

QualType ASTContext::getStringLiteralArrayType(QualType EltTy,
                                               unsigned Length,
                                               CheckedArrayKind Kind) const {
  // A C++ string literal has a const-qualified element type (C++ 2.13.4p1).
  if (getLangOpts().CPlusPlus || getLangOpts().ConstStrings)
    EltTy = EltTy.withConst();

  EltTy = adjustStringLiteralBaseType(EltTy);

  // Get an array type for the string, according to C99 6.4.5. This includes
  // the null terminator character.
<<<<<<< HEAD
  return getConstantArrayType(EltTy, llvm::APInt(32, Length + 1), nullptr,
                              ArrayType::Normal, /*IndexTypeQuals*/ 0);
=======
  return getConstantArrayType(EltTy, llvm::APInt(32, Length + 1),
                              ArrayType::Normal, /*IndexTypeQuals*/ 0, Kind);
>>>>>>> 5b343589
}

StringLiteral *
ASTContext::getPredefinedStringLiteralFromCache(StringRef Key) const {
  StringLiteral *&Result = StringLiteralCache[Key];
  if (!Result)
    Result = StringLiteral::Create(
        *this, Key, StringLiteral::Ascii,
        /*Pascal*/ false, getStringLiteralArrayType(CharTy, Key.size()),
        SourceLocation());
  return Result;
}

MSGuidDecl *
ASTContext::getMSGuidDecl(MSGuidDecl::Parts Parts) const {
  assert(MSGuidTagDecl && "building MS GUID without MS extensions?");

  llvm::FoldingSetNodeID ID;
  MSGuidDecl::Profile(ID, Parts);

  void *InsertPos;
  if (MSGuidDecl *Existing = MSGuidDecls.FindNodeOrInsertPos(ID, InsertPos))
    return Existing;

  QualType GUIDType = getMSGuidType().withConst();
  MSGuidDecl *New = MSGuidDecl::Create(*this, GUIDType, Parts);
  MSGuidDecls.InsertNode(New, InsertPos);
  return New;
}

bool ASTContext::AtomicUsesUnsupportedLibcall(const AtomicExpr *E) const {
  const llvm::Triple &T = getTargetInfo().getTriple();
  if (!T.isOSDarwin())
    return false;

  if (!(T.isiOS() && T.isOSVersionLT(7)) &&
      !(T.isMacOSX() && T.isOSVersionLT(10, 9)))
    return false;

  QualType AtomicTy = E->getPtr()->getType()->getPointeeType();
  CharUnits sizeChars = getTypeSizeInChars(AtomicTy);
  uint64_t Size = sizeChars.getQuantity();
  CharUnits alignChars = getTypeAlignInChars(AtomicTy);
  unsigned Align = alignChars.getQuantity();
  unsigned MaxInlineWidthInBits = getTargetInfo().getMaxAtomicInlineWidth();
  return (Size != Align || toBits(sizeChars) > MaxInlineWidthInBits);
}

bool
ASTContext::ObjCMethodsAreEqual(const ObjCMethodDecl *MethodDecl,
                                const ObjCMethodDecl *MethodImpl) {
  // No point trying to match an unavailable/deprecated mothod.
  if (MethodDecl->hasAttr<UnavailableAttr>()
      || MethodDecl->hasAttr<DeprecatedAttr>())
    return false;
  if (MethodDecl->getObjCDeclQualifier() !=
      MethodImpl->getObjCDeclQualifier())
    return false;
  if (!hasSameType(MethodDecl->getReturnType(), MethodImpl->getReturnType()))
    return false;

  if (MethodDecl->param_size() != MethodImpl->param_size())
    return false;

  for (ObjCMethodDecl::param_const_iterator IM = MethodImpl->param_begin(),
       IF = MethodDecl->param_begin(), EM = MethodImpl->param_end(),
       EF = MethodDecl->param_end();
       IM != EM && IF != EF; ++IM, ++IF) {
    const ParmVarDecl *DeclVar = (*IF);
    const ParmVarDecl *ImplVar = (*IM);
    if (ImplVar->getObjCDeclQualifier() != DeclVar->getObjCDeclQualifier())
      return false;
    if (!hasSameType(DeclVar->getType(), ImplVar->getType()))
      return false;
  }

  return (MethodDecl->isVariadic() == MethodImpl->isVariadic());
}

uint64_t ASTContext::getTargetNullPointerValue(QualType QT) const {
  LangAS AS;
  if (QT->getUnqualifiedDesugaredType()->isNullPtrType())
    AS = LangAS::Default;
  else
    AS = QT->getPointeeType().getAddressSpace();

  return getTargetInfo().getNullPointerValue(AS);
}

unsigned ASTContext::getTargetAddressSpace(LangAS AS) const {
  if (isTargetAddressSpace(AS))
    return toTargetAddressSpace(AS);
  else
    return (*AddrSpaceMap)[(unsigned)AS];
}

QualType ASTContext::getCorrespondingSaturatedType(QualType Ty) const {
  assert(Ty->isFixedPointType());

  if (Ty->isSaturatedFixedPointType()) return Ty;

  switch (Ty->castAs<BuiltinType>()->getKind()) {
    default:
      llvm_unreachable("Not a fixed point type!");
    case BuiltinType::ShortAccum:
      return SatShortAccumTy;
    case BuiltinType::Accum:
      return SatAccumTy;
    case BuiltinType::LongAccum:
      return SatLongAccumTy;
    case BuiltinType::UShortAccum:
      return SatUnsignedShortAccumTy;
    case BuiltinType::UAccum:
      return SatUnsignedAccumTy;
    case BuiltinType::ULongAccum:
      return SatUnsignedLongAccumTy;
    case BuiltinType::ShortFract:
      return SatShortFractTy;
    case BuiltinType::Fract:
      return SatFractTy;
    case BuiltinType::LongFract:
      return SatLongFractTy;
    case BuiltinType::UShortFract:
      return SatUnsignedShortFractTy;
    case BuiltinType::UFract:
      return SatUnsignedFractTy;
    case BuiltinType::ULongFract:
      return SatUnsignedLongFractTy;
  }
}

LangAS ASTContext::getLangASForBuiltinAddressSpace(unsigned AS) const {
  if (LangOpts.OpenCL)
    return getTargetInfo().getOpenCLBuiltinAddressSpace(AS);

  if (LangOpts.CUDA)
    return getTargetInfo().getCUDABuiltinAddressSpace(AS);

  return getLangASFromTargetAS(AS);
}

// Explicitly instantiate this in case a Redeclarable<T> is used from a TU that
// doesn't include ASTContext.h
template
clang::LazyGenerationalUpdatePtr<
    const Decl *, Decl *, &ExternalASTSource::CompleteRedeclChain>::ValueType
clang::LazyGenerationalUpdatePtr<
    const Decl *, Decl *, &ExternalASTSource::CompleteRedeclChain>::makeValue(
        const clang::ASTContext &Ctx, Decl *Value);

unsigned char ASTContext::getFixedPointScale(QualType Ty) const {
  assert(Ty->isFixedPointType());

  const TargetInfo &Target = getTargetInfo();
  switch (Ty->castAs<BuiltinType>()->getKind()) {
    default:
      llvm_unreachable("Not a fixed point type!");
    case BuiltinType::ShortAccum:
    case BuiltinType::SatShortAccum:
      return Target.getShortAccumScale();
    case BuiltinType::Accum:
    case BuiltinType::SatAccum:
      return Target.getAccumScale();
    case BuiltinType::LongAccum:
    case BuiltinType::SatLongAccum:
      return Target.getLongAccumScale();
    case BuiltinType::UShortAccum:
    case BuiltinType::SatUShortAccum:
      return Target.getUnsignedShortAccumScale();
    case BuiltinType::UAccum:
    case BuiltinType::SatUAccum:
      return Target.getUnsignedAccumScale();
    case BuiltinType::ULongAccum:
    case BuiltinType::SatULongAccum:
      return Target.getUnsignedLongAccumScale();
    case BuiltinType::ShortFract:
    case BuiltinType::SatShortFract:
      return Target.getShortFractScale();
    case BuiltinType::Fract:
    case BuiltinType::SatFract:
      return Target.getFractScale();
    case BuiltinType::LongFract:
    case BuiltinType::SatLongFract:
      return Target.getLongFractScale();
    case BuiltinType::UShortFract:
    case BuiltinType::SatUShortFract:
      return Target.getUnsignedShortFractScale();
    case BuiltinType::UFract:
    case BuiltinType::SatUFract:
      return Target.getUnsignedFractScale();
    case BuiltinType::ULongFract:
    case BuiltinType::SatULongFract:
      return Target.getUnsignedLongFractScale();
  }
}

unsigned char ASTContext::getFixedPointIBits(QualType Ty) const {
  assert(Ty->isFixedPointType());

  const TargetInfo &Target = getTargetInfo();
  switch (Ty->castAs<BuiltinType>()->getKind()) {
    default:
      llvm_unreachable("Not a fixed point type!");
    case BuiltinType::ShortAccum:
    case BuiltinType::SatShortAccum:
      return Target.getShortAccumIBits();
    case BuiltinType::Accum:
    case BuiltinType::SatAccum:
      return Target.getAccumIBits();
    case BuiltinType::LongAccum:
    case BuiltinType::SatLongAccum:
      return Target.getLongAccumIBits();
    case BuiltinType::UShortAccum:
    case BuiltinType::SatUShortAccum:
      return Target.getUnsignedShortAccumIBits();
    case BuiltinType::UAccum:
    case BuiltinType::SatUAccum:
      return Target.getUnsignedAccumIBits();
    case BuiltinType::ULongAccum:
    case BuiltinType::SatULongAccum:
      return Target.getUnsignedLongAccumIBits();
    case BuiltinType::ShortFract:
    case BuiltinType::SatShortFract:
    case BuiltinType::Fract:
    case BuiltinType::SatFract:
    case BuiltinType::LongFract:
    case BuiltinType::SatLongFract:
    case BuiltinType::UShortFract:
    case BuiltinType::SatUShortFract:
    case BuiltinType::UFract:
    case BuiltinType::SatUFract:
    case BuiltinType::ULongFract:
    case BuiltinType::SatULongFract:
      return 0;
  }
}

FixedPointSemantics ASTContext::getFixedPointSemantics(QualType Ty) const {
  assert((Ty->isFixedPointType() || Ty->isIntegerType()) &&
         "Can only get the fixed point semantics for a "
         "fixed point or integer type.");
  if (Ty->isIntegerType())
    return FixedPointSemantics::GetIntegerSemantics(getIntWidth(Ty),
                                                    Ty->isSignedIntegerType());

  bool isSigned = Ty->isSignedFixedPointType();
  return FixedPointSemantics(
      static_cast<unsigned>(getTypeSize(Ty)), getFixedPointScale(Ty), isSigned,
      Ty->isSaturatedFixedPointType(),
      !isSigned && getTargetInfo().doUnsignedFixedPointTypesHavePadding());
}

APFixedPoint ASTContext::getFixedPointMax(QualType Ty) const {
  assert(Ty->isFixedPointType());
  return APFixedPoint::getMax(getFixedPointSemantics(Ty));
}

APFixedPoint ASTContext::getFixedPointMin(QualType Ty) const {
  assert(Ty->isFixedPointType());
  return APFixedPoint::getMin(getFixedPointSemantics(Ty));
}

QualType ASTContext::getCorrespondingSignedFixedPointType(QualType Ty) const {
  assert(Ty->isUnsignedFixedPointType() &&
         "Expected unsigned fixed point type");

  switch (Ty->castAs<BuiltinType>()->getKind()) {
  case BuiltinType::UShortAccum:
    return ShortAccumTy;
  case BuiltinType::UAccum:
    return AccumTy;
  case BuiltinType::ULongAccum:
    return LongAccumTy;
  case BuiltinType::SatUShortAccum:
    return SatShortAccumTy;
  case BuiltinType::SatUAccum:
    return SatAccumTy;
  case BuiltinType::SatULongAccum:
    return SatLongAccumTy;
  case BuiltinType::UShortFract:
    return ShortFractTy;
  case BuiltinType::UFract:
    return FractTy;
  case BuiltinType::ULongFract:
    return LongFractTy;
  case BuiltinType::SatUShortFract:
    return SatShortFractTy;
  case BuiltinType::SatUFract:
    return SatFractTy;
  case BuiltinType::SatULongFract:
    return SatLongFractTy;
  default:
    llvm_unreachable("Unexpected unsigned fixed point type");
  }
}

<<<<<<< HEAD
ParsedTargetAttr
ASTContext::filterFunctionTargetAttrs(const TargetAttr *TD) const {
  assert(TD != nullptr);
  ParsedTargetAttr ParsedAttr = TD->parse();

  ParsedAttr.Features.erase(
      llvm::remove_if(ParsedAttr.Features,
                      [&](const std::string &Feat) {
                        return !Target->isValidFeatureName(
                            StringRef{Feat}.substr(1));
                      }),
      ParsedAttr.Features.end());
  return ParsedAttr;
}

void ASTContext::getFunctionFeatureMap(llvm::StringMap<bool> &FeatureMap,
                                       const FunctionDecl *FD) const {
  if (FD)
    getFunctionFeatureMap(FeatureMap, GlobalDecl().getWithDecl(FD));
  else
    Target->initFeatureMap(FeatureMap, getDiagnostics(),
                           Target->getTargetOpts().CPU,
                           Target->getTargetOpts().Features);
}

// Fills in the supplied string map with the set of target features for the
// passed in function.
void ASTContext::getFunctionFeatureMap(llvm::StringMap<bool> &FeatureMap,
                                       GlobalDecl GD) const {
  StringRef TargetCPU = Target->getTargetOpts().CPU;
  const FunctionDecl *FD = GD.getDecl()->getAsFunction();
  if (const auto *TD = FD->getAttr<TargetAttr>()) {
    ParsedTargetAttr ParsedAttr = filterFunctionTargetAttrs(TD);

    // Make a copy of the features as passed on the command line into the
    // beginning of the additional features from the function to override.
    ParsedAttr.Features.insert(
        ParsedAttr.Features.begin(),
        Target->getTargetOpts().FeaturesAsWritten.begin(),
        Target->getTargetOpts().FeaturesAsWritten.end());

    if (ParsedAttr.Architecture != "" &&
        Target->isValidCPUName(ParsedAttr.Architecture))
      TargetCPU = ParsedAttr.Architecture;

    // Now populate the feature map, first with the TargetCPU which is either
    // the default or a new one from the target attribute string. Then we'll use
    // the passed in features (FeaturesAsWritten) along with the new ones from
    // the attribute.
    Target->initFeatureMap(FeatureMap, getDiagnostics(), TargetCPU,
                           ParsedAttr.Features);
  } else if (const auto *SD = FD->getAttr<CPUSpecificAttr>()) {
    llvm::SmallVector<StringRef, 32> FeaturesTmp;
    Target->getCPUSpecificCPUDispatchFeatures(
        SD->getCPUName(GD.getMultiVersionIndex())->getName(), FeaturesTmp);
    std::vector<std::string> Features(FeaturesTmp.begin(), FeaturesTmp.end());
    Target->initFeatureMap(FeatureMap, getDiagnostics(), TargetCPU, Features);
  } else {
    Target->initFeatureMap(FeatureMap, getDiagnostics(), TargetCPU,
                           Target->getTargetOpts().Features);
  }
}

OMPTraitInfo &ASTContext::getNewOMPTraitInfo() {
  OMPTraitInfoVector.emplace_back(new OMPTraitInfo());
  return *OMPTraitInfoVector.back();
}

const DiagnosticBuilder &
clang::operator<<(const DiagnosticBuilder &DB,
                  const ASTContext::SectionInfo &Section) {
  if (Section.Decl)
    return DB << Section.Decl;
  return DB << "a prior #pragma section";
=======
RecordDecl *ASTContext::getCachedTypeApp(const RecordDecl *Base, ArrayRef<const Type *> TypeArgs) {
  assert(Base != nullptr && "Base decl shouldn't be null");
  assert(Base->isGenericOrItypeGeneric() && "Base RecordDecl should be generic");
  const auto it = CachedTypeApps.find(std::make_pair(Base, TypeArgs));
  if (it == CachedTypeApps.end()) return nullptr;
  return it->second;
}

std::vector<const RecordDecl *> ASTContext::getTypeAppsWithBase(const RecordDecl *Base) {
  std::vector<const RecordDecl *> TypeApps;
  for (const auto Iter : CachedTypeApps) {
    auto Key = Iter.getFirst();
    // The key is a pair (generic base, type application).
    // The value ('Iter.getSecond()') is the corresponding (instantiated) RecordDecl.
    if (Key.first == Base) TypeApps.push_back(Iter.getSecond());
  }
  return TypeApps;
}

void ASTContext::addCachedTypeApp(const RecordDecl *Base, ArrayRef<const Type *> TypeArgs, RecordDecl *Inst) {
  assert(Base != nullptr && Inst != nullptr && "Decls shouldn't be null");
  assert(Base->isGenericOrItypeGeneric() && "Base RecordDecl should be generic");
  assert(Base == Base->getCanonicalDecl() && "Expected key to be canonical decl");
  assert(Base == Inst->genericBaseDecl() && "Base decl must match in key and value");
  assert((getCachedTypeApp(Base, TypeArgs) == nullptr) && "Type application is already cached");
  // Copy the storage backing up the type arguments, since we'll potentially continue to query the map
  // after `TypeArgs` has been de-allocated (e.g. if `TypeArgs` was allocated on the stack).
  auto TypeArgsCopy = new (*this) llvm::SmallVector<const Type *, 4>(TypeArgs.begin(), TypeArgs.end());
  CachedTypeApps.insert(std::make_pair(std::make_pair(Base, ArrayRef<const Type *>(*TypeArgsCopy)), Inst));
}

ArrayRef<RecordDecl *> ASTContext::getDelayedTypeApps(RecordDecl *Base) {
  assert(Base != nullptr && "Base decl shouldn't be null");
  assert(Base->isGenericOrItypeGeneric() && "Base RecordDecl should be generic");
  assert(Base->getCanonicalDecl() == Base && "Key should be a canonical decl");
  const auto Iter = DelayedTypeApps.find(Base);
  if (Iter == DelayedTypeApps.end()) return ArrayRef<RecordDecl *>();
  return ArrayRef<RecordDecl *>(Iter->second);
}

void ASTContext::addDelayedTypeApp(RecordDecl *TypeApp) {
  assert(TypeApp != nullptr && "Type application decl shouldn't be null");
  assert(TypeApp->isInstantiated() && TypeApp->isDelayedTypeApp() && "Expected a delayed type application");
  auto Base = TypeApp->genericBaseDecl();
  assert(Base->getCanonicalDecl() == Base && "Base should be a canonical decl");
  auto Iter = DelayedTypeApps.find(Base);
  if (Iter == DelayedTypeApps.end()) {
    // This is the first type application added with 'Base' as key.
    DelayedTypeApps.insert(std::make_pair(Base, llvm::SmallVector<RecordDecl *, 4>()));
  }
  Iter = DelayedTypeApps.find(Base);
  assert(Iter != DelayedTypeApps.end() && "Expected key to be found");
  // Take a reference so we can modify the vector stored in the map (as opposed to a copy).
  llvm::SmallVector<RecordDecl *, 4> &Delayed = Iter->second;
  Delayed.push_back(TypeApp);
}

bool ASTContext::removeDelayedTypeApps(RecordDecl *Base) {
  assert(Base != nullptr && "Base decl shouldn't be null");
  assert(Base->isGenericOrItypeGeneric() && "Base RecordDecl should be generic");
  assert(Base->getCanonicalDecl() == Base && "Key should be a canonical decl");
  return DelayedTypeApps.erase(Base);
}

const ExistentialType *ASTContext::getCachedExistentialType(const Type *TypeVar, QualType InnerType) {
  auto Iter = CachedExistTypes.find(std::make_pair(TypeVar, InnerType));
  if (Iter != CachedExistTypes.end()) return Iter->second;
  return nullptr;
}

void ASTContext::addCachedExistentialType(const Type *TypeVar, QualType InnerType, const ExistentialType *ExistType) {
  if (getCachedExistentialType(TypeVar, InnerType)) llvm_unreachable("Cannot re-add existential type to the cache");
  CachedExistTypes.insert(std::make_pair(std::make_pair(TypeVar, InnerType), ExistType));
>>>>>>> 5b343589
}<|MERGE_RESOLUTION|>--- conflicted
+++ resolved
@@ -3356,13 +3356,8 @@
   ArySize = ArySize.zextOrTrunc(Target->getMaxPointerWidth());
 
   llvm::FoldingSetNodeID ID;
-<<<<<<< HEAD
   ConstantArrayType::Profile(ID, *this, EltTy, ArySize, SizeExpr, ASM,
-                             IndexTypeQuals);
-=======
-  ConstantArrayType::Profile(ID, EltTy, ArySize, ASM, IndexTypeQuals,
-                             Kind);
->>>>>>> 5b343589
+                             IndexTypeQuals, Kind);
 
   void *InsertPos = nullptr;
   if (ConstantArrayType *ATP =
@@ -3375,13 +3370,8 @@
   QualType Canon;
   if (!EltTy.isCanonical() || EltTy.hasLocalQualifiers() || SizeExpr) {
     SplitQualType canonSplit = getCanonicalType(EltTy).split();
-<<<<<<< HEAD
     Canon = getConstantArrayType(QualType(canonSplit.Ty, 0), ArySize, nullptr,
-                                 ASM, IndexTypeQuals);
-=======
-    Canon = getConstantArrayType(QualType(canonSplit.Ty, 0), ArySize,
                                  ASM, IndexTypeQuals, Kind);
->>>>>>> 5b343589
     Canon = getQualifiedType(Canon, canonSplit.Quals);
 
     // Get the new insert position for the node we care about.
@@ -3390,16 +3380,12 @@
     assert(!NewIP && "Shouldn't be in the map!"); (void)NewIP;
   }
 
-<<<<<<< HEAD
   void *Mem = Allocate(
       ConstantArrayType::totalSizeToAlloc<const Expr *>(SizeExpr ? 1 : 0),
       TypeAlignment);
   auto *New = new (Mem)
-    ConstantArrayType(EltTy, Canon, ArySize, SizeExpr, ASM, IndexTypeQuals);
-=======
-  auto *New = new (*this,TypeAlignment)
-    ConstantArrayType(EltTy, Canon, ArySize, ASM, IndexTypeQuals, Kind);
->>>>>>> 5b343589
+    ConstantArrayType(EltTy, Canon, ArySize, SizeExpr, ASM,
+                      IndexTypeQuals, Kind);
   ConstantArrayTypes.InsertNode(New, InsertPos);
   Types.push_back(New);
   return QualType(New, 0);
@@ -3452,12 +3438,9 @@
   case Type::Auto:
   case Type::DeducedTemplateSpecialization:
   case Type::PackExpansion:
-<<<<<<< HEAD
   case Type::ExtInt:
   case Type::DependentExtInt:
-=======
   case Type::Existential:
->>>>>>> 5b343589
     llvm_unreachable("type should never be variably-modified");
 
   // These types can be variably-modified but should never need to
@@ -4176,18 +4159,11 @@
   auto ESH = FunctionProtoType::getExceptionSpecSize(
       EPI.ExceptionSpec.Type, EPI.ExceptionSpec.Exceptions.size());
   size_t Size = FunctionProtoType::totalSizeToAlloc<
-<<<<<<< HEAD
-      QualType, SourceLocation, FunctionType::FunctionTypeExtraBitfields,
+      QualType, SourceLocation, BoundsAnnotations,
+      FunctionType::FunctionTypeExtraBitfields,
       FunctionType::ExceptionType, Expr *, FunctionDecl *,
       FunctionProtoType::ExtParameterInfo, Qualifiers>(
       NumArgs, EPI.Variadic,
-=======
-      QualType, BoundsAnnotations, FunctionType::FunctionTypeExtraBitfields,
-      FunctionType::ExceptionType, Expr *, FunctionDecl *,
-      FunctionProtoType::ExtParameterInfo, Qualifiers>(
-      NumArgs,
-      EPI.ParamAnnots ? NumArgs : 0,
->>>>>>> 5b343589
       FunctionProtoType::hasExtraBitfields(EPI.ExceptionSpec.Type),
       ESH.NumExceptionType, ESH.NumExprPtr, ESH.NumFunctionDeclPtr,
       EPI.ExtParameterInfos ? NumArgs : 0,
@@ -5566,11 +5542,8 @@
 
   if (const auto *CAT = dyn_cast<ConstantArrayType>(AT)) {
     return getConstantArrayType(unqualElementType, CAT->getSize(),
-<<<<<<< HEAD
-                                CAT->getSizeExpr(), CAT->getSizeModifier(), 0);
-=======
-                                CAT->getSizeModifier(), 0, CAT->getKind());
->>>>>>> 5b343589
+                                CAT->getSizeExpr(), CAT->getSizeModifier(), 0,
+                                CAT->getKind());
   }
 
   if (const auto *IAT = dyn_cast<IncompleteArrayType>(AT)) {
@@ -9209,18 +9182,10 @@
 }
 
 QualType ASTContext::mergeFunctionTypes(QualType lhs, QualType rhs,
-<<<<<<< HEAD
                                         bool OfBlockPointer, bool Unqualified,
-                                        bool AllowCXX) {
+                                        bool AllowCXX, bool IgnoreBounds) {
   const auto *lbase = lhs->castAs<FunctionType>();
   const auto *rbase = rhs->castAs<FunctionType>();
-=======
-                                        bool OfBlockPointer,
-                                        bool Unqualified,
-                                        bool IgnoreBounds) {
-  const auto *lbase = lhs->getAs<FunctionType>();
-  const auto *rbase = rhs->getAs<FunctionType>();
->>>>>>> 5b343589
   const auto *lproto = dyn_cast<FunctionProtoType>(lbase);
   const auto *rproto = dyn_cast<FunctionProtoType>(rbase);
   bool allLTypes = true;
@@ -9649,18 +9614,13 @@
   case Type::Pointer:
   {
     // Merge two pointer types, while trying to preserve typedef info
-<<<<<<< HEAD
-    QualType LHSPointee = LHS->castAs<PointerType>()->getPointeeType();
-    QualType RHSPointee = RHS->castAs<PointerType>()->getPointeeType();
-=======
-    const PointerType *LHSptr = LHS->getAs<PointerType>();
-    const PointerType *RHSptr = RHS->getAs<PointerType>();
+    const PointerType *LHSptr = LHS->castAs<PointerType>();
+    const PointerType *RHSptr = RHS->castAs<PointerType>();
     QualType LHSPointee = LHSptr->getPointeeType();
     QualType RHSPointee = RHSptr->getPointeeType();
 
     if (LHSptr->getKind() != RHSptr->getKind()) return QualType();
 
->>>>>>> 5b343589
     if (Unqualified) {
       LHSPointee = LHSPointee.getUnqualifiedType();
       RHSPointee = RHSPointee.getUnqualifiedType();
@@ -9787,23 +9747,14 @@
       return LHS;
     if (RCAT && getCanonicalType(RHSElem) == getCanonicalType(ResultType))
       return RHS;
-<<<<<<< HEAD
     if (LCAT)
       return getConstantArrayType(ResultType, LCAT->getSize(),
                                   LCAT->getSizeExpr(),
-                                  ArrayType::ArraySizeModifier(), 0);
+                                  ArrayType::ArraySizeModifier(), 0, Kind);
     if (RCAT)
       return getConstantArrayType(ResultType, RCAT->getSize(),
                                   RCAT->getSizeExpr(),
-                                  ArrayType::ArraySizeModifier(), 0);
-=======
-    if (LCAT) return getConstantArrayType(ResultType, LCAT->getSize(),
-                                          ArrayType::ArraySizeModifier(), 0,
-                                          Kind);
-    if (RCAT) return getConstantArrayType(ResultType, RCAT->getSize(),
-                                          ArrayType::ArraySizeModifier(), 0,
-                                          Kind);
->>>>>>> 5b343589
+                                  ArrayType::ArraySizeModifier(), 0, Kind);
     if (LVAT && getCanonicalType(LHSElem) == getCanonicalType(ResultType))
       return LHS;
     if (RVAT && getCanonicalType(RHSElem) == getCanonicalType(ResultType))
@@ -9874,7 +9825,6 @@
     assert(LHS != RHS &&
            "Equivalent pipe types should have already been handled!");
     return {};
-<<<<<<< HEAD
   case Type::ExtInt: {
     // Merge two ext-int types, while trying to preserve typedef info.
     bool LHSUnsigned  = LHS->castAs<ExtIntType>()->isUnsigned();
@@ -9890,7 +9840,6 @@
       return {};
     return LHS;
   }
-=======
   case Type::TypeVariable:
     assert(LHS != RHS &&
            "Equivalent type variable types should have already been handled!");
@@ -9898,7 +9847,6 @@
   case Type::Existential:
     // TODO: is this correct?
     return {};
->>>>>>> 5b343589
   }
 
   llvm_unreachable("Invalid Type::Class!");
@@ -11579,13 +11527,8 @@
 
   // Get an array type for the string, according to C99 6.4.5. This includes
   // the null terminator character.
-<<<<<<< HEAD
   return getConstantArrayType(EltTy, llvm::APInt(32, Length + 1), nullptr,
-                              ArrayType::Normal, /*IndexTypeQuals*/ 0);
-=======
-  return getConstantArrayType(EltTy, llvm::APInt(32, Length + 1),
                               ArrayType::Normal, /*IndexTypeQuals*/ 0, Kind);
->>>>>>> 5b343589
 }
 
 StringLiteral *
@@ -11882,7 +11825,6 @@
   }
 }
 
-<<<<<<< HEAD
 ParsedTargetAttr
 ASTContext::filterFunctionTargetAttrs(const TargetAttr *TD) const {
   assert(TD != nullptr);
@@ -11957,7 +11899,8 @@
   if (Section.Decl)
     return DB << Section.Decl;
   return DB << "a prior #pragma section";
-=======
+}
+
 RecordDecl *ASTContext::getCachedTypeApp(const RecordDecl *Base, ArrayRef<const Type *> TypeArgs) {
   assert(Base != nullptr && "Base decl shouldn't be null");
   assert(Base->isGenericOrItypeGeneric() && "Base RecordDecl should be generic");
@@ -12031,5 +11974,4 @@
 void ASTContext::addCachedExistentialType(const Type *TypeVar, QualType InnerType, const ExistentialType *ExistType) {
   if (getCachedExistentialType(TypeVar, InnerType)) llvm_unreachable("Cannot re-add existential type to the cache");
   CachedExistTypes.insert(std::make_pair(std::make_pair(TypeVar, InnerType), ExistType));
->>>>>>> 5b343589
 }