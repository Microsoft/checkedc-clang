--- conflicted
+++ resolved
@@ -5236,15 +5236,12 @@
   case tok::kw___read_only:
   case tok::kw___read_write:
   case tok::kw___write_only:
-<<<<<<< HEAD
-=======
 
   // Checked C pointer types
   case tok::kw__Ptr:
   case tok::kw__Array_ptr:
   case tok::kw__Nt_array_ptr:
 
->>>>>>> cb9e1e3e
     return true;
 
   case tok::kw_private:
