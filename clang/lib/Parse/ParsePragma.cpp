//===--- ParsePragma.cpp - Language specific pragma parsing ---------------===//
//
// Part of the LLVM Project, under the Apache License v2.0 with LLVM Exceptions.
// See https://llvm.org/LICENSE.txt for license information.
// SPDX-License-Identifier: Apache-2.0 WITH LLVM-exception
//
//===----------------------------------------------------------------------===//
//
// This file implements the language specific #pragma handlers.
//
//===----------------------------------------------------------------------===//

#include "clang/AST/ASTContext.h"
#include "clang/Basic/PragmaKinds.h"
#include "clang/Basic/TargetInfo.h"
#include "clang/Lex/Preprocessor.h"
#include "clang/Parse/LoopHint.h"
#include "clang/Parse/ParseDiagnostic.h"
#include "clang/Parse/Parser.h"
#include "clang/Parse/RAIIObjectsForParser.h"
#include "clang/Sema/Scope.h"
#include "llvm/ADT/StringSwitch.h"
using namespace clang;

namespace {

struct PragmaAlignHandler : public PragmaHandler {
  explicit PragmaAlignHandler() : PragmaHandler("align") {}
  void HandlePragma(Preprocessor &PP, PragmaIntroducer Introducer,
                    Token &FirstToken) override;
};

struct PragmaGCCVisibilityHandler : public PragmaHandler {
  explicit PragmaGCCVisibilityHandler() : PragmaHandler("visibility") {}
  void HandlePragma(Preprocessor &PP, PragmaIntroducer Introducer,
                    Token &FirstToken) override;
};

struct PragmaOptionsHandler : public PragmaHandler {
  explicit PragmaOptionsHandler() : PragmaHandler("options") {}
  void HandlePragma(Preprocessor &PP, PragmaIntroducer Introducer,
                    Token &FirstToken) override;
};

struct PragmaPackHandler : public PragmaHandler {
  explicit PragmaPackHandler() : PragmaHandler("pack") {}
  void HandlePragma(Preprocessor &PP, PragmaIntroducer Introducer,
                    Token &FirstToken) override;
};

struct PragmaClangSectionHandler : public PragmaHandler {
  explicit PragmaClangSectionHandler(Sema &S)
             : PragmaHandler("section"), Actions(S) {}
  void HandlePragma(Preprocessor &PP, PragmaIntroducer Introducer,
                    Token &FirstToken) override;

private:
  Sema &Actions;
};

struct PragmaMSStructHandler : public PragmaHandler {
  explicit PragmaMSStructHandler() : PragmaHandler("ms_struct") {}
  void HandlePragma(Preprocessor &PP, PragmaIntroducer Introducer,
                    Token &FirstToken) override;
};

struct PragmaUnusedHandler : public PragmaHandler {
  PragmaUnusedHandler() : PragmaHandler("unused") {}
  void HandlePragma(Preprocessor &PP, PragmaIntroducer Introducer,
                    Token &FirstToken) override;
};

struct PragmaWeakHandler : public PragmaHandler {
  explicit PragmaWeakHandler() : PragmaHandler("weak") {}
  void HandlePragma(Preprocessor &PP, PragmaIntroducer Introducer,
                    Token &FirstToken) override;
};

struct PragmaRedefineExtnameHandler : public PragmaHandler {
  explicit PragmaRedefineExtnameHandler() : PragmaHandler("redefine_extname") {}
  void HandlePragma(Preprocessor &PP, PragmaIntroducer Introducer,
                    Token &FirstToken) override;
};

struct PragmaOpenCLExtensionHandler : public PragmaHandler {
  PragmaOpenCLExtensionHandler() : PragmaHandler("EXTENSION") {}
  void HandlePragma(Preprocessor &PP, PragmaIntroducer Introducer,
                    Token &FirstToken) override;
};


struct PragmaFPContractHandler : public PragmaHandler {
  PragmaFPContractHandler() : PragmaHandler("FP_CONTRACT") {}
  void HandlePragma(Preprocessor &PP, PragmaIntroducer Introducer,
                    Token &FirstToken) override;
};

// Pragma STDC implementations.

/// PragmaSTDC_FENV_ACCESSHandler - "\#pragma STDC FENV_ACCESS ...".
struct PragmaSTDC_FENV_ACCESSHandler : public PragmaHandler {
  PragmaSTDC_FENV_ACCESSHandler() : PragmaHandler("FENV_ACCESS") {}

  void HandlePragma(Preprocessor &PP, PragmaIntroducer Introducer,
                    Token &Tok) override {
    tok::OnOffSwitch OOS;
    if (PP.LexOnOffSwitch(OOS))
     return;
    if (OOS == tok::OOS_ON) {
      PP.Diag(Tok, diag::warn_stdc_fenv_access_not_supported);
    }

    MutableArrayRef<Token> Toks(PP.getPreprocessorAllocator().Allocate<Token>(1),
                                1);
    Toks[0].startToken();
    Toks[0].setKind(tok::annot_pragma_fenv_access);
    Toks[0].setLocation(Tok.getLocation());
    Toks[0].setAnnotationEndLoc(Tok.getLocation());
    Toks[0].setAnnotationValue(reinterpret_cast<void*>(
                               static_cast<uintptr_t>(OOS)));
    PP.EnterTokenStream(Toks, /*DisableMacroExpansion=*/true,
                        /*IsReinject=*/false);
  }
};

/// PragmaSTDC_CX_LIMITED_RANGEHandler - "\#pragma STDC CX_LIMITED_RANGE ...".
struct PragmaSTDC_CX_LIMITED_RANGEHandler : public PragmaHandler {
  PragmaSTDC_CX_LIMITED_RANGEHandler() : PragmaHandler("CX_LIMITED_RANGE") {}

  void HandlePragma(Preprocessor &PP, PragmaIntroducer Introducer,
                    Token &Tok) override {
    tok::OnOffSwitch OOS;
    PP.LexOnOffSwitch(OOS);
  }
};

/// PragmaSTDC_UnknownHandler - "\#pragma STDC ...".
struct PragmaSTDC_UnknownHandler : public PragmaHandler {
  PragmaSTDC_UnknownHandler() = default;

  void HandlePragma(Preprocessor &PP, PragmaIntroducer Introducer,
                    Token &UnknownTok) override {
    // C99 6.10.6p2, unknown forms are not allowed.
    PP.Diag(UnknownTok, diag::ext_stdc_pragma_ignored);
  }
};

struct PragmaFPHandler : public PragmaHandler {
  PragmaFPHandler() : PragmaHandler("fp") {}
  void HandlePragma(Preprocessor &PP, PragmaIntroducer Introducer,
                    Token &FirstToken) override;
};

struct PragmaNoOpenMPHandler : public PragmaHandler {
  PragmaNoOpenMPHandler() : PragmaHandler("omp") { }
  void HandlePragma(Preprocessor &PP, PragmaIntroducer Introducer,
                    Token &FirstToken) override;
};

struct PragmaOpenMPHandler : public PragmaHandler {
  PragmaOpenMPHandler() : PragmaHandler("omp") { }
  void HandlePragma(Preprocessor &PP, PragmaIntroducer Introducer,
                    Token &FirstToken) override;
};

/// PragmaCommentHandler - "\#pragma comment ...".
struct PragmaCommentHandler : public PragmaHandler {
  PragmaCommentHandler(Sema &Actions)
    : PragmaHandler("comment"), Actions(Actions) {}
  void HandlePragma(Preprocessor &PP, PragmaIntroducer Introducer,
                    Token &FirstToken) override;

private:
  Sema &Actions;
};

struct PragmaDetectMismatchHandler : public PragmaHandler {
  PragmaDetectMismatchHandler(Sema &Actions)
    : PragmaHandler("detect_mismatch"), Actions(Actions) {}
  void HandlePragma(Preprocessor &PP, PragmaIntroducer Introducer,
                    Token &FirstToken) override;

private:
  Sema &Actions;
};

struct PragmaMSPointersToMembers : public PragmaHandler {
  explicit PragmaMSPointersToMembers() : PragmaHandler("pointers_to_members") {}
  void HandlePragma(Preprocessor &PP, PragmaIntroducer Introducer,
                    Token &FirstToken) override;
};

struct PragmaMSVtorDisp : public PragmaHandler {
  explicit PragmaMSVtorDisp() : PragmaHandler("vtordisp") {}
  void HandlePragma(Preprocessor &PP, PragmaIntroducer Introducer,
                    Token &FirstToken) override;
};

struct PragmaMSPragma : public PragmaHandler {
  explicit PragmaMSPragma(const char *name) : PragmaHandler(name) {}
  void HandlePragma(Preprocessor &PP, PragmaIntroducer Introducer,
                    Token &FirstToken) override;
};

/// PragmaOptimizeHandler - "\#pragma clang optimize on/off".
struct PragmaOptimizeHandler : public PragmaHandler {
  PragmaOptimizeHandler(Sema &S)
    : PragmaHandler("optimize"), Actions(S) {}
  void HandlePragma(Preprocessor &PP, PragmaIntroducer Introducer,
                    Token &FirstToken) override;

private:
  Sema &Actions;
};

struct PragmaLoopHintHandler : public PragmaHandler {
  PragmaLoopHintHandler() : PragmaHandler("loop") {}
  void HandlePragma(Preprocessor &PP, PragmaIntroducer Introducer,
                    Token &FirstToken) override;
};

struct PragmaUnrollHintHandler : public PragmaHandler {
  PragmaUnrollHintHandler(const char *name) : PragmaHandler(name) {}
  void HandlePragma(Preprocessor &PP, PragmaIntroducer Introducer,
                    Token &FirstToken) override;
};

struct PragmaMSRuntimeChecksHandler : public EmptyPragmaHandler {
  PragmaMSRuntimeChecksHandler() : EmptyPragmaHandler("runtime_checks") {}
};

struct PragmaMSIntrinsicHandler : public PragmaHandler {
  PragmaMSIntrinsicHandler() : PragmaHandler("intrinsic") {}
  void HandlePragma(Preprocessor &PP, PragmaIntroducer Introducer,
                    Token &FirstToken) override;
};

struct PragmaMSOptimizeHandler : public PragmaHandler {
  PragmaMSOptimizeHandler() : PragmaHandler("optimize") {}
  void HandlePragma(Preprocessor &PP, PragmaIntroducer Introducer,
                    Token &FirstToken) override;
};

struct PragmaForceCUDAHostDeviceHandler : public PragmaHandler {
  PragmaForceCUDAHostDeviceHandler(Sema &Actions)
      : PragmaHandler("force_cuda_host_device"), Actions(Actions) {}
  void HandlePragma(Preprocessor &PP, PragmaIntroducer Introducer,
                    Token &FirstToken) override;
private:
  Sema &Actions;
};

struct PragmaCheckedScopeHandler : public PragmaHandler {
  PragmaCheckedScopeHandler() : PragmaHandler("CHECKED_SCOPE") {}
  void HandlePragma(Preprocessor &PP, PragmaIntroducerKind Introducer,
                    Token &FirstToken) override;
};

/// PragmaAttributeHandler - "\#pragma clang attribute ...".
struct PragmaAttributeHandler : public PragmaHandler {
  PragmaAttributeHandler(AttributeFactory &AttrFactory)
      : PragmaHandler("attribute"), AttributesForPragmaAttribute(AttrFactory) {}
  void HandlePragma(Preprocessor &PP, PragmaIntroducer Introducer,
                    Token &FirstToken) override;

  /// A pool of attributes that were parsed in \#pragma clang attribute.
  ParsedAttributes AttributesForPragmaAttribute;
};

}  // end namespace

void Parser::initializePragmaHandlers() {
  AlignHandler = llvm::make_unique<PragmaAlignHandler>();
  PP.AddPragmaHandler(AlignHandler.get());

  GCCVisibilityHandler = llvm::make_unique<PragmaGCCVisibilityHandler>();
  PP.AddPragmaHandler("GCC", GCCVisibilityHandler.get());

  OptionsHandler = llvm::make_unique<PragmaOptionsHandler>();
  PP.AddPragmaHandler(OptionsHandler.get());

  PackHandler = llvm::make_unique<PragmaPackHandler>();
  PP.AddPragmaHandler(PackHandler.get());

  MSStructHandler = llvm::make_unique<PragmaMSStructHandler>();
  PP.AddPragmaHandler(MSStructHandler.get());

  UnusedHandler = llvm::make_unique<PragmaUnusedHandler>();
  PP.AddPragmaHandler(UnusedHandler.get());

  WeakHandler = llvm::make_unique<PragmaWeakHandler>();
  PP.AddPragmaHandler(WeakHandler.get());

  RedefineExtnameHandler = llvm::make_unique<PragmaRedefineExtnameHandler>();
  PP.AddPragmaHandler(RedefineExtnameHandler.get());

  FPContractHandler = llvm::make_unique<PragmaFPContractHandler>();
  PP.AddPragmaHandler("STDC", FPContractHandler.get());

  STDCFENVHandler = llvm::make_unique<PragmaSTDC_FENV_ACCESSHandler>();
  PP.AddPragmaHandler("STDC", STDCFENVHandler.get());

  STDCCXLIMITHandler = llvm::make_unique<PragmaSTDC_CX_LIMITED_RANGEHandler>();
  PP.AddPragmaHandler("STDC", STDCCXLIMITHandler.get());

  STDCUnknownHandler = llvm::make_unique<PragmaSTDC_UnknownHandler>();
  PP.AddPragmaHandler("STDC", STDCUnknownHandler.get());

  PCSectionHandler = llvm::make_unique<PragmaClangSectionHandler>(Actions);
  PP.AddPragmaHandler("clang", PCSectionHandler.get());

  if (getLangOpts().OpenCL) {
    OpenCLExtensionHandler = llvm::make_unique<PragmaOpenCLExtensionHandler>();
    PP.AddPragmaHandler("OPENCL", OpenCLExtensionHandler.get());

    PP.AddPragmaHandler("OPENCL", FPContractHandler.get());
  }
  if (getLangOpts().OpenMP)
    OpenMPHandler = llvm::make_unique<PragmaOpenMPHandler>();
  else
    OpenMPHandler = llvm::make_unique<PragmaNoOpenMPHandler>();
  PP.AddPragmaHandler(OpenMPHandler.get());

  if (getLangOpts().MicrosoftExt ||
      getTargetInfo().getTriple().isOSBinFormatELF()) {
    MSCommentHandler = llvm::make_unique<PragmaCommentHandler>(Actions);
    PP.AddPragmaHandler(MSCommentHandler.get());
  }

  if (getLangOpts().MicrosoftExt) {
    MSDetectMismatchHandler =
        llvm::make_unique<PragmaDetectMismatchHandler>(Actions);
    PP.AddPragmaHandler(MSDetectMismatchHandler.get());
    MSPointersToMembers = llvm::make_unique<PragmaMSPointersToMembers>();
    PP.AddPragmaHandler(MSPointersToMembers.get());
    MSVtorDisp = llvm::make_unique<PragmaMSVtorDisp>();
    PP.AddPragmaHandler(MSVtorDisp.get());
    MSInitSeg = llvm::make_unique<PragmaMSPragma>("init_seg");
    PP.AddPragmaHandler(MSInitSeg.get());
    MSDataSeg = llvm::make_unique<PragmaMSPragma>("data_seg");
    PP.AddPragmaHandler(MSDataSeg.get());
    MSBSSSeg = llvm::make_unique<PragmaMSPragma>("bss_seg");
    PP.AddPragmaHandler(MSBSSSeg.get());
    MSConstSeg = llvm::make_unique<PragmaMSPragma>("const_seg");
    PP.AddPragmaHandler(MSConstSeg.get());
    MSCodeSeg = llvm::make_unique<PragmaMSPragma>("code_seg");
    PP.AddPragmaHandler(MSCodeSeg.get());
    MSSection = llvm::make_unique<PragmaMSPragma>("section");
    PP.AddPragmaHandler(MSSection.get());
    MSRuntimeChecks = llvm::make_unique<PragmaMSRuntimeChecksHandler>();
    PP.AddPragmaHandler(MSRuntimeChecks.get());
    MSIntrinsic = llvm::make_unique<PragmaMSIntrinsicHandler>();
    PP.AddPragmaHandler(MSIntrinsic.get());
    MSOptimize = llvm::make_unique<PragmaMSOptimizeHandler>();
    PP.AddPragmaHandler(MSOptimize.get());
  }

  if (getLangOpts().CUDA) {
    CUDAForceHostDeviceHandler =
        llvm::make_unique<PragmaForceCUDAHostDeviceHandler>(Actions);
    PP.AddPragmaHandler("clang", CUDAForceHostDeviceHandler.get());
  }

  OptimizeHandler = llvm::make_unique<PragmaOptimizeHandler>(Actions);
  PP.AddPragmaHandler("clang", OptimizeHandler.get());

  LoopHintHandler = llvm::make_unique<PragmaLoopHintHandler>();
  PP.AddPragmaHandler("clang", LoopHintHandler.get());

  UnrollHintHandler = llvm::make_unique<PragmaUnrollHintHandler>("unroll");
  PP.AddPragmaHandler(UnrollHintHandler.get());

  NoUnrollHintHandler = llvm::make_unique<PragmaUnrollHintHandler>("nounroll");
  PP.AddPragmaHandler(NoUnrollHintHandler.get());

  UnrollAndJamHintHandler =
      llvm::make_unique<PragmaUnrollHintHandler>("unroll_and_jam");
  PP.AddPragmaHandler(UnrollAndJamHintHandler.get());

  NoUnrollAndJamHintHandler =
      llvm::make_unique<PragmaUnrollHintHandler>("nounroll_and_jam");
  PP.AddPragmaHandler(NoUnrollAndJamHintHandler.get());

  FPHandler = llvm::make_unique<PragmaFPHandler>();
  PP.AddPragmaHandler("clang", FPHandler.get());

  AttributePragmaHandler =
      llvm::make_unique<PragmaAttributeHandler>(AttrFactory);
  PP.AddPragmaHandler("clang", AttributePragmaHandler.get());

  CheckedScopeHandler.reset(new PragmaCheckedScopeHandler());
  PP.AddPragmaHandler(CheckedScopeHandler.get());
}

void Parser::resetPragmaHandlers() {
  // Remove the pragma handlers we installed.
  PP.RemovePragmaHandler(AlignHandler.get());
  AlignHandler.reset();
  PP.RemovePragmaHandler("GCC", GCCVisibilityHandler.get());
  GCCVisibilityHandler.reset();
  PP.RemovePragmaHandler(OptionsHandler.get());
  OptionsHandler.reset();
  PP.RemovePragmaHandler(PackHandler.get());
  PackHandler.reset();
  PP.RemovePragmaHandler(MSStructHandler.get());
  MSStructHandler.reset();
  PP.RemovePragmaHandler(UnusedHandler.get());
  UnusedHandler.reset();
  PP.RemovePragmaHandler(WeakHandler.get());
  WeakHandler.reset();
  PP.RemovePragmaHandler(RedefineExtnameHandler.get());
  RedefineExtnameHandler.reset();

  if (getLangOpts().OpenCL) {
    PP.RemovePragmaHandler("OPENCL", OpenCLExtensionHandler.get());
    OpenCLExtensionHandler.reset();
    PP.RemovePragmaHandler("OPENCL", FPContractHandler.get());
  }
  PP.RemovePragmaHandler(OpenMPHandler.get());
  OpenMPHandler.reset();

  if (getLangOpts().MicrosoftExt ||
      getTargetInfo().getTriple().isOSBinFormatELF()) {
    PP.RemovePragmaHandler(MSCommentHandler.get());
    MSCommentHandler.reset();
  }

  PP.RemovePragmaHandler("clang", PCSectionHandler.get());
  PCSectionHandler.reset();

  if (getLangOpts().MicrosoftExt) {
    PP.RemovePragmaHandler(MSDetectMismatchHandler.get());
    MSDetectMismatchHandler.reset();
    PP.RemovePragmaHandler(MSPointersToMembers.get());
    MSPointersToMembers.reset();
    PP.RemovePragmaHandler(MSVtorDisp.get());
    MSVtorDisp.reset();
    PP.RemovePragmaHandler(MSInitSeg.get());
    MSInitSeg.reset();
    PP.RemovePragmaHandler(MSDataSeg.get());
    MSDataSeg.reset();
    PP.RemovePragmaHandler(MSBSSSeg.get());
    MSBSSSeg.reset();
    PP.RemovePragmaHandler(MSConstSeg.get());
    MSConstSeg.reset();
    PP.RemovePragmaHandler(MSCodeSeg.get());
    MSCodeSeg.reset();
    PP.RemovePragmaHandler(MSSection.get());
    MSSection.reset();
    PP.RemovePragmaHandler(MSRuntimeChecks.get());
    MSRuntimeChecks.reset();
    PP.RemovePragmaHandler(MSIntrinsic.get());
    MSIntrinsic.reset();
    PP.RemovePragmaHandler(MSOptimize.get());
    MSOptimize.reset();
  }

  if (getLangOpts().CUDA) {
    PP.RemovePragmaHandler("clang", CUDAForceHostDeviceHandler.get());
    CUDAForceHostDeviceHandler.reset();
  }

  PP.RemovePragmaHandler("STDC", FPContractHandler.get());
  FPContractHandler.reset();

  PP.RemovePragmaHandler("STDC", STDCFENVHandler.get());
  STDCFENVHandler.reset();

  PP.RemovePragmaHandler("STDC", STDCCXLIMITHandler.get());
  STDCCXLIMITHandler.reset();

  PP.RemovePragmaHandler("STDC", STDCUnknownHandler.get());
  STDCUnknownHandler.reset();

  PP.RemovePragmaHandler("clang", OptimizeHandler.get());
  OptimizeHandler.reset();

  PP.RemovePragmaHandler("clang", LoopHintHandler.get());
  LoopHintHandler.reset();

  PP.RemovePragmaHandler(UnrollHintHandler.get());
  UnrollHintHandler.reset();

  PP.RemovePragmaHandler(NoUnrollHintHandler.get());
  NoUnrollHintHandler.reset();

  PP.RemovePragmaHandler(UnrollAndJamHintHandler.get());
  UnrollAndJamHintHandler.reset();

  PP.RemovePragmaHandler(NoUnrollAndJamHintHandler.get());
  NoUnrollAndJamHintHandler.reset();

  PP.RemovePragmaHandler("clang", FPHandler.get());
  FPHandler.reset();

  PP.RemovePragmaHandler("clang", AttributePragmaHandler.get());
  AttributePragmaHandler.reset();

  PP.RemovePragmaHandler(CheckedScopeHandler.get());
  CheckedScopeHandler.reset();
}

/// Handle the annotation token produced for #pragma unused(...)
///
/// Each annot_pragma_unused is followed by the argument token so e.g.
/// "#pragma unused(x,y)" becomes:
/// annot_pragma_unused 'x' annot_pragma_unused 'y'
void Parser::HandlePragmaUnused() {
  assert(Tok.is(tok::annot_pragma_unused));
  SourceLocation UnusedLoc = ConsumeAnnotationToken();
  Actions.ActOnPragmaUnused(Tok, getCurScope(), UnusedLoc);
  ConsumeToken(); // The argument token.
}

void Parser::HandlePragmaVisibility() {
  assert(Tok.is(tok::annot_pragma_vis));
  const IdentifierInfo *VisType =
    static_cast<IdentifierInfo *>(Tok.getAnnotationValue());
  SourceLocation VisLoc = ConsumeAnnotationToken();
  Actions.ActOnPragmaVisibility(VisType, VisLoc);
}

namespace {
struct PragmaPackInfo {
  Sema::PragmaMsStackAction Action;
  StringRef SlotLabel;
  Token Alignment;
};
} // end anonymous namespace

void Parser::HandlePragmaPack() {
  assert(Tok.is(tok::annot_pragma_pack));
  PragmaPackInfo *Info =
    static_cast<PragmaPackInfo *>(Tok.getAnnotationValue());
  SourceLocation PragmaLoc = Tok.getLocation();
  ExprResult Alignment;
  if (Info->Alignment.is(tok::numeric_constant)) {
    Alignment = Actions.ActOnNumericConstant(Info->Alignment);
    if (Alignment.isInvalid()) {
      ConsumeAnnotationToken();
      return;
    }
  }
  Actions.ActOnPragmaPack(PragmaLoc, Info->Action, Info->SlotLabel,
                          Alignment.get());
  // Consume the token after processing the pragma to enable pragma-specific
  // #include warnings.
  ConsumeAnnotationToken();
}

void Parser::HandlePragmaMSStruct() {
  assert(Tok.is(tok::annot_pragma_msstruct));
  PragmaMSStructKind Kind = static_cast<PragmaMSStructKind>(
      reinterpret_cast<uintptr_t>(Tok.getAnnotationValue()));
  Actions.ActOnPragmaMSStruct(Kind);
  ConsumeAnnotationToken();
}

void Parser::HandlePragmaAlign() {
  assert(Tok.is(tok::annot_pragma_align));
  Sema::PragmaOptionsAlignKind Kind =
    static_cast<Sema::PragmaOptionsAlignKind>(
    reinterpret_cast<uintptr_t>(Tok.getAnnotationValue()));
  Actions.ActOnPragmaOptionsAlign(Kind, Tok.getLocation());
  // Consume the token after processing the pragma to enable pragma-specific
  // #include warnings.
  ConsumeAnnotationToken();
}

void Parser::HandlePragmaDump() {
  assert(Tok.is(tok::annot_pragma_dump));
  IdentifierInfo *II =
      reinterpret_cast<IdentifierInfo *>(Tok.getAnnotationValue());
  Actions.ActOnPragmaDump(getCurScope(), Tok.getLocation(), II);
  ConsumeAnnotationToken();
}

void Parser::HandlePragmaWeak() {
  assert(Tok.is(tok::annot_pragma_weak));
  SourceLocation PragmaLoc = ConsumeAnnotationToken();
  Actions.ActOnPragmaWeakID(Tok.getIdentifierInfo(), PragmaLoc,
                            Tok.getLocation());
  ConsumeToken(); // The weak name.
}

void Parser::HandlePragmaWeakAlias() {
  assert(Tok.is(tok::annot_pragma_weakalias));
  SourceLocation PragmaLoc = ConsumeAnnotationToken();
  IdentifierInfo *WeakName = Tok.getIdentifierInfo();
  SourceLocation WeakNameLoc = Tok.getLocation();
  ConsumeToken();
  IdentifierInfo *AliasName = Tok.getIdentifierInfo();
  SourceLocation AliasNameLoc = Tok.getLocation();
  ConsumeToken();
  Actions.ActOnPragmaWeakAlias(WeakName, AliasName, PragmaLoc,
                               WeakNameLoc, AliasNameLoc);

}

void Parser::HandlePragmaRedefineExtname() {
  assert(Tok.is(tok::annot_pragma_redefine_extname));
  SourceLocation RedefLoc = ConsumeAnnotationToken();
  IdentifierInfo *RedefName = Tok.getIdentifierInfo();
  SourceLocation RedefNameLoc = Tok.getLocation();
  ConsumeToken();
  IdentifierInfo *AliasName = Tok.getIdentifierInfo();
  SourceLocation AliasNameLoc = Tok.getLocation();
  ConsumeToken();
  Actions.ActOnPragmaRedefineExtname(RedefName, AliasName, RedefLoc,
                                     RedefNameLoc, AliasNameLoc);
}

void Parser::HandlePragmaFPContract() {
  assert(Tok.is(tok::annot_pragma_fp_contract));
  tok::OnOffSwitch OOS =
    static_cast<tok::OnOffSwitch>(
    reinterpret_cast<uintptr_t>(Tok.getAnnotationValue()));

  LangOptions::FPContractModeKind FPC;
  switch (OOS) {
  case tok::OOS_ON:
    FPC = LangOptions::FPC_On;
    break;
  case tok::OOS_OFF:
    FPC = LangOptions::FPC_Off;
    break;
  case tok::OOS_DEFAULT:
    FPC = getLangOpts().getDefaultFPContractMode();
    break;
  }

  Actions.ActOnPragmaFPContract(FPC);
  ConsumeAnnotationToken();
}

void Parser::HandlePragmaFEnvAccess() {
  assert(Tok.is(tok::annot_pragma_fenv_access));
  tok::OnOffSwitch OOS =
    static_cast<tok::OnOffSwitch>(
    reinterpret_cast<uintptr_t>(Tok.getAnnotationValue()));

  LangOptions::FEnvAccessModeKind FPC;
  switch (OOS) {
  case tok::OOS_ON:
    FPC = LangOptions::FEA_On;
    break;
  case tok::OOS_OFF:
    FPC = LangOptions::FEA_Off;
    break;
  case tok::OOS_DEFAULT: // FIXME: Add this cli option when it makes sense.
    FPC = LangOptions::FEA_Off;
    break;
  }

  Actions.ActOnPragmaFEnvAccess(FPC);
  ConsumeAnnotationToken();
}


StmtResult Parser::HandlePragmaCaptured()
{
  assert(Tok.is(tok::annot_pragma_captured));
  ConsumeAnnotationToken();

  if (Tok.isNot(tok::l_brace)) {
    PP.Diag(Tok, diag::err_expected) << tok::l_brace;
    return StmtError();
  }

  SourceLocation Loc = Tok.getLocation();

  ParseScope CapturedRegionScope(this, Scope::FnScope | Scope::DeclScope |
                                           Scope::CompoundStmtScope);
  Actions.ActOnCapturedRegionStart(Loc, getCurScope(), CR_Default,
                                   /*NumParams=*/1);

  StmtResult R = ParseCompoundStatement();
  CapturedRegionScope.Exit();

  if (R.isInvalid()) {
    Actions.ActOnCapturedRegionError();
    return StmtError();
  }

  return Actions.ActOnCapturedRegionEnd(R.get());
}

namespace {
  enum OpenCLExtState : char {
    Disable, Enable, Begin, End
  };
  typedef std::pair<const IdentifierInfo *, OpenCLExtState> OpenCLExtData;
}

void Parser::HandlePragmaOpenCLExtension() {
  assert(Tok.is(tok::annot_pragma_opencl_extension));
  OpenCLExtData *Data = static_cast<OpenCLExtData*>(Tok.getAnnotationValue());
  auto State = Data->second;
  auto Ident = Data->first;
  SourceLocation NameLoc = Tok.getLocation();
  ConsumeAnnotationToken();

  auto &Opt = Actions.getOpenCLOptions();
  auto Name = Ident->getName();
  // OpenCL 1.1 9.1: "The all variant sets the behavior for all extensions,
  // overriding all previously issued extension directives, but only if the
  // behavior is set to disable."
  if (Name == "all") {
    if (State == Disable) {
      Opt.disableAll();
      Opt.enableSupportedCore(getLangOpts());
    } else {
      PP.Diag(NameLoc, diag::warn_pragma_expected_predicate) << 1;
    }
  } else if (State == Begin) {
    if (!Opt.isKnown(Name) || !Opt.isSupported(Name, getLangOpts())) {
      Opt.support(Name);
    }
    Actions.setCurrentOpenCLExtension(Name);
  } else if (State == End) {
    if (Name != Actions.getCurrentOpenCLExtension())
      PP.Diag(NameLoc, diag::warn_pragma_begin_end_mismatch);
    Actions.setCurrentOpenCLExtension("");
  } else if (!Opt.isKnown(Name))
    PP.Diag(NameLoc, diag::warn_pragma_unknown_extension) << Ident;
  else if (Opt.isSupportedExtension(Name, getLangOpts()))
    Opt.enable(Name, State == Enable);
  else if (Opt.isSupportedCore(Name, getLangOpts()))
    PP.Diag(NameLoc, diag::warn_pragma_extension_is_core) << Ident;
  else
    PP.Diag(NameLoc, diag::warn_pragma_unsupported_extension) << Ident;
}

void Parser::HandlePragmaMSPointersToMembers() {
  assert(Tok.is(tok::annot_pragma_ms_pointers_to_members));
  LangOptions::PragmaMSPointersToMembersKind RepresentationMethod =
      static_cast<LangOptions::PragmaMSPointersToMembersKind>(
          reinterpret_cast<uintptr_t>(Tok.getAnnotationValue()));
  SourceLocation PragmaLoc = ConsumeAnnotationToken();
  Actions.ActOnPragmaMSPointersToMembers(RepresentationMethod, PragmaLoc);
}

void Parser::HandlePragmaMSVtorDisp() {
  assert(Tok.is(tok::annot_pragma_ms_vtordisp));
  uintptr_t Value = reinterpret_cast<uintptr_t>(Tok.getAnnotationValue());
  Sema::PragmaMsStackAction Action =
      static_cast<Sema::PragmaMsStackAction>((Value >> 16) & 0xFFFF);
  MSVtorDispAttr::Mode Mode = MSVtorDispAttr::Mode(Value & 0xFFFF);
  SourceLocation PragmaLoc = ConsumeAnnotationToken();
  Actions.ActOnPragmaMSVtorDisp(Action, PragmaLoc, Mode);
}

void Parser::HandlePragmaMSPragma() {
  assert(Tok.is(tok::annot_pragma_ms_pragma));
  // Grab the tokens out of the annotation and enter them into the stream.
  auto TheTokens =
      (std::pair<std::unique_ptr<Token[]>, size_t> *)Tok.getAnnotationValue();
  PP.EnterTokenStream(std::move(TheTokens->first), TheTokens->second, true,
                      /*IsReinject=*/true);
  SourceLocation PragmaLocation = ConsumeAnnotationToken();
  assert(Tok.isAnyIdentifier());
  StringRef PragmaName = Tok.getIdentifierInfo()->getName();
  PP.Lex(Tok); // pragma kind

  // Figure out which #pragma we're dealing with.  The switch has no default
  // because lex shouldn't emit the annotation token for unrecognized pragmas.
  typedef bool (Parser::*PragmaHandler)(StringRef, SourceLocation);
  PragmaHandler Handler = llvm::StringSwitch<PragmaHandler>(PragmaName)
    .Case("data_seg", &Parser::HandlePragmaMSSegment)
    .Case("bss_seg", &Parser::HandlePragmaMSSegment)
    .Case("const_seg", &Parser::HandlePragmaMSSegment)
    .Case("code_seg", &Parser::HandlePragmaMSSegment)
    .Case("section", &Parser::HandlePragmaMSSection)
    .Case("init_seg", &Parser::HandlePragmaMSInitSeg);

  if (!(this->*Handler)(PragmaName, PragmaLocation)) {
    // Pragma handling failed, and has been diagnosed.  Slurp up the tokens
    // until eof (really end of line) to prevent follow-on errors.
    while (Tok.isNot(tok::eof))
      PP.Lex(Tok);
    PP.Lex(Tok);
  }
}

bool Parser::HandlePragmaMSSection(StringRef PragmaName,
                                   SourceLocation PragmaLocation) {
  if (Tok.isNot(tok::l_paren)) {
    PP.Diag(PragmaLocation, diag::warn_pragma_expected_lparen) << PragmaName;
    return false;
  }
  PP.Lex(Tok); // (
  // Parsing code for pragma section
  if (Tok.isNot(tok::string_literal)) {
    PP.Diag(PragmaLocation, diag::warn_pragma_expected_section_name)
        << PragmaName;
    return false;
  }
  ExprResult StringResult = ParseStringLiteralExpression();
  if (StringResult.isInvalid())
    return false; // Already diagnosed.
  StringLiteral *SegmentName = cast<StringLiteral>(StringResult.get());
  if (SegmentName->getCharByteWidth() != 1) {
    PP.Diag(PragmaLocation, diag::warn_pragma_expected_non_wide_string)
        << PragmaName;
    return false;
  }
  int SectionFlags = ASTContext::PSF_Read;
  bool SectionFlagsAreDefault = true;
  while (Tok.is(tok::comma)) {
    PP.Lex(Tok); // ,
    // Ignore "long" and "short".
    // They are undocumented, but widely used, section attributes which appear
    // to do nothing.
    if (Tok.is(tok::kw_long) || Tok.is(tok::kw_short)) {
      PP.Lex(Tok); // long/short
      continue;
    }

    if (!Tok.isAnyIdentifier()) {
      PP.Diag(PragmaLocation, diag::warn_pragma_expected_action_or_r_paren)
          << PragmaName;
      return false;
    }
    ASTContext::PragmaSectionFlag Flag =
      llvm::StringSwitch<ASTContext::PragmaSectionFlag>(
      Tok.getIdentifierInfo()->getName())
      .Case("read", ASTContext::PSF_Read)
      .Case("write", ASTContext::PSF_Write)
      .Case("execute", ASTContext::PSF_Execute)
      .Case("shared", ASTContext::PSF_Invalid)
      .Case("nopage", ASTContext::PSF_Invalid)
      .Case("nocache", ASTContext::PSF_Invalid)
      .Case("discard", ASTContext::PSF_Invalid)
      .Case("remove", ASTContext::PSF_Invalid)
      .Default(ASTContext::PSF_None);
    if (Flag == ASTContext::PSF_None || Flag == ASTContext::PSF_Invalid) {
      PP.Diag(PragmaLocation, Flag == ASTContext::PSF_None
                                  ? diag::warn_pragma_invalid_specific_action
                                  : diag::warn_pragma_unsupported_action)
          << PragmaName << Tok.getIdentifierInfo()->getName();
      return false;
    }
    SectionFlags |= Flag;
    SectionFlagsAreDefault = false;
    PP.Lex(Tok); // Identifier
  }
  // If no section attributes are specified, the section will be marked as
  // read/write.
  if (SectionFlagsAreDefault)
    SectionFlags |= ASTContext::PSF_Write;
  if (Tok.isNot(tok::r_paren)) {
    PP.Diag(PragmaLocation, diag::warn_pragma_expected_rparen) << PragmaName;
    return false;
  }
  PP.Lex(Tok); // )
  if (Tok.isNot(tok::eof)) {
    PP.Diag(PragmaLocation, diag::warn_pragma_extra_tokens_at_eol)
        << PragmaName;
    return false;
  }
  PP.Lex(Tok); // eof
  Actions.ActOnPragmaMSSection(PragmaLocation, SectionFlags, SegmentName);
  return true;
}

bool Parser::HandlePragmaMSSegment(StringRef PragmaName,
                                   SourceLocation PragmaLocation) {
  if (Tok.isNot(tok::l_paren)) {
    PP.Diag(PragmaLocation, diag::warn_pragma_expected_lparen) << PragmaName;
    return false;
  }
  PP.Lex(Tok); // (
  Sema::PragmaMsStackAction Action = Sema::PSK_Reset;
  StringRef SlotLabel;
  if (Tok.isAnyIdentifier()) {
    StringRef PushPop = Tok.getIdentifierInfo()->getName();
    if (PushPop == "push")
      Action = Sema::PSK_Push;
    else if (PushPop == "pop")
      Action = Sema::PSK_Pop;
    else {
      PP.Diag(PragmaLocation,
              diag::warn_pragma_expected_section_push_pop_or_name)
          << PragmaName;
      return false;
    }
    if (Action != Sema::PSK_Reset) {
      PP.Lex(Tok); // push | pop
      if (Tok.is(tok::comma)) {
        PP.Lex(Tok); // ,
        // If we've got a comma, we either need a label or a string.
        if (Tok.isAnyIdentifier()) {
          SlotLabel = Tok.getIdentifierInfo()->getName();
          PP.Lex(Tok); // identifier
          if (Tok.is(tok::comma))
            PP.Lex(Tok);
          else if (Tok.isNot(tok::r_paren)) {
            PP.Diag(PragmaLocation, diag::warn_pragma_expected_punc)
                << PragmaName;
            return false;
          }
        }
      } else if (Tok.isNot(tok::r_paren)) {
        PP.Diag(PragmaLocation, diag::warn_pragma_expected_punc) << PragmaName;
        return false;
      }
    }
  }
  // Grab the string literal for our section name.
  StringLiteral *SegmentName = nullptr;
  if (Tok.isNot(tok::r_paren)) {
    if (Tok.isNot(tok::string_literal)) {
      unsigned DiagID = Action != Sema::PSK_Reset ? !SlotLabel.empty() ?
          diag::warn_pragma_expected_section_name :
          diag::warn_pragma_expected_section_label_or_name :
          diag::warn_pragma_expected_section_push_pop_or_name;
      PP.Diag(PragmaLocation, DiagID) << PragmaName;
      return false;
    }
    ExprResult StringResult = ParseStringLiteralExpression();
    if (StringResult.isInvalid())
      return false; // Already diagnosed.
    SegmentName = cast<StringLiteral>(StringResult.get());
    if (SegmentName->getCharByteWidth() != 1) {
      PP.Diag(PragmaLocation, diag::warn_pragma_expected_non_wide_string)
          << PragmaName;
      return false;
    }
    // Setting section "" has no effect
    if (SegmentName->getLength())
      Action = (Sema::PragmaMsStackAction)(Action | Sema::PSK_Set);
  }
  if (Tok.isNot(tok::r_paren)) {
    PP.Diag(PragmaLocation, diag::warn_pragma_expected_rparen) << PragmaName;
    return false;
  }
  PP.Lex(Tok); // )
  if (Tok.isNot(tok::eof)) {
    PP.Diag(PragmaLocation, diag::warn_pragma_extra_tokens_at_eol)
        << PragmaName;
    return false;
  }
  PP.Lex(Tok); // eof
  Actions.ActOnPragmaMSSeg(PragmaLocation, Action, SlotLabel,
                           SegmentName, PragmaName);
  return true;
}

// #pragma init_seg({ compiler | lib | user | "section-name" [, func-name]} )
bool Parser::HandlePragmaMSInitSeg(StringRef PragmaName,
                                   SourceLocation PragmaLocation) {
  if (getTargetInfo().getTriple().getEnvironment() != llvm::Triple::MSVC) {
    PP.Diag(PragmaLocation, diag::warn_pragma_init_seg_unsupported_target);
    return false;
  }

  if (ExpectAndConsume(tok::l_paren, diag::warn_pragma_expected_lparen,
                       PragmaName))
    return false;

  // Parse either the known section names or the string section name.
  StringLiteral *SegmentName = nullptr;
  if (Tok.isAnyIdentifier()) {
    auto *II = Tok.getIdentifierInfo();
    StringRef Section = llvm::StringSwitch<StringRef>(II->getName())
                            .Case("compiler", "\".CRT$XCC\"")
                            .Case("lib", "\".CRT$XCL\"")
                            .Case("user", "\".CRT$XCU\"")
                            .Default("");

    if (!Section.empty()) {
      // Pretend the user wrote the appropriate string literal here.
      Token Toks[1];
      Toks[0].startToken();
      Toks[0].setKind(tok::string_literal);
      Toks[0].setLocation(Tok.getLocation());
      Toks[0].setLiteralData(Section.data());
      Toks[0].setLength(Section.size());
      SegmentName =
          cast<StringLiteral>(Actions.ActOnStringLiteral(Toks, nullptr).get());
      PP.Lex(Tok);
    }
  } else if (Tok.is(tok::string_literal)) {
    ExprResult StringResult = ParseStringLiteralExpression();
    if (StringResult.isInvalid())
      return false;
    SegmentName = cast<StringLiteral>(StringResult.get());
    if (SegmentName->getCharByteWidth() != 1) {
      PP.Diag(PragmaLocation, diag::warn_pragma_expected_non_wide_string)
          << PragmaName;
      return false;
    }
    // FIXME: Add support for the '[, func-name]' part of the pragma.
  }

  if (!SegmentName) {
    PP.Diag(PragmaLocation, diag::warn_pragma_expected_init_seg) << PragmaName;
    return false;
  }

  if (ExpectAndConsume(tok::r_paren, diag::warn_pragma_expected_rparen,
                       PragmaName) ||
      ExpectAndConsume(tok::eof, diag::warn_pragma_extra_tokens_at_eol,
                       PragmaName))
    return false;

  Actions.ActOnPragmaMSInitSeg(PragmaLocation, SegmentName);
  return true;
}

namespace {
struct PragmaLoopHintInfo {
  Token PragmaName;
  Token Option;
  ArrayRef<Token> Toks;
};
} // end anonymous namespace

static std::string PragmaLoopHintString(Token PragmaName, Token Option) {
  std::string PragmaString;
  if (PragmaName.getIdentifierInfo()->getName() == "loop") {
    PragmaString = "clang loop ";
    PragmaString += Option.getIdentifierInfo()->getName();
  } else if (PragmaName.getIdentifierInfo()->getName() == "unroll_and_jam") {
    PragmaString = "unroll_and_jam";
  } else {
    assert(PragmaName.getIdentifierInfo()->getName() == "unroll" &&
           "Unexpected pragma name");
    PragmaString = "unroll";
  }
  return PragmaString;
}

bool Parser::HandlePragmaLoopHint(LoopHint &Hint) {
  assert(Tok.is(tok::annot_pragma_loop_hint));
  PragmaLoopHintInfo *Info =
      static_cast<PragmaLoopHintInfo *>(Tok.getAnnotationValue());

  IdentifierInfo *PragmaNameInfo = Info->PragmaName.getIdentifierInfo();
  Hint.PragmaNameLoc = IdentifierLoc::create(
      Actions.Context, Info->PragmaName.getLocation(), PragmaNameInfo);

  // It is possible that the loop hint has no option identifier, such as
  // #pragma unroll(4).
  IdentifierInfo *OptionInfo = Info->Option.is(tok::identifier)
                                   ? Info->Option.getIdentifierInfo()
                                   : nullptr;
  Hint.OptionLoc = IdentifierLoc::create(
      Actions.Context, Info->Option.getLocation(), OptionInfo);

  llvm::ArrayRef<Token> Toks = Info->Toks;

  // Return a valid hint if pragma unroll or nounroll were specified
  // without an argument.
  bool PragmaUnroll = PragmaNameInfo->getName() == "unroll";
  bool PragmaNoUnroll = PragmaNameInfo->getName() == "nounroll";
  bool PragmaUnrollAndJam = PragmaNameInfo->getName() == "unroll_and_jam";
  bool PragmaNoUnrollAndJam = PragmaNameInfo->getName() == "nounroll_and_jam";
  if (Toks.empty() && (PragmaUnroll || PragmaNoUnroll || PragmaUnrollAndJam ||
                       PragmaNoUnrollAndJam)) {
    ConsumeAnnotationToken();
    Hint.Range = Info->PragmaName.getLocation();
    return true;
  }

  // The constant expression is always followed by an eof token, which increases
  // the TokSize by 1.
  assert(!Toks.empty() &&
         "PragmaLoopHintInfo::Toks must contain at least one token.");

  // If no option is specified the argument is assumed to be a constant expr.
  bool OptionUnroll = false;
  bool OptionUnrollAndJam = false;
  bool OptionDistribute = false;
  bool OptionPipelineDisabled = false;
  bool StateOption = false;
  if (OptionInfo) { // Pragma Unroll does not specify an option.
    OptionUnroll = OptionInfo->isStr("unroll");
    OptionUnrollAndJam = OptionInfo->isStr("unroll_and_jam");
    OptionDistribute = OptionInfo->isStr("distribute");
    OptionPipelineDisabled = OptionInfo->isStr("pipeline");
    StateOption = llvm::StringSwitch<bool>(OptionInfo->getName())
                      .Case("vectorize", true)
                      .Case("interleave", true)
                      .Default(false) ||
                  OptionUnroll || OptionUnrollAndJam || OptionDistribute ||
                  OptionPipelineDisabled;
  }

  bool AssumeSafetyArg = !OptionUnroll && !OptionUnrollAndJam &&
                         !OptionDistribute && !OptionPipelineDisabled;
  // Verify loop hint has an argument.
  if (Toks[0].is(tok::eof)) {
    ConsumeAnnotationToken();
    Diag(Toks[0].getLocation(), diag::err_pragma_loop_missing_argument)
        << /*StateArgument=*/StateOption
        << /*FullKeyword=*/(OptionUnroll || OptionUnrollAndJam)
        << /*AssumeSafetyKeyword=*/AssumeSafetyArg;
    return false;
  }

  // Validate the argument.
  if (StateOption) {
    ConsumeAnnotationToken();
    SourceLocation StateLoc = Toks[0].getLocation();
    IdentifierInfo *StateInfo = Toks[0].getIdentifierInfo();

    bool Valid = StateInfo &&
                 llvm::StringSwitch<bool>(StateInfo->getName())
                     .Case("disable", true)
                     .Case("enable", !OptionPipelineDisabled)
                     .Case("full", OptionUnroll || OptionUnrollAndJam)
                     .Case("assume_safety", AssumeSafetyArg)
                     .Default(false);
    if (!Valid) {
      if (OptionPipelineDisabled) {
        Diag(Toks[0].getLocation(), diag::err_pragma_pipeline_invalid_keyword);
      } else {
        Diag(Toks[0].getLocation(), diag::err_pragma_invalid_keyword)
            << /*FullKeyword=*/(OptionUnroll || OptionUnrollAndJam)
            << /*AssumeSafetyKeyword=*/AssumeSafetyArg;
      }
      return false;
    }
    if (Toks.size() > 2)
      Diag(Tok.getLocation(), diag::warn_pragma_extra_tokens_at_eol)
          << PragmaLoopHintString(Info->PragmaName, Info->Option);
    Hint.StateLoc = IdentifierLoc::create(Actions.Context, StateLoc, StateInfo);
  } else {
    // Enter constant expression including eof terminator into token stream.
    PP.EnterTokenStream(Toks, /*DisableMacroExpansion=*/false,
                        /*IsReinject=*/false);
    ConsumeAnnotationToken();

    ExprResult R = ParseConstantExpression();

    // Tokens following an error in an ill-formed constant expression will
    // remain in the token stream and must be removed.
    if (Tok.isNot(tok::eof)) {
      Diag(Tok.getLocation(), diag::warn_pragma_extra_tokens_at_eol)
          << PragmaLoopHintString(Info->PragmaName, Info->Option);
      while (Tok.isNot(tok::eof))
        ConsumeAnyToken();
    }

    ConsumeToken(); // Consume the constant expression eof terminator.

    if (R.isInvalid() ||
        Actions.CheckLoopHintExpr(R.get(), Toks[0].getLocation()))
      return false;

    // Argument is a constant expression with an integer type.
    Hint.ValueExpr = R.get();
  }

  Hint.Range = SourceRange(Info->PragmaName.getLocation(),
                           Info->Toks.back().getLocation());
  return true;
}

namespace {
struct PragmaAttributeInfo {
  enum ActionType { Push, Pop, Attribute };
  ParsedAttributes &Attributes;
  ActionType Action;
  const IdentifierInfo *Namespace = nullptr;
  ArrayRef<Token> Tokens;

  PragmaAttributeInfo(ParsedAttributes &Attributes) : Attributes(Attributes) {}
};

#include "clang/Parse/AttrSubMatchRulesParserStringSwitches.inc"

} // end anonymous namespace

static StringRef getIdentifier(const Token &Tok) {
  if (Tok.is(tok::identifier))
    return Tok.getIdentifierInfo()->getName();
  const char *S = tok::getKeywordSpelling(Tok.getKind());
  if (!S)
    return "";
  return S;
}

static bool isAbstractAttrMatcherRule(attr::SubjectMatchRule Rule) {
  using namespace attr;
  switch (Rule) {
#define ATTR_MATCH_RULE(Value, Spelling, IsAbstract)                           \
  case Value:                                                                  \
    return IsAbstract;
#include "clang/Basic/AttrSubMatchRulesList.inc"
  }
  llvm_unreachable("Invalid attribute subject match rule");
  return false;
}

static void diagnoseExpectedAttributeSubjectSubRule(
    Parser &PRef, attr::SubjectMatchRule PrimaryRule, StringRef PrimaryRuleName,
    SourceLocation SubRuleLoc) {
  auto Diagnostic =
      PRef.Diag(SubRuleLoc,
                diag::err_pragma_attribute_expected_subject_sub_identifier)
      << PrimaryRuleName;
  if (const char *SubRules = validAttributeSubjectMatchSubRules(PrimaryRule))
    Diagnostic << /*SubRulesSupported=*/1 << SubRules;
  else
    Diagnostic << /*SubRulesSupported=*/0;
}

static void diagnoseUnknownAttributeSubjectSubRule(
    Parser &PRef, attr::SubjectMatchRule PrimaryRule, StringRef PrimaryRuleName,
    StringRef SubRuleName, SourceLocation SubRuleLoc) {

  auto Diagnostic =
      PRef.Diag(SubRuleLoc, diag::err_pragma_attribute_unknown_subject_sub_rule)
      << SubRuleName << PrimaryRuleName;
  if (const char *SubRules = validAttributeSubjectMatchSubRules(PrimaryRule))
    Diagnostic << /*SubRulesSupported=*/1 << SubRules;
  else
    Diagnostic << /*SubRulesSupported=*/0;
}

bool Parser::ParsePragmaAttributeSubjectMatchRuleSet(
    attr::ParsedSubjectMatchRuleSet &SubjectMatchRules, SourceLocation &AnyLoc,
    SourceLocation &LastMatchRuleEndLoc) {
  bool IsAny = false;
  BalancedDelimiterTracker AnyParens(*this, tok::l_paren);
  if (getIdentifier(Tok) == "any") {
    AnyLoc = ConsumeToken();
    IsAny = true;
    if (AnyParens.expectAndConsume())
      return true;
  }

  do {
    // Parse the subject matcher rule.
    StringRef Name = getIdentifier(Tok);
    if (Name.empty()) {
      Diag(Tok, diag::err_pragma_attribute_expected_subject_identifier);
      return true;
    }
    std::pair<Optional<attr::SubjectMatchRule>,
              Optional<attr::SubjectMatchRule> (*)(StringRef, bool)>
        Rule = isAttributeSubjectMatchRule(Name);
    if (!Rule.first) {
      Diag(Tok, diag::err_pragma_attribute_unknown_subject_rule) << Name;
      return true;
    }
    attr::SubjectMatchRule PrimaryRule = *Rule.first;
    SourceLocation RuleLoc = ConsumeToken();

    BalancedDelimiterTracker Parens(*this, tok::l_paren);
    if (isAbstractAttrMatcherRule(PrimaryRule)) {
      if (Parens.expectAndConsume())
        return true;
    } else if (Parens.consumeOpen()) {
      if (!SubjectMatchRules
               .insert(
                   std::make_pair(PrimaryRule, SourceRange(RuleLoc, RuleLoc)))
               .second)
        Diag(RuleLoc, diag::err_pragma_attribute_duplicate_subject)
            << Name
            << FixItHint::CreateRemoval(SourceRange(
                   RuleLoc, Tok.is(tok::comma) ? Tok.getLocation() : RuleLoc));
      LastMatchRuleEndLoc = RuleLoc;
      continue;
    }

    // Parse the sub-rules.
    StringRef SubRuleName = getIdentifier(Tok);
    if (SubRuleName.empty()) {
      diagnoseExpectedAttributeSubjectSubRule(*this, PrimaryRule, Name,
                                              Tok.getLocation());
      return true;
    }
    attr::SubjectMatchRule SubRule;
    if (SubRuleName == "unless") {
      SourceLocation SubRuleLoc = ConsumeToken();
      BalancedDelimiterTracker Parens(*this, tok::l_paren);
      if (Parens.expectAndConsume())
        return true;
      SubRuleName = getIdentifier(Tok);
      if (SubRuleName.empty()) {
        diagnoseExpectedAttributeSubjectSubRule(*this, PrimaryRule, Name,
                                                SubRuleLoc);
        return true;
      }
      auto SubRuleOrNone = Rule.second(SubRuleName, /*IsUnless=*/true);
      if (!SubRuleOrNone) {
        std::string SubRuleUnlessName = "unless(" + SubRuleName.str() + ")";
        diagnoseUnknownAttributeSubjectSubRule(*this, PrimaryRule, Name,
                                               SubRuleUnlessName, SubRuleLoc);
        return true;
      }
      SubRule = *SubRuleOrNone;
      ConsumeToken();
      if (Parens.consumeClose())
        return true;
    } else {
      auto SubRuleOrNone = Rule.second(SubRuleName, /*IsUnless=*/false);
      if (!SubRuleOrNone) {
        diagnoseUnknownAttributeSubjectSubRule(*this, PrimaryRule, Name,
                                               SubRuleName, Tok.getLocation());
        return true;
      }
      SubRule = *SubRuleOrNone;
      ConsumeToken();
    }
    SourceLocation RuleEndLoc = Tok.getLocation();
    LastMatchRuleEndLoc = RuleEndLoc;
    if (Parens.consumeClose())
      return true;
    if (!SubjectMatchRules
             .insert(std::make_pair(SubRule, SourceRange(RuleLoc, RuleEndLoc)))
             .second) {
      Diag(RuleLoc, diag::err_pragma_attribute_duplicate_subject)
          << attr::getSubjectMatchRuleSpelling(SubRule)
          << FixItHint::CreateRemoval(SourceRange(
                 RuleLoc, Tok.is(tok::comma) ? Tok.getLocation() : RuleEndLoc));
      continue;
    }
  } while (IsAny && TryConsumeToken(tok::comma));

  if (IsAny)
    if (AnyParens.consumeClose())
      return true;

  return false;
}

namespace {

/// Describes the stage at which attribute subject rule parsing was interrupted.
enum class MissingAttributeSubjectRulesRecoveryPoint {
  Comma,
  ApplyTo,
  Equals,
  Any,
  None,
};

MissingAttributeSubjectRulesRecoveryPoint
getAttributeSubjectRulesRecoveryPointForToken(const Token &Tok) {
  if (const auto *II = Tok.getIdentifierInfo()) {
    if (II->isStr("apply_to"))
      return MissingAttributeSubjectRulesRecoveryPoint::ApplyTo;
    if (II->isStr("any"))
      return MissingAttributeSubjectRulesRecoveryPoint::Any;
  }
  if (Tok.is(tok::equal))
    return MissingAttributeSubjectRulesRecoveryPoint::Equals;
  return MissingAttributeSubjectRulesRecoveryPoint::None;
}

/// Creates a diagnostic for the attribute subject rule parsing diagnostic that
/// suggests the possible attribute subject rules in a fix-it together with
/// any other missing tokens.
DiagnosticBuilder createExpectedAttributeSubjectRulesTokenDiagnostic(
    unsigned DiagID, ParsedAttr &Attribute,
    MissingAttributeSubjectRulesRecoveryPoint Point, Parser &PRef) {
  SourceLocation Loc = PRef.getEndOfPreviousToken();
  if (Loc.isInvalid())
    Loc = PRef.getCurToken().getLocation();
  auto Diagnostic = PRef.Diag(Loc, DiagID);
  std::string FixIt;
  MissingAttributeSubjectRulesRecoveryPoint EndPoint =
      getAttributeSubjectRulesRecoveryPointForToken(PRef.getCurToken());
  if (Point == MissingAttributeSubjectRulesRecoveryPoint::Comma)
    FixIt = ", ";
  if (Point <= MissingAttributeSubjectRulesRecoveryPoint::ApplyTo &&
      EndPoint > MissingAttributeSubjectRulesRecoveryPoint::ApplyTo)
    FixIt += "apply_to";
  if (Point <= MissingAttributeSubjectRulesRecoveryPoint::Equals &&
      EndPoint > MissingAttributeSubjectRulesRecoveryPoint::Equals)
    FixIt += " = ";
  SourceRange FixItRange(Loc);
  if (EndPoint == MissingAttributeSubjectRulesRecoveryPoint::None) {
    // Gather the subject match rules that are supported by the attribute.
    SmallVector<std::pair<attr::SubjectMatchRule, bool>, 4> SubjectMatchRuleSet;
    Attribute.getMatchRules(PRef.getLangOpts(), SubjectMatchRuleSet);
    if (SubjectMatchRuleSet.empty()) {
      // FIXME: We can emit a "fix-it" with a subject list placeholder when
      // placeholders will be supported by the fix-its.
      return Diagnostic;
    }
    FixIt += "any(";
    bool NeedsComma = false;
    for (const auto &I : SubjectMatchRuleSet) {
      // Ensure that the missing rule is reported in the fix-it only when it's
      // supported in the current language mode.
      if (!I.second)
        continue;
      if (NeedsComma)
        FixIt += ", ";
      else
        NeedsComma = true;
      FixIt += attr::getSubjectMatchRuleSpelling(I.first);
    }
    FixIt += ")";
    // Check if we need to remove the range
    PRef.SkipUntil(tok::eof, Parser::StopBeforeMatch);
    FixItRange.setEnd(PRef.getCurToken().getLocation());
  }
  if (FixItRange.getBegin() == FixItRange.getEnd())
    Diagnostic << FixItHint::CreateInsertion(FixItRange.getBegin(), FixIt);
  else
    Diagnostic << FixItHint::CreateReplacement(
        CharSourceRange::getCharRange(FixItRange), FixIt);
  return Diagnostic;
}

} // end anonymous namespace

void Parser::HandlePragmaAttribute() {
  assert(Tok.is(tok::annot_pragma_attribute) &&
         "Expected #pragma attribute annotation token");
  SourceLocation PragmaLoc = Tok.getLocation();
  auto *Info = static_cast<PragmaAttributeInfo *>(Tok.getAnnotationValue());
  if (Info->Action == PragmaAttributeInfo::Pop) {
    ConsumeAnnotationToken();
    Actions.ActOnPragmaAttributePop(PragmaLoc, Info->Namespace);
    return;
  }
  // Parse the actual attribute with its arguments.
  assert((Info->Action == PragmaAttributeInfo::Push ||
          Info->Action == PragmaAttributeInfo::Attribute) &&
         "Unexpected #pragma attribute command");

  if (Info->Action == PragmaAttributeInfo::Push && Info->Tokens.empty()) {
    ConsumeAnnotationToken();
    Actions.ActOnPragmaAttributeEmptyPush(PragmaLoc, Info->Namespace);
    return;
  }

  PP.EnterTokenStream(Info->Tokens, /*DisableMacroExpansion=*/false,
                      /*IsReinject=*/false);
  ConsumeAnnotationToken();

  ParsedAttributes &Attrs = Info->Attributes;
  Attrs.clearListOnly();

  auto SkipToEnd = [this]() {
    SkipUntil(tok::eof, StopBeforeMatch);
    ConsumeToken();
  };

  if (Tok.is(tok::l_square) && NextToken().is(tok::l_square)) {
    // Parse the CXX11 style attribute.
    ParseCXX11AttributeSpecifier(Attrs);
  } else if (Tok.is(tok::kw___attribute)) {
    ConsumeToken();
    if (ExpectAndConsume(tok::l_paren, diag::err_expected_lparen_after,
                         "attribute"))
      return SkipToEnd();
    if (ExpectAndConsume(tok::l_paren, diag::err_expected_lparen_after, "("))
      return SkipToEnd();

    if (Tok.isNot(tok::identifier)) {
      Diag(Tok, diag::err_pragma_attribute_expected_attribute_name);
      SkipToEnd();
      return;
    }
    IdentifierInfo *AttrName = Tok.getIdentifierInfo();
    SourceLocation AttrNameLoc = ConsumeToken();

    if (Tok.isNot(tok::l_paren))
      Attrs.addNew(AttrName, AttrNameLoc, nullptr, AttrNameLoc, nullptr, 0,
                   ParsedAttr::AS_GNU);
    else
      ParseGNUAttributeArgs(AttrName, AttrNameLoc, Attrs, /*EndLoc=*/nullptr,
                            /*ScopeName=*/nullptr,
                            /*ScopeLoc=*/SourceLocation(), ParsedAttr::AS_GNU,
                            /*Declarator=*/nullptr);

    if (ExpectAndConsume(tok::r_paren))
      return SkipToEnd();
    if (ExpectAndConsume(tok::r_paren))
      return SkipToEnd();
  } else if (Tok.is(tok::kw___declspec)) {
    ParseMicrosoftDeclSpecs(Attrs);
  } else {
    Diag(Tok, diag::err_pragma_attribute_expected_attribute_syntax);
    if (Tok.getIdentifierInfo()) {
      // If we suspect that this is an attribute suggest the use of
      // '__attribute__'.
      if (ParsedAttr::getKind(Tok.getIdentifierInfo(), /*ScopeName=*/nullptr,
                              ParsedAttr::AS_GNU) !=
          ParsedAttr::UnknownAttribute) {
        SourceLocation InsertStartLoc = Tok.getLocation();
        ConsumeToken();
        if (Tok.is(tok::l_paren)) {
          ConsumeAnyToken();
          SkipUntil(tok::r_paren, StopBeforeMatch);
          if (Tok.isNot(tok::r_paren))
            return SkipToEnd();
        }
        Diag(Tok, diag::note_pragma_attribute_use_attribute_kw)
            << FixItHint::CreateInsertion(InsertStartLoc, "__attribute__((")
            << FixItHint::CreateInsertion(Tok.getEndLoc(), "))");
      }
    }
    SkipToEnd();
    return;
  }

  if (Attrs.empty() || Attrs.begin()->isInvalid()) {
    SkipToEnd();
    return;
  }

  // Ensure that we don't have more than one attribute.
  if (Attrs.size() > 1) {
    SourceLocation Loc = Attrs[1].getLoc();
    Diag(Loc, diag::err_pragma_attribute_multiple_attributes);
    SkipToEnd();
    return;
  }

  ParsedAttr &Attribute = *Attrs.begin();
  if (!Attribute.isSupportedByPragmaAttribute()) {
    Diag(PragmaLoc, diag::err_pragma_attribute_unsupported_attribute)
        << Attribute.getName();
    SkipToEnd();
    return;
  }

  // Parse the subject-list.
  if (!TryConsumeToken(tok::comma)) {
    createExpectedAttributeSubjectRulesTokenDiagnostic(
        diag::err_expected, Attribute,
        MissingAttributeSubjectRulesRecoveryPoint::Comma, *this)
        << tok::comma;
    SkipToEnd();
    return;
  }

  if (Tok.isNot(tok::identifier)) {
    createExpectedAttributeSubjectRulesTokenDiagnostic(
        diag::err_pragma_attribute_invalid_subject_set_specifier, Attribute,
        MissingAttributeSubjectRulesRecoveryPoint::ApplyTo, *this);
    SkipToEnd();
    return;
  }
  const IdentifierInfo *II = Tok.getIdentifierInfo();
  if (!II->isStr("apply_to")) {
    createExpectedAttributeSubjectRulesTokenDiagnostic(
        diag::err_pragma_attribute_invalid_subject_set_specifier, Attribute,
        MissingAttributeSubjectRulesRecoveryPoint::ApplyTo, *this);
    SkipToEnd();
    return;
  }
  ConsumeToken();

  if (!TryConsumeToken(tok::equal)) {
    createExpectedAttributeSubjectRulesTokenDiagnostic(
        diag::err_expected, Attribute,
        MissingAttributeSubjectRulesRecoveryPoint::Equals, *this)
        << tok::equal;
    SkipToEnd();
    return;
  }

  attr::ParsedSubjectMatchRuleSet SubjectMatchRules;
  SourceLocation AnyLoc, LastMatchRuleEndLoc;
  if (ParsePragmaAttributeSubjectMatchRuleSet(SubjectMatchRules, AnyLoc,
                                              LastMatchRuleEndLoc)) {
    SkipToEnd();
    return;
  }

  // Tokens following an ill-formed attribute will remain in the token stream
  // and must be removed.
  if (Tok.isNot(tok::eof)) {
    Diag(Tok, diag::err_pragma_attribute_extra_tokens_after_attribute);
    SkipToEnd();
    return;
  }

  // Consume the eof terminator token.
  ConsumeToken();

  // Handle a mixed push/attribute by desurging to a push, then an attribute.
  if (Info->Action == PragmaAttributeInfo::Push)
    Actions.ActOnPragmaAttributeEmptyPush(PragmaLoc, Info->Namespace);

  Actions.ActOnPragmaAttributeAttribute(Attribute, PragmaLoc,
                                        std::move(SubjectMatchRules));
}

// #pragma CHECKED_SCOPE [on|off|_Bounds_decl|push|pop]
void Parser::HandlePragmaCheckedScope() {
  assert(Tok.is(tok::annot_pragma_checked_scope));
  Sema::PragmaCheckedScopeKind Kind =
    static_cast<Sema::PragmaCheckedScopeKind>(
    reinterpret_cast<uintptr_t>(Tok.getAnnotationValue()));
  SourceLocation PragmaLoc = ConsumeAnnotationToken();
  Actions.ActOnPragmaCheckedScope(Kind, PragmaLoc);
}

// #pragma GCC visibility comes in two variants:
//   'push' '(' [visibility] ')'
//   'pop'
void PragmaGCCVisibilityHandler::HandlePragma(Preprocessor &PP,
                                              PragmaIntroducer Introducer,
                                              Token &VisTok) {
  SourceLocation VisLoc = VisTok.getLocation();

  Token Tok;
  PP.LexUnexpandedToken(Tok);

  const IdentifierInfo *PushPop = Tok.getIdentifierInfo();

  const IdentifierInfo *VisType;
  if (PushPop && PushPop->isStr("pop")) {
    VisType = nullptr;
  } else if (PushPop && PushPop->isStr("push")) {
    PP.LexUnexpandedToken(Tok);
    if (Tok.isNot(tok::l_paren)) {
      PP.Diag(Tok.getLocation(), diag::warn_pragma_expected_lparen)
        << "visibility";
      return;
    }
    PP.LexUnexpandedToken(Tok);
    VisType = Tok.getIdentifierInfo();
    if (!VisType) {
      PP.Diag(Tok.getLocation(), diag::warn_pragma_expected_identifier)
        << "visibility";
      return;
    }
    PP.LexUnexpandedToken(Tok);
    if (Tok.isNot(tok::r_paren)) {
      PP.Diag(Tok.getLocation(), diag::warn_pragma_expected_rparen)
        << "visibility";
      return;
    }
  } else {
    PP.Diag(Tok.getLocation(), diag::warn_pragma_expected_identifier)
      << "visibility";
    return;
  }
  SourceLocation EndLoc = Tok.getLocation();
  PP.LexUnexpandedToken(Tok);
  if (Tok.isNot(tok::eod)) {
    PP.Diag(Tok.getLocation(), diag::warn_pragma_extra_tokens_at_eol)
      << "visibility";
    return;
  }

  auto Toks = llvm::make_unique<Token[]>(1);
  Toks[0].startToken();
  Toks[0].setKind(tok::annot_pragma_vis);
  Toks[0].setLocation(VisLoc);
  Toks[0].setAnnotationEndLoc(EndLoc);
  Toks[0].setAnnotationValue(
      const_cast<void *>(static_cast<const void *>(VisType)));
  PP.EnterTokenStream(std::move(Toks), 1, /*DisableMacroExpansion=*/true,
                      /*IsReinject=*/false);
}

// #pragma pack(...) comes in the following delicious flavors:
//   pack '(' [integer] ')'
//   pack '(' 'show' ')'
//   pack '(' ('push' | 'pop') [',' identifier] [, integer] ')'
void PragmaPackHandler::HandlePragma(Preprocessor &PP,
                                     PragmaIntroducer Introducer,
                                     Token &PackTok) {
  SourceLocation PackLoc = PackTok.getLocation();

  Token Tok;
  PP.Lex(Tok);
  if (Tok.isNot(tok::l_paren)) {
    PP.Diag(Tok.getLocation(), diag::warn_pragma_expected_lparen) << "pack";
    return;
  }

  Sema::PragmaMsStackAction Action = Sema::PSK_Reset;
  StringRef SlotLabel;
  Token Alignment;
  Alignment.startToken();
  PP.Lex(Tok);
  if (Tok.is(tok::numeric_constant)) {
    Alignment = Tok;

    PP.Lex(Tok);

    // In MSVC/gcc, #pragma pack(4) sets the alignment without affecting
    // the push/pop stack.
    // In Apple gcc, #pragma pack(4) is equivalent to #pragma pack(push, 4)
    Action =
        PP.getLangOpts().ApplePragmaPack ? Sema::PSK_Push_Set : Sema::PSK_Set;
  } else if (Tok.is(tok::identifier)) {
    const IdentifierInfo *II = Tok.getIdentifierInfo();
    if (II->isStr("show")) {
      Action = Sema::PSK_Show;
      PP.Lex(Tok);
    } else {
      if (II->isStr("push")) {
        Action = Sema::PSK_Push;
      } else if (II->isStr("pop")) {
        Action = Sema::PSK_Pop;
      } else {
        PP.Diag(Tok.getLocation(), diag::warn_pragma_invalid_action) << "pack";
        return;
      }
      PP.Lex(Tok);

      if (Tok.is(tok::comma)) {
        PP.Lex(Tok);

        if (Tok.is(tok::numeric_constant)) {
          Action = (Sema::PragmaMsStackAction)(Action | Sema::PSK_Set);
          Alignment = Tok;

          PP.Lex(Tok);
        } else if (Tok.is(tok::identifier)) {
          SlotLabel = Tok.getIdentifierInfo()->getName();
          PP.Lex(Tok);

          if (Tok.is(tok::comma)) {
            PP.Lex(Tok);

            if (Tok.isNot(tok::numeric_constant)) {
              PP.Diag(Tok.getLocation(), diag::warn_pragma_pack_malformed);
              return;
            }

            Action = (Sema::PragmaMsStackAction)(Action | Sema::PSK_Set);
            Alignment = Tok;

            PP.Lex(Tok);
          }
        } else {
          PP.Diag(Tok.getLocation(), diag::warn_pragma_pack_malformed);
          return;
        }
      }
    }
  } else if (PP.getLangOpts().ApplePragmaPack) {
    // In MSVC/gcc, #pragma pack() resets the alignment without affecting
    // the push/pop stack.
    // In Apple gcc #pragma pack() is equivalent to #pragma pack(pop).
    Action = Sema::PSK_Pop;
  }

  if (Tok.isNot(tok::r_paren)) {
    PP.Diag(Tok.getLocation(), diag::warn_pragma_expected_rparen) << "pack";
    return;
  }

  SourceLocation RParenLoc = Tok.getLocation();
  PP.Lex(Tok);
  if (Tok.isNot(tok::eod)) {
    PP.Diag(Tok.getLocation(), diag::warn_pragma_extra_tokens_at_eol) << "pack";
    return;
  }

  PragmaPackInfo *Info =
      PP.getPreprocessorAllocator().Allocate<PragmaPackInfo>(1);
  Info->Action = Action;
  Info->SlotLabel = SlotLabel;
  Info->Alignment = Alignment;

  MutableArrayRef<Token> Toks(PP.getPreprocessorAllocator().Allocate<Token>(1),
                              1);
  Toks[0].startToken();
  Toks[0].setKind(tok::annot_pragma_pack);
  Toks[0].setLocation(PackLoc);
  Toks[0].setAnnotationEndLoc(RParenLoc);
  Toks[0].setAnnotationValue(static_cast<void*>(Info));
  PP.EnterTokenStream(Toks, /*DisableMacroExpansion=*/true,
                      /*IsReinject=*/false);
}

// #pragma ms_struct on
// #pragma ms_struct off
void PragmaMSStructHandler::HandlePragma(Preprocessor &PP,
                                         PragmaIntroducer Introducer,
                                         Token &MSStructTok) {
  PragmaMSStructKind Kind = PMSST_OFF;

  Token Tok;
  PP.Lex(Tok);
  if (Tok.isNot(tok::identifier)) {
    PP.Diag(Tok.getLocation(), diag::warn_pragma_ms_struct);
    return;
  }
  SourceLocation EndLoc = Tok.getLocation();
  const IdentifierInfo *II = Tok.getIdentifierInfo();
  if (II->isStr("on")) {
    Kind = PMSST_ON;
    PP.Lex(Tok);
  }
  else if (II->isStr("off") || II->isStr("reset"))
    PP.Lex(Tok);
  else {
    PP.Diag(Tok.getLocation(), diag::warn_pragma_ms_struct);
    return;
  }

  if (Tok.isNot(tok::eod)) {
    PP.Diag(Tok.getLocation(), diag::warn_pragma_extra_tokens_at_eol)
      << "ms_struct";
    return;
  }

  MutableArrayRef<Token> Toks(PP.getPreprocessorAllocator().Allocate<Token>(1),
                              1);
  Toks[0].startToken();
  Toks[0].setKind(tok::annot_pragma_msstruct);
  Toks[0].setLocation(MSStructTok.getLocation());
  Toks[0].setAnnotationEndLoc(EndLoc);
  Toks[0].setAnnotationValue(reinterpret_cast<void*>(
                             static_cast<uintptr_t>(Kind)));
  PP.EnterTokenStream(Toks, /*DisableMacroExpansion=*/true,
                      /*IsReinject=*/false);
}

// #pragma clang section bss="abc" data="" rodata="def" text=""
void PragmaClangSectionHandler::HandlePragma(Preprocessor &PP,
                                             PragmaIntroducer Introducer,
                                             Token &FirstToken) {

  Token Tok;
  auto SecKind = Sema::PragmaClangSectionKind::PCSK_Invalid;

  PP.Lex(Tok); // eat 'section'
  while (Tok.isNot(tok::eod)) {
    if (Tok.isNot(tok::identifier)) {
      PP.Diag(Tok.getLocation(), diag::err_pragma_expected_clang_section_name) << "clang section";
      return;
    }

    const IdentifierInfo *SecType = Tok.getIdentifierInfo();
    if (SecType->isStr("bss"))
      SecKind = Sema::PragmaClangSectionKind::PCSK_BSS;
    else if (SecType->isStr("data"))
      SecKind = Sema::PragmaClangSectionKind::PCSK_Data;
    else if (SecType->isStr("rodata"))
      SecKind = Sema::PragmaClangSectionKind::PCSK_Rodata;
    else if (SecType->isStr("text"))
      SecKind = Sema::PragmaClangSectionKind::PCSK_Text;
    else {
      PP.Diag(Tok.getLocation(), diag::err_pragma_expected_clang_section_name) << "clang section";
      return;
    }

    PP.Lex(Tok); // eat ['bss'|'data'|'rodata'|'text']
    if (Tok.isNot(tok::equal)) {
      PP.Diag(Tok.getLocation(), diag::err_pragma_clang_section_expected_equal) << SecKind;
      return;
    }

    std::string SecName;
    if (!PP.LexStringLiteral(Tok, SecName, "pragma clang section", false))
      return;

    Actions.ActOnPragmaClangSection(Tok.getLocation(),
      (SecName.size()? Sema::PragmaClangSectionAction::PCSA_Set :
                       Sema::PragmaClangSectionAction::PCSA_Clear),
       SecKind, SecName);
  }
}

// #pragma 'align' '=' {'native','natural','mac68k','power','reset'}
// #pragma 'options 'align' '=' {'native','natural','mac68k','power','reset'}
static void ParseAlignPragma(Preprocessor &PP, Token &FirstTok,
                             bool IsOptions) {
  Token Tok;

  if (IsOptions) {
    PP.Lex(Tok);
    if (Tok.isNot(tok::identifier) ||
        !Tok.getIdentifierInfo()->isStr("align")) {
      PP.Diag(Tok.getLocation(), diag::warn_pragma_options_expected_align);
      return;
    }
  }

  PP.Lex(Tok);
  if (Tok.isNot(tok::equal)) {
    PP.Diag(Tok.getLocation(), diag::warn_pragma_align_expected_equal)
      << IsOptions;
    return;
  }

  PP.Lex(Tok);
  if (Tok.isNot(tok::identifier)) {
    PP.Diag(Tok.getLocation(), diag::warn_pragma_expected_identifier)
      << (IsOptions ? "options" : "align");
    return;
  }

  Sema::PragmaOptionsAlignKind Kind = Sema::POAK_Natural;
  const IdentifierInfo *II = Tok.getIdentifierInfo();
  if (II->isStr("native"))
    Kind = Sema::POAK_Native;
  else if (II->isStr("natural"))
    Kind = Sema::POAK_Natural;
  else if (II->isStr("packed"))
    Kind = Sema::POAK_Packed;
  else if (II->isStr("power"))
    Kind = Sema::POAK_Power;
  else if (II->isStr("mac68k"))
    Kind = Sema::POAK_Mac68k;
  else if (II->isStr("reset"))
    Kind = Sema::POAK_Reset;
  else {
    PP.Diag(Tok.getLocation(), diag::warn_pragma_align_invalid_option)
      << IsOptions;
    return;
  }

  SourceLocation EndLoc = Tok.getLocation();
  PP.Lex(Tok);
  if (Tok.isNot(tok::eod)) {
    PP.Diag(Tok.getLocation(), diag::warn_pragma_extra_tokens_at_eol)
      << (IsOptions ? "options" : "align");
    return;
  }

  MutableArrayRef<Token> Toks(PP.getPreprocessorAllocator().Allocate<Token>(1),
                              1);
  Toks[0].startToken();
  Toks[0].setKind(tok::annot_pragma_align);
  Toks[0].setLocation(FirstTok.getLocation());
  Toks[0].setAnnotationEndLoc(EndLoc);
  Toks[0].setAnnotationValue(reinterpret_cast<void*>(
                             static_cast<uintptr_t>(Kind)));
  PP.EnterTokenStream(Toks, /*DisableMacroExpansion=*/true,
                      /*IsReinject=*/false);
}

void PragmaAlignHandler::HandlePragma(Preprocessor &PP,
                                      PragmaIntroducer Introducer,
                                      Token &AlignTok) {
  ParseAlignPragma(PP, AlignTok, /*IsOptions=*/false);
}

void PragmaOptionsHandler::HandlePragma(Preprocessor &PP,
                                        PragmaIntroducer Introducer,
                                        Token &OptionsTok) {
  ParseAlignPragma(PP, OptionsTok, /*IsOptions=*/true);
}

// #pragma unused(identifier)
void PragmaUnusedHandler::HandlePragma(Preprocessor &PP,
                                       PragmaIntroducer Introducer,
                                       Token &UnusedTok) {
  // FIXME: Should we be expanding macros here? My guess is no.
  SourceLocation UnusedLoc = UnusedTok.getLocation();

  // Lex the left '('.
  Token Tok;
  PP.Lex(Tok);
  if (Tok.isNot(tok::l_paren)) {
    PP.Diag(Tok.getLocation(), diag::warn_pragma_expected_lparen) << "unused";
    return;
  }

  // Lex the declaration reference(s).
  SmallVector<Token, 5> Identifiers;
  SourceLocation RParenLoc;
  bool LexID = true;

  while (true) {
    PP.Lex(Tok);

    if (LexID) {
      if (Tok.is(tok::identifier)) {
        Identifiers.push_back(Tok);
        LexID = false;
        continue;
      }

      // Illegal token!
      PP.Diag(Tok.getLocation(), diag::warn_pragma_unused_expected_var);
      return;
    }

    // We are execting a ')' or a ','.
    if (Tok.is(tok::comma)) {
      LexID = true;
      continue;
    }

    if (Tok.is(tok::r_paren)) {
      RParenLoc = Tok.getLocation();
      break;
    }

    // Illegal token!
    PP.Diag(Tok.getLocation(), diag::warn_pragma_expected_punc) << "unused";
    return;
  }

  PP.Lex(Tok);
  if (Tok.isNot(tok::eod)) {
    PP.Diag(Tok.getLocation(), diag::warn_pragma_extra_tokens_at_eol) <<
        "unused";
    return;
  }

  // Verify that we have a location for the right parenthesis.
  assert(RParenLoc.isValid() && "Valid '#pragma unused' must have ')'");
  assert(!Identifiers.empty() && "Valid '#pragma unused' must have arguments");

  // For each identifier token, insert into the token stream a
  // annot_pragma_unused token followed by the identifier token.
  // This allows us to cache a "#pragma unused" that occurs inside an inline
  // C++ member function.

  MutableArrayRef<Token> Toks(
      PP.getPreprocessorAllocator().Allocate<Token>(2 * Identifiers.size()),
      2 * Identifiers.size());
  for (unsigned i=0; i != Identifiers.size(); i++) {
    Token &pragmaUnusedTok = Toks[2*i], &idTok = Toks[2*i+1];
    pragmaUnusedTok.startToken();
    pragmaUnusedTok.setKind(tok::annot_pragma_unused);
    pragmaUnusedTok.setLocation(UnusedLoc);
    idTok = Identifiers[i];
  }
  PP.EnterTokenStream(Toks, /*DisableMacroExpansion=*/true,
                      /*IsReinject=*/false);
}

// #pragma weak identifier
// #pragma weak identifier '=' identifier
void PragmaWeakHandler::HandlePragma(Preprocessor &PP,
                                     PragmaIntroducer Introducer,
                                     Token &WeakTok) {
  SourceLocation WeakLoc = WeakTok.getLocation();

  Token Tok;
  PP.Lex(Tok);
  if (Tok.isNot(tok::identifier)) {
    PP.Diag(Tok.getLocation(), diag::warn_pragma_expected_identifier) << "weak";
    return;
  }

  Token WeakName = Tok;
  bool HasAlias = false;
  Token AliasName;

  PP.Lex(Tok);
  if (Tok.is(tok::equal)) {
    HasAlias = true;
    PP.Lex(Tok);
    if (Tok.isNot(tok::identifier)) {
      PP.Diag(Tok.getLocation(), diag::warn_pragma_expected_identifier)
          << "weak";
      return;
    }
    AliasName = Tok;
    PP.Lex(Tok);
  }

  if (Tok.isNot(tok::eod)) {
    PP.Diag(Tok.getLocation(), diag::warn_pragma_extra_tokens_at_eol) << "weak";
    return;
  }

  if (HasAlias) {
    MutableArrayRef<Token> Toks(
        PP.getPreprocessorAllocator().Allocate<Token>(3), 3);
    Token &pragmaUnusedTok = Toks[0];
    pragmaUnusedTok.startToken();
    pragmaUnusedTok.setKind(tok::annot_pragma_weakalias);
    pragmaUnusedTok.setLocation(WeakLoc);
    pragmaUnusedTok.setAnnotationEndLoc(AliasName.getLocation());
    Toks[1] = WeakName;
    Toks[2] = AliasName;
    PP.EnterTokenStream(Toks, /*DisableMacroExpansion=*/true,
                        /*IsReinject=*/false);
  } else {
    MutableArrayRef<Token> Toks(
        PP.getPreprocessorAllocator().Allocate<Token>(2), 2);
    Token &pragmaUnusedTok = Toks[0];
    pragmaUnusedTok.startToken();
    pragmaUnusedTok.setKind(tok::annot_pragma_weak);
    pragmaUnusedTok.setLocation(WeakLoc);
    pragmaUnusedTok.setAnnotationEndLoc(WeakLoc);
    Toks[1] = WeakName;
    PP.EnterTokenStream(Toks, /*DisableMacroExpansion=*/true,
                        /*IsReinject=*/false);
  }
}

// #pragma redefine_extname identifier identifier
void PragmaRedefineExtnameHandler::HandlePragma(Preprocessor &PP,
                                                PragmaIntroducer Introducer,
                                                Token &RedefToken) {
  SourceLocation RedefLoc = RedefToken.getLocation();

  Token Tok;
  PP.Lex(Tok);
  if (Tok.isNot(tok::identifier)) {
    PP.Diag(Tok.getLocation(), diag::warn_pragma_expected_identifier) <<
      "redefine_extname";
    return;
  }

  Token RedefName = Tok;
  PP.Lex(Tok);

  if (Tok.isNot(tok::identifier)) {
    PP.Diag(Tok.getLocation(), diag::warn_pragma_expected_identifier)
        << "redefine_extname";
    return;
  }

  Token AliasName = Tok;
  PP.Lex(Tok);

  if (Tok.isNot(tok::eod)) {
    PP.Diag(Tok.getLocation(), diag::warn_pragma_extra_tokens_at_eol) <<
      "redefine_extname";
    return;
  }

  MutableArrayRef<Token> Toks(PP.getPreprocessorAllocator().Allocate<Token>(3),
                              3);
  Token &pragmaRedefTok = Toks[0];
  pragmaRedefTok.startToken();
  pragmaRedefTok.setKind(tok::annot_pragma_redefine_extname);
  pragmaRedefTok.setLocation(RedefLoc);
  pragmaRedefTok.setAnnotationEndLoc(AliasName.getLocation());
  Toks[1] = RedefName;
  Toks[2] = AliasName;
  PP.EnterTokenStream(Toks, /*DisableMacroExpansion=*/true,
                      /*IsReinject=*/false);
}

void PragmaFPContractHandler::HandlePragma(Preprocessor &PP,
                                           PragmaIntroducer Introducer,
                                           Token &Tok) {
  tok::OnOffSwitch OOS;
  if (PP.LexOnOffSwitch(OOS))
    return;

  MutableArrayRef<Token> Toks(PP.getPreprocessorAllocator().Allocate<Token>(1),
                              1);
  Toks[0].startToken();
  Toks[0].setKind(tok::annot_pragma_fp_contract);
  Toks[0].setLocation(Tok.getLocation());
  Toks[0].setAnnotationEndLoc(Tok.getLocation());
  Toks[0].setAnnotationValue(reinterpret_cast<void*>(
                             static_cast<uintptr_t>(OOS)));
  PP.EnterTokenStream(Toks, /*DisableMacroExpansion=*/true,
                      /*IsReinject=*/false);
}

void PragmaOpenCLExtensionHandler::HandlePragma(Preprocessor &PP,
                                                PragmaIntroducer Introducer,
                                                Token &Tok) {
  PP.LexUnexpandedToken(Tok);
  if (Tok.isNot(tok::identifier)) {
    PP.Diag(Tok.getLocation(), diag::warn_pragma_expected_identifier) <<
      "OPENCL";
    return;
  }
  IdentifierInfo *Ext = Tok.getIdentifierInfo();
  SourceLocation NameLoc = Tok.getLocation();

  PP.Lex(Tok);
  if (Tok.isNot(tok::colon)) {
    PP.Diag(Tok.getLocation(), diag::warn_pragma_expected_colon) << Ext;
    return;
  }

  PP.Lex(Tok);
  if (Tok.isNot(tok::identifier)) {
    PP.Diag(Tok.getLocation(), diag::warn_pragma_expected_predicate) << 0;
    return;
  }
  IdentifierInfo *Pred = Tok.getIdentifierInfo();

  OpenCLExtState State;
  if (Pred->isStr("enable")) {
    State = Enable;
  } else if (Pred->isStr("disable")) {
    State = Disable;
  } else if (Pred->isStr("begin"))
    State = Begin;
  else if (Pred->isStr("end"))
    State = End;
  else {
    PP.Diag(Tok.getLocation(), diag::warn_pragma_expected_predicate)
      << Ext->isStr("all");
    return;
  }
  SourceLocation StateLoc = Tok.getLocation();

  PP.Lex(Tok);
  if (Tok.isNot(tok::eod)) {
    PP.Diag(Tok.getLocation(), diag::warn_pragma_extra_tokens_at_eol) <<
      "OPENCL EXTENSION";
    return;
  }

  auto Info = PP.getPreprocessorAllocator().Allocate<OpenCLExtData>(1);
  Info->first = Ext;
  Info->second = State;
  MutableArrayRef<Token> Toks(PP.getPreprocessorAllocator().Allocate<Token>(1),
                              1);
  Toks[0].startToken();
  Toks[0].setKind(tok::annot_pragma_opencl_extension);
  Toks[0].setLocation(NameLoc);
  Toks[0].setAnnotationValue(static_cast<void*>(Info));
  Toks[0].setAnnotationEndLoc(StateLoc);
  PP.EnterTokenStream(Toks, /*DisableMacroExpansion=*/true,
                      /*IsReinject=*/false);

  if (PP.getPPCallbacks())
    PP.getPPCallbacks()->PragmaOpenCLExtension(NameLoc, Ext,
                                               StateLoc, State);
}

/// Handle '#pragma omp ...' when OpenMP is disabled.
///
void PragmaNoOpenMPHandler::HandlePragma(Preprocessor &PP,
                                         PragmaIntroducer Introducer,
                                         Token &FirstTok) {
  if (!PP.getDiagnostics().isIgnored(diag::warn_pragma_omp_ignored,
                                     FirstTok.getLocation())) {
    PP.Diag(FirstTok, diag::warn_pragma_omp_ignored);
    PP.getDiagnostics().setSeverity(diag::warn_pragma_omp_ignored,
                                    diag::Severity::Ignored, SourceLocation());
  }
  PP.DiscardUntilEndOfDirective();
}

/// Handle '#pragma omp ...' when OpenMP is enabled.
///
void PragmaOpenMPHandler::HandlePragma(Preprocessor &PP,
                                       PragmaIntroducer Introducer,
                                       Token &FirstTok) {
  SmallVector<Token, 16> Pragma;
  Token Tok;
  Tok.startToken();
  Tok.setKind(tok::annot_pragma_openmp);
  Tok.setLocation(Introducer.Loc);

  while (Tok.isNot(tok::eod) && Tok.isNot(tok::eof)) {
    Pragma.push_back(Tok);
    PP.Lex(Tok);
    if (Tok.is(tok::annot_pragma_openmp)) {
      PP.Diag(Tok, diag::err_omp_unexpected_directive) << 0;
      unsigned InnerPragmaCnt = 1;
      while (InnerPragmaCnt != 0) {
        PP.Lex(Tok);
        if (Tok.is(tok::annot_pragma_openmp))
          ++InnerPragmaCnt;
        else if (Tok.is(tok::annot_pragma_openmp_end))
          --InnerPragmaCnt;
      }
      PP.Lex(Tok);
    }
  }
  SourceLocation EodLoc = Tok.getLocation();
  Tok.startToken();
  Tok.setKind(tok::annot_pragma_openmp_end);
  Tok.setLocation(EodLoc);
  Pragma.push_back(Tok);

  auto Toks = llvm::make_unique<Token[]>(Pragma.size());
  std::copy(Pragma.begin(), Pragma.end(), Toks.get());
  PP.EnterTokenStream(std::move(Toks), Pragma.size(),
                      /*DisableMacroExpansion=*/false, /*IsReinject=*/false);
}

/// Handle '#pragma pointers_to_members'
// The grammar for this pragma is as follows:
//
// <inheritance model> ::= ('single' | 'multiple' | 'virtual') '_inheritance'
//
// #pragma pointers_to_members '(' 'best_case' ')'
// #pragma pointers_to_members '(' 'full_generality' [',' inheritance-model] ')'
// #pragma pointers_to_members '(' inheritance-model ')'
void PragmaMSPointersToMembers::HandlePragma(Preprocessor &PP,
                                             PragmaIntroducer Introducer,
                                             Token &Tok) {
  SourceLocation PointersToMembersLoc = Tok.getLocation();
  PP.Lex(Tok);
  if (Tok.isNot(tok::l_paren)) {
    PP.Diag(PointersToMembersLoc, diag::warn_pragma_expected_lparen)
      << "pointers_to_members";
    return;
  }
  PP.Lex(Tok);
  const IdentifierInfo *Arg = Tok.getIdentifierInfo();
  if (!Arg) {
    PP.Diag(Tok.getLocation(), diag::warn_pragma_expected_identifier)
      << "pointers_to_members";
    return;
  }
  PP.Lex(Tok);

  LangOptions::PragmaMSPointersToMembersKind RepresentationMethod;
  if (Arg->isStr("best_case")) {
    RepresentationMethod = LangOptions::PPTMK_BestCase;
  } else {
    if (Arg->isStr("full_generality")) {
      if (Tok.is(tok::comma)) {
        PP.Lex(Tok);

        Arg = Tok.getIdentifierInfo();
        if (!Arg) {
          PP.Diag(Tok.getLocation(),
                  diag::err_pragma_pointers_to_members_unknown_kind)
              << Tok.getKind() << /*OnlyInheritanceModels*/ 0;
          return;
        }
        PP.Lex(Tok);
      } else if (Tok.is(tok::r_paren)) {
        // #pragma pointers_to_members(full_generality) implicitly specifies
        // virtual_inheritance.
        Arg = nullptr;
        RepresentationMethod = LangOptions::PPTMK_FullGeneralityVirtualInheritance;
      } else {
        PP.Diag(Tok.getLocation(), diag::err_expected_punc)
            << "full_generality";
        return;
      }
    }

    if (Arg) {
      if (Arg->isStr("single_inheritance")) {
        RepresentationMethod =
            LangOptions::PPTMK_FullGeneralitySingleInheritance;
      } else if (Arg->isStr("multiple_inheritance")) {
        RepresentationMethod =
            LangOptions::PPTMK_FullGeneralityMultipleInheritance;
      } else if (Arg->isStr("virtual_inheritance")) {
        RepresentationMethod =
            LangOptions::PPTMK_FullGeneralityVirtualInheritance;
      } else {
        PP.Diag(Tok.getLocation(),
                diag::err_pragma_pointers_to_members_unknown_kind)
            << Arg << /*HasPointerDeclaration*/ 1;
        return;
      }
    }
  }

  if (Tok.isNot(tok::r_paren)) {
    PP.Diag(Tok.getLocation(), diag::err_expected_rparen_after)
        << (Arg ? Arg->getName() : "full_generality");
    return;
  }

  SourceLocation EndLoc = Tok.getLocation();
  PP.Lex(Tok);
  if (Tok.isNot(tok::eod)) {
    PP.Diag(Tok.getLocation(), diag::warn_pragma_extra_tokens_at_eol)
      << "pointers_to_members";
    return;
  }

  Token AnnotTok;
  AnnotTok.startToken();
  AnnotTok.setKind(tok::annot_pragma_ms_pointers_to_members);
  AnnotTok.setLocation(PointersToMembersLoc);
  AnnotTok.setAnnotationEndLoc(EndLoc);
  AnnotTok.setAnnotationValue(
      reinterpret_cast<void *>(static_cast<uintptr_t>(RepresentationMethod)));
  PP.EnterToken(AnnotTok, /*IsReinject=*/true);
}

/// Handle '#pragma vtordisp'
// The grammar for this pragma is as follows:
//
// <vtordisp-mode> ::= ('off' | 'on' | '0' | '1' | '2' )
//
// #pragma vtordisp '(' ['push' ','] vtordisp-mode ')'
// #pragma vtordisp '(' 'pop' ')'
// #pragma vtordisp '(' ')'
void PragmaMSVtorDisp::HandlePragma(Preprocessor &PP,
                                    PragmaIntroducer Introducer, Token &Tok) {
  SourceLocation VtorDispLoc = Tok.getLocation();
  PP.Lex(Tok);
  if (Tok.isNot(tok::l_paren)) {
    PP.Diag(VtorDispLoc, diag::warn_pragma_expected_lparen) << "vtordisp";
    return;
  }
  PP.Lex(Tok);

  Sema::PragmaMsStackAction Action = Sema::PSK_Set;
  const IdentifierInfo *II = Tok.getIdentifierInfo();
  if (II) {
    if (II->isStr("push")) {
      // #pragma vtordisp(push, mode)
      PP.Lex(Tok);
      if (Tok.isNot(tok::comma)) {
        PP.Diag(VtorDispLoc, diag::warn_pragma_expected_punc) << "vtordisp";
        return;
      }
      PP.Lex(Tok);
      Action = Sema::PSK_Push_Set;
      // not push, could be on/off
    } else if (II->isStr("pop")) {
      // #pragma vtordisp(pop)
      PP.Lex(Tok);
      Action = Sema::PSK_Pop;
    }
    // not push or pop, could be on/off
  } else {
    if (Tok.is(tok::r_paren)) {
      // #pragma vtordisp()
      Action = Sema::PSK_Reset;
    }
  }


  uint64_t Value = 0;
  if (Action & Sema::PSK_Push || Action & Sema::PSK_Set) {
    const IdentifierInfo *II = Tok.getIdentifierInfo();
    if (II && II->isStr("off")) {
      PP.Lex(Tok);
      Value = 0;
    } else if (II && II->isStr("on")) {
      PP.Lex(Tok);
      Value = 1;
    } else if (Tok.is(tok::numeric_constant) &&
               PP.parseSimpleIntegerLiteral(Tok, Value)) {
      if (Value > 2) {
        PP.Diag(Tok.getLocation(), diag::warn_pragma_expected_integer)
            << 0 << 2 << "vtordisp";
        return;
      }
    } else {
      PP.Diag(Tok.getLocation(), diag::warn_pragma_invalid_action)
          << "vtordisp";
      return;
    }
  }

  // Finish the pragma: ')' $
  if (Tok.isNot(tok::r_paren)) {
    PP.Diag(VtorDispLoc, diag::warn_pragma_expected_rparen) << "vtordisp";
    return;
  }
  SourceLocation EndLoc = Tok.getLocation();
  PP.Lex(Tok);
  if (Tok.isNot(tok::eod)) {
    PP.Diag(Tok.getLocation(), diag::warn_pragma_extra_tokens_at_eol)
        << "vtordisp";
    return;
  }

  // Enter the annotation.
  Token AnnotTok;
  AnnotTok.startToken();
  AnnotTok.setKind(tok::annot_pragma_ms_vtordisp);
  AnnotTok.setLocation(VtorDispLoc);
  AnnotTok.setAnnotationEndLoc(EndLoc);
  AnnotTok.setAnnotationValue(reinterpret_cast<void *>(
      static_cast<uintptr_t>((Action << 16) | (Value & 0xFFFF))));
  PP.EnterToken(AnnotTok, /*IsReinject=*/false);
}

/// Handle all MS pragmas.  Simply forwards the tokens after inserting
/// an annotation token.
void PragmaMSPragma::HandlePragma(Preprocessor &PP,
                                  PragmaIntroducer Introducer, Token &Tok) {
  Token EoF, AnnotTok;
  EoF.startToken();
  EoF.setKind(tok::eof);
  AnnotTok.startToken();
  AnnotTok.setKind(tok::annot_pragma_ms_pragma);
  AnnotTok.setLocation(Tok.getLocation());
  AnnotTok.setAnnotationEndLoc(Tok.getLocation());
  SmallVector<Token, 8> TokenVector;
  // Suck up all of the tokens before the eod.
  for (; Tok.isNot(tok::eod); PP.Lex(Tok)) {
    TokenVector.push_back(Tok);
    AnnotTok.setAnnotationEndLoc(Tok.getLocation());
  }
  // Add a sentinel EoF token to the end of the list.
  TokenVector.push_back(EoF);
  // We must allocate this array with new because EnterTokenStream is going to
  // delete it later.
  auto TokenArray = llvm::make_unique<Token[]>(TokenVector.size());
  std::copy(TokenVector.begin(), TokenVector.end(), TokenArray.get());
  auto Value = new (PP.getPreprocessorAllocator())
      std::pair<std::unique_ptr<Token[]>, size_t>(std::move(TokenArray),
                                                  TokenVector.size());
  AnnotTok.setAnnotationValue(Value);
  PP.EnterToken(AnnotTok, /*IsReinject*/ false);
}

/// Handle the Microsoft \#pragma detect_mismatch extension.
///
/// The syntax is:
/// \code
///   #pragma detect_mismatch("name", "value")
/// \endcode
/// Where 'name' and 'value' are quoted strings.  The values are embedded in
/// the object file and passed along to the linker.  If the linker detects a
/// mismatch in the object file's values for the given name, a LNK2038 error
/// is emitted.  See MSDN for more details.
void PragmaDetectMismatchHandler::HandlePragma(Preprocessor &PP,
                                               PragmaIntroducer Introducer,
                                               Token &Tok) {
  SourceLocation DetectMismatchLoc = Tok.getLocation();
  PP.Lex(Tok);
  if (Tok.isNot(tok::l_paren)) {
    PP.Diag(DetectMismatchLoc, diag::err_expected) << tok::l_paren;
    return;
  }

  // Read the name to embed, which must be a string literal.
  std::string NameString;
  if (!PP.LexStringLiteral(Tok, NameString,
                           "pragma detect_mismatch",
                           /*AllowMacroExpansion=*/true))
    return;

  // Read the comma followed by a second string literal.
  std::string ValueString;
  if (Tok.isNot(tok::comma)) {
    PP.Diag(Tok.getLocation(), diag::err_pragma_detect_mismatch_malformed);
    return;
  }

  if (!PP.LexStringLiteral(Tok, ValueString, "pragma detect_mismatch",
                           /*AllowMacroExpansion=*/true))
    return;

  if (Tok.isNot(tok::r_paren)) {
    PP.Diag(Tok.getLocation(), diag::err_expected) << tok::r_paren;
    return;
  }
  PP.Lex(Tok);  // Eat the r_paren.

  if (Tok.isNot(tok::eod)) {
    PP.Diag(Tok.getLocation(), diag::err_pragma_detect_mismatch_malformed);
    return;
  }

  // If the pragma is lexically sound, notify any interested PPCallbacks.
  if (PP.getPPCallbacks())
    PP.getPPCallbacks()->PragmaDetectMismatch(DetectMismatchLoc, NameString,
                                              ValueString);

  Actions.ActOnPragmaDetectMismatch(DetectMismatchLoc, NameString, ValueString);
}

/// Handle the microsoft \#pragma comment extension.
///
/// The syntax is:
/// \code
///   #pragma comment(linker, "foo")
/// \endcode
/// 'linker' is one of five identifiers: compiler, exestr, lib, linker, user.
/// "foo" is a string, which is fully macro expanded, and permits string
/// concatenation, embedded escape characters etc.  See MSDN for more details.
void PragmaCommentHandler::HandlePragma(Preprocessor &PP,
                                        PragmaIntroducer Introducer,
                                        Token &Tok) {
  SourceLocation CommentLoc = Tok.getLocation();
  PP.Lex(Tok);
  if (Tok.isNot(tok::l_paren)) {
    PP.Diag(CommentLoc, diag::err_pragma_comment_malformed);
    return;
  }

  // Read the identifier.
  PP.Lex(Tok);
  if (Tok.isNot(tok::identifier)) {
    PP.Diag(CommentLoc, diag::err_pragma_comment_malformed);
    return;
  }

  // Verify that this is one of the 5 whitelisted options.
  IdentifierInfo *II = Tok.getIdentifierInfo();
  PragmaMSCommentKind Kind =
    llvm::StringSwitch<PragmaMSCommentKind>(II->getName())
    .Case("linker",   PCK_Linker)
    .Case("lib",      PCK_Lib)
    .Case("compiler", PCK_Compiler)
    .Case("exestr",   PCK_ExeStr)
    .Case("user",     PCK_User)
    .Default(PCK_Unknown);
  if (Kind == PCK_Unknown) {
    PP.Diag(Tok.getLocation(), diag::err_pragma_comment_unknown_kind);
    return;
  }

  if (PP.getTargetInfo().getTriple().isOSBinFormatELF() && Kind != PCK_Lib) {
    PP.Diag(Tok.getLocation(), diag::warn_pragma_comment_ignored)
        << II->getName();
    return;
  }

  // On PS4, issue a warning about any pragma comments other than
  // #pragma comment lib.
  if (PP.getTargetInfo().getTriple().isPS4() && Kind != PCK_Lib) {
    PP.Diag(Tok.getLocation(), diag::warn_pragma_comment_ignored)
      << II->getName();
    return;
  }

  // Read the optional string if present.
  PP.Lex(Tok);
  std::string ArgumentString;
  if (Tok.is(tok::comma) && !PP.LexStringLiteral(Tok, ArgumentString,
                                                 "pragma comment",
                                                 /*AllowMacroExpansion=*/true))
    return;

  // FIXME: warn that 'exestr' is deprecated.
  // FIXME: If the kind is "compiler" warn if the string is present (it is
  // ignored).
  // The MSDN docs say that "lib" and "linker" require a string and have a short
  // whitelist of linker options they support, but in practice MSVC doesn't
  // issue a diagnostic.  Therefore neither does clang.

  if (Tok.isNot(tok::r_paren)) {
    PP.Diag(Tok.getLocation(), diag::err_pragma_comment_malformed);
    return;
  }
  PP.Lex(Tok);  // eat the r_paren.

  if (Tok.isNot(tok::eod)) {
    PP.Diag(Tok.getLocation(), diag::err_pragma_comment_malformed);
    return;
  }

  // If the pragma is lexically sound, notify any interested PPCallbacks.
  if (PP.getPPCallbacks())
    PP.getPPCallbacks()->PragmaComment(CommentLoc, II, ArgumentString);

  Actions.ActOnPragmaMSComment(CommentLoc, Kind, ArgumentString);
}

// #pragma clang optimize off
// #pragma clang optimize on
void PragmaOptimizeHandler::HandlePragma(Preprocessor &PP,
                                         PragmaIntroducer Introducer,
                                         Token &FirstToken) {
  Token Tok;
  PP.Lex(Tok);
  if (Tok.is(tok::eod)) {
    PP.Diag(Tok.getLocation(), diag::err_pragma_missing_argument)
        << "clang optimize" << /*Expected=*/true << "'on' or 'off'";
    return;
  }
  if (Tok.isNot(tok::identifier)) {
    PP.Diag(Tok.getLocation(), diag::err_pragma_optimize_invalid_argument)
      << PP.getSpelling(Tok);
    return;
  }
  const IdentifierInfo *II = Tok.getIdentifierInfo();
  // The only accepted values are 'on' or 'off'.
  bool IsOn = false;
  if (II->isStr("on")) {
    IsOn = true;
  } else if (!II->isStr("off")) {
    PP.Diag(Tok.getLocation(), diag::err_pragma_optimize_invalid_argument)
      << PP.getSpelling(Tok);
    return;
  }
  PP.Lex(Tok);

  if (Tok.isNot(tok::eod)) {
    PP.Diag(Tok.getLocation(), diag::err_pragma_optimize_extra_argument)
      << PP.getSpelling(Tok);
    return;
  }

  Actions.ActOnPragmaOptimize(IsOn, FirstToken.getLocation());
}

namespace {
/// Used as the annotation value for tok::annot_pragma_fp.
struct TokFPAnnotValue {
  enum FlagKinds { Contract };
  enum FlagValues { On, Off, Fast };

  FlagKinds FlagKind;
  FlagValues FlagValue;
};
} // end anonymous namespace

void PragmaFPHandler::HandlePragma(Preprocessor &PP,
                                   PragmaIntroducer Introducer, Token &Tok) {
  // fp
  Token PragmaName = Tok;
  SmallVector<Token, 1> TokenList;

  PP.Lex(Tok);
  if (Tok.isNot(tok::identifier)) {
    PP.Diag(Tok.getLocation(), diag::err_pragma_fp_invalid_option)
        << /*MissingOption=*/true << "";
    return;
  }

  while (Tok.is(tok::identifier)) {
    IdentifierInfo *OptionInfo = Tok.getIdentifierInfo();

    auto FlagKind =
        llvm::StringSwitch<llvm::Optional<TokFPAnnotValue::FlagKinds>>(
            OptionInfo->getName())
            .Case("contract", TokFPAnnotValue::Contract)
            .Default(None);
    if (!FlagKind) {
      PP.Diag(Tok.getLocation(), diag::err_pragma_fp_invalid_option)
          << /*MissingOption=*/false << OptionInfo;
      return;
    }
    PP.Lex(Tok);

    // Read '('
    if (Tok.isNot(tok::l_paren)) {
      PP.Diag(Tok.getLocation(), diag::err_expected) << tok::l_paren;
      return;
    }
    PP.Lex(Tok);

    if (Tok.isNot(tok::identifier)) {
      PP.Diag(Tok.getLocation(), diag::err_pragma_fp_invalid_argument)
          << PP.getSpelling(Tok) << OptionInfo->getName();
      return;
    }
    const IdentifierInfo *II = Tok.getIdentifierInfo();

    auto FlagValue =
        llvm::StringSwitch<llvm::Optional<TokFPAnnotValue::FlagValues>>(
            II->getName())
            .Case("on", TokFPAnnotValue::On)
            .Case("off", TokFPAnnotValue::Off)
            .Case("fast", TokFPAnnotValue::Fast)
            .Default(llvm::None);

    if (!FlagValue) {
      PP.Diag(Tok.getLocation(), diag::err_pragma_fp_invalid_argument)
          << PP.getSpelling(Tok) << OptionInfo->getName();
      return;
    }
    PP.Lex(Tok);

    // Read ')'
    if (Tok.isNot(tok::r_paren)) {
      PP.Diag(Tok.getLocation(), diag::err_expected) << tok::r_paren;
      return;
    }
    PP.Lex(Tok);

    auto *AnnotValue = new (PP.getPreprocessorAllocator())
        TokFPAnnotValue{*FlagKind, *FlagValue};
    // Generate the loop hint token.
    Token FPTok;
    FPTok.startToken();
    FPTok.setKind(tok::annot_pragma_fp);
    FPTok.setLocation(PragmaName.getLocation());
    FPTok.setAnnotationEndLoc(PragmaName.getLocation());
    FPTok.setAnnotationValue(reinterpret_cast<void *>(AnnotValue));
    TokenList.push_back(FPTok);
  }

  if (Tok.isNot(tok::eod)) {
    PP.Diag(Tok.getLocation(), diag::warn_pragma_extra_tokens_at_eol)
        << "clang fp";
    return;
  }

  auto TokenArray = llvm::make_unique<Token[]>(TokenList.size());
  std::copy(TokenList.begin(), TokenList.end(), TokenArray.get());

  PP.EnterTokenStream(std::move(TokenArray), TokenList.size(),
                      /*DisableMacroExpansion=*/false, /*IsReinject=*/false);
}

void Parser::HandlePragmaFP() {
  assert(Tok.is(tok::annot_pragma_fp));
  auto *AnnotValue =
      reinterpret_cast<TokFPAnnotValue *>(Tok.getAnnotationValue());

  LangOptions::FPContractModeKind FPC;
  switch (AnnotValue->FlagValue) {
  case TokFPAnnotValue::On:
    FPC = LangOptions::FPC_On;
    break;
  case TokFPAnnotValue::Fast:
    FPC = LangOptions::FPC_Fast;
    break;
  case TokFPAnnotValue::Off:
    FPC = LangOptions::FPC_Off;
    break;
  }

  Actions.ActOnPragmaFPContract(FPC);
  ConsumeAnnotationToken();
}

/// Parses loop or unroll pragma hint value and fills in Info.
static bool ParseLoopHintValue(Preprocessor &PP, Token &Tok, Token PragmaName,
                               Token Option, bool ValueInParens,
                               PragmaLoopHintInfo &Info) {
  SmallVector<Token, 1> ValueList;
  int OpenParens = ValueInParens ? 1 : 0;
  // Read constant expression.
  while (Tok.isNot(tok::eod)) {
    if (Tok.is(tok::l_paren))
      OpenParens++;
    else if (Tok.is(tok::r_paren)) {
      OpenParens--;
      if (OpenParens == 0 && ValueInParens)
        break;
    }

    ValueList.push_back(Tok);
    PP.Lex(Tok);
  }

  if (ValueInParens) {
    // Read ')'
    if (Tok.isNot(tok::r_paren)) {
      PP.Diag(Tok.getLocation(), diag::err_expected) << tok::r_paren;
      return true;
    }
    PP.Lex(Tok);
  }

  Token EOFTok;
  EOFTok.startToken();
  EOFTok.setKind(tok::eof);
  EOFTok.setLocation(Tok.getLocation());
  ValueList.push_back(EOFTok); // Terminates expression for parsing.

  Info.Toks = llvm::makeArrayRef(ValueList).copy(PP.getPreprocessorAllocator());

  Info.PragmaName = PragmaName;
  Info.Option = Option;
  return false;
}

/// Handle the \#pragma clang loop directive.
///  #pragma clang 'loop' loop-hints
///
///  loop-hints:
///    loop-hint loop-hints[opt]
///
///  loop-hint:
///    'vectorize' '(' loop-hint-keyword ')'
///    'interleave' '(' loop-hint-keyword ')'
///    'unroll' '(' unroll-hint-keyword ')'
///    'vectorize_width' '(' loop-hint-value ')'
///    'interleave_count' '(' loop-hint-value ')'
///    'unroll_count' '(' loop-hint-value ')'
///    'pipeline' '(' disable ')'
///    'pipeline_initiation_interval' '(' loop-hint-value ')'
///
///  loop-hint-keyword:
///    'enable'
///    'disable'
///    'assume_safety'
///
///  unroll-hint-keyword:
///    'enable'
///    'disable'
///    'full'
///
///  loop-hint-value:
///    constant-expression
///
/// Specifying vectorize(enable) or vectorize_width(_value_) instructs llvm to
/// try vectorizing the instructions of the loop it precedes. Specifying
/// interleave(enable) or interleave_count(_value_) instructs llvm to try
/// interleaving multiple iterations of the loop it precedes. The width of the
/// vector instructions is specified by vectorize_width() and the number of
/// interleaved loop iterations is specified by interleave_count(). Specifying a
/// value of 1 effectively disables vectorization/interleaving, even if it is
/// possible and profitable, and 0 is invalid. The loop vectorizer currently
/// only works on inner loops.
///
/// The unroll and unroll_count directives control the concatenation
/// unroller. Specifying unroll(enable) instructs llvm to unroll the loop
/// completely if the trip count is known at compile time and unroll partially
/// if the trip count is not known.  Specifying unroll(full) is similar to
/// unroll(enable) but will unroll the loop only if the trip count is known at
/// compile time.  Specifying unroll(disable) disables unrolling for the
/// loop. Specifying unroll_count(_value_) instructs llvm to try to unroll the
/// loop the number of times indicated by the value.
void PragmaLoopHintHandler::HandlePragma(Preprocessor &PP,
                                         PragmaIntroducer Introducer,
                                         Token &Tok) {
  // Incoming token is "loop" from "#pragma clang loop".
  Token PragmaName = Tok;
  SmallVector<Token, 1> TokenList;

  // Lex the optimization option and verify it is an identifier.
  PP.Lex(Tok);
  if (Tok.isNot(tok::identifier)) {
    PP.Diag(Tok.getLocation(), diag::err_pragma_loop_invalid_option)
        << /*MissingOption=*/true << "";
    return;
  }

  while (Tok.is(tok::identifier)) {
    Token Option = Tok;
    IdentifierInfo *OptionInfo = Tok.getIdentifierInfo();

    bool OptionValid = llvm::StringSwitch<bool>(OptionInfo->getName())
                           .Case("vectorize", true)
                           .Case("interleave", true)
                           .Case("unroll", true)
                           .Case("distribute", true)
                           .Case("vectorize_width", true)
                           .Case("interleave_count", true)
                           .Case("unroll_count", true)
                           .Case("pipeline", true)
                           .Case("pipeline_initiation_interval", true)
                           .Default(false);
    if (!OptionValid) {
      PP.Diag(Tok.getLocation(), diag::err_pragma_loop_invalid_option)
          << /*MissingOption=*/false << OptionInfo;
      return;
    }
    PP.Lex(Tok);

    // Read '('
    if (Tok.isNot(tok::l_paren)) {
      PP.Diag(Tok.getLocation(), diag::err_expected) << tok::l_paren;
      return;
    }
    PP.Lex(Tok);

    auto *Info = new (PP.getPreprocessorAllocator()) PragmaLoopHintInfo;
    if (ParseLoopHintValue(PP, Tok, PragmaName, Option, /*ValueInParens=*/true,
                           *Info))
      return;

    // Generate the loop hint token.
    Token LoopHintTok;
    LoopHintTok.startToken();
    LoopHintTok.setKind(tok::annot_pragma_loop_hint);
    LoopHintTok.setLocation(PragmaName.getLocation());
    LoopHintTok.setAnnotationEndLoc(PragmaName.getLocation());
    LoopHintTok.setAnnotationValue(static_cast<void *>(Info));
    TokenList.push_back(LoopHintTok);
  }

  if (Tok.isNot(tok::eod)) {
    PP.Diag(Tok.getLocation(), diag::warn_pragma_extra_tokens_at_eol)
        << "clang loop";
    return;
  }

  auto TokenArray = llvm::make_unique<Token[]>(TokenList.size());
  std::copy(TokenList.begin(), TokenList.end(), TokenArray.get());

  PP.EnterTokenStream(std::move(TokenArray), TokenList.size(),
                      /*DisableMacroExpansion=*/false, /*IsReinject=*/false);
}

/// Handle the loop unroll optimization pragmas.
///  #pragma unroll
///  #pragma unroll unroll-hint-value
///  #pragma unroll '(' unroll-hint-value ')'
///  #pragma nounroll
///  #pragma unroll_and_jam
///  #pragma unroll_and_jam unroll-hint-value
///  #pragma unroll_and_jam '(' unroll-hint-value ')'
///  #pragma nounroll_and_jam
///
///  unroll-hint-value:
///    constant-expression
///
/// Loop unrolling hints can be specified with '#pragma unroll' or
/// '#pragma nounroll'. '#pragma unroll' can take a numeric argument optionally
/// contained in parentheses. With no argument the directive instructs llvm to
/// try to unroll the loop completely. A positive integer argument can be
/// specified to indicate the number of times the loop should be unrolled.  To
/// maximize compatibility with other compilers the unroll count argument can be
/// specified with or without parentheses.  Specifying, '#pragma nounroll'
/// disables unrolling of the loop.
void PragmaUnrollHintHandler::HandlePragma(Preprocessor &PP,
                                           PragmaIntroducer Introducer,
                                           Token &Tok) {
  // Incoming token is "unroll" for "#pragma unroll", or "nounroll" for
  // "#pragma nounroll".
  Token PragmaName = Tok;
  PP.Lex(Tok);
  auto *Info = new (PP.getPreprocessorAllocator()) PragmaLoopHintInfo;
  if (Tok.is(tok::eod)) {
    // nounroll or unroll pragma without an argument.
    Info->PragmaName = PragmaName;
    Info->Option.startToken();
  } else if (PragmaName.getIdentifierInfo()->getName() == "nounroll" ||
             PragmaName.getIdentifierInfo()->getName() == "nounroll_and_jam") {
    PP.Diag(Tok.getLocation(), diag::warn_pragma_extra_tokens_at_eol)
        << PragmaName.getIdentifierInfo()->getName();
    return;
  } else {
    // Unroll pragma with an argument: "#pragma unroll N" or
    // "#pragma unroll(N)".
    // Read '(' if it exists.
    bool ValueInParens = Tok.is(tok::l_paren);
    if (ValueInParens)
      PP.Lex(Tok);

    Token Option;
    Option.startToken();
    if (ParseLoopHintValue(PP, Tok, PragmaName, Option, ValueInParens, *Info))
      return;

    // In CUDA, the argument to '#pragma unroll' should not be contained in
    // parentheses.
    if (PP.getLangOpts().CUDA && ValueInParens)
      PP.Diag(Info->Toks[0].getLocation(),
              diag::warn_pragma_unroll_cuda_value_in_parens);

    if (Tok.isNot(tok::eod)) {
      PP.Diag(Tok.getLocation(), diag::warn_pragma_extra_tokens_at_eol)
          << "unroll";
      return;
    }
  }

  // Generate the hint token.
  auto TokenArray = llvm::make_unique<Token[]>(1);
  TokenArray[0].startToken();
  TokenArray[0].setKind(tok::annot_pragma_loop_hint);
  TokenArray[0].setLocation(PragmaName.getLocation());
  TokenArray[0].setAnnotationEndLoc(PragmaName.getLocation());
  TokenArray[0].setAnnotationValue(static_cast<void *>(Info));
  PP.EnterTokenStream(std::move(TokenArray), 1,
                      /*DisableMacroExpansion=*/false, /*IsReinject=*/false);
}

/// Handle the Microsoft \#pragma intrinsic extension.
///
/// The syntax is:
/// \code
///  #pragma intrinsic(memset)
///  #pragma intrinsic(strlen, memcpy)
/// \endcode
///
/// Pragma intrisic tells the compiler to use a builtin version of the
/// function. Clang does it anyway, so the pragma doesn't really do anything.
/// Anyway, we emit a warning if the function specified in \#pragma intrinsic
/// isn't an intrinsic in clang and suggest to include intrin.h.
void PragmaMSIntrinsicHandler::HandlePragma(Preprocessor &PP,
                                            PragmaIntroducer Introducer,
                                            Token &Tok) {
  PP.Lex(Tok);

  if (Tok.isNot(tok::l_paren)) {
    PP.Diag(Tok.getLocation(), diag::warn_pragma_expected_lparen)
        << "intrinsic";
    return;
  }
  PP.Lex(Tok);

  bool SuggestIntrinH = !PP.isMacroDefined("__INTRIN_H");

  while (Tok.is(tok::identifier)) {
    IdentifierInfo *II = Tok.getIdentifierInfo();
    if (!II->getBuiltinID())
      PP.Diag(Tok.getLocation(), diag::warn_pragma_intrinsic_builtin)
          << II << SuggestIntrinH;

    PP.Lex(Tok);
    if (Tok.isNot(tok::comma))
      break;
    PP.Lex(Tok);
  }

  if (Tok.isNot(tok::r_paren)) {
    PP.Diag(Tok.getLocation(), diag::warn_pragma_expected_rparen)
        << "intrinsic";
    return;
  }
  PP.Lex(Tok);

  if (Tok.isNot(tok::eod))
    PP.Diag(Tok.getLocation(), diag::warn_pragma_extra_tokens_at_eol)
        << "intrinsic";
}

// #pragma optimize("gsty", on|off)
void PragmaMSOptimizeHandler::HandlePragma(Preprocessor &PP,
                                           PragmaIntroducer Introducer,
                                           Token &Tok) {
  SourceLocation StartLoc = Tok.getLocation();
  PP.Lex(Tok);

  if (Tok.isNot(tok::l_paren)) {
    PP.Diag(Tok.getLocation(), diag::warn_pragma_expected_lparen) << "optimize";
    return;
  }
  PP.Lex(Tok);

  if (Tok.isNot(tok::string_literal)) {
    PP.Diag(Tok.getLocation(), diag::warn_pragma_expected_string) << "optimize";
    return;
  }
  // We could syntax check the string but it's probably not worth the effort.
  PP.Lex(Tok);

  if (Tok.isNot(tok::comma)) {
    PP.Diag(Tok.getLocation(), diag::warn_pragma_expected_comma) << "optimize";
    return;
  }
  PP.Lex(Tok);

  if (Tok.is(tok::eod) || Tok.is(tok::r_paren)) {
    PP.Diag(Tok.getLocation(), diag::warn_pragma_missing_argument)
        << "optimize" << /*Expected=*/true << "'on' or 'off'";
    return;
  }
  IdentifierInfo *II = Tok.getIdentifierInfo();
  if (!II || (!II->isStr("on") && !II->isStr("off"))) {
    PP.Diag(Tok.getLocation(), diag::warn_pragma_invalid_argument)
        << PP.getSpelling(Tok) << "optimize" << /*Expected=*/true
        << "'on' or 'off'";
    return;
  }
  PP.Lex(Tok);

  if (Tok.isNot(tok::r_paren)) {
    PP.Diag(Tok.getLocation(), diag::warn_pragma_expected_rparen) << "optimize";
    return;
  }
  PP.Lex(Tok);

  if (Tok.isNot(tok::eod)) {
    PP.Diag(Tok.getLocation(), diag::warn_pragma_extra_tokens_at_eol)
        << "optimize";
    return;
  }
  PP.Diag(StartLoc, diag::warn_pragma_optimize);
}

void PragmaForceCUDAHostDeviceHandler::HandlePragma(
    Preprocessor &PP, PragmaIntroducer Introducer, Token &Tok) {
  Token FirstTok = Tok;

  PP.Lex(Tok);
  IdentifierInfo *Info = Tok.getIdentifierInfo();
  if (!Info || (!Info->isStr("begin") && !Info->isStr("end"))) {
    PP.Diag(FirstTok.getLocation(),
            diag::warn_pragma_force_cuda_host_device_bad_arg);
    return;
  }

  if (Info->isStr("begin"))
    Actions.PushForceCUDAHostDevice();
  else if (!Actions.PopForceCUDAHostDevice())
    PP.Diag(FirstTok.getLocation(),
            diag::err_pragma_cannot_end_force_cuda_host_device);

  PP.Lex(Tok);
  if (!Tok.is(tok::eod))
    PP.Diag(FirstTok.getLocation(),
            diag::warn_pragma_force_cuda_host_device_bad_arg);
}

/// Handle the #pragma clang attribute directive.
///
/// The syntax is:
/// \code
///  #pragma clang attribute push (attribute, subject-set)
///  #pragma clang attribute push
///  #pragma clang attribute (attribute, subject-set)
///  #pragma clang attribute pop
/// \endcode
///
/// There are also 'namespace' variants of push and pop directives. The bare
/// '#pragma clang attribute (attribute, subject-set)' version doesn't require a
/// namespace, since it always applies attributes to the most recently pushed
/// group, regardless of namespace.
/// \code
///  #pragma clang attribute namespace.push (attribute, subject-set)
///  #pragma clang attribute namespace.push
///  #pragma clang attribute namespace.pop
/// \endcode
///
/// The subject-set clause defines the set of declarations which receive the
/// attribute. Its exact syntax is described in the LanguageExtensions document
/// in Clang's documentation.
///
/// This directive instructs the compiler to begin/finish applying the specified
/// attribute to the set of attribute-specific declarations in the active range
/// of the pragma.
void PragmaAttributeHandler::HandlePragma(Preprocessor &PP,
                                          PragmaIntroducer Introducer,
                                          Token &FirstToken) {
  Token Tok;
  PP.Lex(Tok);
  auto *Info = new (PP.getPreprocessorAllocator())
      PragmaAttributeInfo(AttributesForPragmaAttribute);

  // Parse the optional namespace followed by a period.
  if (Tok.is(tok::identifier)) {
    IdentifierInfo *II = Tok.getIdentifierInfo();
    if (!II->isStr("push") && !II->isStr("pop")) {
      Info->Namespace = II;
      PP.Lex(Tok);

      if (!Tok.is(tok::period)) {
        PP.Diag(Tok.getLocation(), diag::err_pragma_attribute_expected_period)
            << II;
        return;
      }
      PP.Lex(Tok);
    }
  }

  if (!Tok.isOneOf(tok::identifier, tok::l_paren)) {
    PP.Diag(Tok.getLocation(),
            diag::err_pragma_attribute_expected_push_pop_paren);
    return;
  }

  // Determine what action this pragma clang attribute represents.
  if (Tok.is(tok::l_paren)) {
    if (Info->Namespace) {
      PP.Diag(Tok.getLocation(),
              diag::err_pragma_attribute_namespace_on_attribute);
      PP.Diag(Tok.getLocation(),
              diag::note_pragma_attribute_namespace_on_attribute);
      return;
    }
    Info->Action = PragmaAttributeInfo::Attribute;
  } else {
    const IdentifierInfo *II = Tok.getIdentifierInfo();
    if (II->isStr("push"))
      Info->Action = PragmaAttributeInfo::Push;
    else if (II->isStr("pop"))
      Info->Action = PragmaAttributeInfo::Pop;
    else {
      PP.Diag(Tok.getLocation(), diag::err_pragma_attribute_invalid_argument)
          << PP.getSpelling(Tok);
      return;
    }

    PP.Lex(Tok);
  }

  // Parse the actual attribute.
  if ((Info->Action == PragmaAttributeInfo::Push && Tok.isNot(tok::eod)) ||
      Info->Action == PragmaAttributeInfo::Attribute) {
    if (Tok.isNot(tok::l_paren)) {
      PP.Diag(Tok.getLocation(), diag::err_expected) << tok::l_paren;
      return;
    }
    PP.Lex(Tok);

    // Lex the attribute tokens.
    SmallVector<Token, 16> AttributeTokens;
    int OpenParens = 1;
    while (Tok.isNot(tok::eod)) {
      if (Tok.is(tok::l_paren))
        OpenParens++;
      else if (Tok.is(tok::r_paren)) {
        OpenParens--;
        if (OpenParens == 0)
          break;
      }

      AttributeTokens.push_back(Tok);
      PP.Lex(Tok);
    }

    if (AttributeTokens.empty()) {
      PP.Diag(Tok.getLocation(), diag::err_pragma_attribute_expected_attribute);
      return;
    }
    if (Tok.isNot(tok::r_paren)) {
      PP.Diag(Tok.getLocation(), diag::err_expected) << tok::r_paren;
      return;
    }
    SourceLocation EndLoc = Tok.getLocation();
    PP.Lex(Tok);

    // Terminate the attribute for parsing.
    Token EOFTok;
    EOFTok.startToken();
    EOFTok.setKind(tok::eof);
    EOFTok.setLocation(EndLoc);
    AttributeTokens.push_back(EOFTok);

    Info->Tokens =
        llvm::makeArrayRef(AttributeTokens).copy(PP.getPreprocessorAllocator());
  }

  if (Tok.isNot(tok::eod))
    PP.Diag(Tok.getLocation(), diag::warn_pragma_extra_tokens_at_eol)
        << "clang attribute";

  // Generate the annotated pragma token.
  auto TokenArray = llvm::make_unique<Token[]>(1);
  TokenArray[0].startToken();
  TokenArray[0].setKind(tok::annot_pragma_attribute);
  TokenArray[0].setLocation(FirstToken.getLocation());
  TokenArray[0].setAnnotationEndLoc(FirstToken.getLocation());
  TokenArray[0].setAnnotationValue(static_cast<void *>(Info));
  PP.EnterTokenStream(std::move(TokenArray), 1,
<<<<<<< HEAD
                      /*DisableMacroExpansion=*/false, /*IsReinject=*/false);
=======
                      /*DisableMacroExpansion=*/false);
}

// Handle the checked-c top level scope checked property.
// #pragma CHECKED_SCOPE [OFF|ON|off|on|push|pop]
// To handle precise scope property, annotation token is better
void PragmaCheckedScopeHandler::HandlePragma(Preprocessor &PP,
                                             PragmaIntroducerKind Introducer,
                                             Token &Tok) {
  PP.Lex(Tok);
  Sema::PragmaCheckedScopeKind Kind = Sema::PCSK_On;

  if (Tok.is(tok::identifier)) {
    IdentifierInfo *II = Tok.getIdentifierInfo();
    if (II->isStr("ON"))
      Kind = Sema::PCSK_On;
    else if (II->isStr("on"))
      Kind = Sema::PCSK_On;
    else if (II->isStr("OFF"))
      Kind = Sema::PCSK_Off;
    else if (II->isStr("off"))
      Kind = Sema::PCSK_Off;
    else if (II->isStr("push"))
      Kind = Sema::PCSK_Push;
    else if (II->isStr("pop"))
      Kind = Sema::PCSK_Pop;
    else {
      PP.Diag(Tok, diag::err_pragma_checked_scope_invalid_argument)
        << PP.getSpelling(Tok);
      return;
    }
  } else if (Tok.is(tok::kw__Bounds_only))
    Kind = Sema::PCSK_BoundsOnly;
  else {
    PP.Diag(Tok, diag::err_pragma_checked_scope_invalid_argument)
      << PP.getSpelling(Tok);
    return;
  }

  PP.Lex(Tok);
  // Verify that this is followed by EOD.
  if (Tok.isNot(tok::eod))
    PP.Diag(Tok.getLocation(), diag::warn_pragma_extra_tokens_at_eol)
        << "CHECKED_SCOPE";

  MutableArrayRef<Token> Toks(PP.getPreprocessorAllocator().Allocate<Token>(1),
                              1);
  Toks[0].startToken();
  Toks[0].setKind(tok::annot_pragma_checked_scope);
  Toks[0].setLocation(Tok.getLocation());
  Toks[0].setAnnotationEndLoc(Tok.getLocation());
  Toks[0].setAnnotationValue(
      reinterpret_cast<void *>(static_cast<uintptr_t>(Kind)));
  PP.EnterTokenStream(Toks, /*DisableMacroExpansion=*/true);
>>>>>>> cb9e1e3e
}<|MERGE_RESOLUTION|>--- conflicted
+++ resolved
@@ -252,7 +252,7 @@
 
 struct PragmaCheckedScopeHandler : public PragmaHandler {
   PragmaCheckedScopeHandler() : PragmaHandler("CHECKED_SCOPE") {}
-  void HandlePragma(Preprocessor &PP, PragmaIntroducerKind Introducer,
+  void HandlePragma(Preprocessor &PP, PragmaIntroducer Introducer,
                     Token &FirstToken) override;
 };
 
@@ -3298,17 +3298,14 @@
   TokenArray[0].setAnnotationEndLoc(FirstToken.getLocation());
   TokenArray[0].setAnnotationValue(static_cast<void *>(Info));
   PP.EnterTokenStream(std::move(TokenArray), 1,
-<<<<<<< HEAD
                       /*DisableMacroExpansion=*/false, /*IsReinject=*/false);
-=======
-                      /*DisableMacroExpansion=*/false);
 }
 
 // Handle the checked-c top level scope checked property.
 // #pragma CHECKED_SCOPE [OFF|ON|off|on|push|pop]
 // To handle precise scope property, annotation token is better
 void PragmaCheckedScopeHandler::HandlePragma(Preprocessor &PP,
-                                             PragmaIntroducerKind Introducer,
+                                             PragmaIntroducer Introducer,
                                              Token &Tok) {
   PP.Lex(Tok);
   Sema::PragmaCheckedScopeKind Kind = Sema::PCSK_On;
@@ -3354,6 +3351,5 @@
   Toks[0].setAnnotationEndLoc(Tok.getLocation());
   Toks[0].setAnnotationValue(
       reinterpret_cast<void *>(static_cast<uintptr_t>(Kind)));
-  PP.EnterTokenStream(Toks, /*DisableMacroExpansion=*/true);
->>>>>>> cb9e1e3e
+  PP.EnterTokenStream(Toks, /*DisableMacroExpansion=*/true, /*IsReinject=*/false);
 }