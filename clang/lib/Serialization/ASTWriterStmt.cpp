//===--- ASTWriterStmt.cpp - Statement and Expression Serialization -------===//
//
// Part of the LLVM Project, under the Apache License v2.0 with LLVM Exceptions.
// See https://llvm.org/LICENSE.txt for license information.
// SPDX-License-Identifier: Apache-2.0 WITH LLVM-exception
//
//===----------------------------------------------------------------------===//
///
/// \file
/// Implements serialization for Statements and Expressions.
///
//===----------------------------------------------------------------------===//

#include "clang/AST/ExprOpenMP.h"
#include "clang/Serialization/ASTRecordWriter.h"
#include "clang/Sema/DeclSpec.h"
#include "clang/AST/ASTContext.h"
#include "clang/AST/DeclCXX.h"
#include "clang/AST/DeclObjC.h"
#include "clang/AST/DeclTemplate.h"
#include "clang/AST/StmtVisitor.h"
#include "clang/Lex/Token.h"
#include "llvm/Bitstream/BitstreamWriter.h"
using namespace clang;

//===----------------------------------------------------------------------===//
// Statement/expression serialization
//===----------------------------------------------------------------------===//

namespace clang {

  class ASTStmtWriter : public StmtVisitor<ASTStmtWriter, void> {
    ASTWriter &Writer;
    ASTRecordWriter Record;

    serialization::StmtCode Code;
    unsigned AbbrevToUse;

  public:
    ASTStmtWriter(ASTWriter &Writer, ASTWriter::RecordData &Record)
        : Writer(Writer), Record(Writer, Record),
          Code(serialization::STMT_NULL_PTR), AbbrevToUse(0) {}

    ASTStmtWriter(const ASTStmtWriter&) = delete;

    uint64_t Emit() {
      assert(Code != serialization::STMT_NULL_PTR &&
             "unhandled sub-statement writing AST file");
      return Record.EmitStmt(Code, AbbrevToUse);
    }

    void AddTemplateKWAndArgsInfo(const ASTTemplateKWAndArgsInfo &ArgInfo,
                                  const TemplateArgumentLoc *Args);

    void VisitStmt(Stmt *S);
#define STMT(Type, Base) \
    void Visit##Type(Type *);
#include "clang/AST/StmtNodes.inc"
  };
}

void ASTStmtWriter::AddTemplateKWAndArgsInfo(
    const ASTTemplateKWAndArgsInfo &ArgInfo, const TemplateArgumentLoc *Args) {
  Record.AddSourceLocation(ArgInfo.TemplateKWLoc);
  Record.AddSourceLocation(ArgInfo.LAngleLoc);
  Record.AddSourceLocation(ArgInfo.RAngleLoc);
  for (unsigned i = 0; i != ArgInfo.NumTemplateArgs; ++i)
    Record.AddTemplateArgumentLoc(Args[i]);
}

void ASTStmtWriter::VisitStmt(Stmt *S) {
}

void ASTStmtWriter::VisitNullStmt(NullStmt *S) {
  VisitStmt(S);
  Record.AddSourceLocation(S->getSemiLoc());
  Record.push_back(S->NullStmtBits.HasLeadingEmptyMacro);
  Code = serialization::STMT_NULL;
}

void ASTStmtWriter::VisitCompoundStmt(CompoundStmt *S) {
  VisitStmt(S);
  Record.push_back(S->size());
  Record.push_back(S->getCheckedSpecifier());
  Record.push_back(S->getWrittenCheckedSpecifier());
  for (auto *CS : S->body())
    Record.AddStmt(CS);
  Record.AddSourceLocation(S->getLBracLoc());
  Record.AddSourceLocation(S->getRBracLoc());
  Record.AddSourceLocation(S->getCheckedSpecifierLoc());
  Record.AddSourceLocation(S->getSpecifierModifierLoc());
  Code = serialization::STMT_COMPOUND;
}

void ASTStmtWriter::VisitSwitchCase(SwitchCase *S) {
  VisitStmt(S);
  Record.push_back(Writer.getSwitchCaseID(S));
  Record.AddSourceLocation(S->getKeywordLoc());
  Record.AddSourceLocation(S->getColonLoc());
}

void ASTStmtWriter::VisitCaseStmt(CaseStmt *S) {
  VisitSwitchCase(S);
  Record.push_back(S->caseStmtIsGNURange());
  Record.AddStmt(S->getLHS());
  Record.AddStmt(S->getSubStmt());
  if (S->caseStmtIsGNURange()) {
    Record.AddStmt(S->getRHS());
    Record.AddSourceLocation(S->getEllipsisLoc());
  }
  Code = serialization::STMT_CASE;
}

void ASTStmtWriter::VisitDefaultStmt(DefaultStmt *S) {
  VisitSwitchCase(S);
  Record.AddStmt(S->getSubStmt());
  Code = serialization::STMT_DEFAULT;
}

void ASTStmtWriter::VisitLabelStmt(LabelStmt *S) {
  VisitStmt(S);
  Record.AddDeclRef(S->getDecl());
  Record.AddStmt(S->getSubStmt());
  Record.AddSourceLocation(S->getIdentLoc());
  Code = serialization::STMT_LABEL;
}

void ASTStmtWriter::VisitAttributedStmt(AttributedStmt *S) {
  VisitStmt(S);
  Record.push_back(S->getAttrs().size());
  Record.AddAttributes(S->getAttrs());
  Record.AddStmt(S->getSubStmt());
  Record.AddSourceLocation(S->getAttrLoc());
  Code = serialization::STMT_ATTRIBUTED;
}

void ASTStmtWriter::VisitIfStmt(IfStmt *S) {
  VisitStmt(S);

  bool HasElse = S->getElse() != nullptr;
  bool HasVar = S->getConditionVariableDeclStmt() != nullptr;
  bool HasInit = S->getInit() != nullptr;

  Record.push_back(S->isConstexpr());
  Record.push_back(HasElse);
  Record.push_back(HasVar);
  Record.push_back(HasInit);

  Record.AddStmt(S->getCond());
  Record.AddStmt(S->getThen());
  if (HasElse)
    Record.AddStmt(S->getElse());
  if (HasVar)
    Record.AddDeclRef(S->getConditionVariable());
  if (HasInit)
    Record.AddStmt(S->getInit());

  Record.AddSourceLocation(S->getIfLoc());
  Record.AddSourceLocation(S->getLParenLoc());
  Record.AddSourceLocation(S->getRParenLoc());
  if (HasElse)
    Record.AddSourceLocation(S->getElseLoc());

  Code = serialization::STMT_IF;
}

void ASTStmtWriter::VisitSwitchStmt(SwitchStmt *S) {
  VisitStmt(S);

  bool HasInit = S->getInit() != nullptr;
  bool HasVar = S->getConditionVariableDeclStmt() != nullptr;
  Record.push_back(HasInit);
  Record.push_back(HasVar);
  Record.push_back(S->isAllEnumCasesCovered());

  Record.AddStmt(S->getCond());
  Record.AddStmt(S->getBody());
  if (HasInit)
    Record.AddStmt(S->getInit());
  if (HasVar)
    Record.AddDeclRef(S->getConditionVariable());

  Record.AddSourceLocation(S->getSwitchLoc());
  Record.AddSourceLocation(S->getLParenLoc());
  Record.AddSourceLocation(S->getRParenLoc());

  for (SwitchCase *SC = S->getSwitchCaseList(); SC;
       SC = SC->getNextSwitchCase())
    Record.push_back(Writer.RecordSwitchCaseID(SC));
  Code = serialization::STMT_SWITCH;
}

void ASTStmtWriter::VisitWhileStmt(WhileStmt *S) {
  VisitStmt(S);

  bool HasVar = S->getConditionVariableDeclStmt() != nullptr;
  Record.push_back(HasVar);

  Record.AddStmt(S->getCond());
  Record.AddStmt(S->getBody());
  if (HasVar)
    Record.AddDeclRef(S->getConditionVariable());

  Record.AddSourceLocation(S->getWhileLoc());
  Record.AddSourceLocation(S->getLParenLoc());
  Record.AddSourceLocation(S->getRParenLoc());
  Code = serialization::STMT_WHILE;
}

void ASTStmtWriter::VisitDoStmt(DoStmt *S) {
  VisitStmt(S);
  Record.AddStmt(S->getCond());
  Record.AddStmt(S->getBody());
  Record.AddSourceLocation(S->getDoLoc());
  Record.AddSourceLocation(S->getWhileLoc());
  Record.AddSourceLocation(S->getRParenLoc());
  Code = serialization::STMT_DO;
}

void ASTStmtWriter::VisitForStmt(ForStmt *S) {
  VisitStmt(S);
  Record.AddStmt(S->getInit());
  Record.AddStmt(S->getCond());
  Record.AddDeclRef(S->getConditionVariable());
  Record.AddStmt(S->getInc());
  Record.AddStmt(S->getBody());
  Record.AddSourceLocation(S->getForLoc());
  Record.AddSourceLocation(S->getLParenLoc());
  Record.AddSourceLocation(S->getRParenLoc());
  Code = serialization::STMT_FOR;
}

void ASTStmtWriter::VisitGotoStmt(GotoStmt *S) {
  VisitStmt(S);
  Record.AddDeclRef(S->getLabel());
  Record.AddSourceLocation(S->getGotoLoc());
  Record.AddSourceLocation(S->getLabelLoc());
  Code = serialization::STMT_GOTO;
}

void ASTStmtWriter::VisitIndirectGotoStmt(IndirectGotoStmt *S) {
  VisitStmt(S);
  Record.AddSourceLocation(S->getGotoLoc());
  Record.AddSourceLocation(S->getStarLoc());
  Record.AddStmt(S->getTarget());
  Code = serialization::STMT_INDIRECT_GOTO;
}

void ASTStmtWriter::VisitContinueStmt(ContinueStmt *S) {
  VisitStmt(S);
  Record.AddSourceLocation(S->getContinueLoc());
  Code = serialization::STMT_CONTINUE;
}

void ASTStmtWriter::VisitBreakStmt(BreakStmt *S) {
  VisitStmt(S);
  Record.AddSourceLocation(S->getBreakLoc());
  Code = serialization::STMT_BREAK;
}

void ASTStmtWriter::VisitReturnStmt(ReturnStmt *S) {
  VisitStmt(S);

  bool HasNRVOCandidate = S->getNRVOCandidate() != nullptr;
  Record.push_back(HasNRVOCandidate);

  Record.AddStmt(S->getRetValue());
  if (HasNRVOCandidate)
    Record.AddDeclRef(S->getNRVOCandidate());

  Record.AddSourceLocation(S->getReturnLoc());
  Code = serialization::STMT_RETURN;
}

void ASTStmtWriter::VisitDeclStmt(DeclStmt *S) {
  VisitStmt(S);
  Record.AddSourceLocation(S->getBeginLoc());
  Record.AddSourceLocation(S->getEndLoc());
  DeclGroupRef DG = S->getDeclGroup();
  for (DeclGroupRef::iterator D = DG.begin(), DEnd = DG.end(); D != DEnd; ++D)
    Record.AddDeclRef(*D);
  Code = serialization::STMT_DECL;
}

void ASTStmtWriter::VisitAsmStmt(AsmStmt *S) {
  VisitStmt(S);
  Record.push_back(S->getNumOutputs());
  Record.push_back(S->getNumInputs());
  Record.push_back(S->getNumClobbers());
  Record.AddSourceLocation(S->getAsmLoc());
  Record.push_back(S->isVolatile());
  Record.push_back(S->isSimple());
}

void ASTStmtWriter::VisitGCCAsmStmt(GCCAsmStmt *S) {
  VisitAsmStmt(S);
  Record.push_back(S->getNumLabels());
  Record.AddSourceLocation(S->getRParenLoc());
  Record.AddStmt(S->getAsmString());

  // Outputs
  for (unsigned I = 0, N = S->getNumOutputs(); I != N; ++I) {
    Record.AddIdentifierRef(S->getOutputIdentifier(I));
    Record.AddStmt(S->getOutputConstraintLiteral(I));
    Record.AddStmt(S->getOutputExpr(I));
  }

  // Inputs
  for (unsigned I = 0, N = S->getNumInputs(); I != N; ++I) {
    Record.AddIdentifierRef(S->getInputIdentifier(I));
    Record.AddStmt(S->getInputConstraintLiteral(I));
    Record.AddStmt(S->getInputExpr(I));
  }

  // Clobbers
  for (unsigned I = 0, N = S->getNumClobbers(); I != N; ++I)
    Record.AddStmt(S->getClobberStringLiteral(I));

  // Labels
  for (auto *E : S->labels()) Record.AddStmt(E);

  Code = serialization::STMT_GCCASM;
}

void ASTStmtWriter::VisitMSAsmStmt(MSAsmStmt *S) {
  VisitAsmStmt(S);
  Record.AddSourceLocation(S->getLBraceLoc());
  Record.AddSourceLocation(S->getEndLoc());
  Record.push_back(S->getNumAsmToks());
  Record.AddString(S->getAsmString());

  // Tokens
  for (unsigned I = 0, N = S->getNumAsmToks(); I != N; ++I) {
    // FIXME: Move this to ASTRecordWriter?
    Writer.AddToken(S->getAsmToks()[I], Record.getRecordData());
  }

  // Clobbers
  for (unsigned I = 0, N = S->getNumClobbers(); I != N; ++I) {
    Record.AddString(S->getClobber(I));
  }

  // Outputs
  for (unsigned I = 0, N = S->getNumOutputs(); I != N; ++I) {
    Record.AddStmt(S->getOutputExpr(I));
    Record.AddString(S->getOutputConstraint(I));
  }

  // Inputs
  for (unsigned I = 0, N = S->getNumInputs(); I != N; ++I) {
    Record.AddStmt(S->getInputExpr(I));
    Record.AddString(S->getInputConstraint(I));
  }

  Code = serialization::STMT_MSASM;
}

void ASTStmtWriter::VisitCoroutineBodyStmt(CoroutineBodyStmt *CoroStmt) {
  VisitStmt(CoroStmt);
  Record.push_back(CoroStmt->getParamMoves().size());
  for (Stmt *S : CoroStmt->children())
    Record.AddStmt(S);
  Code = serialization::STMT_COROUTINE_BODY;
}

void ASTStmtWriter::VisitCoreturnStmt(CoreturnStmt *S) {
  VisitStmt(S);
  Record.AddSourceLocation(S->getKeywordLoc());
  Record.AddStmt(S->getOperand());
  Record.AddStmt(S->getPromiseCall());
  Record.push_back(S->isImplicit());
  Code = serialization::STMT_CORETURN;
}

void ASTStmtWriter::VisitCoroutineSuspendExpr(CoroutineSuspendExpr *E) {
  VisitExpr(E);
  Record.AddSourceLocation(E->getKeywordLoc());
  for (Stmt *S : E->children())
    Record.AddStmt(S);
  Record.AddStmt(E->getOpaqueValue());
}

void ASTStmtWriter::VisitCoawaitExpr(CoawaitExpr *E) {
  VisitCoroutineSuspendExpr(E);
  Record.push_back(E->isImplicit());
  Code = serialization::EXPR_COAWAIT;
}

void ASTStmtWriter::VisitCoyieldExpr(CoyieldExpr *E) {
  VisitCoroutineSuspendExpr(E);
  Code = serialization::EXPR_COYIELD;
}

void ASTStmtWriter::VisitDependentCoawaitExpr(DependentCoawaitExpr *E) {
  VisitExpr(E);
  Record.AddSourceLocation(E->getKeywordLoc());
  for (Stmt *S : E->children())
    Record.AddStmt(S);
  Code = serialization::EXPR_DEPENDENT_COAWAIT;
}

static void
addConstraintSatisfaction(ASTRecordWriter &Record,
                          const ASTConstraintSatisfaction &Satisfaction) {
  Record.push_back(Satisfaction.IsSatisfied);
  if (!Satisfaction.IsSatisfied) {
    Record.push_back(Satisfaction.NumRecords);
    for (const auto &DetailRecord : Satisfaction) {
      Record.AddStmt(const_cast<Expr *>(DetailRecord.first));
      auto *E = DetailRecord.second.dyn_cast<Expr *>();
      Record.push_back(E == nullptr);
      if (E)
        Record.AddStmt(E);
      else {
        auto *Diag = DetailRecord.second.get<std::pair<SourceLocation,
                                                       StringRef> *>();
        Record.AddSourceLocation(Diag->first);
        Record.AddString(Diag->second);
      }
    }
  }
}

static void
addSubstitutionDiagnostic(
    ASTRecordWriter &Record,
    const concepts::Requirement::SubstitutionDiagnostic *D) {
  Record.AddString(D->SubstitutedEntity);
  Record.AddSourceLocation(D->DiagLoc);
  Record.AddString(D->DiagMessage);
}

void ASTStmtWriter::VisitConceptSpecializationExpr(
        ConceptSpecializationExpr *E) {
  VisitExpr(E);
  ArrayRef<TemplateArgument> TemplateArgs = E->getTemplateArguments();
  Record.push_back(TemplateArgs.size());
  Record.AddNestedNameSpecifierLoc(E->getNestedNameSpecifierLoc());
  Record.AddSourceLocation(E->getTemplateKWLoc());
  Record.AddDeclarationNameInfo(E->getConceptNameInfo());
  Record.AddDeclRef(E->getNamedConcept());
  Record.AddDeclRef(E->getFoundDecl());
  Record.AddASTTemplateArgumentListInfo(E->getTemplateArgsAsWritten());
  for (const TemplateArgument &Arg : TemplateArgs)
    Record.AddTemplateArgument(Arg);
  if (!E->isValueDependent())
    addConstraintSatisfaction(Record, E->getSatisfaction());

  Code = serialization::EXPR_CONCEPT_SPECIALIZATION;
}

void ASTStmtWriter::VisitRequiresExpr(RequiresExpr *E) {
  VisitExpr(E);
  Record.push_back(E->getLocalParameters().size());
  Record.push_back(E->getRequirements().size());
  Record.AddSourceLocation(E->RequiresExprBits.RequiresKWLoc);
  Record.push_back(E->RequiresExprBits.IsSatisfied);
  Record.AddDeclRef(E->getBody());
  for (ParmVarDecl *P : E->getLocalParameters())
    Record.AddDeclRef(P);
  for (concepts::Requirement *R : E->getRequirements()) {
    if (auto *TypeReq = dyn_cast<concepts::TypeRequirement>(R)) {
      Record.push_back(concepts::Requirement::RK_Type);
      Record.push_back(TypeReq->Status);
      if (TypeReq->Status == concepts::TypeRequirement::SS_SubstitutionFailure)
        addSubstitutionDiagnostic(Record, TypeReq->getSubstitutionDiagnostic());
      else
        Record.AddTypeSourceInfo(TypeReq->getType());
    } else if (auto *ExprReq = dyn_cast<concepts::ExprRequirement>(R)) {
      Record.push_back(ExprReq->getKind());
      Record.push_back(ExprReq->Status);
      if (ExprReq->isExprSubstitutionFailure()) {
        addSubstitutionDiagnostic(Record,
         ExprReq->Value.get<concepts::Requirement::SubstitutionDiagnostic *>());
      } else
        Record.AddStmt(ExprReq->Value.get<Expr *>());
      if (ExprReq->getKind() == concepts::Requirement::RK_Compound) {
        Record.AddSourceLocation(ExprReq->NoexceptLoc);
        const auto &RetReq = ExprReq->getReturnTypeRequirement();
        if (RetReq.isSubstitutionFailure()) {
          Record.push_back(2);
          addSubstitutionDiagnostic(Record, RetReq.getSubstitutionDiagnostic());
        } else if (RetReq.isTypeConstraint()) {
          Record.push_back(1);
          Record.AddTemplateParameterList(
              RetReq.getTypeConstraintTemplateParameterList());
          if (ExprReq->Status >=
              concepts::ExprRequirement::SS_ConstraintsNotSatisfied)
            Record.AddStmt(
                ExprReq->getReturnTypeRequirementSubstitutedConstraintExpr());
        } else {
          assert(RetReq.isEmpty());
          Record.push_back(0);
        }
      }
    } else {
      auto *NestedReq = cast<concepts::NestedRequirement>(R);
      Record.push_back(concepts::Requirement::RK_Nested);
      Record.push_back(NestedReq->isSubstitutionFailure());
      if (NestedReq->isSubstitutionFailure()){
        addSubstitutionDiagnostic(Record,
                                  NestedReq->getSubstitutionDiagnostic());
      } else {
        Record.AddStmt(NestedReq->Value.get<Expr *>());
        if (!NestedReq->isDependent())
          addConstraintSatisfaction(Record, *NestedReq->Satisfaction);
      }
    }
  }
  Record.AddSourceLocation(E->getEndLoc());

  Code = serialization::EXPR_REQUIRES;
}


void ASTStmtWriter::VisitCapturedStmt(CapturedStmt *S) {
  VisitStmt(S);
  // NumCaptures
  Record.push_back(std::distance(S->capture_begin(), S->capture_end()));

  // CapturedDecl and captured region kind
  Record.AddDeclRef(S->getCapturedDecl());
  Record.push_back(S->getCapturedRegionKind());

  Record.AddDeclRef(S->getCapturedRecordDecl());

  // Capture inits
  for (auto *I : S->capture_inits())
    Record.AddStmt(I);

  // Body
  Record.AddStmt(S->getCapturedStmt());

  // Captures
  for (const auto &I : S->captures()) {
    if (I.capturesThis() || I.capturesVariableArrayType())
      Record.AddDeclRef(nullptr);
    else
      Record.AddDeclRef(I.getCapturedVar());
    Record.push_back(I.getCaptureKind());
    Record.AddSourceLocation(I.getLocation());
  }

  Code = serialization::STMT_CAPTURED;
}

void ASTStmtWriter::VisitExpr(Expr *E) {
  VisitStmt(E);
  Record.AddTypeRef(E->getType());
  Record.push_back(E->isTypeDependent());
  Record.push_back(E->isValueDependent());
  Record.push_back(E->isInstantiationDependent());
  Record.push_back(E->containsUnexpandedParameterPack());
  Record.push_back(E->containsErrors());
  Record.push_back(E->getValueKind());
  Record.push_back(E->getObjectKind());
}

void ASTStmtWriter::VisitConstantExpr(ConstantExpr *E) {
  VisitExpr(E);
  Record.push_back(E->ConstantExprBits.ResultKind);

  Record.push_back(E->ConstantExprBits.APValueKind);
  Record.push_back(E->ConstantExprBits.IsUnsigned);
  Record.push_back(E->ConstantExprBits.BitWidth);
  // HasCleanup not serialized since we can just query the APValue.
  Record.push_back(E->ConstantExprBits.IsImmediateInvocation);

  switch (E->ConstantExprBits.ResultKind) {
  case ConstantExpr::RSK_None:
    break;
  case ConstantExpr::RSK_Int64:
    Record.push_back(E->Int64Result());
    break;
  case ConstantExpr::RSK_APValue:
    Record.AddAPValue(E->APValueResult());
    break;
  default:
    llvm_unreachable("unexpected ResultKind!");
  }

  Record.AddStmt(E->getSubExpr());
  Code = serialization::EXPR_CONSTANT;
}

void ASTStmtWriter::VisitPredefinedExpr(PredefinedExpr *E) {
  VisitExpr(E);

  bool HasFunctionName = E->getFunctionName() != nullptr;
  Record.push_back(HasFunctionName);
  Record.push_back(E->getIdentKind()); // FIXME: stable encoding
  Record.AddSourceLocation(E->getLocation());
  if (HasFunctionName)
    Record.AddStmt(E->getFunctionName());
  Code = serialization::EXPR_PREDEFINED;
}

void ASTStmtWriter::VisitDeclRefExpr(DeclRefExpr *E) {
  VisitExpr(E);

  Record.push_back(E->hasQualifier());
  Record.push_back(E->getDecl() != E->getFoundDecl());
  Record.push_back(E->hasTemplateKWAndArgsInfo());
  Record.push_back(E->hadMultipleCandidates());
  Record.push_back(E->refersToEnclosingVariableOrCapture());
  Record.push_back(E->isNonOdrUse());

  bool isGenericFunction = false;
  if (E->getDecl() && isa<FunctionDecl>(E->getDecl())) {
    FunctionDecl *FD = cast<FunctionDecl>(E->getDecl());
    isGenericFunction = FD->isGenericFunction() && E->GetTypeArgumentInfo() != nullptr;
  }
  Record.push_back(isGenericFunction);

  bool isItypeGenericFunction = false;
  if (E->getDecl() && isa<FunctionDecl>(E->getDecl())) {
    FunctionDecl *FD = cast<FunctionDecl>(E->getDecl());
    isItypeGenericFunction = FD->isItypeGenericFunction() && E->GetTypeArgumentInfo() != nullptr;
  }
  Record.push_back(isItypeGenericFunction);

  if (E->hasTemplateKWAndArgsInfo()) {
    unsigned NumTemplateArgs = E->getNumTemplateArgs();
    Record.push_back(NumTemplateArgs);
  }

  DeclarationName::NameKind nk = (E->getDecl()->getDeclName().getNameKind());

  if ((!E->hasTemplateKWAndArgsInfo()) && (!E->hasQualifier()) &&
      (E->getDecl() == E->getFoundDecl()) &&
      nk == DeclarationName::Identifier &&
      !E->refersToEnclosingVariableOrCapture() && !E->isNonOdrUse() &&
      !isGenericFunction &&
      isItypeGenericFunction) {
    AbbrevToUse = Writer.getDeclRefExprAbbrev();
  }

  if (E->hasQualifier())
    Record.AddNestedNameSpecifierLoc(E->getQualifierLoc());

  if (E->getDecl() != E->getFoundDecl())
    Record.AddDeclRef(E->getFoundDecl());

  if (E->hasTemplateKWAndArgsInfo())
    AddTemplateKWAndArgsInfo(*E->getTrailingObjects<ASTTemplateKWAndArgsInfo>(),
                             E->getTrailingObjects<TemplateArgumentLoc>());

  Record.AddDeclRef(E->getDecl());
  Record.AddSourceLocation(E->getLocation());
  Record.AddDeclarationNameLoc(E->DNLoc, E->getDecl()->getDeclName());
  Code = serialization::EXPR_DECL_REF;
}

void ASTStmtWriter::VisitIntegerLiteral(IntegerLiteral *E) {
  VisitExpr(E);
  Record.AddSourceLocation(E->getLocation());
  Record.AddAPInt(E->getValue());

  if (E->getValue().getBitWidth() == 32) {
    AbbrevToUse = Writer.getIntegerLiteralAbbrev();
  }

  Code = serialization::EXPR_INTEGER_LITERAL;
}

void ASTStmtWriter::VisitFixedPointLiteral(FixedPointLiteral *E) {
  VisitExpr(E);
  Record.AddSourceLocation(E->getLocation());
  Record.push_back(E->getScale());
  Record.AddAPInt(E->getValue());
  Code = serialization::EXPR_FIXEDPOINT_LITERAL;
}

void ASTStmtWriter::VisitFloatingLiteral(FloatingLiteral *E) {
  VisitExpr(E);
  Record.push_back(E->getRawSemantics());
  Record.push_back(E->isExact());
  Record.AddAPFloat(E->getValue());
  Record.AddSourceLocation(E->getLocation());
  Code = serialization::EXPR_FLOATING_LITERAL;
}

void ASTStmtWriter::VisitImaginaryLiteral(ImaginaryLiteral *E) {
  VisitExpr(E);
  Record.AddStmt(E->getSubExpr());
  Code = serialization::EXPR_IMAGINARY_LITERAL;
}

void ASTStmtWriter::VisitStringLiteral(StringLiteral *E) {
  VisitExpr(E);

  // Store the various bits of data of StringLiteral.
  Record.push_back(E->getNumConcatenated());
  Record.push_back(E->getLength());
  Record.push_back(E->getCharByteWidth());
  Record.push_back(E->getKind());
  Record.push_back(E->isPascal());

  // Store the trailing array of SourceLocation.
  for (unsigned I = 0, N = E->getNumConcatenated(); I != N; ++I)
    Record.AddSourceLocation(E->getStrTokenLoc(I));

  // Store the trailing array of char holding the string data.
  StringRef StrData = E->getBytes();
  for (unsigned I = 0, N = E->getByteLength(); I != N; ++I)
    Record.push_back(StrData[I]);

  Code = serialization::EXPR_STRING_LITERAL;
}

void ASTStmtWriter::VisitCharacterLiteral(CharacterLiteral *E) {
  VisitExpr(E);
  Record.push_back(E->getValue());
  Record.AddSourceLocation(E->getLocation());
  Record.push_back(E->getKind());

  AbbrevToUse = Writer.getCharacterLiteralAbbrev();

  Code = serialization::EXPR_CHARACTER_LITERAL;
}

void ASTStmtWriter::VisitParenExpr(ParenExpr *E) {
  VisitExpr(E);
  Record.AddSourceLocation(E->getLParen());
  Record.AddSourceLocation(E->getRParen());
  Record.AddStmt(E->getSubExpr());
  Code = serialization::EXPR_PAREN;
}

void ASTStmtWriter::VisitParenListExpr(ParenListExpr *E) {
  VisitExpr(E);
  Record.push_back(E->getNumExprs());
  for (auto *SubStmt : E->exprs())
    Record.AddStmt(SubStmt);
  Record.AddSourceLocation(E->getLParenLoc());
  Record.AddSourceLocation(E->getRParenLoc());
  Code = serialization::EXPR_PAREN_LIST;
}

void ASTStmtWriter::VisitUnaryOperator(UnaryOperator *E) {
  VisitExpr(E);
  bool HasFPFeatures = E->hasStoredFPFeatures();
  // Write this first for easy access when deserializing, as they affect the
  // size of the UnaryOperator.
  Record.push_back(HasFPFeatures);
  Record.AddStmt(E->getSubExpr());
  Record.push_back(E->getOpcode()); // FIXME: stable encoding
  Record.AddSourceLocation(E->getOperatorLoc());
  Record.push_back(E->canOverflow());
  Record.push_back(E->hasBoundsExpr());
  if (E->hasBoundsExpr()) {
    Record.AddStmt(E->getBoundsExpr());
  }
  if (HasFPFeatures)
    Record.push_back(E->getStoredFPFeatures().getAsOpaqueInt());
  Code = serialization::EXPR_UNARY_OPERATOR;
}

void ASTStmtWriter::VisitOffsetOfExpr(OffsetOfExpr *E) {
  VisitExpr(E);
  Record.push_back(E->getNumComponents());
  Record.push_back(E->getNumExpressions());
  Record.AddSourceLocation(E->getOperatorLoc());
  Record.AddSourceLocation(E->getRParenLoc());
  Record.AddTypeSourceInfo(E->getTypeSourceInfo());
  for (unsigned I = 0, N = E->getNumComponents(); I != N; ++I) {
    const OffsetOfNode &ON = E->getComponent(I);
    Record.push_back(ON.getKind()); // FIXME: Stable encoding
    Record.AddSourceLocation(ON.getSourceRange().getBegin());
    Record.AddSourceLocation(ON.getSourceRange().getEnd());
    switch (ON.getKind()) {
    case OffsetOfNode::Array:
      Record.push_back(ON.getArrayExprIndex());
      break;

    case OffsetOfNode::Field:
      Record.AddDeclRef(ON.getField());
      break;

    case OffsetOfNode::Identifier:
      Record.AddIdentifierRef(ON.getFieldName());
      break;

    case OffsetOfNode::Base:
      Record.AddCXXBaseSpecifier(*ON.getBase());
      break;
    }
  }
  for (unsigned I = 0, N = E->getNumExpressions(); I != N; ++I)
    Record.AddStmt(E->getIndexExpr(I));
  Code = serialization::EXPR_OFFSETOF;
}

void ASTStmtWriter::VisitUnaryExprOrTypeTraitExpr(UnaryExprOrTypeTraitExpr *E) {
  VisitExpr(E);
  Record.push_back(E->getKind());
  if (E->isArgumentType())
    Record.AddTypeSourceInfo(E->getArgumentTypeInfo());
  else {
    Record.push_back(0);
    Record.AddStmt(E->getArgumentExpr());
  }
  Record.AddSourceLocation(E->getOperatorLoc());
  Record.AddSourceLocation(E->getRParenLoc());
  Code = serialization::EXPR_SIZEOF_ALIGN_OF;
}

void ASTStmtWriter::VisitArraySubscriptExpr(ArraySubscriptExpr *E) {
  VisitExpr(E);
  Record.AddStmt(E->getLHS());
  Record.AddStmt(E->getRHS());
  Record.AddSourceLocation(E->getRBracketLoc());
  Record.push_back(E->hasBoundsExpr());
  if (E->hasBoundsExpr()) {
    Record.AddStmt(E->getBoundsExpr());
  }
  Code = serialization::EXPR_ARRAY_SUBSCRIPT;
}

void ASTStmtWriter::VisitMatrixSubscriptExpr(MatrixSubscriptExpr *E) {
  VisitExpr(E);
  Record.AddStmt(E->getBase());
  Record.AddStmt(E->getRowIdx());
  Record.AddStmt(E->getColumnIdx());
  Record.AddSourceLocation(E->getRBracketLoc());
  Code = serialization::EXPR_ARRAY_SUBSCRIPT;
}

void ASTStmtWriter::VisitOMPArraySectionExpr(OMPArraySectionExpr *E) {
  VisitExpr(E);
  Record.AddStmt(E->getBase());
  Record.AddStmt(E->getLowerBound());
  Record.AddStmt(E->getLength());
  Record.AddStmt(E->getStride());
  Record.AddSourceLocation(E->getColonLocFirst());
  Record.AddSourceLocation(E->getColonLocSecond());
  Record.AddSourceLocation(E->getRBracketLoc());
  Code = serialization::EXPR_OMP_ARRAY_SECTION;
}

void ASTStmtWriter::VisitOMPArrayShapingExpr(OMPArrayShapingExpr *E) {
  VisitExpr(E);
  Record.push_back(E->getDimensions().size());
  Record.AddStmt(E->getBase());
  for (Expr *Dim : E->getDimensions())
    Record.AddStmt(Dim);
  for (SourceRange SR : E->getBracketsRanges())
    Record.AddSourceRange(SR);
  Record.AddSourceLocation(E->getLParenLoc());
  Record.AddSourceLocation(E->getRParenLoc());
  Code = serialization::EXPR_OMP_ARRAY_SHAPING;
}

void ASTStmtWriter::VisitOMPIteratorExpr(OMPIteratorExpr *E) {
  VisitExpr(E);
  Record.push_back(E->numOfIterators());
  Record.AddSourceLocation(E->getIteratorKwLoc());
  Record.AddSourceLocation(E->getLParenLoc());
  Record.AddSourceLocation(E->getRParenLoc());
  for (unsigned I = 0, End = E->numOfIterators(); I < End; ++I) {
    Record.AddDeclRef(E->getIteratorDecl(I));
    Record.AddSourceLocation(E->getAssignLoc(I));
    OMPIteratorExpr::IteratorRange Range = E->getIteratorRange(I);
    Record.AddStmt(Range.Begin);
    Record.AddStmt(Range.End);
    Record.AddStmt(Range.Step);
    Record.AddSourceLocation(E->getColonLoc(I));
    if (Range.Step)
      Record.AddSourceLocation(E->getSecondColonLoc(I));
    // Serialize helpers
    OMPIteratorHelperData &HD = E->getHelper(I);
    Record.AddDeclRef(HD.CounterVD);
    Record.AddStmt(HD.Upper);
    Record.AddStmt(HD.Update);
    Record.AddStmt(HD.CounterUpdate);
  }
  Code = serialization::EXPR_OMP_ITERATOR;
}

void ASTStmtWriter::VisitCallExpr(CallExpr *E) {
  VisitExpr(E);
  Record.push_back(E->getNumArgs());
  Record.push_back(E->hasStoredFPFeatures());
  Record.AddSourceLocation(E->getRParenLoc());
  Record.AddStmt(E->getCallee());
  for (CallExpr::arg_iterator Arg = E->arg_begin(), ArgEnd = E->arg_end();
       Arg != ArgEnd; ++Arg)
    Record.AddStmt(*Arg);
  Record.push_back(static_cast<unsigned>(E->getADLCallKind()));
  if (E->hasStoredFPFeatures())
    Record.push_back(E->getFPFeatures().getAsOpaqueInt());
  Code = serialization::EXPR_CALL;
}

void ASTStmtWriter::VisitRecoveryExpr(RecoveryExpr *E) {
  VisitExpr(E);
  Record.push_back(std::distance(E->children().begin(), E->children().end()));
  Record.AddSourceLocation(E->getBeginLoc());
  Record.AddSourceLocation(E->getEndLoc());
  for (Stmt *Child : E->children())
    Record.AddStmt(Child);
  Code = serialization::EXPR_RECOVERY;
}

void ASTStmtWriter::VisitMemberExpr(MemberExpr *E) {
  VisitExpr(E);

  bool HasQualifier = E->hasQualifier();
  bool HasFoundDecl =
      E->hasQualifierOrFoundDecl() &&
      (E->getFoundDecl().getDecl() != E->getMemberDecl() ||
       E->getFoundDecl().getAccess() != E->getMemberDecl()->getAccess());
  bool HasTemplateInfo = E->hasTemplateKWAndArgsInfo();
  unsigned NumTemplateArgs = E->getNumTemplateArgs();

  // Write these first for easy access when deserializing, as they affect the
  // size of the MemberExpr.
  Record.push_back(HasQualifier);
  Record.push_back(HasFoundDecl);
  Record.push_back(HasTemplateInfo);
  Record.push_back(NumTemplateArgs);

  Record.AddStmt(E->getBase());
  Record.AddDeclRef(E->getMemberDecl());
  Record.AddDeclarationNameLoc(E->MemberDNLoc,
                               E->getMemberDecl()->getDeclName());
  Record.AddSourceLocation(E->getMemberLoc());
  Record.push_back(E->isArrow());
  Record.push_back(E->hadMultipleCandidates());
  Record.push_back(E->isNonOdrUse());
  Record.AddSourceLocation(E->getOperatorLoc());

  if (HasFoundDecl) {
    DeclAccessPair FoundDecl = E->getFoundDecl();
    Record.AddDeclRef(FoundDecl.getDecl());
    Record.push_back(FoundDecl.getAccess());
  }

  if (HasQualifier)
    Record.AddNestedNameSpecifierLoc(E->getQualifierLoc());

  if (HasTemplateInfo)
    AddTemplateKWAndArgsInfo(*E->getTrailingObjects<ASTTemplateKWAndArgsInfo>(),
                             E->getTrailingObjects<TemplateArgumentLoc>());

  Record.push_back(E->hasBoundsExpr());
  if (E->hasBoundsExpr())
    Record.AddStmt(E->getBoundsExpr());

  Code = serialization::EXPR_MEMBER;
}

void ASTStmtWriter::VisitObjCIsaExpr(ObjCIsaExpr *E) {
  VisitExpr(E);
  Record.AddStmt(E->getBase());
  Record.AddSourceLocation(E->getIsaMemberLoc());
  Record.AddSourceLocation(E->getOpLoc());
  Record.push_back(E->isArrow());
  Code = serialization::EXPR_OBJC_ISA;
}

void ASTStmtWriter::
VisitObjCIndirectCopyRestoreExpr(ObjCIndirectCopyRestoreExpr *E) {
  VisitExpr(E);
  Record.AddStmt(E->getSubExpr());
  Record.push_back(E->shouldCopy());
  Code = serialization::EXPR_OBJC_INDIRECT_COPY_RESTORE;
}

void ASTStmtWriter::VisitObjCBridgedCastExpr(ObjCBridgedCastExpr *E) {
  VisitExplicitCastExpr(E);
  Record.AddSourceLocation(E->getLParenLoc());
  Record.AddSourceLocation(E->getBridgeKeywordLoc());
  Record.push_back(E->getBridgeKind()); // FIXME: Stable encoding
  Code = serialization::EXPR_OBJC_BRIDGED_CAST;
}

void ASTStmtWriter::VisitCastExpr(CastExpr *E) {
  VisitExpr(E);
  Record.push_back(E->path_size());
  Record.push_back(E->hasStoredFPFeatures());
  Record.AddStmt(E->getSubExpr());
  Record.push_back(E->getCastKind()); // FIXME: stable encoding
  Record.push_back(E->isBoundsSafeInterface());
  Record.push_back(E->hasBoundsExpr());
  if (E->hasBoundsExpr()) {
    Record.AddStmt(E->getBoundsExpr());
  }
  Record.push_back(E->hasNormalizedBoundsExpr());
  if (E->hasNormalizedBoundsExpr()) {
    Record.AddStmt(E->getNormalizedBoundsExpr());
  }

  Record.push_back(E->hasSubExprBoundsExpr());
  if (E->hasSubExprBoundsExpr()) {
    Record.AddStmt(E->getSubExprBoundsExpr());
  }

  for (CastExpr::path_iterator
         PI = E->path_begin(), PE = E->path_end(); PI != PE; ++PI)
    Record.AddCXXBaseSpecifier(**PI);

  if (E->hasStoredFPFeatures())
    Record.push_back(E->getFPFeatures().getAsOpaqueInt());
}

void ASTStmtWriter::VisitBinaryOperator(BinaryOperator *E) {
  VisitExpr(E);
  bool HasFPFeatures = E->hasStoredFPFeatures();
  // Write this first for easy access when deserializing, as they affect the
  // size of the UnaryOperator.
  Record.push_back(HasFPFeatures);
  Record.push_back(E->getOpcode()); // FIXME: stable encoding
  Record.AddStmt(E->getLHS());
  Record.AddStmt(E->getRHS());
  Record.AddSourceLocation(E->getOperatorLoc());
  if (HasFPFeatures)
    Record.push_back(E->getStoredFPFeatures().getAsOpaqueInt());
  Code = serialization::EXPR_BINARY_OPERATOR;
}

void ASTStmtWriter::VisitCompoundAssignOperator(CompoundAssignOperator *E) {
  VisitBinaryOperator(E);
  Record.AddTypeRef(E->getComputationLHSType());
  Record.AddTypeRef(E->getComputationResultType());
  Code = serialization::EXPR_COMPOUND_ASSIGN_OPERATOR;
}

void ASTStmtWriter::VisitConditionalOperator(ConditionalOperator *E) {
  VisitExpr(E);
  Record.AddStmt(E->getCond());
  Record.AddStmt(E->getLHS());
  Record.AddStmt(E->getRHS());
  Record.AddSourceLocation(E->getQuestionLoc());
  Record.AddSourceLocation(E->getColonLoc());
  Code = serialization::EXPR_CONDITIONAL_OPERATOR;
}

void
ASTStmtWriter::VisitBinaryConditionalOperator(BinaryConditionalOperator *E) {
  VisitExpr(E);
  Record.AddStmt(E->getOpaqueValue());
  Record.AddStmt(E->getCommon());
  Record.AddStmt(E->getCond());
  Record.AddStmt(E->getTrueExpr());
  Record.AddStmt(E->getFalseExpr());
  Record.AddSourceLocation(E->getQuestionLoc());
  Record.AddSourceLocation(E->getColonLoc());
  Code = serialization::EXPR_BINARY_CONDITIONAL_OPERATOR;
}

void ASTStmtWriter::VisitImplicitCastExpr(ImplicitCastExpr *E) {
  VisitCastExpr(E);
  Record.push_back(E->isPartOfExplicitCast());

<<<<<<< HEAD
  if (E->path_size() == 0 && !E->hasStoredFPFeatures())
    AbbrevToUse = Writer.getExprImplicitCastAbbrev();
=======
  // if (E->path_size() == 0 && !E->hasBoundsExpr())
  //   AbbrevToUse = Writer.getExprImplicitCastAbbrev();
>>>>>>> ccbaca99

  Code = serialization::EXPR_IMPLICIT_CAST;
}

void ASTStmtWriter::VisitExplicitCastExpr(ExplicitCastExpr *E) {
  VisitCastExpr(E);
  Record.AddTypeSourceInfo(E->getTypeInfoAsWritten());
}

void ASTStmtWriter::VisitCStyleCastExpr(CStyleCastExpr *E) {
  VisitExplicitCastExpr(E);
  Record.AddSourceLocation(E->getLParenLoc());
  Record.AddSourceLocation(E->getRParenLoc());
  Code = serialization::EXPR_CSTYLE_CAST;
}

void ASTStmtWriter::VisitBoundsCastExpr(BoundsCastExpr *E) {
  VisitExplicitCastExpr(E);
  Record.AddSourceRange(SourceRange(E->getOperatorLoc(), E->getRParenLoc()));
  Record.AddSourceRange(E->getAngleBrackets());  
  Record.AddStmt(E->getBoundsExpr());
  Code = serialization::EXPR_BOUNDS_CAST;
}

void ASTStmtWriter::VisitPackExpr(PackExpr *E) {
  // TODO: implement
  llvm_unreachable("unimplemented");
}

void ASTStmtWriter::VisitCompoundLiteralExpr(CompoundLiteralExpr *E) {
  VisitExpr(E);
  Record.AddSourceLocation(E->getLParenLoc());
  Record.AddTypeSourceInfo(E->getTypeSourceInfo());
  Record.AddStmt(E->getInitializer());
  Record.push_back(E->isFileScope());
  Code = serialization::EXPR_COMPOUND_LITERAL;
}

void ASTStmtWriter::VisitExtVectorElementExpr(ExtVectorElementExpr *E) {
  VisitExpr(E);
  Record.AddStmt(E->getBase());
  Record.AddIdentifierRef(&E->getAccessor());
  Record.AddSourceLocation(E->getAccessorLoc());
  Code = serialization::EXPR_EXT_VECTOR_ELEMENT;
}

void ASTStmtWriter::VisitInitListExpr(InitListExpr *E) {
  VisitExpr(E);
  // NOTE: only add the (possibly null) syntactic form.
  // No need to serialize the isSemanticForm flag and the semantic form.
  Record.AddStmt(E->getSyntacticForm());
  Record.AddSourceLocation(E->getLBraceLoc());
  Record.AddSourceLocation(E->getRBraceLoc());
  bool isArrayFiller = E->ArrayFillerOrUnionFieldInit.is<Expr*>();
  Record.push_back(isArrayFiller);
  if (isArrayFiller)
    Record.AddStmt(E->getArrayFiller());
  else
    Record.AddDeclRef(E->getInitializedFieldInUnion());
  Record.push_back(E->hadArrayRangeDesignator());
  Record.push_back(E->getNumInits());
  if (isArrayFiller) {
    // ArrayFiller may have filled "holes" due to designated initializer.
    // Replace them by 0 to indicate that the filler goes in that place.
    Expr *filler = E->getArrayFiller();
    for (unsigned I = 0, N = E->getNumInits(); I != N; ++I)
      Record.AddStmt(E->getInit(I) != filler ? E->getInit(I) : nullptr);
  } else {
    for (unsigned I = 0, N = E->getNumInits(); I != N; ++I)
      Record.AddStmt(E->getInit(I));
  }
  Code = serialization::EXPR_INIT_LIST;
}

void ASTStmtWriter::VisitDesignatedInitExpr(DesignatedInitExpr *E) {
  VisitExpr(E);
  Record.push_back(E->getNumSubExprs());
  for (unsigned I = 0, N = E->getNumSubExprs(); I != N; ++I)
    Record.AddStmt(E->getSubExpr(I));
  Record.AddSourceLocation(E->getEqualOrColonLoc());
  Record.push_back(E->usesGNUSyntax());
  for (const DesignatedInitExpr::Designator &D : E->designators()) {
    if (D.isFieldDesignator()) {
      if (FieldDecl *Field = D.getField()) {
        Record.push_back(serialization::DESIG_FIELD_DECL);
        Record.AddDeclRef(Field);
      } else {
        Record.push_back(serialization::DESIG_FIELD_NAME);
        Record.AddIdentifierRef(D.getFieldName());
      }
      Record.AddSourceLocation(D.getDotLoc());
      Record.AddSourceLocation(D.getFieldLoc());
    } else if (D.isArrayDesignator()) {
      Record.push_back(serialization::DESIG_ARRAY);
      Record.push_back(D.getFirstExprIndex());
      Record.AddSourceLocation(D.getLBracketLoc());
      Record.AddSourceLocation(D.getRBracketLoc());
    } else {
      assert(D.isArrayRangeDesignator() && "Unknown designator");
      Record.push_back(serialization::DESIG_ARRAY_RANGE);
      Record.push_back(D.getFirstExprIndex());
      Record.AddSourceLocation(D.getLBracketLoc());
      Record.AddSourceLocation(D.getEllipsisLoc());
      Record.AddSourceLocation(D.getRBracketLoc());
    }
  }
  Code = serialization::EXPR_DESIGNATED_INIT;
}

void ASTStmtWriter::VisitDesignatedInitUpdateExpr(DesignatedInitUpdateExpr *E) {
  VisitExpr(E);
  Record.AddStmt(E->getBase());
  Record.AddStmt(E->getUpdater());
  Code = serialization::EXPR_DESIGNATED_INIT_UPDATE;
}

void ASTStmtWriter::VisitNoInitExpr(NoInitExpr *E) {
  VisitExpr(E);
  Code = serialization::EXPR_NO_INIT;
}

void ASTStmtWriter::VisitArrayInitLoopExpr(ArrayInitLoopExpr *E) {
  VisitExpr(E);
  Record.AddStmt(E->SubExprs[0]);
  Record.AddStmt(E->SubExprs[1]);
  Code = serialization::EXPR_ARRAY_INIT_LOOP;
}

void ASTStmtWriter::VisitArrayInitIndexExpr(ArrayInitIndexExpr *E) {
  VisitExpr(E);
  Code = serialization::EXPR_ARRAY_INIT_INDEX;
}

void ASTStmtWriter::VisitImplicitValueInitExpr(ImplicitValueInitExpr *E) {
  VisitExpr(E);
  Code = serialization::EXPR_IMPLICIT_VALUE_INIT;
}

void ASTStmtWriter::VisitVAArgExpr(VAArgExpr *E) {
  VisitExpr(E);
  Record.AddStmt(E->getSubExpr());
  Record.AddTypeSourceInfo(E->getWrittenTypeInfo());
  Record.AddSourceLocation(E->getBuiltinLoc());
  Record.AddSourceLocation(E->getRParenLoc());
  Record.push_back(E->isMicrosoftABI());
  Code = serialization::EXPR_VA_ARG;
}

void ASTStmtWriter::VisitSourceLocExpr(SourceLocExpr *E) {
  VisitExpr(E);
  Record.AddDeclRef(cast_or_null<Decl>(E->getParentContext()));
  Record.AddSourceLocation(E->getBeginLoc());
  Record.AddSourceLocation(E->getEndLoc());
  Record.push_back(E->getIdentKind());
  Code = serialization::EXPR_SOURCE_LOC;
}

void ASTStmtWriter::VisitAddrLabelExpr(AddrLabelExpr *E) {
  VisitExpr(E);
  Record.AddSourceLocation(E->getAmpAmpLoc());
  Record.AddSourceLocation(E->getLabelLoc());
  Record.AddDeclRef(E->getLabel());
  Code = serialization::EXPR_ADDR_LABEL;
}

void ASTStmtWriter::VisitStmtExpr(StmtExpr *E) {
  VisitExpr(E);
  Record.AddStmt(E->getSubStmt());
  Record.AddSourceLocation(E->getLParenLoc());
  Record.AddSourceLocation(E->getRParenLoc());
  Record.push_back(E->getTemplateDepth());
  Code = serialization::EXPR_STMT;
}

void ASTStmtWriter::VisitChooseExpr(ChooseExpr *E) {
  VisitExpr(E);
  Record.AddStmt(E->getCond());
  Record.AddStmt(E->getLHS());
  Record.AddStmt(E->getRHS());
  Record.AddSourceLocation(E->getBuiltinLoc());
  Record.AddSourceLocation(E->getRParenLoc());
  Record.push_back(E->isConditionDependent() ? false : E->isConditionTrue());
  Code = serialization::EXPR_CHOOSE;
}

void ASTStmtWriter::VisitGNUNullExpr(GNUNullExpr *E) {
  VisitExpr(E);
  Record.AddSourceLocation(E->getTokenLocation());
  Code = serialization::EXPR_GNU_NULL;
}

void ASTStmtWriter::VisitShuffleVectorExpr(ShuffleVectorExpr *E) {
  VisitExpr(E);
  Record.push_back(E->getNumSubExprs());
  for (unsigned I = 0, N = E->getNumSubExprs(); I != N; ++I)
    Record.AddStmt(E->getExpr(I));
  Record.AddSourceLocation(E->getBuiltinLoc());
  Record.AddSourceLocation(E->getRParenLoc());
  Code = serialization::EXPR_SHUFFLE_VECTOR;
}

void ASTStmtWriter::VisitConvertVectorExpr(ConvertVectorExpr *E) {
  VisitExpr(E);
  Record.AddSourceLocation(E->getBuiltinLoc());
  Record.AddSourceLocation(E->getRParenLoc());
  Record.AddTypeSourceInfo(E->getTypeSourceInfo());
  Record.AddStmt(E->getSrcExpr());
  Code = serialization::EXPR_CONVERT_VECTOR;
}

void ASTStmtWriter::VisitBlockExpr(BlockExpr *E) {
  VisitExpr(E);
  Record.AddDeclRef(E->getBlockDecl());
  Code = serialization::EXPR_BLOCK;
}

void ASTStmtWriter::VisitGenericSelectionExpr(GenericSelectionExpr *E) {
  VisitExpr(E);

  Record.push_back(E->getNumAssocs());
  Record.push_back(E->ResultIndex);
  Record.AddSourceLocation(E->getGenericLoc());
  Record.AddSourceLocation(E->getDefaultLoc());
  Record.AddSourceLocation(E->getRParenLoc());

  Stmt **Stmts = E->getTrailingObjects<Stmt *>();
  // Add 1 to account for the controlling expression which is the first
  // expression in the trailing array of Stmt *. This is not needed for
  // the trailing array of TypeSourceInfo *.
  for (unsigned I = 0, N = E->getNumAssocs() + 1; I < N; ++I)
    Record.AddStmt(Stmts[I]);

  TypeSourceInfo **TSIs = E->getTrailingObjects<TypeSourceInfo *>();
  for (unsigned I = 0, N = E->getNumAssocs(); I < N; ++I)
    Record.AddTypeSourceInfo(TSIs[I]);

  Code = serialization::EXPR_GENERIC_SELECTION;
}

void ASTStmtWriter::VisitPseudoObjectExpr(PseudoObjectExpr *E) {
  VisitExpr(E);
  Record.push_back(E->getNumSemanticExprs());

  // Push the result index.  Currently, this needs to exactly match
  // the encoding used internally for ResultIndex.
  unsigned result = E->getResultExprIndex();
  result = (result == PseudoObjectExpr::NoResult ? 0 : result + 1);
  Record.push_back(result);

  Record.AddStmt(E->getSyntacticForm());
  for (PseudoObjectExpr::semantics_iterator
         i = E->semantics_begin(), e = E->semantics_end(); i != e; ++i) {
    Record.AddStmt(*i);
  }
  Code = serialization::EXPR_PSEUDO_OBJECT;
}

void ASTStmtWriter::VisitAtomicExpr(AtomicExpr *E) {
  VisitExpr(E);
  Record.push_back(E->getOp());
  for (unsigned I = 0, N = E->getNumSubExprs(); I != N; ++I)
    Record.AddStmt(E->getSubExprs()[I]);
  Record.AddSourceLocation(E->getBuiltinLoc());
  Record.AddSourceLocation(E->getRParenLoc());
  Code = serialization::EXPR_ATOMIC;
}

void ASTStmtWriter::VisitCountBoundsExpr(CountBoundsExpr *E) {
  VisitExpr(E);
  Record.push_back(E->getKind());
  Record.AddStmt(E->getCountExpr());
  Record.AddSourceLocation(E->getBeginLoc());
  Record.AddSourceLocation(E->getRParenLoc());
  Code = serialization::EXPR_COUNT_BOUNDS_EXPR;
}

void ASTStmtWriter::VisitNullaryBoundsExpr(NullaryBoundsExpr *E) {
  VisitExpr(E);
  Record.push_back(E->getKind());
  Record.AddSourceLocation(E->getBeginLoc());
  Record.AddSourceLocation(E->getRParenLoc());
  Code = serialization::EXPR_NULLARY_BOUNDS_EXPR;
}

void ASTStmtWriter::VisitRangeBoundsExpr(RangeBoundsExpr *E) {
  VisitExpr(E);
  Record.push_back(E->getKind());
  Record.AddStmt(E->getLowerExpr());
  Record.AddStmt(E->getUpperExpr());
  Record.AddSourceLocation(E->getBeginLoc());
  Record.AddSourceLocation(E->getRParenLoc());
  Code = serialization::EXPR_RANGE_BOUNDS_EXPR;
}

void ASTStmtWriter::VisitInteropTypeExpr(
  InteropTypeExpr *E) {
  VisitExpr(E);
  Record.AddTypeSourceInfo(E->getTypeInfoAsWritten());
  Record.AddSourceLocation(E->getBeginLoc());
  Record.AddSourceLocation(E->getEndLoc());
  Code = serialization::EXPR_INTEROPTYPE_BOUNDS_ANNOTATION;
}

void ASTStmtWriter::VisitPositionalParameterExpr(
  PositionalParameterExpr *E) {
  VisitExpr(E);
  Record.push_back(E->getIndex());
  Code = serialization::EXPR_POSITIONAL_PARAMETER_EXPR;
}

void ASTStmtWriter::VisitBoundsValueExpr(
  BoundsValueExpr *E) {
  VisitExpr(E);
  if (E ->getKind() == BoundsValueExpr::Kind::Temporary)
    llvm_unreachable("should not write use of bounds temporary");
  Record.push_back(E->getKind());
  Code = serialization::EXPR_BOUNDS_VALUE_EXPR;
}

//===----------------------------------------------------------------------===//
// Objective-C Expressions and Statements.
//===----------------------------------------------------------------------===//

void ASTStmtWriter::VisitObjCStringLiteral(ObjCStringLiteral *E) {
  VisitExpr(E);
  Record.AddStmt(E->getString());
  Record.AddSourceLocation(E->getAtLoc());
  Code = serialization::EXPR_OBJC_STRING_LITERAL;
}

void ASTStmtWriter::VisitObjCBoxedExpr(ObjCBoxedExpr *E) {
  VisitExpr(E);
  Record.AddStmt(E->getSubExpr());
  Record.AddDeclRef(E->getBoxingMethod());
  Record.AddSourceRange(E->getSourceRange());
  Code = serialization::EXPR_OBJC_BOXED_EXPRESSION;
}

void ASTStmtWriter::VisitObjCArrayLiteral(ObjCArrayLiteral *E) {
  VisitExpr(E);
  Record.push_back(E->getNumElements());
  for (unsigned i = 0; i < E->getNumElements(); i++)
    Record.AddStmt(E->getElement(i));
  Record.AddDeclRef(E->getArrayWithObjectsMethod());
  Record.AddSourceRange(E->getSourceRange());
  Code = serialization::EXPR_OBJC_ARRAY_LITERAL;
}

void ASTStmtWriter::VisitObjCDictionaryLiteral(ObjCDictionaryLiteral *E) {
  VisitExpr(E);
  Record.push_back(E->getNumElements());
  Record.push_back(E->HasPackExpansions);
  for (unsigned i = 0; i < E->getNumElements(); i++) {
    ObjCDictionaryElement Element = E->getKeyValueElement(i);
    Record.AddStmt(Element.Key);
    Record.AddStmt(Element.Value);
    if (E->HasPackExpansions) {
      Record.AddSourceLocation(Element.EllipsisLoc);
      unsigned NumExpansions = 0;
      if (Element.NumExpansions)
        NumExpansions = *Element.NumExpansions + 1;
      Record.push_back(NumExpansions);
    }
  }

  Record.AddDeclRef(E->getDictWithObjectsMethod());
  Record.AddSourceRange(E->getSourceRange());
  Code = serialization::EXPR_OBJC_DICTIONARY_LITERAL;
}

void ASTStmtWriter::VisitObjCEncodeExpr(ObjCEncodeExpr *E) {
  VisitExpr(E);
  Record.AddTypeSourceInfo(E->getEncodedTypeSourceInfo());
  Record.AddSourceLocation(E->getAtLoc());
  Record.AddSourceLocation(E->getRParenLoc());
  Code = serialization::EXPR_OBJC_ENCODE;
}

void ASTStmtWriter::VisitObjCSelectorExpr(ObjCSelectorExpr *E) {
  VisitExpr(E);
  Record.AddSelectorRef(E->getSelector());
  Record.AddSourceLocation(E->getAtLoc());
  Record.AddSourceLocation(E->getRParenLoc());
  Code = serialization::EXPR_OBJC_SELECTOR_EXPR;
}

void ASTStmtWriter::VisitObjCProtocolExpr(ObjCProtocolExpr *E) {
  VisitExpr(E);
  Record.AddDeclRef(E->getProtocol());
  Record.AddSourceLocation(E->getAtLoc());
  Record.AddSourceLocation(E->ProtoLoc);
  Record.AddSourceLocation(E->getRParenLoc());
  Code = serialization::EXPR_OBJC_PROTOCOL_EXPR;
}

void ASTStmtWriter::VisitObjCIvarRefExpr(ObjCIvarRefExpr *E) {
  VisitExpr(E);
  Record.AddDeclRef(E->getDecl());
  Record.AddSourceLocation(E->getLocation());
  Record.AddSourceLocation(E->getOpLoc());
  Record.AddStmt(E->getBase());
  Record.push_back(E->isArrow());
  Record.push_back(E->isFreeIvar());
  Code = serialization::EXPR_OBJC_IVAR_REF_EXPR;
}

void ASTStmtWriter::VisitObjCPropertyRefExpr(ObjCPropertyRefExpr *E) {
  VisitExpr(E);
  Record.push_back(E->SetterAndMethodRefFlags.getInt());
  Record.push_back(E->isImplicitProperty());
  if (E->isImplicitProperty()) {
    Record.AddDeclRef(E->getImplicitPropertyGetter());
    Record.AddDeclRef(E->getImplicitPropertySetter());
  } else {
    Record.AddDeclRef(E->getExplicitProperty());
  }
  Record.AddSourceLocation(E->getLocation());
  Record.AddSourceLocation(E->getReceiverLocation());
  if (E->isObjectReceiver()) {
    Record.push_back(0);
    Record.AddStmt(E->getBase());
  } else if (E->isSuperReceiver()) {
    Record.push_back(1);
    Record.AddTypeRef(E->getSuperReceiverType());
  } else {
    Record.push_back(2);
    Record.AddDeclRef(E->getClassReceiver());
  }

  Code = serialization::EXPR_OBJC_PROPERTY_REF_EXPR;
}

void ASTStmtWriter::VisitObjCSubscriptRefExpr(ObjCSubscriptRefExpr *E) {
  VisitExpr(E);
  Record.AddSourceLocation(E->getRBracket());
  Record.AddStmt(E->getBaseExpr());
  Record.AddStmt(E->getKeyExpr());
  Record.AddDeclRef(E->getAtIndexMethodDecl());
  Record.AddDeclRef(E->setAtIndexMethodDecl());

  Code = serialization::EXPR_OBJC_SUBSCRIPT_REF_EXPR;
}

void ASTStmtWriter::VisitObjCMessageExpr(ObjCMessageExpr *E) {
  VisitExpr(E);
  Record.push_back(E->getNumArgs());
  Record.push_back(E->getNumStoredSelLocs());
  Record.push_back(E->SelLocsKind);
  Record.push_back(E->isDelegateInitCall());
  Record.push_back(E->IsImplicit);
  Record.push_back((unsigned)E->getReceiverKind()); // FIXME: stable encoding
  switch (E->getReceiverKind()) {
  case ObjCMessageExpr::Instance:
    Record.AddStmt(E->getInstanceReceiver());
    break;

  case ObjCMessageExpr::Class:
    Record.AddTypeSourceInfo(E->getClassReceiverTypeInfo());
    break;

  case ObjCMessageExpr::SuperClass:
  case ObjCMessageExpr::SuperInstance:
    Record.AddTypeRef(E->getSuperType());
    Record.AddSourceLocation(E->getSuperLoc());
    break;
  }

  if (E->getMethodDecl()) {
    Record.push_back(1);
    Record.AddDeclRef(E->getMethodDecl());
  } else {
    Record.push_back(0);
    Record.AddSelectorRef(E->getSelector());
  }

  Record.AddSourceLocation(E->getLeftLoc());
  Record.AddSourceLocation(E->getRightLoc());

  for (CallExpr::arg_iterator Arg = E->arg_begin(), ArgEnd = E->arg_end();
       Arg != ArgEnd; ++Arg)
    Record.AddStmt(*Arg);

  SourceLocation *Locs = E->getStoredSelLocs();
  for (unsigned i = 0, e = E->getNumStoredSelLocs(); i != e; ++i)
    Record.AddSourceLocation(Locs[i]);

  Code = serialization::EXPR_OBJC_MESSAGE_EXPR;
}

void ASTStmtWriter::VisitObjCForCollectionStmt(ObjCForCollectionStmt *S) {
  VisitStmt(S);
  Record.AddStmt(S->getElement());
  Record.AddStmt(S->getCollection());
  Record.AddStmt(S->getBody());
  Record.AddSourceLocation(S->getForLoc());
  Record.AddSourceLocation(S->getRParenLoc());
  Code = serialization::STMT_OBJC_FOR_COLLECTION;
}

void ASTStmtWriter::VisitObjCAtCatchStmt(ObjCAtCatchStmt *S) {
  VisitStmt(S);
  Record.AddStmt(S->getCatchBody());
  Record.AddDeclRef(S->getCatchParamDecl());
  Record.AddSourceLocation(S->getAtCatchLoc());
  Record.AddSourceLocation(S->getRParenLoc());
  Code = serialization::STMT_OBJC_CATCH;
}

void ASTStmtWriter::VisitObjCAtFinallyStmt(ObjCAtFinallyStmt *S) {
  VisitStmt(S);
  Record.AddStmt(S->getFinallyBody());
  Record.AddSourceLocation(S->getAtFinallyLoc());
  Code = serialization::STMT_OBJC_FINALLY;
}

void ASTStmtWriter::VisitObjCAutoreleasePoolStmt(ObjCAutoreleasePoolStmt *S) {
  VisitStmt(S); // FIXME: no test coverage.
  Record.AddStmt(S->getSubStmt());
  Record.AddSourceLocation(S->getAtLoc());
  Code = serialization::STMT_OBJC_AUTORELEASE_POOL;
}

void ASTStmtWriter::VisitObjCAtTryStmt(ObjCAtTryStmt *S) {
  VisitStmt(S);
  Record.push_back(S->getNumCatchStmts());
  Record.push_back(S->getFinallyStmt() != nullptr);
  Record.AddStmt(S->getTryBody());
  for (unsigned I = 0, N = S->getNumCatchStmts(); I != N; ++I)
    Record.AddStmt(S->getCatchStmt(I));
  if (S->getFinallyStmt())
    Record.AddStmt(S->getFinallyStmt());
  Record.AddSourceLocation(S->getAtTryLoc());
  Code = serialization::STMT_OBJC_AT_TRY;
}

void ASTStmtWriter::VisitObjCAtSynchronizedStmt(ObjCAtSynchronizedStmt *S) {
  VisitStmt(S); // FIXME: no test coverage.
  Record.AddStmt(S->getSynchExpr());
  Record.AddStmt(S->getSynchBody());
  Record.AddSourceLocation(S->getAtSynchronizedLoc());
  Code = serialization::STMT_OBJC_AT_SYNCHRONIZED;
}

void ASTStmtWriter::VisitObjCAtThrowStmt(ObjCAtThrowStmt *S) {
  VisitStmt(S); // FIXME: no test coverage.
  Record.AddStmt(S->getThrowExpr());
  Record.AddSourceLocation(S->getThrowLoc());
  Code = serialization::STMT_OBJC_AT_THROW;
}

void ASTStmtWriter::VisitObjCBoolLiteralExpr(ObjCBoolLiteralExpr *E) {
  VisitExpr(E);
  Record.push_back(E->getValue());
  Record.AddSourceLocation(E->getLocation());
  Code = serialization::EXPR_OBJC_BOOL_LITERAL;
}

void ASTStmtWriter::VisitObjCAvailabilityCheckExpr(ObjCAvailabilityCheckExpr *E) {
  VisitExpr(E);
  Record.AddSourceRange(E->getSourceRange());
  Record.AddVersionTuple(E->getVersion());
  Code = serialization::EXPR_OBJC_AVAILABILITY_CHECK;
}

//===----------------------------------------------------------------------===//
// C++ Expressions and Statements.
//===----------------------------------------------------------------------===//

void ASTStmtWriter::VisitCXXCatchStmt(CXXCatchStmt *S) {
  VisitStmt(S);
  Record.AddSourceLocation(S->getCatchLoc());
  Record.AddDeclRef(S->getExceptionDecl());
  Record.AddStmt(S->getHandlerBlock());
  Code = serialization::STMT_CXX_CATCH;
}

void ASTStmtWriter::VisitCXXTryStmt(CXXTryStmt *S) {
  VisitStmt(S);
  Record.push_back(S->getNumHandlers());
  Record.AddSourceLocation(S->getTryLoc());
  Record.AddStmt(S->getTryBlock());
  for (unsigned i = 0, e = S->getNumHandlers(); i != e; ++i)
    Record.AddStmt(S->getHandler(i));
  Code = serialization::STMT_CXX_TRY;
}

void ASTStmtWriter::VisitCXXForRangeStmt(CXXForRangeStmt *S) {
  VisitStmt(S);
  Record.AddSourceLocation(S->getForLoc());
  Record.AddSourceLocation(S->getCoawaitLoc());
  Record.AddSourceLocation(S->getColonLoc());
  Record.AddSourceLocation(S->getRParenLoc());
  Record.AddStmt(S->getInit());
  Record.AddStmt(S->getRangeStmt());
  Record.AddStmt(S->getBeginStmt());
  Record.AddStmt(S->getEndStmt());
  Record.AddStmt(S->getCond());
  Record.AddStmt(S->getInc());
  Record.AddStmt(S->getLoopVarStmt());
  Record.AddStmt(S->getBody());
  Code = serialization::STMT_CXX_FOR_RANGE;
}

void ASTStmtWriter::VisitMSDependentExistsStmt(MSDependentExistsStmt *S) {
  VisitStmt(S);
  Record.AddSourceLocation(S->getKeywordLoc());
  Record.push_back(S->isIfExists());
  Record.AddNestedNameSpecifierLoc(S->getQualifierLoc());
  Record.AddDeclarationNameInfo(S->getNameInfo());
  Record.AddStmt(S->getSubStmt());
  Code = serialization::STMT_MS_DEPENDENT_EXISTS;
}

void ASTStmtWriter::VisitCXXOperatorCallExpr(CXXOperatorCallExpr *E) {
  VisitCallExpr(E);
  Record.push_back(E->getOperator());
  Record.AddSourceRange(E->Range);
  Code = serialization::EXPR_CXX_OPERATOR_CALL;
}

void ASTStmtWriter::VisitCXXMemberCallExpr(CXXMemberCallExpr *E) {
  VisitCallExpr(E);
  Code = serialization::EXPR_CXX_MEMBER_CALL;
}

void ASTStmtWriter::VisitCXXRewrittenBinaryOperator(
    CXXRewrittenBinaryOperator *E) {
  VisitExpr(E);
  Record.push_back(E->isReversed());
  Record.AddStmt(E->getSemanticForm());
  Code = serialization::EXPR_CXX_REWRITTEN_BINARY_OPERATOR;
}

void ASTStmtWriter::VisitCXXConstructExpr(CXXConstructExpr *E) {
  VisitExpr(E);

  Record.push_back(E->getNumArgs());
  Record.push_back(E->isElidable());
  Record.push_back(E->hadMultipleCandidates());
  Record.push_back(E->isListInitialization());
  Record.push_back(E->isStdInitListInitialization());
  Record.push_back(E->requiresZeroInitialization());
  Record.push_back(E->getConstructionKind()); // FIXME: stable encoding
  Record.AddSourceLocation(E->getLocation());
  Record.AddDeclRef(E->getConstructor());
  Record.AddSourceRange(E->getParenOrBraceRange());

  for (unsigned I = 0, N = E->getNumArgs(); I != N; ++I)
    Record.AddStmt(E->getArg(I));

  Code = serialization::EXPR_CXX_CONSTRUCT;
}

void ASTStmtWriter::VisitCXXInheritedCtorInitExpr(CXXInheritedCtorInitExpr *E) {
  VisitExpr(E);
  Record.AddDeclRef(E->getConstructor());
  Record.AddSourceLocation(E->getLocation());
  Record.push_back(E->constructsVBase());
  Record.push_back(E->inheritedFromVBase());
  Code = serialization::EXPR_CXX_INHERITED_CTOR_INIT;
}

void ASTStmtWriter::VisitCXXTemporaryObjectExpr(CXXTemporaryObjectExpr *E) {
  VisitCXXConstructExpr(E);
  Record.AddTypeSourceInfo(E->getTypeSourceInfo());
  Code = serialization::EXPR_CXX_TEMPORARY_OBJECT;
}

void ASTStmtWriter::VisitLambdaExpr(LambdaExpr *E) {
  VisitExpr(E);
  Record.push_back(E->LambdaExprBits.NumCaptures);
  Record.AddSourceRange(E->IntroducerRange);
  Record.push_back(E->LambdaExprBits.CaptureDefault); // FIXME: stable encoding
  Record.AddSourceLocation(E->CaptureDefaultLoc);
  Record.push_back(E->LambdaExprBits.ExplicitParams);
  Record.push_back(E->LambdaExprBits.ExplicitResultType);
  Record.AddSourceLocation(E->ClosingBrace);

  // Add capture initializers.
  for (LambdaExpr::capture_init_iterator C = E->capture_init_begin(),
                                      CEnd = E->capture_init_end();
       C != CEnd; ++C) {
    Record.AddStmt(*C);
  }

  // Don't serialize the body. It belongs to the call operator declaration.
  // LambdaExpr only stores a copy of the Stmt *.

  Code = serialization::EXPR_LAMBDA;
}

void ASTStmtWriter::VisitCXXStdInitializerListExpr(CXXStdInitializerListExpr *E) {
  VisitExpr(E);
  Record.AddStmt(E->getSubExpr());
  Code = serialization::EXPR_CXX_STD_INITIALIZER_LIST;
}

void ASTStmtWriter::VisitCXXNamedCastExpr(CXXNamedCastExpr *E) {
  VisitExplicitCastExpr(E);
  Record.AddSourceRange(SourceRange(E->getOperatorLoc(), E->getRParenLoc()));
  Record.AddSourceRange(E->getAngleBrackets());
}

void ASTStmtWriter::VisitCXXStaticCastExpr(CXXStaticCastExpr *E) {
  VisitCXXNamedCastExpr(E);
  Code = serialization::EXPR_CXX_STATIC_CAST;
}

void ASTStmtWriter::VisitCXXDynamicCastExpr(CXXDynamicCastExpr *E) {
  VisitCXXNamedCastExpr(E);
  Code = serialization::EXPR_CXX_DYNAMIC_CAST;
}

void ASTStmtWriter::VisitCXXReinterpretCastExpr(CXXReinterpretCastExpr *E) {
  VisitCXXNamedCastExpr(E);
  Code = serialization::EXPR_CXX_REINTERPRET_CAST;
}

void ASTStmtWriter::VisitCXXConstCastExpr(CXXConstCastExpr *E) {
  VisitCXXNamedCastExpr(E);
  Code = serialization::EXPR_CXX_CONST_CAST;
}

void ASTStmtWriter::VisitCXXAddrspaceCastExpr(CXXAddrspaceCastExpr *E) {
  VisitCXXNamedCastExpr(E);
  Code = serialization::EXPR_CXX_ADDRSPACE_CAST;
}

void ASTStmtWriter::VisitCXXFunctionalCastExpr(CXXFunctionalCastExpr *E) {
  VisitExplicitCastExpr(E);
  Record.AddSourceLocation(E->getLParenLoc());
  Record.AddSourceLocation(E->getRParenLoc());
  Code = serialization::EXPR_CXX_FUNCTIONAL_CAST;
}

void ASTStmtWriter::VisitBuiltinBitCastExpr(BuiltinBitCastExpr *E) {
  VisitExplicitCastExpr(E);
  Record.AddSourceLocation(E->getBeginLoc());
  Record.AddSourceLocation(E->getEndLoc());
  Code = serialization::EXPR_BUILTIN_BIT_CAST;
}

void ASTStmtWriter::VisitUserDefinedLiteral(UserDefinedLiteral *E) {
  VisitCallExpr(E);
  Record.AddSourceLocation(E->UDSuffixLoc);
  Code = serialization::EXPR_USER_DEFINED_LITERAL;
}

void ASTStmtWriter::VisitCXXBoolLiteralExpr(CXXBoolLiteralExpr *E) {
  VisitExpr(E);
  Record.push_back(E->getValue());
  Record.AddSourceLocation(E->getLocation());
  Code = serialization::EXPR_CXX_BOOL_LITERAL;
}

void ASTStmtWriter::VisitCXXNullPtrLiteralExpr(CXXNullPtrLiteralExpr *E) {
  VisitExpr(E);
  Record.AddSourceLocation(E->getLocation());
  Code = serialization::EXPR_CXX_NULL_PTR_LITERAL;
}

void ASTStmtWriter::VisitCXXTypeidExpr(CXXTypeidExpr *E) {
  VisitExpr(E);
  Record.AddSourceRange(E->getSourceRange());
  if (E->isTypeOperand()) {
    Record.AddTypeSourceInfo(E->getTypeOperandSourceInfo());
    Code = serialization::EXPR_CXX_TYPEID_TYPE;
  } else {
    Record.AddStmt(E->getExprOperand());
    Code = serialization::EXPR_CXX_TYPEID_EXPR;
  }
}

void ASTStmtWriter::VisitCXXThisExpr(CXXThisExpr *E) {
  VisitExpr(E);
  Record.AddSourceLocation(E->getLocation());
  Record.push_back(E->isImplicit());
  Code = serialization::EXPR_CXX_THIS;
}

void ASTStmtWriter::VisitCXXThrowExpr(CXXThrowExpr *E) {
  VisitExpr(E);
  Record.AddSourceLocation(E->getThrowLoc());
  Record.AddStmt(E->getSubExpr());
  Record.push_back(E->isThrownVariableInScope());
  Code = serialization::EXPR_CXX_THROW;
}

void ASTStmtWriter::VisitCXXDefaultArgExpr(CXXDefaultArgExpr *E) {
  VisitExpr(E);
  Record.AddDeclRef(E->getParam());
  Record.AddDeclRef(cast_or_null<Decl>(E->getUsedContext()));
  Record.AddSourceLocation(E->getUsedLocation());
  Code = serialization::EXPR_CXX_DEFAULT_ARG;
}

void ASTStmtWriter::VisitCXXDefaultInitExpr(CXXDefaultInitExpr *E) {
  VisitExpr(E);
  Record.AddDeclRef(E->getField());
  Record.AddDeclRef(cast_or_null<Decl>(E->getUsedContext()));
  Record.AddSourceLocation(E->getExprLoc());
  Code = serialization::EXPR_CXX_DEFAULT_INIT;
}

void ASTStmtWriter::VisitCXXBindTemporaryExpr(CXXBindTemporaryExpr *E) {
  VisitExpr(E);
  Record.AddCXXTemporary(E->getTemporary());
  Record.AddStmt(E->getSubExpr());
  Code = serialization::EXPR_CXX_BIND_TEMPORARY;
}

void ASTStmtWriter::VisitCHKCBindTemporaryExpr(CHKCBindTemporaryExpr *E) {
  VisitExpr(E);
  Record.AddStmt(E->getSubExpr());
  Code = serialization::EXPR_CHKC_BIND_TEMPORARY_EXPR;
}

void ASTStmtWriter::VisitCXXScalarValueInitExpr(CXXScalarValueInitExpr *E) {
  VisitExpr(E);
  Record.AddTypeSourceInfo(E->getTypeSourceInfo());
  Record.AddSourceLocation(E->getRParenLoc());
  Code = serialization::EXPR_CXX_SCALAR_VALUE_INIT;
}

void ASTStmtWriter::VisitCXXNewExpr(CXXNewExpr *E) {
  VisitExpr(E);

  Record.push_back(E->isArray());
  Record.push_back(E->hasInitializer());
  Record.push_back(E->getNumPlacementArgs());
  Record.push_back(E->isParenTypeId());

  Record.push_back(E->isGlobalNew());
  Record.push_back(E->passAlignment());
  Record.push_back(E->doesUsualArrayDeleteWantSize());
  Record.push_back(E->CXXNewExprBits.StoredInitializationStyle);

  Record.AddDeclRef(E->getOperatorNew());
  Record.AddDeclRef(E->getOperatorDelete());
  Record.AddTypeSourceInfo(E->getAllocatedTypeSourceInfo());
  if (E->isParenTypeId())
    Record.AddSourceRange(E->getTypeIdParens());
  Record.AddSourceRange(E->getSourceRange());
  Record.AddSourceRange(E->getDirectInitRange());

  for (CXXNewExpr::arg_iterator I = E->raw_arg_begin(), N = E->raw_arg_end();
       I != N; ++I)
    Record.AddStmt(*I);

  Code = serialization::EXPR_CXX_NEW;
}

void ASTStmtWriter::VisitCXXDeleteExpr(CXXDeleteExpr *E) {
  VisitExpr(E);
  Record.push_back(E->isGlobalDelete());
  Record.push_back(E->isArrayForm());
  Record.push_back(E->isArrayFormAsWritten());
  Record.push_back(E->doesUsualArrayDeleteWantSize());
  Record.AddDeclRef(E->getOperatorDelete());
  Record.AddStmt(E->getArgument());
  Record.AddSourceLocation(E->getBeginLoc());

  Code = serialization::EXPR_CXX_DELETE;
}

void ASTStmtWriter::VisitCXXPseudoDestructorExpr(CXXPseudoDestructorExpr *E) {
  VisitExpr(E);

  Record.AddStmt(E->getBase());
  Record.push_back(E->isArrow());
  Record.AddSourceLocation(E->getOperatorLoc());
  Record.AddNestedNameSpecifierLoc(E->getQualifierLoc());
  Record.AddTypeSourceInfo(E->getScopeTypeInfo());
  Record.AddSourceLocation(E->getColonColonLoc());
  Record.AddSourceLocation(E->getTildeLoc());

  // PseudoDestructorTypeStorage.
  Record.AddIdentifierRef(E->getDestroyedTypeIdentifier());
  if (E->getDestroyedTypeIdentifier())
    Record.AddSourceLocation(E->getDestroyedTypeLoc());
  else
    Record.AddTypeSourceInfo(E->getDestroyedTypeInfo());

  Code = serialization::EXPR_CXX_PSEUDO_DESTRUCTOR;
}

void ASTStmtWriter::VisitExprWithCleanups(ExprWithCleanups *E) {
  VisitExpr(E);
  Record.push_back(E->getNumObjects());
  for (auto &Obj : E->getObjects()) {
    if (auto *BD = Obj.dyn_cast<BlockDecl *>()) {
      Record.push_back(serialization::COK_Block);
      Record.AddDeclRef(BD);
    } else if (auto *CLE = Obj.dyn_cast<CompoundLiteralExpr *>()) {
      Record.push_back(serialization::COK_CompoundLiteral);
      Record.AddStmt(CLE);
    }
  }

  Record.push_back(E->cleanupsHaveSideEffects());
  Record.AddStmt(E->getSubExpr());
  Code = serialization::EXPR_EXPR_WITH_CLEANUPS;
}

void ASTStmtWriter::VisitCXXDependentScopeMemberExpr(
    CXXDependentScopeMemberExpr *E) {
  VisitExpr(E);

  // Don't emit anything here (or if you do you will have to update
  // the corresponding deserialization function).

  Record.push_back(E->hasTemplateKWAndArgsInfo());
  Record.push_back(E->getNumTemplateArgs());
  Record.push_back(E->hasFirstQualifierFoundInScope());

  if (E->hasTemplateKWAndArgsInfo()) {
    const ASTTemplateKWAndArgsInfo &ArgInfo =
        *E->getTrailingObjects<ASTTemplateKWAndArgsInfo>();
    AddTemplateKWAndArgsInfo(ArgInfo,
                             E->getTrailingObjects<TemplateArgumentLoc>());
  }

  Record.push_back(E->isArrow());
  Record.AddSourceLocation(E->getOperatorLoc());
  Record.AddTypeRef(E->getBaseType());
  Record.AddNestedNameSpecifierLoc(E->getQualifierLoc());
  if (!E->isImplicitAccess())
    Record.AddStmt(E->getBase());
  else
    Record.AddStmt(nullptr);

  if (E->hasFirstQualifierFoundInScope())
    Record.AddDeclRef(E->getFirstQualifierFoundInScope());

  Record.AddDeclarationNameInfo(E->MemberNameInfo);
  Code = serialization::EXPR_CXX_DEPENDENT_SCOPE_MEMBER;
}

void
ASTStmtWriter::VisitDependentScopeDeclRefExpr(DependentScopeDeclRefExpr *E) {
  VisitExpr(E);

  // Don't emit anything here, HasTemplateKWAndArgsInfo must be
  // emitted first.

  Record.push_back(E->DependentScopeDeclRefExprBits.HasTemplateKWAndArgsInfo);
  if (E->DependentScopeDeclRefExprBits.HasTemplateKWAndArgsInfo) {
    const ASTTemplateKWAndArgsInfo &ArgInfo =
        *E->getTrailingObjects<ASTTemplateKWAndArgsInfo>();
    Record.push_back(ArgInfo.NumTemplateArgs);
    AddTemplateKWAndArgsInfo(ArgInfo,
                             E->getTrailingObjects<TemplateArgumentLoc>());
  }

  Record.AddNestedNameSpecifierLoc(E->getQualifierLoc());
  Record.AddDeclarationNameInfo(E->NameInfo);
  Code = serialization::EXPR_CXX_DEPENDENT_SCOPE_DECL_REF;
}

void
ASTStmtWriter::VisitCXXUnresolvedConstructExpr(CXXUnresolvedConstructExpr *E) {
  VisitExpr(E);
  Record.push_back(E->getNumArgs());
  for (CXXUnresolvedConstructExpr::arg_iterator
         ArgI = E->arg_begin(), ArgE = E->arg_end(); ArgI != ArgE; ++ArgI)
    Record.AddStmt(*ArgI);
  Record.AddTypeSourceInfo(E->getTypeSourceInfo());
  Record.AddSourceLocation(E->getLParenLoc());
  Record.AddSourceLocation(E->getRParenLoc());
  Code = serialization::EXPR_CXX_UNRESOLVED_CONSTRUCT;
}

void ASTStmtWriter::VisitOverloadExpr(OverloadExpr *E) {
  VisitExpr(E);

  Record.push_back(E->getNumDecls());
  Record.push_back(E->hasTemplateKWAndArgsInfo());
  if (E->hasTemplateKWAndArgsInfo()) {
    const ASTTemplateKWAndArgsInfo &ArgInfo =
        *E->getTrailingASTTemplateKWAndArgsInfo();
    Record.push_back(ArgInfo.NumTemplateArgs);
    AddTemplateKWAndArgsInfo(ArgInfo, E->getTrailingTemplateArgumentLoc());
  }

  for (OverloadExpr::decls_iterator OvI = E->decls_begin(),
                                    OvE = E->decls_end();
       OvI != OvE; ++OvI) {
    Record.AddDeclRef(OvI.getDecl());
    Record.push_back(OvI.getAccess());
  }

  Record.AddDeclarationNameInfo(E->getNameInfo());
  Record.AddNestedNameSpecifierLoc(E->getQualifierLoc());
}

void ASTStmtWriter::VisitUnresolvedMemberExpr(UnresolvedMemberExpr *E) {
  VisitOverloadExpr(E);
  Record.push_back(E->isArrow());
  Record.push_back(E->hasUnresolvedUsing());
  Record.AddStmt(!E->isImplicitAccess() ? E->getBase() : nullptr);
  Record.AddTypeRef(E->getBaseType());
  Record.AddSourceLocation(E->getOperatorLoc());
  Code = serialization::EXPR_CXX_UNRESOLVED_MEMBER;
}

void ASTStmtWriter::VisitUnresolvedLookupExpr(UnresolvedLookupExpr *E) {
  VisitOverloadExpr(E);
  Record.push_back(E->requiresADL());
  Record.push_back(E->isOverloaded());
  Record.AddDeclRef(E->getNamingClass());
  Code = serialization::EXPR_CXX_UNRESOLVED_LOOKUP;
}

void ASTStmtWriter::VisitTypeTraitExpr(TypeTraitExpr *E) {
  VisitExpr(E);
  Record.push_back(E->TypeTraitExprBits.NumArgs);
  Record.push_back(E->TypeTraitExprBits.Kind); // FIXME: Stable encoding
  Record.push_back(E->TypeTraitExprBits.Value);
  Record.AddSourceRange(E->getSourceRange());
  for (unsigned I = 0, N = E->getNumArgs(); I != N; ++I)
    Record.AddTypeSourceInfo(E->getArg(I));
  Code = serialization::EXPR_TYPE_TRAIT;
}

void ASTStmtWriter::VisitArrayTypeTraitExpr(ArrayTypeTraitExpr *E) {
  VisitExpr(E);
  Record.push_back(E->getTrait());
  Record.push_back(E->getValue());
  Record.AddSourceRange(E->getSourceRange());
  Record.AddTypeSourceInfo(E->getQueriedTypeSourceInfo());
  Record.AddStmt(E->getDimensionExpression());
  Code = serialization::EXPR_ARRAY_TYPE_TRAIT;
}

void ASTStmtWriter::VisitExpressionTraitExpr(ExpressionTraitExpr *E) {
  VisitExpr(E);
  Record.push_back(E->getTrait());
  Record.push_back(E->getValue());
  Record.AddSourceRange(E->getSourceRange());
  Record.AddStmt(E->getQueriedExpression());
  Code = serialization::EXPR_CXX_EXPRESSION_TRAIT;
}

void ASTStmtWriter::VisitCXXNoexceptExpr(CXXNoexceptExpr *E) {
  VisitExpr(E);
  Record.push_back(E->getValue());
  Record.AddSourceRange(E->getSourceRange());
  Record.AddStmt(E->getOperand());
  Code = serialization::EXPR_CXX_NOEXCEPT;
}

void ASTStmtWriter::VisitPackExpansionExpr(PackExpansionExpr *E) {
  VisitExpr(E);
  Record.AddSourceLocation(E->getEllipsisLoc());
  Record.push_back(E->NumExpansions);
  Record.AddStmt(E->getPattern());
  Code = serialization::EXPR_PACK_EXPANSION;
}

void ASTStmtWriter::VisitSizeOfPackExpr(SizeOfPackExpr *E) {
  VisitExpr(E);
  Record.push_back(E->isPartiallySubstituted() ? E->getPartialArguments().size()
                                               : 0);
  Record.AddSourceLocation(E->OperatorLoc);
  Record.AddSourceLocation(E->PackLoc);
  Record.AddSourceLocation(E->RParenLoc);
  Record.AddDeclRef(E->Pack);
  if (E->isPartiallySubstituted()) {
    for (const auto &TA : E->getPartialArguments())
      Record.AddTemplateArgument(TA);
  } else if (!E->isValueDependent()) {
    Record.push_back(E->getPackLength());
  }
  Code = serialization::EXPR_SIZEOF_PACK;
}

void ASTStmtWriter::VisitSubstNonTypeTemplateParmExpr(
                                              SubstNonTypeTemplateParmExpr *E) {
  VisitExpr(E);
  Record.AddDeclRef(E->getParameter());
  Record.push_back(E->isReferenceParameter());
  Record.AddSourceLocation(E->getNameLoc());
  Record.AddStmt(E->getReplacement());
  Code = serialization::EXPR_SUBST_NON_TYPE_TEMPLATE_PARM;
}

void ASTStmtWriter::VisitSubstNonTypeTemplateParmPackExpr(
                                          SubstNonTypeTemplateParmPackExpr *E) {
  VisitExpr(E);
  Record.AddDeclRef(E->getParameterPack());
  Record.AddTemplateArgument(E->getArgumentPack());
  Record.AddSourceLocation(E->getParameterPackLocation());
  Code = serialization::EXPR_SUBST_NON_TYPE_TEMPLATE_PARM_PACK;
}

void ASTStmtWriter::VisitFunctionParmPackExpr(FunctionParmPackExpr *E) {
  VisitExpr(E);
  Record.push_back(E->getNumExpansions());
  Record.AddDeclRef(E->getParameterPack());
  Record.AddSourceLocation(E->getParameterPackLocation());
  for (FunctionParmPackExpr::iterator I = E->begin(), End = E->end();
       I != End; ++I)
    Record.AddDeclRef(*I);
  Code = serialization::EXPR_FUNCTION_PARM_PACK;
}

void ASTStmtWriter::VisitMaterializeTemporaryExpr(MaterializeTemporaryExpr *E) {
  VisitExpr(E);
  Record.push_back(static_cast<bool>(E->getLifetimeExtendedTemporaryDecl()));
  if (E->getLifetimeExtendedTemporaryDecl())
    Record.AddDeclRef(E->getLifetimeExtendedTemporaryDecl());
  else
    Record.AddStmt(E->getSubExpr());
  Code = serialization::EXPR_MATERIALIZE_TEMPORARY;
}

void ASTStmtWriter::VisitCXXFoldExpr(CXXFoldExpr *E) {
  VisitExpr(E);
  Record.AddSourceLocation(E->LParenLoc);
  Record.AddSourceLocation(E->EllipsisLoc);
  Record.AddSourceLocation(E->RParenLoc);
  Record.push_back(E->NumExpansions);
  Record.AddStmt(E->SubExprs[0]);
  Record.AddStmt(E->SubExprs[1]);
  Record.AddStmt(E->SubExprs[2]);
  Record.push_back(E->Opcode);
  Code = serialization::EXPR_CXX_FOLD;
}

void ASTStmtWriter::VisitOpaqueValueExpr(OpaqueValueExpr *E) {
  VisitExpr(E);
  Record.AddStmt(E->getSourceExpr());
  Record.AddSourceLocation(E->getLocation());
  Record.push_back(E->isUnique());
  Code = serialization::EXPR_OPAQUE_VALUE;
}

void ASTStmtWriter::VisitTypoExpr(TypoExpr *E) {
  VisitExpr(E);
  // TODO: Figure out sane writer behavior for a TypoExpr, if necessary
  llvm_unreachable("Cannot write TypoExpr nodes");
}

//===----------------------------------------------------------------------===//
// CUDA Expressions and Statements.
//===----------------------------------------------------------------------===//

void ASTStmtWriter::VisitCUDAKernelCallExpr(CUDAKernelCallExpr *E) {
  VisitCallExpr(E);
  Record.AddStmt(E->getConfig());
  Code = serialization::EXPR_CUDA_KERNEL_CALL;
}

//===----------------------------------------------------------------------===//
// OpenCL Expressions and Statements.
//===----------------------------------------------------------------------===//
void ASTStmtWriter::VisitAsTypeExpr(AsTypeExpr *E) {
  VisitExpr(E);
  Record.AddSourceLocation(E->getBuiltinLoc());
  Record.AddSourceLocation(E->getRParenLoc());
  Record.AddStmt(E->getSrcExpr());
  Code = serialization::EXPR_ASTYPE;
}

//===----------------------------------------------------------------------===//
// Microsoft Expressions and Statements.
//===----------------------------------------------------------------------===//
void ASTStmtWriter::VisitMSPropertyRefExpr(MSPropertyRefExpr *E) {
  VisitExpr(E);
  Record.push_back(E->isArrow());
  Record.AddStmt(E->getBaseExpr());
  Record.AddNestedNameSpecifierLoc(E->getQualifierLoc());
  Record.AddSourceLocation(E->getMemberLoc());
  Record.AddDeclRef(E->getPropertyDecl());
  Code = serialization::EXPR_CXX_PROPERTY_REF_EXPR;
}

void ASTStmtWriter::VisitMSPropertySubscriptExpr(MSPropertySubscriptExpr *E) {
  VisitExpr(E);
  Record.AddStmt(E->getBase());
  Record.AddStmt(E->getIdx());
  Record.AddSourceLocation(E->getRBracketLoc());
  Code = serialization::EXPR_CXX_PROPERTY_SUBSCRIPT_EXPR;
}

void ASTStmtWriter::VisitCXXUuidofExpr(CXXUuidofExpr *E) {
  VisitExpr(E);
  Record.AddSourceRange(E->getSourceRange());
  Record.AddDeclRef(E->getGuidDecl());
  if (E->isTypeOperand()) {
    Record.AddTypeSourceInfo(E->getTypeOperandSourceInfo());
    Code = serialization::EXPR_CXX_UUIDOF_TYPE;
  } else {
    Record.AddStmt(E->getExprOperand());
    Code = serialization::EXPR_CXX_UUIDOF_EXPR;
  }
}

void ASTStmtWriter::VisitSEHExceptStmt(SEHExceptStmt *S) {
  VisitStmt(S);
  Record.AddSourceLocation(S->getExceptLoc());
  Record.AddStmt(S->getFilterExpr());
  Record.AddStmt(S->getBlock());
  Code = serialization::STMT_SEH_EXCEPT;
}

void ASTStmtWriter::VisitSEHFinallyStmt(SEHFinallyStmt *S) {
  VisitStmt(S);
  Record.AddSourceLocation(S->getFinallyLoc());
  Record.AddStmt(S->getBlock());
  Code = serialization::STMT_SEH_FINALLY;
}

void ASTStmtWriter::VisitSEHTryStmt(SEHTryStmt *S) {
  VisitStmt(S);
  Record.push_back(S->getIsCXXTry());
  Record.AddSourceLocation(S->getTryLoc());
  Record.AddStmt(S->getTryBlock());
  Record.AddStmt(S->getHandler());
  Code = serialization::STMT_SEH_TRY;
}

void ASTStmtWriter::VisitSEHLeaveStmt(SEHLeaveStmt *S) {
  VisitStmt(S);
  Record.AddSourceLocation(S->getLeaveLoc());
  Code = serialization::STMT_SEH_LEAVE;
}

//===----------------------------------------------------------------------===//
// OpenMP Directives.
//===----------------------------------------------------------------------===//

void ASTStmtWriter::VisitOMPExecutableDirective(OMPExecutableDirective *E) {
  Record.writeOMPChildren(E->Data);
  Record.AddSourceLocation(E->getBeginLoc());
  Record.AddSourceLocation(E->getEndLoc());
}

void ASTStmtWriter::VisitOMPLoopDirective(OMPLoopDirective *D) {
  VisitStmt(D);
  Record.writeUInt32(D->getCollapsedNumber());
  VisitOMPExecutableDirective(D);
}

void ASTStmtWriter::VisitOMPParallelDirective(OMPParallelDirective *D) {
  VisitStmt(D);
  VisitOMPExecutableDirective(D);
  Record.writeBool(D->hasCancel());
  Code = serialization::STMT_OMP_PARALLEL_DIRECTIVE;
}

void ASTStmtWriter::VisitOMPSimdDirective(OMPSimdDirective *D) {
  VisitOMPLoopDirective(D);
  Code = serialization::STMT_OMP_SIMD_DIRECTIVE;
}

void ASTStmtWriter::VisitOMPForDirective(OMPForDirective *D) {
  VisitOMPLoopDirective(D);
  Record.writeBool(D->hasCancel());
  Code = serialization::STMT_OMP_FOR_DIRECTIVE;
}

void ASTStmtWriter::VisitOMPForSimdDirective(OMPForSimdDirective *D) {
  VisitOMPLoopDirective(D);
  Code = serialization::STMT_OMP_FOR_SIMD_DIRECTIVE;
}

void ASTStmtWriter::VisitOMPSectionsDirective(OMPSectionsDirective *D) {
  VisitStmt(D);
  VisitOMPExecutableDirective(D);
  Record.writeBool(D->hasCancel());
  Code = serialization::STMT_OMP_SECTIONS_DIRECTIVE;
}

void ASTStmtWriter::VisitOMPSectionDirective(OMPSectionDirective *D) {
  VisitStmt(D);
  VisitOMPExecutableDirective(D);
  Record.writeBool(D->hasCancel());
  Code = serialization::STMT_OMP_SECTION_DIRECTIVE;
}

void ASTStmtWriter::VisitOMPSingleDirective(OMPSingleDirective *D) {
  VisitStmt(D);
  VisitOMPExecutableDirective(D);
  Code = serialization::STMT_OMP_SINGLE_DIRECTIVE;
}

void ASTStmtWriter::VisitOMPMasterDirective(OMPMasterDirective *D) {
  VisitStmt(D);
  VisitOMPExecutableDirective(D);
  Code = serialization::STMT_OMP_MASTER_DIRECTIVE;
}

void ASTStmtWriter::VisitOMPCriticalDirective(OMPCriticalDirective *D) {
  VisitStmt(D);
  VisitOMPExecutableDirective(D);
  Record.AddDeclarationNameInfo(D->getDirectiveName());
  Code = serialization::STMT_OMP_CRITICAL_DIRECTIVE;
}

void ASTStmtWriter::VisitOMPParallelForDirective(OMPParallelForDirective *D) {
  VisitOMPLoopDirective(D);
  Record.writeBool(D->hasCancel());
  Code = serialization::STMT_OMP_PARALLEL_FOR_DIRECTIVE;
}

void ASTStmtWriter::VisitOMPParallelForSimdDirective(
    OMPParallelForSimdDirective *D) {
  VisitOMPLoopDirective(D);
  Code = serialization::STMT_OMP_PARALLEL_FOR_SIMD_DIRECTIVE;
}

void ASTStmtWriter::VisitOMPParallelMasterDirective(
    OMPParallelMasterDirective *D) {
  VisitStmt(D);
  VisitOMPExecutableDirective(D);
  Code = serialization::STMT_OMP_PARALLEL_MASTER_DIRECTIVE;
}

void ASTStmtWriter::VisitOMPParallelSectionsDirective(
    OMPParallelSectionsDirective *D) {
  VisitStmt(D);
  VisitOMPExecutableDirective(D);
  Record.writeBool(D->hasCancel());
  Code = serialization::STMT_OMP_PARALLEL_SECTIONS_DIRECTIVE;
}

void ASTStmtWriter::VisitOMPTaskDirective(OMPTaskDirective *D) {
  VisitStmt(D);
  VisitOMPExecutableDirective(D);
  Record.writeBool(D->hasCancel());
  Code = serialization::STMT_OMP_TASK_DIRECTIVE;
}

void ASTStmtWriter::VisitOMPAtomicDirective(OMPAtomicDirective *D) {
  VisitStmt(D);
  VisitOMPExecutableDirective(D);
  Record.writeBool(D->isXLHSInRHSPart());
  Record.writeBool(D->isPostfixUpdate());
  Code = serialization::STMT_OMP_ATOMIC_DIRECTIVE;
}

void ASTStmtWriter::VisitOMPTargetDirective(OMPTargetDirective *D) {
  VisitStmt(D);
  VisitOMPExecutableDirective(D);
  Code = serialization::STMT_OMP_TARGET_DIRECTIVE;
}

void ASTStmtWriter::VisitOMPTargetDataDirective(OMPTargetDataDirective *D) {
  VisitStmt(D);
  VisitOMPExecutableDirective(D);
  Code = serialization::STMT_OMP_TARGET_DATA_DIRECTIVE;
}

void ASTStmtWriter::VisitOMPTargetEnterDataDirective(
    OMPTargetEnterDataDirective *D) {
  VisitStmt(D);
  VisitOMPExecutableDirective(D);
  Code = serialization::STMT_OMP_TARGET_ENTER_DATA_DIRECTIVE;
}

void ASTStmtWriter::VisitOMPTargetExitDataDirective(
    OMPTargetExitDataDirective *D) {
  VisitStmt(D);
  VisitOMPExecutableDirective(D);
  Code = serialization::STMT_OMP_TARGET_EXIT_DATA_DIRECTIVE;
}

void ASTStmtWriter::VisitOMPTargetParallelDirective(
    OMPTargetParallelDirective *D) {
  VisitStmt(D);
  VisitOMPExecutableDirective(D);
  Record.writeBool(D->hasCancel());
  Code = serialization::STMT_OMP_TARGET_PARALLEL_DIRECTIVE;
}

void ASTStmtWriter::VisitOMPTargetParallelForDirective(
    OMPTargetParallelForDirective *D) {
  VisitOMPLoopDirective(D);
  Record.writeBool(D->hasCancel());
  Code = serialization::STMT_OMP_TARGET_PARALLEL_FOR_DIRECTIVE;
}

void ASTStmtWriter::VisitOMPTaskyieldDirective(OMPTaskyieldDirective *D) {
  VisitStmt(D);
  VisitOMPExecutableDirective(D);
  Code = serialization::STMT_OMP_TASKYIELD_DIRECTIVE;
}

void ASTStmtWriter::VisitOMPBarrierDirective(OMPBarrierDirective *D) {
  VisitStmt(D);
  VisitOMPExecutableDirective(D);
  Code = serialization::STMT_OMP_BARRIER_DIRECTIVE;
}

void ASTStmtWriter::VisitOMPTaskwaitDirective(OMPTaskwaitDirective *D) {
  VisitStmt(D);
  VisitOMPExecutableDirective(D);
  Code = serialization::STMT_OMP_TASKWAIT_DIRECTIVE;
}

void ASTStmtWriter::VisitOMPTaskgroupDirective(OMPTaskgroupDirective *D) {
  VisitStmt(D);
  VisitOMPExecutableDirective(D);
  Code = serialization::STMT_OMP_TASKGROUP_DIRECTIVE;
}

void ASTStmtWriter::VisitOMPFlushDirective(OMPFlushDirective *D) {
  VisitStmt(D);
  VisitOMPExecutableDirective(D);
  Code = serialization::STMT_OMP_FLUSH_DIRECTIVE;
}

void ASTStmtWriter::VisitOMPDepobjDirective(OMPDepobjDirective *D) {
  VisitStmt(D);
  VisitOMPExecutableDirective(D);
  Code = serialization::STMT_OMP_DEPOBJ_DIRECTIVE;
}

void ASTStmtWriter::VisitOMPScanDirective(OMPScanDirective *D) {
  VisitStmt(D);
  VisitOMPExecutableDirective(D);
  Code = serialization::STMT_OMP_SCAN_DIRECTIVE;
}

void ASTStmtWriter::VisitOMPOrderedDirective(OMPOrderedDirective *D) {
  VisitStmt(D);
  VisitOMPExecutableDirective(D);
  Code = serialization::STMT_OMP_ORDERED_DIRECTIVE;
}

void ASTStmtWriter::VisitOMPTeamsDirective(OMPTeamsDirective *D) {
  VisitStmt(D);
  VisitOMPExecutableDirective(D);
  Code = serialization::STMT_OMP_TEAMS_DIRECTIVE;
}

void ASTStmtWriter::VisitOMPCancellationPointDirective(
    OMPCancellationPointDirective *D) {
  VisitStmt(D);
  VisitOMPExecutableDirective(D);
  Record.writeEnum(D->getCancelRegion());
  Code = serialization::STMT_OMP_CANCELLATION_POINT_DIRECTIVE;
}

void ASTStmtWriter::VisitOMPCancelDirective(OMPCancelDirective *D) {
  VisitStmt(D);
  VisitOMPExecutableDirective(D);
  Record.writeEnum(D->getCancelRegion());
  Code = serialization::STMT_OMP_CANCEL_DIRECTIVE;
}

void ASTStmtWriter::VisitOMPTaskLoopDirective(OMPTaskLoopDirective *D) {
  VisitOMPLoopDirective(D);
  Record.writeBool(D->hasCancel());
  Code = serialization::STMT_OMP_TASKLOOP_DIRECTIVE;
}

void ASTStmtWriter::VisitOMPTaskLoopSimdDirective(OMPTaskLoopSimdDirective *D) {
  VisitOMPLoopDirective(D);
  Code = serialization::STMT_OMP_TASKLOOP_SIMD_DIRECTIVE;
}

void ASTStmtWriter::VisitOMPMasterTaskLoopDirective(
    OMPMasterTaskLoopDirective *D) {
  VisitOMPLoopDirective(D);
  Record.writeBool(D->hasCancel());
  Code = serialization::STMT_OMP_MASTER_TASKLOOP_DIRECTIVE;
}

void ASTStmtWriter::VisitOMPMasterTaskLoopSimdDirective(
    OMPMasterTaskLoopSimdDirective *D) {
  VisitOMPLoopDirective(D);
  Code = serialization::STMT_OMP_MASTER_TASKLOOP_SIMD_DIRECTIVE;
}

void ASTStmtWriter::VisitOMPParallelMasterTaskLoopDirective(
    OMPParallelMasterTaskLoopDirective *D) {
  VisitOMPLoopDirective(D);
  Record.writeBool(D->hasCancel());
  Code = serialization::STMT_OMP_PARALLEL_MASTER_TASKLOOP_DIRECTIVE;
}

void ASTStmtWriter::VisitOMPParallelMasterTaskLoopSimdDirective(
    OMPParallelMasterTaskLoopSimdDirective *D) {
  VisitOMPLoopDirective(D);
  Code = serialization::STMT_OMP_PARALLEL_MASTER_TASKLOOP_SIMD_DIRECTIVE;
}

void ASTStmtWriter::VisitOMPDistributeDirective(OMPDistributeDirective *D) {
  VisitOMPLoopDirective(D);
  Code = serialization::STMT_OMP_DISTRIBUTE_DIRECTIVE;
}

void ASTStmtWriter::VisitOMPTargetUpdateDirective(OMPTargetUpdateDirective *D) {
  VisitStmt(D);
  VisitOMPExecutableDirective(D);
  Code = serialization::STMT_OMP_TARGET_UPDATE_DIRECTIVE;
}

void ASTStmtWriter::VisitOMPDistributeParallelForDirective(
    OMPDistributeParallelForDirective *D) {
  VisitOMPLoopDirective(D);
  Record.writeBool(D->hasCancel());
  Code = serialization::STMT_OMP_DISTRIBUTE_PARALLEL_FOR_DIRECTIVE;
}

void ASTStmtWriter::VisitOMPDistributeParallelForSimdDirective(
    OMPDistributeParallelForSimdDirective *D) {
  VisitOMPLoopDirective(D);
  Code = serialization::STMT_OMP_DISTRIBUTE_PARALLEL_FOR_SIMD_DIRECTIVE;
}

void ASTStmtWriter::VisitOMPDistributeSimdDirective(
    OMPDistributeSimdDirective *D) {
  VisitOMPLoopDirective(D);
  Code = serialization::STMT_OMP_DISTRIBUTE_SIMD_DIRECTIVE;
}

void ASTStmtWriter::VisitOMPTargetParallelForSimdDirective(
    OMPTargetParallelForSimdDirective *D) {
  VisitOMPLoopDirective(D);
  Code = serialization::STMT_OMP_TARGET_PARALLEL_FOR_SIMD_DIRECTIVE;
}

void ASTStmtWriter::VisitOMPTargetSimdDirective(OMPTargetSimdDirective *D) {
  VisitOMPLoopDirective(D);
  Code = serialization::STMT_OMP_TARGET_SIMD_DIRECTIVE;
}

void ASTStmtWriter::VisitOMPTeamsDistributeDirective(
    OMPTeamsDistributeDirective *D) {
  VisitOMPLoopDirective(D);
  Code = serialization::STMT_OMP_TEAMS_DISTRIBUTE_DIRECTIVE;
}

void ASTStmtWriter::VisitOMPTeamsDistributeSimdDirective(
    OMPTeamsDistributeSimdDirective *D) {
  VisitOMPLoopDirective(D);
  Code = serialization::STMT_OMP_TEAMS_DISTRIBUTE_SIMD_DIRECTIVE;
}

void ASTStmtWriter::VisitOMPTeamsDistributeParallelForSimdDirective(
    OMPTeamsDistributeParallelForSimdDirective *D) {
  VisitOMPLoopDirective(D);
  Code = serialization::STMT_OMP_TEAMS_DISTRIBUTE_PARALLEL_FOR_SIMD_DIRECTIVE;
}

void ASTStmtWriter::VisitOMPTeamsDistributeParallelForDirective(
    OMPTeamsDistributeParallelForDirective *D) {
  VisitOMPLoopDirective(D);
  Record.writeBool(D->hasCancel());
  Code = serialization::STMT_OMP_TEAMS_DISTRIBUTE_PARALLEL_FOR_DIRECTIVE;
}

void ASTStmtWriter::VisitOMPTargetTeamsDirective(OMPTargetTeamsDirective *D) {
  VisitStmt(D);
  VisitOMPExecutableDirective(D);
  Code = serialization::STMT_OMP_TARGET_TEAMS_DIRECTIVE;
}

void ASTStmtWriter::VisitOMPTargetTeamsDistributeDirective(
    OMPTargetTeamsDistributeDirective *D) {
  VisitOMPLoopDirective(D);
  Code = serialization::STMT_OMP_TARGET_TEAMS_DISTRIBUTE_DIRECTIVE;
}

void ASTStmtWriter::VisitOMPTargetTeamsDistributeParallelForDirective(
    OMPTargetTeamsDistributeParallelForDirective *D) {
  VisitOMPLoopDirective(D);
  Record.writeBool(D->hasCancel());
  Code = serialization::STMT_OMP_TARGET_TEAMS_DISTRIBUTE_PARALLEL_FOR_DIRECTIVE;
}

void ASTStmtWriter::VisitOMPTargetTeamsDistributeParallelForSimdDirective(
    OMPTargetTeamsDistributeParallelForSimdDirective *D) {
  VisitOMPLoopDirective(D);
  Code = serialization::
      STMT_OMP_TARGET_TEAMS_DISTRIBUTE_PARALLEL_FOR_SIMD_DIRECTIVE;
}

void ASTStmtWriter::VisitOMPTargetTeamsDistributeSimdDirective(
    OMPTargetTeamsDistributeSimdDirective *D) {
  VisitOMPLoopDirective(D);
  Code = serialization::STMT_OMP_TARGET_TEAMS_DISTRIBUTE_SIMD_DIRECTIVE;
}

//===----------------------------------------------------------------------===//
// ASTWriter Implementation
//===----------------------------------------------------------------------===//

unsigned ASTWriter::RecordSwitchCaseID(SwitchCase *S) {
  assert(SwitchCaseIDs.find(S) == SwitchCaseIDs.end() &&
         "SwitchCase recorded twice");
  unsigned NextID = SwitchCaseIDs.size();
  SwitchCaseIDs[S] = NextID;
  return NextID;
}

unsigned ASTWriter::getSwitchCaseID(SwitchCase *S) {
  assert(SwitchCaseIDs.find(S) != SwitchCaseIDs.end() &&
         "SwitchCase hasn't been seen yet");
  return SwitchCaseIDs[S];
}

void ASTWriter::ClearSwitchCaseIDs() {
  SwitchCaseIDs.clear();
}

/// Write the given substatement or subexpression to the
/// bitstream.
void ASTWriter::WriteSubStmt(Stmt *S) {
  RecordData Record;
  ASTStmtWriter Writer(*this, Record);
  ++NumStatements;

  if (!S) {
    Stream.EmitRecord(serialization::STMT_NULL_PTR, Record);
    return;
  }

  llvm::DenseMap<Stmt *, uint64_t>::iterator I = SubStmtEntries.find(S);
  if (I != SubStmtEntries.end()) {
    Record.push_back(I->second);
    Stream.EmitRecord(serialization::STMT_REF_PTR, Record);
    return;
  }

#ifndef NDEBUG
  assert(!ParentStmts.count(S) && "There is a Stmt cycle!");

  struct ParentStmtInserterRAII {
    Stmt *S;
    llvm::DenseSet<Stmt *> &ParentStmts;

    ParentStmtInserterRAII(Stmt *S, llvm::DenseSet<Stmt *> &ParentStmts)
      : S(S), ParentStmts(ParentStmts) {
      ParentStmts.insert(S);
    }
    ~ParentStmtInserterRAII() {
      ParentStmts.erase(S);
    }
  };

  ParentStmtInserterRAII ParentStmtInserter(S, ParentStmts);
#endif

  Writer.Visit(S);

  uint64_t Offset = Writer.Emit();
  SubStmtEntries[S] = Offset;
}

/// Flush all of the statements that have been added to the
/// queue via AddStmt().
void ASTRecordWriter::FlushStmts() {
  // We expect to be the only consumer of the two temporary statement maps,
  // assert that they are empty.
  assert(Writer->SubStmtEntries.empty() && "unexpected entries in sub-stmt map");
  assert(Writer->ParentStmts.empty() && "unexpected entries in parent stmt map");

  for (unsigned I = 0, N = StmtsToEmit.size(); I != N; ++I) {
    Writer->WriteSubStmt(StmtsToEmit[I]);

    assert(N == StmtsToEmit.size() && "record modified while being written!");

    // Note that we are at the end of a full expression. Any
    // expression records that follow this one are part of a different
    // expression.
    Writer->Stream.EmitRecord(serialization::STMT_STOP, ArrayRef<uint32_t>());

    Writer->SubStmtEntries.clear();
    Writer->ParentStmts.clear();
  }

  StmtsToEmit.clear();
}

void ASTRecordWriter::FlushSubStmts() {
  // For a nested statement, write out the substatements in reverse order (so
  // that a simple stack machine can be used when loading), and don't emit a
  // STMT_STOP after each one.
  for (unsigned I = 0, N = StmtsToEmit.size(); I != N; ++I) {
    Writer->WriteSubStmt(StmtsToEmit[N - I - 1]);
    assert(N == StmtsToEmit.size() && "record modified while being written!");
  }

  StmtsToEmit.clear();
}<|MERGE_RESOLUTION|>--- conflicted
+++ resolved
@@ -1053,13 +1053,10 @@
   VisitCastExpr(E);
   Record.push_back(E->isPartOfExplicitCast());
 
-<<<<<<< HEAD
   if (E->path_size() == 0 && !E->hasStoredFPFeatures())
     AbbrevToUse = Writer.getExprImplicitCastAbbrev();
-=======
   // if (E->path_size() == 0 && !E->hasBoundsExpr())
   //   AbbrevToUse = Writer.getExprImplicitCastAbbrev();
->>>>>>> ccbaca99
 
   Code = serialization::EXPR_IMPLICIT_CAST;
 }
