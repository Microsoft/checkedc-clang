--- conflicted
+++ resolved
@@ -27,17 +27,10 @@
 
     FullSourceLoc FL = Context->getFullLoc(Definition->getBeginLoc());
 
-<<<<<<< HEAD
-        if (FL.isValid()) {
-            SourceManager &SM = Context->getSourceManager();
-            FileID FID = FL.getFileID();
-            const FileEntry *FE = SM.getFileEntryForID(FID);
-=======
-    if (FL.isValid() && !FL.isInSystemHeader()) {
+    if (FL.isValid()) {
       SourceManager &SM = Context->getSourceManager();
       FileID FID = FL.getFileID();
       const FileEntry *FE = SM.getFileEntryForID(FID);
->>>>>>> f8f40906
 
       if (FE && FE->isValid()) {
         // We only want to re-write a record if it contains
@@ -70,27 +63,7 @@
   bool VisitDeclStmt(DeclStmt *S) {
     // Introduce variables as needed.
     for (const auto &D : S->decls()) {
-<<<<<<< HEAD
-        if(RecordDecl *RD = dyn_cast<RecordDecl>(D)) {
-            processRecordDecl(RD, Info, Context);
-        }
-        if (VarDecl *VD = dyn_cast<VarDecl>(D)) {
-            if (VD->isLocalVarDecl()) {
-                /* FIXME: Are the following three lines really necessary?
-                 * We don't seem to have these shorts of checks elsewhere. */
-                FullSourceLoc FL = Context->getFullLoc(VD->getBeginLoc());
-                SourceRange SR = VD->getSourceRange();
-                if (SR.isValid() && FL.isValid() &&
-                    (VD->getType()->isPointerType() ||
-                     VD->getType()->isArrayType())) {
-                    Info.addVariable(VD, Context);
-                    if(lastRecordLocation == VD->getBeginLoc().getRawEncoding()) {
-                        std::set<ConstraintVariable *> C = Info.getVariable(VD, Context);
-                        CB.constraintAllCVarsToWild(C, "Inline struct encountered.", nullptr);
-                    }
-                }
-=======
-      if (RecordDecl *RD = dyn_cast<RecordDecl>(D)) {
+      if(RecordDecl *RD = dyn_cast<RecordDecl>(D)) {
         processRecordDecl(RD, Info, Context);
       }
       if (VarDecl *VD = dyn_cast<VarDecl>(D)) {
@@ -99,15 +72,13 @@
            * We don't seem to have these shorts of checks elsewhere. */
           FullSourceLoc FL = Context->getFullLoc(VD->getBeginLoc());
           SourceRange SR = VD->getSourceRange();
-          if (SR.isValid() && FL.isValid() && !FL.isInSystemHeader() &&
+          if (SR.isValid() && FL.isValid() &&
               (VD->getType()->isPointerType() ||
                VD->getType()->isArrayType())) {
             Info.addVariable(VD, Context);
             if (lastRecordLocation == VD->getBeginLoc().getRawEncoding()) {
               std::set<ConstraintVariable *> C = Info.getVariable(VD, Context);
-              CB.constraintAllCVarsToWild(C, "Inline struct encountered.",
-                                          nullptr);
->>>>>>> f8f40906
+              CB.constraintAllCVarsToWild(C, "Inline struct encountered.", nullptr);
             }
           }
         }
