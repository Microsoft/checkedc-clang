--- conflicted
+++ resolved
@@ -237,13 +237,8 @@
               ConstraintVariable *ParameterDC = TargetFV->getParamVar(i);
               constrainConsVarGeq(ParameterDC, ArgumentConstraints, CS, &PL,
                                   Wild_to_Safe, false, &Info);
-<<<<<<< HEAD
+              
               if (AllTypes && TFD != nullptr) {
-=======
-              if (AllTypes && TFD != nullptr &&
-                  !CB.isValidCons(ParameterDC) &&
-                  !CB.containsValidCons(ArgumentConstraints)) {
->>>>>>> 2678e3e2
                 auto *PVD = TFD->getParamDecl(i);
                 auto &ABI = Info.getABoundsInfo();
                 // Here, we need to handle context-sensitive assignment.
