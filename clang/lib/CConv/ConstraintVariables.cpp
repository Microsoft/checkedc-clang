--- conflicted
+++ resolved
@@ -1606,8 +1606,6 @@
   }
 }
 
-<<<<<<< HEAD
-=======
 Atom *PointerVariableConstraint::getAtom(unsigned AtomIdx, Constraints &CS) {
   if (AtomIdx < vars.size()) {
     // If index is in bounds, just return the atom.
@@ -1622,7 +1620,6 @@
   }
   return nullptr;
 }
->>>>>>> f80a6a8b
 
 // Brain Transplant params and returns in [FromCV], recursively.
 void FunctionVariableConstraint::brainTransplant(ConstraintVariable *FromCV,
@@ -1684,7 +1681,6 @@
   }
 }
 
-<<<<<<< HEAD
 
 void
 FunctionVariableConstraint::addDeferredParams
@@ -1695,11 +1691,11 @@
   ParamDeferment P = { PL, Ps, I };
   deferredParams.push_back(P);
   return;
-=======
+}
+
 bool FunctionVariableConstraint::getIsOriginallyChecked() {
   for (const auto &R : returnVars)
     if (R->getIsOriginallyChecked())
       return true;
   return false;
->>>>>>> f80a6a8b
 }