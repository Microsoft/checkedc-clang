--- conflicted
+++ resolved
@@ -212,12 +212,8 @@
   std::string FileName = Psl.getFileName();
   auto ParamKey = std::make_tuple(FD->getNameAsString(), FileName,
                                   FD->isStatic(), ParamIdx);
-<<<<<<< HEAD
   assert(ParamIdx >= 0 && "Unable to find parameter.");
   if (ParamDeclVarMap.left().find(ParamKey) == ParamDeclVarMap.left().end()) {
-=======
-  if (ParamDeclVarMap.left.find(ParamKey) == ParamDeclVarMap.left.end()) {
->>>>>>> 2b3a003a
     BoundsKey NK = ++BCount;
     FunctionParamScope *FPS =
         FunctionParamScope::getFunctionParamScope(FD->getNameAsString(),
