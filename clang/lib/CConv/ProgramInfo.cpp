//=--ProgramInfo.cpp----------------------------------------------*- C++-*-===//
//
// Part of the LLVM Project, under the Apache License v2.0 with LLVM Exceptions.
// See https://llvm.org/LICENSE.txt for license information.
// SPDX-License-Identifier: Apache-2.0 WITH LLVM-exception
//
//===----------------------------------------------------------------------===//
// Implementation of ProgramInfo methods.
//===----------------------------------------------------------------------===//

#include "clang/CConv/ProgramInfo.h"
#include "clang/CConv/CCGlobalOptions.h"
#include "clang/CConv/ConstraintBuilder.h"
#include "clang/CConv/MappingVisitor.h"
#include <sstream>

using namespace clang;

ProgramInfo::ProgramInfo() :
  persisted(true) {
  ArrBoundsInfo = new ArrayBoundsInformation(*this);
//  ExternalFunctionDeclFVCons.clear();
  ExternalFunctionFVCons.clear();
//  StaticFunctionDeclFVCons.clear();
  StaticFunctionFVCons.clear();
  MultipleRewrites = false;
}


void ProgramInfo::merge_MF(ParameterMap &mf) {
  for (auto kv : mf) {
    MF[kv.first] = kv.second;
  }
}


ParameterMap &ProgramInfo::get_MF() {
  return MF;
}

void dumpExtFuncMap(const ProgramInfo::ExternalFunctionMapType &EMap,
                    raw_ostream &O) {
  for (const auto &DefM : EMap) {
    O << "Func Name:" << DefM.first << " => ";
    for (const auto J : DefM.second) {
      O << "[ ";
      J->print(O);
      O << " ]\n";
    }
    O << "\n";
  }
}

void dumpStaticFuncMap(const ProgramInfo::StaticFunctionMapType &EMap,
                       raw_ostream &O) {
  for (const auto &DefM : EMap) {
    O << "File Name:" << DefM.first << " => ";
    for (const auto &Tmp : DefM.second) {
      O << " Func Name:"<< Tmp.first << " => \n";
      for (const auto J : Tmp.second) {
        O << "[ ";
        J->print(O);
        O << "]\n";
      }
      O << "\n";
    }
    O << "\n";
  }
}

void dumpExtFuncMapJson(const ProgramInfo::ExternalFunctionMapType &EMap,
                        raw_ostream &O) {
  bool AddComma = false;
  for (const auto &DefM : EMap) {
    if (AddComma) {
      O << ",\n";
    }
    O << "{\"FuncName\":\"" << DefM.first << "\", \"Constraints\":[";
    bool AddComma1 = false;
    for (const auto J : DefM.second) {
      if (AddComma1) {
        O << ",";
      }
      J->dump_json(O);
      AddComma1 = true;
    }
    O << "]}";
    AddComma = true;
  }
}

void dumpStaticFuncMapJson(const ProgramInfo::StaticFunctionMapType &EMap,
                           raw_ostream &O) {
  bool AddComma = false;
  for (const auto &DefM : EMap) {
    if (AddComma) {
      O << ",\n";
    }
    O << "{\"FuncName\":\"" << DefM.first << "\", \"Constraints\":[";
    bool AddComma1 = false;
    for (const auto J : DefM.second) {
      if (AddComma1) {
        O << ",";
      }
      O << "{\"FileName\":\"" << J.first << "\", \"FVConstraints\":[";
      bool AddComma2 = false;
      for (const auto FV : J.second) {
        if (AddComma2) {
          O << ",";
        }
        FV->dump_json(O);
        AddComma2 = true;
      }
      O << "]}\n";
      AddComma1 = true;
    }
    O << "]}";
    AddComma = true;
  }
}


void ProgramInfo::print(raw_ostream &O) const {
  CS.print(O);
  O << "\n";

  O << "Constraint Variables\n";
  for ( const auto &I : Variables ) {
    PersistentSourceLoc L = I.first;
    const std::set<ConstraintVariable *> &S = I.second;
    L.print(O);
    O << "=>";
    for (const auto &J : S) {
      O << "[ ";
      J->print(O);
      O << " ]";
    }
    O << "\n";
  }

  O << "External Function Definitions\n";
  dumpExtFuncMap(ExternalFunctionFVCons, O);
  O << "Static Function Definitions\n";
  dumpStaticFuncMap(StaticFunctionFVCons, O);
}

void ProgramInfo::dump_json(llvm::raw_ostream &O) const {
  O << "{\"Setup\":";
  CS.dump_json(O);
  // Dump the constraint variables.
  O << ", \"ConstraintVariables\":[";
  bool AddComma = false;
  for ( const auto &I : Variables ) {
    if (AddComma) {
      O << ",\n";
    }
    PersistentSourceLoc L = I.first;
    const std::set<ConstraintVariable *> &S = I.second;

    O << "{\"line\":\"";
    L.print(O);
    O << "\",";
    O << "\"Variables\":[";
    bool AddComma1 = false;
    for (const auto &J : S) {
      if (AddComma1) {
        O << ",";
      }
      J->dump_json(O);
      AddComma1 = true;
    }
    O << "]";
    O << "}";
    AddComma = true;
  }
  O << "]";
  O << ", \"ExternalFunctionDefinitions\":[";
  dumpExtFuncMapJson(ExternalFunctionFVCons, O);
  O << "], \"StaticFunctionDefinitions\":[";
  dumpStaticFuncMapJson(StaticFunctionFVCons, O);
  O << "]}";
}

// Given a ConstraintVariable V, retrieve all of the unique
// constraint variables used by V. If V is just a 
// PointerVariableConstraint, then this is just the contents 
// of 'vars'. If it either has a function pointer, or V is
// a function, then recurses on the return and parameter
// constraints.
static
CAtoms getVarsFromConstraint(ConstraintVariable *V, CAtoms T) {
  CAtoms R = T;

  if (PVConstraint *PVC = dyn_cast<PVConstraint>(V)) {
    R.insert(R.begin(), PVC->getCvars().begin(), PVC->getCvars().end());
   if (FVConstraint *FVC = PVC->getFV()) 
     return getVarsFromConstraint(FVC, R);
  } else if (FVConstraint *FVC = dyn_cast<FVConstraint>(V)) {
    for (const auto &C : FVC->getReturnVars()) {
      CAtoms tmp = getVarsFromConstraint(C, R);
      R.insert(R.begin(), tmp.begin(), tmp.end());
    }
    for (unsigned i = 0; i < FVC->numParams(); i++) {
      for (const auto &C : FVC->getParamVar(i)) {
        CAtoms tmp = getVarsFromConstraint(C, R);
        R.insert(R.begin(), tmp.begin(), tmp.end());
      }
    }
  }

  return R;
}

// Print out statistics of constraint variables on a per-file basis.
void ProgramInfo::print_stats(std::set<std::string> &F, raw_ostream &O,
                              bool OnlySummary) {
  if (!OnlySummary) {
    O << "Enable itype propagation:" << EnablePropThruIType << "\n";
    O << "Merge multiple function declaration:" << !SeperateMultipleFuncDecls << "\n";
    O << "Sound handling of var args functions:" << HandleVARARGS << "\n";
  }
  std::map<std::string, std::tuple<int, int, int, int, int>> FilesToVars;
  EnvironmentMap Env = CS.getVariables();
  unsigned int totC, totP, totNt, totA, totWi;
  totC = totP = totNt = totA = totWi = 0;

  // First, build the map and perform the aggregation.
  for (auto &I : Variables) {
    std::string FileName = I.first.getFileName();
    if (F.count(FileName)) {
      int varC = 0;
      int pC = 0;
      int ntAC = 0;
      int aC = 0;
      int wC = 0;

      auto J = FilesToVars.find(FileName);
      if (J != FilesToVars.end())
        std::tie(varC, pC, ntAC, aC, wC) = J->second;

      CAtoms FoundVars;
      for (auto &C : I.second) {
        CAtoms tmp = getVarsFromConstraint(C, FoundVars);
        FoundVars.insert(FoundVars.begin(), tmp.begin(), tmp.end());
      }

      varC += FoundVars.size();
      for (const auto &N : FoundVars) {
        ConstAtom *CA = CS.getAssignment(N);
        switch (CA->getKind()) {
          case Atom::A_Arr:
            aC += 1;
            break;
          case Atom::A_NTArr:
            ntAC += 1;
            break;
          case Atom::A_Ptr:
            pC += 1;
            break;
          case Atom::A_Wild:
            wC += 1;
            break;
          case Atom::A_Var:
          case Atom::A_Const:
            llvm_unreachable("bad constant in environment map");
        }
      }

      FilesToVars[FileName] = std::tuple<int, int, int, int, int>(varC, pC,
                                                                  ntAC, aC, wC);
    }
  }

  // Then, dump the map to output.
  // if not only summary then dump everything.
  if (!OnlySummary) {
    O << "file|#constraints|#ptr|#ntarr|#arr|#wild\n";
  }
  for (const auto &I : FilesToVars) {
    int v, p, nt, a, w;
    std::tie(v, p, nt, a, w) = I.second;

    totC += v;
    totP += p;
    totNt += nt;
    totA += a;
    totWi += w;
    if (!OnlySummary) {
      O << I.first << "|" << v << "|" << p << "|" << nt << "|" << a << "|" << w;
      O << "\n";
    }
  }

  O << "Summary\nTotalConstraints|TotalPtrs|TotalNTArr|TotalArr|TotalWild\n";
  O << totC << "|" << totP << "|" << totNt << "|" << totA << "|" << totWi << "\n";

}

bool ProgramInfo::isExternOkay(std::string Ext) {
  return llvm::StringSwitch<bool>(Ext)
    .Cases("malloc", "free", true)
    .Default(false);
}

bool ProgramInfo::link() {
  // For every global symbol in all the global symbols that we have found
  // go through and apply rules for whether they are functions or variables.
  if (Verbose)
    llvm::errs() << "Linking!\n";

// MWH: Should never happen: Variables set sizes == 1
  // Multiple Variables can be at the same PersistentSourceLoc. We should
  // constrain that everything that is at the same location is explicitly
  // equal.
//  for (const auto &V : Variables) {
//    std::set<ConstraintVariable *> C = V.second;
//
//    if (C.size() > 1) {
//      assert(false); // should never get here
//      std::set<ConstraintVariable *>::iterator I = C.begin();
//      std::set<ConstraintVariable *>::iterator J = C.begin();
//      ++J;
//
//      while (J != C.end()) {
//        constrainConsVarGeq(*I, *J, CS, nullptr, Same_to_Same, true, this);
//        ++I;
//        ++J;
//      }
//    }
//  }

  // Equate the constraints for all global variables.
  // This is needed for variables that are defined as extern.
  for (const auto &V : GlobalVariableSymbols) {
    const std::set<PVConstraint *> &C = V.second;

    if (C.size() > 1) {
      std::set<PVConstraint *>::iterator I = C.begin();
      std::set<PVConstraint *>::iterator J = C.begin();
      ++J;
      if (Verbose)
        llvm::errs() << "Global variables:" << V.first << "\n";
      while (J != C.end()) {
        constrainConsVarGeq(*I, *J, CS, nullptr, Same_to_Same, true, false,
                            this);
        ++I;
        ++J;
      }
    }
  }

  for (const auto &V : ExternGVars) {
      // if a definition for this global variable has not been seen,
      // constrain everything about it
      if(!V.second) {
          std::string VarName = V.first;
          std::string Rsn = "External global variable " + VarName + " has no definition";
          const std::set<PVConstraint *> &C = GlobalVariableSymbols[VarName];
          for(const auto &Var : C) {
              Var->constrainToWild(CS, Rsn);
          }
      }
  }

  // MWH: Should never happen: Def/decl set sizes == 1
//  if (!SeperateMultipleFuncDecls) {
//    int Gap = 0;
//    for (auto &S : ExternalFunctionDeclFVCons) {
//      std::string Fname = S.first;
//      std::set<FVConstraint *> &P = S.second;
//
//      if (P.size() > 1) {
//        assert(false); // Should never get here
//        std::set<FVConstraint *>::iterator I = P.begin();
//        std::set<FVConstraint *>::iterator J = P.begin();
//        ++J;
//
//        while (J != P.end()) {
//          FVConstraint *P1 = *I;
//          FVConstraint *P2 = *J;
//
//          if (P2->hasBody()) { // skip over decl with fun body
//            Gap = 1;
//            ++J;
//            continue;
//          }
//          // Constrain the return values to be equal.
//          if (!P1->hasBody() && !P2->hasBody()) {
//            constrainConsVarGeq(P1->getReturnVars(), P2->getReturnVars(), CS,
//                                nullptr, Same_to_Same, true, this);
//
//            // Constrain the parameters to be equal, if the parameter arity is
//            // the same. If it is not the same, constrain both to be wild.
//            if (P1->numParams() == P2->numParams()) {
//              for (unsigned i = 0; i < P1->numParams(); i++) {
//                constrainConsVarGeq(P1->getParamVar(i), P2->getParamVar(i), CS,
//                                    nullptr, Same_to_Same, true, this);
//              }
//
//            } else {
//              // It could be the case that P1 or P2 is missing a prototype, in
//              // which case we don't need to constrain anything.
//              if (P1->hasProtoType() && P2->hasProtoType()) {
//                // Nope, we have no choice. Constrain everything to wild.
//                std::string rsn = "Return value of function:" + P1->getName();
//                P1->constrainToWild(CS, rsn);
//                P2->constrainToWild(CS, rsn);
//              }
//            }
//          }
//          ++I;
//          if (!Gap) {
//            ++J;
//          } else {
//            Gap = 0;
//          }
//        }
//      }
//    }
//  }


  // For every global function that is an unresolved external, constrain 
  // its parameter types to be wild. Unless it has a bounds-safe annotation. 
  for (const auto &U : ExternFunctions) {
    // If we've seen this symbol, but never seen a body for it, constrain
    // everything about it.
    if (U.second == false && isExternOkay(U.first) == false) {
      // Some global symbols we don't need to constrain to wild, like 
      // malloc and free. Check those here and skip if we find them. 
      std::string FuncName = U.first;
      auto FuncDeclFVIterator = ExternalFunctionFVCons.find(FuncName);
      assert(FuncDeclFVIterator != ExternalFunctionFVCons.end());
      const std::set<FVConstraint *> &Gs = (*FuncDeclFVIterator).second;

      for (const auto GIterator : Gs) {
        auto G = GIterator;
        for (const auto &U : G->getReturnVars()) {
          std::string Rsn = "Return value of an external function:" + FuncName;
          U->constrainToWild(CS, Rsn);
        }
        std::string rsn = "Inner pointer of a parameter to external function.";
        for (unsigned i = 0; i < G->numParams(); i++)
          for (const auto &PVar : G->getParamVar(i))
            PVar->constrainToWild(CS, rsn);
      }
    }
  }

  return true;
}

bool ProgramInfo::isAnExternFunction(const std::string &FName) {
  return !ExternFunctions[FName];
}

// Populate Variables, VarDeclToStatement, RVariables, and DepthMap with
// AST data structures that correspond do the data stored in PDMap and
// ReversePDMap.
void ProgramInfo::enterCompilationUnit(ASTContext &Context) {
  assert(persisted == true);
  // Get a set of all of the PersistentSourceLoc's we need to fill in.
  std::set<PersistentSourceLoc> P;
  //for (auto I : PersistentVariables)
  //  P.insert(I.first);

  // Resolve the PersistentSourceLoc to one of Decl,Stmt,Type.
  MappingVisitor V(P, Context);
  TranslationUnitDecl *TUD = Context.getTranslationUnitDecl();
  for (const auto &D : TUD->decls())
    V.TraverseDecl(D);

  persisted = false;
  return;
}

// Remove any references we maintain to AST data structure pointers.
// After this, the Variables, VarDeclToStatement, RVariables, and DepthMap
// should all be empty.
void ProgramInfo::exitCompilationUnit() {
  assert(persisted == false);
  persisted = true;
  return;
}

bool
ProgramInfo::insertIntoExternalFunctionMap(ExternalFunctionMapType &Map,
                                           const std::string &FuncName,
                                           std::set<FVConstraint *> &ToIns) {
  bool RetVal = false;
  if (Map.find(FuncName) == Map.end()) {
    Map[FuncName] = ToIns;
    RetVal = true;
  } else {
    // MultipleRewrites = true;
    auto oldS = Map[FuncName];
    auto *newC = getOnly(ToIns);
    auto *oldC = getOnly(oldS);
    bool isDef = newC->hasBody();
    if (isDef) {
      newC->brainTransplant(oldC);
      Map[FuncName] = ToIns;
      RetVal = true;
    } else if (!oldC->hasBody()) {
      // if the current FV constraint is not a definition?
      // then merge.
      oldC->mergeDeclaration(newC);
    }
  }
  return RetVal;
}

bool
ProgramInfo::insertIntoStaticFunctionMap(StaticFunctionMapType &Map,
                                         const std::string &FuncName,
                                         const std::string &FileName,
                                         std::set<FVConstraint *> &ToIns) {
  bool RetVal = false;
  if (Map.find(FileName) == Map.end()) {
    Map[FileName][FuncName] = ToIns;
    RetVal = true;
  } else {
    RetVal = insertIntoExternalFunctionMap(Map[FileName],FuncName,ToIns);
  }
  return RetVal;
}

bool
ProgramInfo::insertNewFVConstraints(FunctionDecl *FD,
                                   std::set<FVConstraint *> &FVcons,
                                   ASTContext *C) {
  bool ret = false;
  std::string FuncName = FD->getNameAsString();
  if (FD->isGlobal()) {
    // external method.
    ret = insertIntoExternalFunctionMap(ExternalFunctionFVCons,
                                        FuncName, FVcons);
    bool isDef = getOnly(FVcons)->hasBody();
    if (isDef) {
      ExternFunctions[FuncName] = true;
    } else {
      if (!ExternFunctions[FuncName])
        ExternFunctions[FuncName] = false;
    }
  } else {
    // static method
    auto Psl = PersistentSourceLoc::mkPSL(FD, *C);
    std::string FuncFileName = Psl.getFileName();
      ret = insertIntoStaticFunctionMap(StaticFunctionFVCons, FuncName,
                                        FuncFileName, FVcons);
  }
  return ret;
}

void ProgramInfo::specialCaseVarIntros(ValueDecl *D, ASTContext *Context) {
  // Special-case for va_list, constrain to wild.
  if (isVarArgType(D->getType().getAsString()) || hasVoidType(D)) {
    // set the reason for making this variable WILD.
    std::string Rsn = "Variable type void.";
    PersistentSourceLoc PL = PersistentSourceLoc::mkPSL(D, *Context);
    if (!D->getType()->isVoidType())
      Rsn = "Variable type is va_list.";
    for (const auto &I : getVariable(D, Context)) {
      if (PVConstraint *PVC = dyn_cast<PVConstraint>(I)) {
        PVC->constrainToWild(CS, Rsn, &PL);
      }
    }
  }
}

// For each pointer type in the declaration of D, add a variable to the
// constraint system for that pointer type.
void ProgramInfo::addVariable(clang::DeclaratorDecl *D,
                              clang::ASTContext *astContext) {
  assert(persisted == false);

  PersistentSourceLoc PLoc = PersistentSourceLoc::mkPSL(D, *astContext);
  assert(PLoc.valid());

  // We only add a PVConstraint or an FVConstraint if the set at
  // Variables[PLoc] does not contain one already. TODO: Explain why would this happen
  std::set<ConstraintVariable *> &S = Variables[PLoc];
  if (S.size()) return;

  if (FunctionDecl *FD = dyn_cast<FunctionDecl>(D)) {
    // Function Decls have FVConstraints.
    FVConstraint *F = new FVConstraint(D, CS, *astContext);
    std::set<FVConstraint *> NewFVars;
    /* Store the FVConstraint in the global and Variables maps */
    NewFVars.insert(F);
    insertNewFVConstraints(FD, NewFVars, astContext);
    S.insert(F);
    // Add mappings from the parameters PLoc to the constraint variables for
    // the parameters.
    for (unsigned i = 0; i < FD->getNumParams(); i++) {
      ParmVarDecl *PVD = FD->getParamDecl(i);
      std::set<ConstraintVariable *> PS = F->getParamVar(i);
      assert(PS.size());
      PersistentSourceLoc PSL = PersistentSourceLoc::mkPSL(PVD, *astContext);
      Variables[PSL].insert(PS.begin(), PS.end());
      specialCaseVarIntros(PVD, astContext);
    }
<<<<<<< HEAD
=======

>>>>>>> f8f40906
  } else if (VarDecl *VD = dyn_cast<VarDecl>(D)) {
    const Type *Ty = VD->getTypeSourceInfo()->getTypeLoc().getTypePtr();
    if (Ty->isPointerType() || Ty->isArrayType()) {
      PVConstraint *P = new PVConstraint(D, CS, *astContext);
      S.insert(P);
      std::string VarName = VD->getName();
      if (VD->hasGlobalStorage()) {
          // if we see a definition for this global variable, indicate so in ExternGVars
          if(VD->hasDefinition() || VD->hasDefinition(*astContext)) {
              ExternGVars[VarName] = true;
          }
          // if we don't, check that we haven't seen one before before setting to false
          else if(!ExternGVars[VarName]) {
              ExternGVars[VarName] = false;
          }
          GlobalVariableSymbols[VarName].insert(P);
      }
      specialCaseVarIntros(D, astContext);
    }

  } else if (FieldDecl *FD = dyn_cast<FieldDecl>(D)) {
    const Type *Ty = FD->getTypeSourceInfo()->getTypeLoc().getTypePtr();
    if (Ty->isPointerType() || Ty->isArrayType()) {
      PVConstraint *P = new PVConstraint(D, CS, *astContext);
      S.insert(P);
      specialCaseVarIntros(D, astContext);
    }
  } else
    llvm_unreachable("unknown decl type");

  // The Rewriter won't let us re-write things that are in macros. So, we 
  // should check to see if what we just added was defined within a macro.
  // If it was, we should constrain it to top. This is sad. Hopefully, 
  // someday, the Rewriter will become less lame and let us re-write stuff
  // in macros.
  std::string Rsn = "Pointer in Macro declaration.";
  if (!Rewriter::isRewritable(D->getLocation())) 
    for (const auto &C : S)
      C->constrainToWild(CS, Rsn);

}

//std::string ProgramInfo::getUniqueDeclKey(Decl *D, ASTContext *C) {
//  auto Psl = PersistentSourceLoc::mkPSL(D, *C);
//  std::string FileName = Psl.getFileName() + ":" +
//                         std::to_string(Psl.getLineNo());
//  std::string Dname = D->getDeclKindName();
//  if (FunctionDecl *FD = dyn_cast<FunctionDecl>(D)) {
//    Dname = FD->getNameAsString();
//  }
//  std::string DeclKey = FileName + ":" + Dname;
//  return DeclKey;
//}
//
//std::string ProgramInfo::getUniqueFuncKey(FunctionDecl *D,
//                                          ASTContext *C) {
//  // Get unique key for a function: which is function name,
//  // file and line number.
//  if (FunctionDecl *FuncDef = getDefinition(D)) {
//    D = FuncDef;
//  }
//  return getUniqueDeclKey(D, C);
//}

std::set<FVConstraint *> *
ProgramInfo::getFuncConstraints(FunctionDecl *D, ASTContext *C) {

  std::string FuncName = D->getNameAsString();
  if (D->isGlobal()) {
    // Is this a global (externally visible) function?
    if (ExternalFunctionFVCons.find(FuncName) != ExternalFunctionFVCons.end()) {
      return &ExternalFunctionFVCons[FuncName];
    }
  } else {
    // Static function.
    auto Psl = PersistentSourceLoc::mkPSL(D, *C);
    std::string FileName = Psl.getFileName();
    if (StaticFunctionFVCons.find(FileName) != StaticFunctionFVCons.end() &&
        StaticFunctionFVCons[FileName].find(FuncName) !=
            StaticFunctionFVCons[FileName].end()) {
      return &StaticFunctionFVCons[FileName][FuncName];
    }
  }
  return nullptr;
}

std::set<FVConstraint *> *ProgramInfo::getFuncFVConstraints(FunctionDecl *FD,
                                                            ASTContext *C) {
  std::string FuncName = FD->getNameAsString();
  std::set<FVConstraint *> *FunFVars = nullptr;

  if (FD->isGlobal()) {
    FunFVars = getExtFuncDefnConstraintSet(FuncName);
    // FIXME: We are being asked to access a function never declared; best action?
    if (FunFVars == nullptr) {
      // make one
      FVConstraint *F = new FVConstraint(FD, CS, *C);
      assert(!F->hasBody());
      //FIXME: breaks encapsulation. Not sure it's necessary
      ExternalFunctionFVCons[FuncName].insert(F);
      FunFVars = &ExternalFunctionFVCons[FuncName];
    }
  } else {
    auto Psl = PersistentSourceLoc::mkPSL(FD, *C);
    std::string FileName = Psl.getFileName();
    FunFVars = getStaticFuncConstraintSet(FuncName, FileName);
  }

  return FunFVars;
}

// Given a decl, return the variables for the constraints of the Decl.
std::set<ConstraintVariable *> ProgramInfo::getVariable(clang::Decl *D,
                                                        clang::ASTContext *C) {
  assert(persisted == false);

  if (ParmVarDecl *PD = dyn_cast<ParmVarDecl>(D)) {
    int PIdx = -1;
    DeclContext *DC = PD->getParentFunctionOrMethod();
    FunctionDecl *FD = dyn_cast<FunctionDecl>(DC);
    // Get the parameter index with in the function.
    for (unsigned i = 0; i < FD->getNumParams(); i++) {
      const ParmVarDecl *tmp = FD->getParamDecl(i);
      if (tmp == D) {
        PIdx = i;
        break;
      }
    }
    // Get corresponding FVConstraint vars.
    std::set<FVConstraint *> *FunFVars = getFuncFVConstraints(FD, C);
    assert(FunFVars != nullptr && "Unable to find function constraints.");
    std::set<ConstraintVariable *> ParameterCons;
    ParameterCons.clear();
    for (auto fv : *FunFVars) {
      auto currParamConstraint = fv->getParamVar(PIdx);
      ParameterCons.insert(currParamConstraint.begin(),
                           currParamConstraint.end());
    }
    return ParameterCons;

  } else if (FunctionDecl *FD = dyn_cast<FunctionDecl>(D)) {
    std::set<FVConstraint *> *FunFVars = getFuncFVConstraints(FD, C);
    if (FunFVars == nullptr) {
      llvm::errs() << "No fun constraints for " << FD->getName() << "?!\n";
    }
    assert (FunFVars != nullptr && "Unable to find function constraints.");
    std::set<ConstraintVariable*> TmpRet;
    TmpRet.insert(FunFVars->begin(), FunFVars->end());
    return TmpRet;

  } else /* neither function nor function parameter */ {
    VariableMap::iterator I =
        Variables.find(PersistentSourceLoc::mkPSL(D, *C));
    if (I != Variables.end()) {
      return I->second;
    }
    return std::set<ConstraintVariable *>();
  }
}

std::set<FVConstraint *> *
    ProgramInfo::getExtFuncDefnConstraintSet(std::string FuncName) {
  if (ExternalFunctionFVCons.find(FuncName) != ExternalFunctionFVCons.end()) {
    return &(ExternalFunctionFVCons[FuncName]);
  }
  return nullptr;
}

std::set<FVConstraint *> *
ProgramInfo::getStaticFuncConstraintSet(std::string FuncName,
                                            std::string FileName) {
  if (StaticFunctionFVCons.find(FileName) != StaticFunctionFVCons.end() &&
      StaticFunctionFVCons[FileName].find(FuncName) !=
          StaticFunctionFVCons[FileName].end()) {
    return &(StaticFunctionFVCons[FileName][FuncName]);
  }
  return nullptr;
}

bool ProgramInfo::computePointerDisjointSet() {
  ConstraintDisjointSet.Clear();
  CVars WildPtrs;
  WildPtrs.clear();
  auto &WildPtrsReason = ConstraintDisjointSet.RealWildPtrsWithReasons;
  auto &CurrLeaders = ConstraintDisjointSet.Leaders;
  auto &CurrGroups = ConstraintDisjointSet.Groups;
  for (auto currC : CS.getConstraints()) {
    if (Geq *EC = dyn_cast<Geq>(currC)) {
      VarAtom *VLhs = dyn_cast<VarAtom>(EC->getLHS());
      if (dyn_cast<WildAtom>(EC->getRHS())) {
        WildPtrsReason[VLhs->getLoc()].WildPtrReason = EC->getReason();
        if (!EC->FileName.empty() && EC->LineNo != 0) {
          WildPtrsReason[VLhs->getLoc()].IsValid = true;
          WildPtrsReason[VLhs->getLoc()].SourceFileName = EC->FileName;
          WildPtrsReason[VLhs->getLoc()].LineNo = EC->LineNo;
          WildPtrsReason[VLhs->getLoc()].ColStart = EC->ColStart;
        }
        WildPtrs.insert(VLhs->getLoc());
      } else {
        VarAtom *Vrhs = dyn_cast<VarAtom>(EC->getRHS());
        if (Vrhs != nullptr)
          ConstraintDisjointSet.AddElements(VLhs->getLoc(), Vrhs->getLoc());
      }
    }
  }

  // Perform adjustment of group leaders. So that, the real-WILD
  // pointers are the leaders for each group.
  for (auto &RealCp : WildPtrsReason) {
    auto &RealCVar = RealCp.first;
    // check if the leader CVar is a real WILD Ptr
    if (CurrLeaders.find(RealCVar) != CurrLeaders.end()) {
      auto OldGroupLeader = CurrLeaders[RealCVar];
      // If not?
      if (ConstraintDisjointSet.RealWildPtrsWithReasons.find(OldGroupLeader) ==
          ConstraintDisjointSet.RealWildPtrsWithReasons.end()) {
        for (auto &LeadersP : CurrLeaders) {
          if (LeadersP.second == OldGroupLeader) {
            LeadersP.second = RealCVar;
          }
        }

        auto &OldG = CurrGroups[OldGroupLeader];
        CurrGroups[RealCVar].insert(OldG.begin(), OldG.end());
        CurrGroups[RealCVar].insert(RealCVar);
        CurrGroups.erase(OldGroupLeader);
      }
    }
  }

  // Compute non-direct WILD pointers.
  for (auto &Gm : CurrGroups) {
    // Is this group a WILD pointer group?
    if (ConstraintDisjointSet.RealWildPtrsWithReasons.find(Gm.first) !=
        ConstraintDisjointSet.RealWildPtrsWithReasons.end()) {
        ConstraintDisjointSet.TotalNonDirectWildPointers.insert(Gm.second.begin(),
                                                              Gm.second.end());
    }
  }

  CVars TmpCKeys;
  TmpCKeys.clear();
  auto &TotalNDirectWPtrs = ConstraintDisjointSet.TotalNonDirectWildPointers;
  // Remove direct WILD pointers from non-direct wild pointers.
  std::set_difference(TotalNDirectWPtrs.begin(), TotalNDirectWPtrs.end(),
                      WildPtrs.begin(), WildPtrs.end(),
                      std::inserter(TmpCKeys, TmpCKeys.begin()));

  // Update the totalNonDirectWildPointers.
  TotalNDirectWPtrs.clear();
  TotalNDirectWPtrs.insert(TmpCKeys.begin(), TmpCKeys.end());

  for ( const auto &I : Variables ) {
    PersistentSourceLoc L = I.first;
    std::string FilePath = L.getFileName();
    if (canWrite(FilePath)) {
      ConstraintDisjointSet.ValidSourceFiles.insert(FilePath);
    } else {
      continue;
    }
    const std::set<ConstraintVariable *> &S = I.second;
    for (auto *CV : S) {
      if (PVConstraint *PV = dyn_cast<PVConstraint>(CV)) {
        for (auto ck : PV->getCvars()) {
          if (VarAtom *VA = dyn_cast<VarAtom>(ck)) {
            ConstraintDisjointSet.PtrSourceMap[VA->getLoc()] =
                (PersistentSourceLoc*)(&(I.first));
          }
        }
      }
      if (FVConstraint *FV = dyn_cast<FVConstraint>(CV)) {
        for (auto PV : FV->getReturnVars()) {
          if (PVConstraint *RPV = dyn_cast<PVConstraint>(PV)) {
            for (auto ck : RPV->getCvars()) {
              if (VarAtom *VA = dyn_cast<VarAtom>(ck)) {
                ConstraintDisjointSet.PtrSourceMap[VA->getLoc()] =
                    (PersistentSourceLoc*)(&(I.first));
              }
            }
          }
        }
      }
    }
  }


  // Compute all the WILD pointers.
  CVars WildCkeys;
  for (auto &G : CurrGroups) {
    WildCkeys.clear();
    std::set_intersection(G.second.begin(), G.second.end(), WildPtrs.begin(),
                          WildPtrs.end(),
                          std::inserter(WildCkeys, WildCkeys.begin()));

    if (!WildCkeys.empty()) {
      ConstraintDisjointSet.AllWildPtrs.insert(WildCkeys.begin(),
                                               WildCkeys.end());
    }
  }

  return true;
}<|MERGE_RESOLUTION|>--- conflicted
+++ resolved
@@ -600,10 +600,7 @@
       Variables[PSL].insert(PS.begin(), PS.end());
       specialCaseVarIntros(PVD, astContext);
     }
-<<<<<<< HEAD
-=======
-
->>>>>>> f8f40906
+
   } else if (VarDecl *VD = dyn_cast<VarDecl>(D)) {
     const Type *Ty = VD->getTypeSourceInfo()->getTypeLoc().getTypePtr();
     if (Ty->isPointerType() || Ty->isArrayType()) {
