//===- CompilerInvocation.cpp ---------------------------------------------===//
//
// Part of the LLVM Project, under the Apache License v2.0 with LLVM Exceptions.
// See https://llvm.org/LICENSE.txt for license information.
// SPDX-License-Identifier: Apache-2.0 WITH LLVM-exception
//
//===----------------------------------------------------------------------===//

#include "clang/Frontend/CompilerInvocation.h"
#include "TestModuleFileExtension.h"
#include "clang/Basic/Builtins.h"
#include "clang/Basic/CharInfo.h"
#include "clang/Basic/CodeGenOptions.h"
#include "clang/Basic/CommentOptions.h"
#include "clang/Basic/DebugInfoOptions.h"
#include "clang/Basic/Diagnostic.h"
#include "clang/Basic/DiagnosticOptions.h"
#include "clang/Basic/FileSystemOptions.h"
#include "clang/Basic/LLVM.h"
#include "clang/Basic/LangOptions.h"
#include "clang/Basic/ObjCRuntime.h"
#include "clang/Basic/Sanitizers.h"
#include "clang/Basic/SourceLocation.h"
#include "clang/Basic/TargetOptions.h"
#include "clang/Basic/Version.h"
#include "clang/Basic/Visibility.h"
#include "clang/Basic/XRayInstr.h"
#include "clang/Config/config.h"
#include "clang/Driver/Driver.h"
#include "clang/Driver/DriverDiagnostic.h"
#include "clang/Driver/Options.h"
#include "clang/Frontend/CommandLineSourceLoc.h"
#include "clang/Frontend/DependencyOutputOptions.h"
#include "clang/Frontend/FrontendDiagnostic.h"
#include "clang/Frontend/FrontendOptions.h"
#include "clang/Frontend/FrontendPluginRegistry.h"
#include "clang/Frontend/LangStandard.h"
#include "clang/Frontend/MigratorOptions.h"
#include "clang/Frontend/PreprocessorOutputOptions.h"
#include "clang/Frontend/Utils.h"
#include "clang/Lex/HeaderSearchOptions.h"
#include "clang/Lex/PreprocessorOptions.h"
#include "clang/Sema/CodeCompleteOptions.h"
#include "clang/Serialization/ModuleFileExtension.h"
#include "clang/StaticAnalyzer/Core/AnalyzerOptions.h"
#include "llvm/ADT/APInt.h"
#include "llvm/ADT/ArrayRef.h"
#include "llvm/ADT/CachedHashString.h"
#include "llvm/ADT/Hashing.h"
#include "llvm/ADT/None.h"
#include "llvm/ADT/Optional.h"
#include "llvm/ADT/SmallString.h"
#include "llvm/ADT/SmallVector.h"
#include "llvm/ADT/StringRef.h"
#include "llvm/ADT/StringSwitch.h"
#include "llvm/ADT/Triple.h"
#include "llvm/ADT/Twine.h"
#include "llvm/IR/DebugInfoMetadata.h"
#include "llvm/Linker/Linker.h"
#include "llvm/MC/MCTargetOptions.h"
#include "llvm/Option/Arg.h"
#include "llvm/Option/ArgList.h"
#include "llvm/Option/OptSpecifier.h"
#include "llvm/Option/OptTable.h"
#include "llvm/Option/Option.h"
#include "llvm/ProfileData/InstrProfReader.h"
#include "llvm/Support/CodeGen.h"
#include "llvm/Support/Compiler.h"
#include "llvm/Support/Error.h"
#include "llvm/Support/ErrorHandling.h"
#include "llvm/Support/ErrorOr.h"
#include "llvm/Support/FileSystem.h"
#include "llvm/Support/Host.h"
#include "llvm/Support/MathExtras.h"
#include "llvm/Support/MemoryBuffer.h"
#include "llvm/Support/Path.h"
#include "llvm/Support/Process.h"
#include "llvm/Support/Regex.h"
#include "llvm/Support/VersionTuple.h"
#include "llvm/Support/VirtualFileSystem.h"
#include "llvm/Support/raw_ostream.h"
#include "llvm/Target/TargetOptions.h"
#include <algorithm>
#include <atomic>
#include <cassert>
#include <cstddef>
#include <cstring>
#include <memory>
#include <string>
#include <tuple>
#include <utility>
#include <vector>

using namespace clang;
using namespace driver;
using namespace options;
using namespace llvm::opt;

//===----------------------------------------------------------------------===//
// Initialization.
//===----------------------------------------------------------------------===//

CompilerInvocationBase::CompilerInvocationBase()
    : LangOpts(new LangOptions()), TargetOpts(new TargetOptions()),
      DiagnosticOpts(new DiagnosticOptions()),
      HeaderSearchOpts(new HeaderSearchOptions()),
      PreprocessorOpts(new PreprocessorOptions()) {}

CompilerInvocationBase::CompilerInvocationBase(const CompilerInvocationBase &X)
    : LangOpts(new LangOptions(*X.getLangOpts())),
      TargetOpts(new TargetOptions(X.getTargetOpts())),
      DiagnosticOpts(new DiagnosticOptions(X.getDiagnosticOpts())),
      HeaderSearchOpts(new HeaderSearchOptions(X.getHeaderSearchOpts())),
      PreprocessorOpts(new PreprocessorOptions(X.getPreprocessorOpts())) {}

CompilerInvocationBase::~CompilerInvocationBase() = default;

//===----------------------------------------------------------------------===//
// Deserialization (from args)
//===----------------------------------------------------------------------===//

static unsigned getOptimizationLevel(ArgList &Args, InputKind IK,
                                     DiagnosticsEngine &Diags) {
  unsigned DefaultOpt = llvm::CodeGenOpt::None;
  if (IK.getLanguage() == InputKind::OpenCL && !Args.hasArg(OPT_cl_opt_disable))
    DefaultOpt = llvm::CodeGenOpt::Default;

  if (Arg *A = Args.getLastArg(options::OPT_O_Group)) {
    if (A->getOption().matches(options::OPT_O0))
      return llvm::CodeGenOpt::None;

    if (A->getOption().matches(options::OPT_Ofast))
      return llvm::CodeGenOpt::Aggressive;

    assert(A->getOption().matches(options::OPT_O));

    StringRef S(A->getValue());
    if (S == "s" || S == "z" || S.empty())
      return llvm::CodeGenOpt::Default;

    if (S == "g")
      return llvm::CodeGenOpt::Less;

    return getLastArgIntValue(Args, OPT_O, DefaultOpt, Diags);
  }

  return DefaultOpt;
}

static unsigned getOptimizationLevelSize(ArgList &Args) {
  if (Arg *A = Args.getLastArg(options::OPT_O_Group)) {
    if (A->getOption().matches(options::OPT_O)) {
      switch (A->getValue()[0]) {
      default:
        return 0;
      case 's':
        return 1;
      case 'z':
        return 2;
      }
    }
  }
  return 0;
}

static void addDiagnosticArgs(ArgList &Args, OptSpecifier Group,
                              OptSpecifier GroupWithValue,
                              std::vector<std::string> &Diagnostics) {
  for (auto *A : Args.filtered(Group)) {
    if (A->getOption().getKind() == Option::FlagClass) {
      // The argument is a pure flag (such as OPT_Wall or OPT_Wdeprecated). Add
      // its name (minus the "W" or "R" at the beginning) to the warning list.
      Diagnostics.push_back(A->getOption().getName().drop_front(1));
    } else if (A->getOption().matches(GroupWithValue)) {
      // This is -Wfoo= or -Rfoo=, where foo is the name of the diagnostic group.
      Diagnostics.push_back(A->getOption().getName().drop_front(1).rtrim("=-"));
    } else {
      // Otherwise, add its value (for OPT_W_Joined and similar).
      for (const auto *Arg : A->getValues())
        Diagnostics.emplace_back(Arg);
    }
  }
}

// Parse the Static Analyzer configuration. If \p Diags is set to nullptr,
// it won't verify the input.
static void parseAnalyzerConfigs(AnalyzerOptions &AnOpts,
                                 DiagnosticsEngine *Diags);

static void getAllNoBuiltinFuncValues(ArgList &Args,
                                      std::vector<std::string> &Funcs) {
  SmallVector<const char *, 8> Values;
  for (const auto &Arg : Args) {
    const Option &O = Arg->getOption();
    if (O.matches(options::OPT_fno_builtin_)) {
      const char *FuncName = Arg->getValue();
      if (Builtin::Context::isBuiltinFunc(FuncName))
        Values.push_back(FuncName);
    }
  }
  Funcs.insert(Funcs.end(), Values.begin(), Values.end());
}

static bool ParseAnalyzerArgs(AnalyzerOptions &Opts, ArgList &Args,
                              DiagnosticsEngine &Diags) {
  bool Success = true;
  if (Arg *A = Args.getLastArg(OPT_analyzer_store)) {
    StringRef Name = A->getValue();
    AnalysisStores Value = llvm::StringSwitch<AnalysisStores>(Name)
#define ANALYSIS_STORE(NAME, CMDFLAG, DESC, CREATFN) \
      .Case(CMDFLAG, NAME##Model)
#include "clang/StaticAnalyzer/Core/Analyses.def"
      .Default(NumStores);
    if (Value == NumStores) {
      Diags.Report(diag::err_drv_invalid_value)
        << A->getAsString(Args) << Name;
      Success = false;
    } else {
      Opts.AnalysisStoreOpt = Value;
    }
  }

  if (Arg *A = Args.getLastArg(OPT_analyzer_constraints)) {
    StringRef Name = A->getValue();
    AnalysisConstraints Value = llvm::StringSwitch<AnalysisConstraints>(Name)
#define ANALYSIS_CONSTRAINTS(NAME, CMDFLAG, DESC, CREATFN) \
      .Case(CMDFLAG, NAME##Model)
#include "clang/StaticAnalyzer/Core/Analyses.def"
      .Default(NumConstraints);
    if (Value == NumConstraints) {
      Diags.Report(diag::err_drv_invalid_value)
        << A->getAsString(Args) << Name;
      Success = false;
    } else {
      Opts.AnalysisConstraintsOpt = Value;
    }
  }

  if (Arg *A = Args.getLastArg(OPT_analyzer_output)) {
    StringRef Name = A->getValue();
    AnalysisDiagClients Value = llvm::StringSwitch<AnalysisDiagClients>(Name)
#define ANALYSIS_DIAGNOSTICS(NAME, CMDFLAG, DESC, CREATFN) \
      .Case(CMDFLAG, PD_##NAME)
#include "clang/StaticAnalyzer/Core/Analyses.def"
      .Default(NUM_ANALYSIS_DIAG_CLIENTS);
    if (Value == NUM_ANALYSIS_DIAG_CLIENTS) {
      Diags.Report(diag::err_drv_invalid_value)
        << A->getAsString(Args) << Name;
      Success = false;
    } else {
      Opts.AnalysisDiagOpt = Value;
    }
  }

  if (Arg *A = Args.getLastArg(OPT_analyzer_purge)) {
    StringRef Name = A->getValue();
    AnalysisPurgeMode Value = llvm::StringSwitch<AnalysisPurgeMode>(Name)
#define ANALYSIS_PURGE(NAME, CMDFLAG, DESC) \
      .Case(CMDFLAG, NAME)
#include "clang/StaticAnalyzer/Core/Analyses.def"
      .Default(NumPurgeModes);
    if (Value == NumPurgeModes) {
      Diags.Report(diag::err_drv_invalid_value)
        << A->getAsString(Args) << Name;
      Success = false;
    } else {
      Opts.AnalysisPurgeOpt = Value;
    }
  }

  if (Arg *A = Args.getLastArg(OPT_analyzer_inlining_mode)) {
    StringRef Name = A->getValue();
    AnalysisInliningMode Value = llvm::StringSwitch<AnalysisInliningMode>(Name)
#define ANALYSIS_INLINING_MODE(NAME, CMDFLAG, DESC) \
      .Case(CMDFLAG, NAME)
#include "clang/StaticAnalyzer/Core/Analyses.def"
      .Default(NumInliningModes);
    if (Value == NumInliningModes) {
      Diags.Report(diag::err_drv_invalid_value)
        << A->getAsString(Args) << Name;
      Success = false;
    } else {
      Opts.InliningMode = Value;
    }
  }

  Opts.ShowCheckerHelp = Args.hasArg(OPT_analyzer_checker_help);
  Opts.ShowCheckerHelpAlpha = Args.hasArg(OPT_analyzer_checker_help_alpha);
  Opts.ShowCheckerHelpDeveloper =
      Args.hasArg(OPT_analyzer_checker_help_developer);

  Opts.ShowCheckerOptionList = Args.hasArg(OPT_analyzer_checker_option_help);
  Opts.ShowCheckerOptionAlphaList =
      Args.hasArg(OPT_analyzer_checker_option_help_alpha);
  Opts.ShowCheckerOptionDeveloperList =
      Args.hasArg(OPT_analyzer_checker_option_help_developer);

  Opts.ShowConfigOptionsList = Args.hasArg(OPT_analyzer_config_help);
  Opts.ShowEnabledCheckerList = Args.hasArg(OPT_analyzer_list_enabled_checkers);
  Opts.ShouldEmitErrorsOnInvalidConfigValue =
      /* negated */!llvm::StringSwitch<bool>(
                   Args.getLastArgValue(OPT_analyzer_config_compatibility_mode))
        .Case("true", true)
        .Case("false", false)
        .Default(false);
  Opts.DisableAllChecks = Args.hasArg(OPT_analyzer_disable_all_checks);

  Opts.visualizeExplodedGraphWithGraphViz =
    Args.hasArg(OPT_analyzer_viz_egraph_graphviz);
  Opts.DumpExplodedGraphTo = Args.getLastArgValue(OPT_analyzer_dump_egraph);
  Opts.NoRetryExhausted = Args.hasArg(OPT_analyzer_disable_retry_exhausted);
  Opts.AnalyzerWerror = Args.hasArg(OPT_analyzer_werror);
  Opts.AnalyzeAll = Args.hasArg(OPT_analyzer_opt_analyze_headers);
  Opts.AnalyzerDisplayProgress = Args.hasArg(OPT_analyzer_display_progress);
  Opts.AnalyzeNestedBlocks =
    Args.hasArg(OPT_analyzer_opt_analyze_nested_blocks);
  Opts.AnalyzeSpecificFunction = Args.getLastArgValue(OPT_analyze_function);
  Opts.UnoptimizedCFG = Args.hasArg(OPT_analysis_UnoptimizedCFG);
  Opts.TrimGraph = Args.hasArg(OPT_trim_egraph);
  Opts.maxBlockVisitOnPath =
      getLastArgIntValue(Args, OPT_analyzer_max_loop, 4, Diags);
  Opts.PrintStats = Args.hasArg(OPT_analyzer_stats);
  Opts.InlineMaxStackDepth =
      getLastArgIntValue(Args, OPT_analyzer_inline_max_stack_depth,
                         Opts.InlineMaxStackDepth, Diags);

  Opts.CheckersControlList.clear();
  for (const Arg *A :
       Args.filtered(OPT_analyzer_checker, OPT_analyzer_disable_checker)) {
    A->claim();
    bool enable = (A->getOption().getID() == OPT_analyzer_checker);
    // We can have a list of comma separated checker names, e.g:
    // '-analyzer-checker=cocoa,unix'
    StringRef checkerList = A->getValue();
    SmallVector<StringRef, 4> checkers;
    checkerList.split(checkers, ",");
    for (auto checker : checkers)
      Opts.CheckersControlList.emplace_back(checker, enable);
  }

  // Go through the analyzer configuration options.
  for (const auto *A : Args.filtered(OPT_analyzer_config)) {

    // We can have a list of comma separated config names, e.g:
    // '-analyzer-config key1=val1,key2=val2'
    StringRef configList = A->getValue();
    SmallVector<StringRef, 4> configVals;
    configList.split(configVals, ",");
    for (const auto &configVal : configVals) {
      StringRef key, val;
      std::tie(key, val) = configVal.split("=");
      if (val.empty()) {
        Diags.Report(SourceLocation(),
                     diag::err_analyzer_config_no_value) << configVal;
        Success = false;
        break;
      }
      if (val.find('=') != StringRef::npos) {
        Diags.Report(SourceLocation(),
                     diag::err_analyzer_config_multiple_values)
          << configVal;
        Success = false;
        break;
      }

      // TODO: Check checker options too, possibly in CheckerRegistry.
      // Leave unknown non-checker configs unclaimed.
      if (!key.contains(":") && Opts.isUnknownAnalyzerConfig(key)) {
        if (Opts.ShouldEmitErrorsOnInvalidConfigValue)
          Diags.Report(diag::err_analyzer_config_unknown) << key;
        continue;
      }

      A->claim();
      Opts.Config[key] = val;
    }
  }

  if (Opts.ShouldEmitErrorsOnInvalidConfigValue)
    parseAnalyzerConfigs(Opts, &Diags);
  else
    parseAnalyzerConfigs(Opts, nullptr);

  llvm::raw_string_ostream os(Opts.FullCompilerInvocation);
  for (unsigned i = 0; i < Args.getNumInputArgStrings(); ++i) {
    if (i != 0)
      os << " ";
    os << Args.getArgString(i);
  }
  os.flush();

  return Success;
}

static StringRef getStringOption(AnalyzerOptions::ConfigTable &Config,
                                 StringRef OptionName, StringRef DefaultVal) {
  return Config.insert({OptionName, DefaultVal}).first->second;
}

static void initOption(AnalyzerOptions::ConfigTable &Config,
                       DiagnosticsEngine *Diags,
                       StringRef &OptionField, StringRef Name,
                       StringRef DefaultVal) {
  // String options may be known to invalid (e.g. if the expected string is a
  // file name, but the file does not exist), those will have to be checked in
  // parseConfigs.
  OptionField = getStringOption(Config, Name, DefaultVal);
}

static void initOption(AnalyzerOptions::ConfigTable &Config,
                       DiagnosticsEngine *Diags,
                       bool &OptionField, StringRef Name, bool DefaultVal) {
  auto PossiblyInvalidVal = llvm::StringSwitch<Optional<bool>>(
                 getStringOption(Config, Name, (DefaultVal ? "true" : "false")))
      .Case("true", true)
      .Case("false", false)
      .Default(None);

  if (!PossiblyInvalidVal) {
    if (Diags)
      Diags->Report(diag::err_analyzer_config_invalid_input)
        << Name << "a boolean";
    else
      OptionField = DefaultVal;
  } else
    OptionField = PossiblyInvalidVal.getValue();
}

static void initOption(AnalyzerOptions::ConfigTable &Config,
                       DiagnosticsEngine *Diags,
                       unsigned &OptionField, StringRef Name,
                       unsigned DefaultVal) {

  OptionField = DefaultVal;
  bool HasFailed = getStringOption(Config, Name, std::to_string(DefaultVal))
                     .getAsInteger(0, OptionField);
  if (Diags && HasFailed)
    Diags->Report(diag::err_analyzer_config_invalid_input)
      << Name << "an unsigned";
}

static void parseAnalyzerConfigs(AnalyzerOptions &AnOpts,
                                 DiagnosticsEngine *Diags) {
  // TODO: There's no need to store the entire configtable, it'd be plenty
  // enough tostore checker options.

#define ANALYZER_OPTION(TYPE, NAME, CMDFLAG, DESC, DEFAULT_VAL)                \
  initOption(AnOpts.Config, Diags, AnOpts.NAME, CMDFLAG, DEFAULT_VAL);

#define ANALYZER_OPTION_DEPENDS_ON_USER_MODE(TYPE, NAME, CMDFLAG, DESC,        \
                                           SHALLOW_VAL, DEEP_VAL)              \
  switch (AnOpts.getUserMode()) {                                              \
  case UMK_Shallow:                                                            \
    initOption(AnOpts.Config, Diags, AnOpts.NAME, CMDFLAG, SHALLOW_VAL);       \
    break;                                                                     \
  case UMK_Deep:                                                               \
    initOption(AnOpts.Config, Diags, AnOpts.NAME, CMDFLAG, DEEP_VAL);          \
    break;                                                                     \
  }                                                                            \

#include "clang/StaticAnalyzer/Core/AnalyzerOptions.def"
#undef ANALYZER_OPTION
#undef ANALYZER_OPTION_DEPENDS_ON_USER_MODE

  // At this point, AnalyzerOptions is configured. Let's validate some options.

  if (!Diags)
    return;

  if (AnOpts.ShouldTrackConditionsDebug && !AnOpts.ShouldTrackConditions)
    Diags->Report(diag::err_analyzer_config_invalid_input)
        << "track-conditions-debug" << "'track-conditions' to also be enabled";

  if (!AnOpts.CTUDir.empty() && !llvm::sys::fs::is_directory(AnOpts.CTUDir))
    Diags->Report(diag::err_analyzer_config_invalid_input) << "ctu-dir"
                                                           << "a filename";

  if (!AnOpts.ModelPath.empty() &&
      !llvm::sys::fs::is_directory(AnOpts.ModelPath))
    Diags->Report(diag::err_analyzer_config_invalid_input) << "model-path"
                                                           << "a filename";
}

static bool ParseMigratorArgs(MigratorOptions &Opts, ArgList &Args) {
  Opts.NoNSAllocReallocError = Args.hasArg(OPT_migrator_no_nsalloc_error);
  Opts.NoFinalizeRemoval = Args.hasArg(OPT_migrator_no_finalize_removal);
  return true;
}

static void ParseCommentArgs(CommentOptions &Opts, ArgList &Args) {
  Opts.BlockCommandNames = Args.getAllArgValues(OPT_fcomment_block_commands);
  Opts.ParseAllComments = Args.hasArg(OPT_fparse_all_comments);
}

static StringRef getCodeModel(ArgList &Args, DiagnosticsEngine &Diags) {
  if (Arg *A = Args.getLastArg(OPT_mcode_model)) {
    StringRef Value = A->getValue();
    if (Value == "small" || Value == "kernel" || Value == "medium" ||
        Value == "large" || Value == "tiny")
      return Value;
    Diags.Report(diag::err_drv_invalid_value) << A->getAsString(Args) << Value;
  }
  return "default";
}

static llvm::Reloc::Model getRelocModel(ArgList &Args,
                                        DiagnosticsEngine &Diags) {
  if (Arg *A = Args.getLastArg(OPT_mrelocation_model)) {
    StringRef Value = A->getValue();
    auto RM = llvm::StringSwitch<llvm::Optional<llvm::Reloc::Model>>(Value)
                  .Case("static", llvm::Reloc::Static)
                  .Case("pic", llvm::Reloc::PIC_)
                  .Case("ropi", llvm::Reloc::ROPI)
                  .Case("rwpi", llvm::Reloc::RWPI)
                  .Case("ropi-rwpi", llvm::Reloc::ROPI_RWPI)
                  .Case("dynamic-no-pic", llvm::Reloc::DynamicNoPIC)
                  .Default(None);
    if (RM.hasValue())
      return *RM;
    Diags.Report(diag::err_drv_invalid_value) << A->getAsString(Args) << Value;
  }
  return llvm::Reloc::PIC_;
}

/// Create a new Regex instance out of the string value in \p RpassArg.
/// It returns a pointer to the newly generated Regex instance.
static std::shared_ptr<llvm::Regex>
GenerateOptimizationRemarkRegex(DiagnosticsEngine &Diags, ArgList &Args,
                                Arg *RpassArg) {
  StringRef Val = RpassArg->getValue();
  std::string RegexError;
  std::shared_ptr<llvm::Regex> Pattern = std::make_shared<llvm::Regex>(Val);
  if (!Pattern->isValid(RegexError)) {
    Diags.Report(diag::err_drv_optimization_remark_pattern)
        << RegexError << RpassArg->getAsString(Args);
    Pattern.reset();
  }
  return Pattern;
}

static bool parseDiagnosticLevelMask(StringRef FlagName,
                                     const std::vector<std::string> &Levels,
                                     DiagnosticsEngine *Diags,
                                     DiagnosticLevelMask &M) {
  bool Success = true;
  for (const auto &Level : Levels) {
    DiagnosticLevelMask const PM =
      llvm::StringSwitch<DiagnosticLevelMask>(Level)
        .Case("note",    DiagnosticLevelMask::Note)
        .Case("remark",  DiagnosticLevelMask::Remark)
        .Case("warning", DiagnosticLevelMask::Warning)
        .Case("error",   DiagnosticLevelMask::Error)
        .Default(DiagnosticLevelMask::None);
    if (PM == DiagnosticLevelMask::None) {
      Success = false;
      if (Diags)
        Diags->Report(diag::err_drv_invalid_value) << FlagName << Level;
    }
    M = M | PM;
  }
  return Success;
}

static void parseSanitizerKinds(StringRef FlagName,
                                const std::vector<std::string> &Sanitizers,
                                DiagnosticsEngine &Diags, SanitizerSet &S) {
  for (const auto &Sanitizer : Sanitizers) {
    SanitizerMask K = parseSanitizerValue(Sanitizer, /*AllowGroups=*/false);
    if (K == SanitizerMask())
      Diags.Report(diag::err_drv_invalid_value) << FlagName << Sanitizer;
    else
      S.set(K, true);
  }
}

static void parseXRayInstrumentationBundle(StringRef FlagName, StringRef Bundle,
                                           ArgList &Args, DiagnosticsEngine &D,
                                           XRayInstrSet &S) {
  llvm::SmallVector<StringRef, 2> BundleParts;
  llvm::SplitString(Bundle, BundleParts, ",");
  for (const auto B : BundleParts) {
    auto Mask = parseXRayInstrValue(B);
    if (Mask == XRayInstrKind::None)
      if (B != "none")
        D.Report(diag::err_drv_invalid_value) << FlagName << Bundle;
      else
        S.Mask = Mask;
    else if (Mask == XRayInstrKind::All)
      S.Mask = Mask;
    else
      S.set(Mask, true);
  }
}

// Set the profile kind for fprofile-instrument.
static void setPGOInstrumentor(CodeGenOptions &Opts, ArgList &Args,
                               DiagnosticsEngine &Diags) {
  Arg *A = Args.getLastArg(OPT_fprofile_instrument_EQ);
  if (A == nullptr)
    return;
  StringRef S = A->getValue();
  unsigned I = llvm::StringSwitch<unsigned>(S)
                   .Case("none", CodeGenOptions::ProfileNone)
                   .Case("clang", CodeGenOptions::ProfileClangInstr)
                   .Case("llvm", CodeGenOptions::ProfileIRInstr)
                   .Case("csllvm", CodeGenOptions::ProfileCSIRInstr)
                   .Default(~0U);
  if (I == ~0U) {
    Diags.Report(diag::err_drv_invalid_pgo_instrumentor) << A->getAsString(Args)
                                                         << S;
    return;
  }
  auto Instrumentor = static_cast<CodeGenOptions::ProfileInstrKind>(I);
  Opts.setProfileInstr(Instrumentor);
}

// Set the profile kind using fprofile-instrument-use-path.
static void setPGOUseInstrumentor(CodeGenOptions &Opts,
                                  const Twine &ProfileName) {
  auto ReaderOrErr = llvm::IndexedInstrProfReader::create(ProfileName);
  // In error, return silently and let Clang PGOUse report the error message.
  if (auto E = ReaderOrErr.takeError()) {
    llvm::consumeError(std::move(E));
    Opts.setProfileUse(CodeGenOptions::ProfileClangInstr);
    return;
  }
  std::unique_ptr<llvm::IndexedInstrProfReader> PGOReader =
    std::move(ReaderOrErr.get());
  if (PGOReader->isIRLevelProfile()) {
    if (PGOReader->hasCSIRLevelProfile())
      Opts.setProfileUse(CodeGenOptions::ProfileCSIRInstr);
    else
      Opts.setProfileUse(CodeGenOptions::ProfileIRInstr);
  } else
    Opts.setProfileUse(CodeGenOptions::ProfileClangInstr);
}

static bool ParseCodeGenArgs(CodeGenOptions &Opts, ArgList &Args, InputKind IK,
                             DiagnosticsEngine &Diags,
                             const TargetOptions &TargetOpts,
                             const FrontendOptions &FrontendOpts) {
  bool Success = true;
  llvm::Triple Triple = llvm::Triple(TargetOpts.Triple);

  unsigned OptimizationLevel = getOptimizationLevel(Args, IK, Diags);
  // TODO: This could be done in Driver
  unsigned MaxOptLevel = 3;
  if (OptimizationLevel > MaxOptLevel) {
    // If the optimization level is not supported, fall back on the default
    // optimization
    Diags.Report(diag::warn_drv_optimization_value)
        << Args.getLastArg(OPT_O)->getAsString(Args) << "-O" << MaxOptLevel;
    OptimizationLevel = MaxOptLevel;
  }
  Opts.OptimizationLevel = OptimizationLevel;

  // At O0 we want to fully disable inlining outside of cases marked with
  // 'alwaysinline' that are required for correctness.
  Opts.setInlining((Opts.OptimizationLevel == 0)
                       ? CodeGenOptions::OnlyAlwaysInlining
                       : CodeGenOptions::NormalInlining);
  // Explicit inlining flags can disable some or all inlining even at
  // optimization levels above zero.
  if (Arg *InlineArg = Args.getLastArg(
          options::OPT_finline_functions, options::OPT_finline_hint_functions,
          options::OPT_fno_inline_functions, options::OPT_fno_inline)) {
    if (Opts.OptimizationLevel > 0) {
      const Option &InlineOpt = InlineArg->getOption();
      if (InlineOpt.matches(options::OPT_finline_functions))
        Opts.setInlining(CodeGenOptions::NormalInlining);
      else if (InlineOpt.matches(options::OPT_finline_hint_functions))
        Opts.setInlining(CodeGenOptions::OnlyHintInlining);
      else
        Opts.setInlining(CodeGenOptions::OnlyAlwaysInlining);
    }
  }

  Opts.ExperimentalNewPassManager = Args.hasFlag(
      OPT_fexperimental_new_pass_manager, OPT_fno_experimental_new_pass_manager,
      /* Default */ ENABLE_EXPERIMENTAL_NEW_PASS_MANAGER);

  Opts.DebugPassManager =
      Args.hasFlag(OPT_fdebug_pass_manager, OPT_fno_debug_pass_manager,
                   /* Default */ false);

  if (Arg *A = Args.getLastArg(OPT_fveclib)) {
    StringRef Name = A->getValue();
    if (Name == "Accelerate")
      Opts.setVecLib(CodeGenOptions::Accelerate);
    else if (Name == "MASSV")
      Opts.setVecLib(CodeGenOptions::MASSV);
    else if (Name == "SVML")
      Opts.setVecLib(CodeGenOptions::SVML);
    else if (Name == "none")
      Opts.setVecLib(CodeGenOptions::NoLibrary);
    else
      Diags.Report(diag::err_drv_invalid_value) << A->getAsString(Args) << Name;
  }

  if (Arg *A = Args.getLastArg(OPT_debug_info_kind_EQ)) {
    unsigned Val =
        llvm::StringSwitch<unsigned>(A->getValue())
            .Case("line-tables-only", codegenoptions::DebugLineTablesOnly)
            .Case("line-directives-only", codegenoptions::DebugDirectivesOnly)
            .Case("limited", codegenoptions::LimitedDebugInfo)
            .Case("standalone", codegenoptions::FullDebugInfo)
            .Default(~0U);
    if (Val == ~0U)
      Diags.Report(diag::err_drv_invalid_value) << A->getAsString(Args)
                                                << A->getValue();
    else
      Opts.setDebugInfo(static_cast<codegenoptions::DebugInfoKind>(Val));
  }
  if (Arg *A = Args.getLastArg(OPT_debugger_tuning_EQ)) {
    unsigned Val = llvm::StringSwitch<unsigned>(A->getValue())
                       .Case("gdb", unsigned(llvm::DebuggerKind::GDB))
                       .Case("lldb", unsigned(llvm::DebuggerKind::LLDB))
                       .Case("sce", unsigned(llvm::DebuggerKind::SCE))
                       .Default(~0U);
    if (Val == ~0U)
      Diags.Report(diag::err_drv_invalid_value) << A->getAsString(Args)
                                                << A->getValue();
    else
      Opts.setDebuggerTuning(static_cast<llvm::DebuggerKind>(Val));
  }
  Opts.DwarfVersion = getLastArgIntValue(Args, OPT_dwarf_version_EQ, 0, Diags);
  Opts.DebugColumnInfo = Args.hasArg(OPT_dwarf_column_info);
  Opts.EmitCodeView = Args.hasArg(OPT_gcodeview);
  Opts.CodeViewGHash = Args.hasArg(OPT_gcodeview_ghash);
  Opts.MacroDebugInfo = Args.hasArg(OPT_debug_info_macro);
  Opts.WholeProgramVTables = Args.hasArg(OPT_fwhole_program_vtables);
  Opts.LTOVisibilityPublicStd = Args.hasArg(OPT_flto_visibility_public_std);
  Opts.SplitDwarfFile = Args.getLastArgValue(OPT_split_dwarf_file);
  Opts.SplitDwarfOutput = Args.getLastArgValue(OPT_split_dwarf_output);
  Opts.SplitDwarfInlining = !Args.hasArg(OPT_fno_split_dwarf_inlining);
  Opts.DebugTypeExtRefs = Args.hasArg(OPT_dwarf_ext_refs);
  Opts.DebugExplicitImport = Args.hasArg(OPT_dwarf_explicit_import);
  Opts.DebugFwdTemplateParams = Args.hasArg(OPT_debug_forward_template_params);
  Opts.EmbedSource = Args.hasArg(OPT_gembed_source);

  for (const auto &Arg : Args.getAllArgValues(OPT_fdebug_prefix_map_EQ))
    Opts.DebugPrefixMap.insert(StringRef(Arg).split('='));

  if (const Arg *A =
          Args.getLastArg(OPT_emit_llvm_uselists, OPT_no_emit_llvm_uselists))
    Opts.EmitLLVMUseLists = A->getOption().getID() == OPT_emit_llvm_uselists;

  Opts.DisableLLVMPasses = Args.hasArg(OPT_disable_llvm_passes);
  Opts.DisableLifetimeMarkers = Args.hasArg(OPT_disable_lifetimemarkers);

  llvm::Triple T(TargetOpts.Triple);
  llvm::Triple::ArchType Arch = T.getArch();
  if (Opts.OptimizationLevel > 0 &&
      (Arch == llvm::Triple::x86 || Arch == llvm::Triple::x86_64))
    Opts.EnableDebugEntryValues = Args.hasArg(OPT_femit_debug_entry_values);

  Opts.DisableO0ImplyOptNone = Args.hasArg(OPT_disable_O0_optnone);
  Opts.DisableRedZone = Args.hasArg(OPT_disable_red_zone);
  Opts.IndirectTlsSegRefs = Args.hasArg(OPT_mno_tls_direct_seg_refs);
  Opts.ForbidGuardVariables = Args.hasArg(OPT_fforbid_guard_variables);
  Opts.UseRegisterSizedBitfieldAccess = Args.hasArg(
    OPT_fuse_register_sized_bitfield_access);
  Opts.RelaxedAliasing = Args.hasArg(OPT_relaxed_aliasing);
  Opts.StructPathTBAA = !Args.hasArg(OPT_no_struct_path_tbaa);
  Opts.NewStructPathTBAA = !Args.hasArg(OPT_no_struct_path_tbaa) &&
                           Args.hasArg(OPT_new_struct_path_tbaa);
  Opts.FineGrainedBitfieldAccesses =
      Args.hasFlag(OPT_ffine_grained_bitfield_accesses,
                   OPT_fno_fine_grained_bitfield_accesses, false);
  Opts.DwarfDebugFlags = Args.getLastArgValue(OPT_dwarf_debug_flags);
  Opts.RecordCommandLine = Args.getLastArgValue(OPT_record_command_line);
  Opts.MergeAllConstants = Args.hasArg(OPT_fmerge_all_constants);
  Opts.NoCommon = Args.hasArg(OPT_fno_common);
  Opts.NoImplicitFloat = Args.hasArg(OPT_no_implicit_float);
  Opts.OptimizeSize = getOptimizationLevelSize(Args);
  Opts.SimplifyLibCalls = !(Args.hasArg(OPT_fno_builtin) ||
                            Args.hasArg(OPT_ffreestanding));
  if (Opts.SimplifyLibCalls)
    getAllNoBuiltinFuncValues(Args, Opts.NoBuiltinFuncs);
  Opts.UnrollLoops =
      Args.hasFlag(OPT_funroll_loops, OPT_fno_unroll_loops,
                   (Opts.OptimizationLevel > 1));
  Opts.RerollLoops = Args.hasArg(OPT_freroll_loops);

  Opts.DisableIntegratedAS = Args.hasArg(OPT_fno_integrated_as);
  Opts.Autolink = !Args.hasArg(OPT_fno_autolink);
  Opts.SampleProfileFile = Args.getLastArgValue(OPT_fprofile_sample_use_EQ);
  Opts.DebugInfoForProfiling = Args.hasFlag(
      OPT_fdebug_info_for_profiling, OPT_fno_debug_info_for_profiling, false);
  Opts.DebugNameTable = static_cast<unsigned>(
      Args.hasArg(OPT_ggnu_pubnames)
          ? llvm::DICompileUnit::DebugNameTableKind::GNU
          : Args.hasArg(OPT_gpubnames)
                ? llvm::DICompileUnit::DebugNameTableKind::Default
                : llvm::DICompileUnit::DebugNameTableKind::None);
  Opts.DebugRangesBaseAddress = Args.hasArg(OPT_fdebug_ranges_base_address);

  setPGOInstrumentor(Opts, Args, Diags);
  Opts.InstrProfileOutput =
      Args.getLastArgValue(OPT_fprofile_instrument_path_EQ);
  Opts.ProfileInstrumentUsePath =
      Args.getLastArgValue(OPT_fprofile_instrument_use_path_EQ);
  if (!Opts.ProfileInstrumentUsePath.empty())
    setPGOUseInstrumentor(Opts, Opts.ProfileInstrumentUsePath);
  Opts.ProfileRemappingFile =
      Args.getLastArgValue(OPT_fprofile_remapping_file_EQ);
  if (!Opts.ProfileRemappingFile.empty() && !Opts.ExperimentalNewPassManager) {
    Diags.Report(diag::err_drv_argument_only_allowed_with)
      << Args.getLastArg(OPT_fprofile_remapping_file_EQ)->getAsString(Args)
      << "-fexperimental-new-pass-manager";
  }

  Opts.CoverageMapping =
      Args.hasFlag(OPT_fcoverage_mapping, OPT_fno_coverage_mapping, false);
  Opts.DumpCoverageMapping = Args.hasArg(OPT_dump_coverage_mapping);
  Opts.AsmVerbose = Args.hasArg(OPT_masm_verbose);
  Opts.PreserveAsmComments = !Args.hasArg(OPT_fno_preserve_as_comments);
  Opts.AssumeSaneOperatorNew = !Args.hasArg(OPT_fno_assume_sane_operator_new);
  Opts.ObjCAutoRefCountExceptions = Args.hasArg(OPT_fobjc_arc_exceptions);
  Opts.CXAAtExit = !Args.hasArg(OPT_fno_use_cxa_atexit);
  Opts.RegisterGlobalDtorsWithAtExit =
      Args.hasArg(OPT_fregister_global_dtors_with_atexit);
  Opts.CXXCtorDtorAliases = Args.hasArg(OPT_mconstructor_aliases);
  Opts.CodeModel = TargetOpts.CodeModel;
  Opts.DebugPass = Args.getLastArgValue(OPT_mdebug_pass);
  Opts.DisableFPElim =
      (Args.hasArg(OPT_mdisable_fp_elim) || Args.hasArg(OPT_pg));
  Opts.DisableFree = Args.hasArg(OPT_disable_free);
  Opts.DiscardValueNames = Args.hasArg(OPT_discard_value_names);
  Opts.DisableTailCalls = Args.hasArg(OPT_mdisable_tail_calls);
  Opts.NoEscapingBlockTailCalls =
      Args.hasArg(OPT_fno_escaping_block_tail_calls);
  Opts.FloatABI = Args.getLastArgValue(OPT_mfloat_abi);
  Opts.LessPreciseFPMAD = Args.hasArg(OPT_cl_mad_enable) ||
                          Args.hasArg(OPT_cl_unsafe_math_optimizations) ||
                          Args.hasArg(OPT_cl_fast_relaxed_math);
  Opts.LimitFloatPrecision = Args.getLastArgValue(OPT_mlimit_float_precision);
  Opts.NoInfsFPMath = (Args.hasArg(OPT_menable_no_infinities) ||
                       Args.hasArg(OPT_cl_finite_math_only) ||
                       Args.hasArg(OPT_cl_fast_relaxed_math));
  Opts.NoNaNsFPMath = (Args.hasArg(OPT_menable_no_nans) ||
                       Args.hasArg(OPT_cl_unsafe_math_optimizations) ||
                       Args.hasArg(OPT_cl_finite_math_only) ||
                       Args.hasArg(OPT_cl_fast_relaxed_math));
  Opts.NoSignedZeros = (Args.hasArg(OPT_fno_signed_zeros) ||
                        Args.hasArg(OPT_cl_no_signed_zeros) ||
                        Args.hasArg(OPT_cl_unsafe_math_optimizations) ||
                        Args.hasArg(OPT_cl_fast_relaxed_math));
  Opts.Reassociate = Args.hasArg(OPT_mreassociate);
  Opts.FlushDenorm = Args.hasArg(OPT_cl_denorms_are_zero) ||
                     (Args.hasArg(OPT_fcuda_is_device) &&
                      Args.hasArg(OPT_fcuda_flush_denormals_to_zero));
  Opts.CorrectlyRoundedDivSqrt =
      Args.hasArg(OPT_cl_fp32_correctly_rounded_divide_sqrt);
  Opts.UniformWGSize =
      Args.hasArg(OPT_cl_uniform_work_group_size);
  Opts.Reciprocals = Args.getAllArgValues(OPT_mrecip_EQ);
  Opts.ReciprocalMath = Args.hasArg(OPT_freciprocal_math);
  Opts.NoTrappingMath = Args.hasArg(OPT_fno_trapping_math);
  Opts.StrictFloatCastOverflow =
      !Args.hasArg(OPT_fno_strict_float_cast_overflow);

  Opts.NoZeroInitializedInBSS = Args.hasArg(OPT_mno_zero_initialized_in_bss);
  Opts.NumRegisterParameters = getLastArgIntValue(Args, OPT_mregparm, 0, Diags);
  Opts.NoExecStack = Args.hasArg(OPT_mno_exec_stack);
  Opts.FatalWarnings = Args.hasArg(OPT_massembler_fatal_warnings);
  Opts.EnableSegmentedStacks = Args.hasArg(OPT_split_stacks);
  Opts.RelaxAll = Args.hasArg(OPT_mrelax_all);
  Opts.IncrementalLinkerCompatible =
      Args.hasArg(OPT_mincremental_linker_compatible);
  Opts.PIECopyRelocations =
      Args.hasArg(OPT_mpie_copy_relocations);
  Opts.NoPLT = Args.hasArg(OPT_fno_plt);
  Opts.OmitLeafFramePointer = Args.hasArg(OPT_momit_leaf_frame_pointer);
  Opts.SaveTempLabels = Args.hasArg(OPT_msave_temp_labels);
  Opts.NoDwarfDirectoryAsm = Args.hasArg(OPT_fno_dwarf_directory_asm);
  Opts.SoftFloat = Args.hasArg(OPT_msoft_float);
  Opts.StrictEnums = Args.hasArg(OPT_fstrict_enums);
  Opts.StrictReturn = !Args.hasArg(OPT_fno_strict_return);
  Opts.StrictVTablePointers = Args.hasArg(OPT_fstrict_vtable_pointers);
  Opts.ForceEmitVTables = Args.hasArg(OPT_fforce_emit_vtables);
  Opts.UnsafeFPMath = Args.hasArg(OPT_menable_unsafe_fp_math) ||
                      Args.hasArg(OPT_cl_unsafe_math_optimizations) ||
                      Args.hasArg(OPT_cl_fast_relaxed_math);
  Opts.UnwindTables = Args.hasArg(OPT_munwind_tables);
  Opts.RelocationModel = getRelocModel(Args, Diags);
  Opts.ThreadModel = Args.getLastArgValue(OPT_mthread_model, "posix");
  if (Opts.ThreadModel != "posix" && Opts.ThreadModel != "single")
    Diags.Report(diag::err_drv_invalid_value)
        << Args.getLastArg(OPT_mthread_model)->getAsString(Args)
        << Opts.ThreadModel;
  Opts.TrapFuncName = Args.getLastArgValue(OPT_ftrap_function_EQ);
  Opts.UseInitArray = Args.hasArg(OPT_fuse_init_array);

  Opts.FunctionSections = Args.hasFlag(OPT_ffunction_sections,
                                       OPT_fno_function_sections, false);
  Opts.DataSections = Args.hasFlag(OPT_fdata_sections,
                                   OPT_fno_data_sections, false);
  Opts.StackSizeSection =
      Args.hasFlag(OPT_fstack_size_section, OPT_fno_stack_size_section, false);
  Opts.UniqueSectionNames = Args.hasFlag(OPT_funique_section_names,
                                         OPT_fno_unique_section_names, true);

  Opts.MergeFunctions = Args.hasArg(OPT_fmerge_functions);

  Opts.NoUseJumpTables = Args.hasArg(OPT_fno_jump_tables);

  Opts.NullPointerIsValid = Args.hasArg(OPT_fno_delete_null_pointer_checks);

  Opts.ProfileSampleAccurate = Args.hasArg(OPT_fprofile_sample_accurate);

  Opts.PrepareForLTO = Args.hasArg(OPT_flto, OPT_flto_EQ);
  Opts.PrepareForThinLTO = false;
  if (Arg *A = Args.getLastArg(OPT_flto_EQ)) {
    StringRef S = A->getValue();
    if (S == "thin")
      Opts.PrepareForThinLTO = true;
    else if (S != "full")
      Diags.Report(diag::err_drv_invalid_value) << A->getAsString(Args) << S;
  }
  Opts.LTOUnit = Args.hasFlag(OPT_flto_unit, OPT_fno_lto_unit, false);
  Opts.EnableSplitLTOUnit = Args.hasArg(OPT_fsplit_lto_unit);
  if (Arg *A = Args.getLastArg(OPT_fthinlto_index_EQ)) {
    if (IK.getLanguage() != InputKind::LLVM_IR)
      Diags.Report(diag::err_drv_argument_only_allowed_with)
          << A->getAsString(Args) << "-x ir";
    Opts.ThinLTOIndexFile = Args.getLastArgValue(OPT_fthinlto_index_EQ);
  }
  if (Arg *A = Args.getLastArg(OPT_save_temps_EQ))
    Opts.SaveTempsFilePrefix =
        llvm::StringSwitch<std::string>(A->getValue())
            .Case("obj", FrontendOpts.OutputFile)
            .Default(llvm::sys::path::filename(FrontendOpts.OutputFile).str());

  Opts.ThinLinkBitcodeFile = Args.getLastArgValue(OPT_fthin_link_bitcode_EQ);

  Opts.MSVolatile = Args.hasArg(OPT_fms_volatile);

  Opts.VectorizeLoop = Args.hasArg(OPT_vectorize_loops);
  Opts.VectorizeSLP = Args.hasArg(OPT_vectorize_slp);

  Opts.PreferVectorWidth = Args.getLastArgValue(OPT_mprefer_vector_width_EQ);

  Opts.MainFileName = Args.getLastArgValue(OPT_main_file_name);
  Opts.VerifyModule = !Args.hasArg(OPT_disable_llvm_verifier);

  Opts.ControlFlowGuard = Args.hasArg(OPT_cfguard);

  Opts.DisableGCov = Args.hasArg(OPT_test_coverage);
  Opts.EmitGcovArcs = Args.hasArg(OPT_femit_coverage_data);
  Opts.EmitGcovNotes = Args.hasArg(OPT_femit_coverage_notes);
  if (Opts.EmitGcovArcs || Opts.EmitGcovNotes) {
    Opts.CoverageDataFile = Args.getLastArgValue(OPT_coverage_data_file);
    Opts.CoverageNotesFile = Args.getLastArgValue(OPT_coverage_notes_file);
    Opts.CoverageExtraChecksum = Args.hasArg(OPT_coverage_cfg_checksum);
    Opts.CoverageNoFunctionNamesInData =
        Args.hasArg(OPT_coverage_no_function_names_in_data);
    Opts.ProfileFilterFiles =
        Args.getLastArgValue(OPT_fprofile_filter_files_EQ);
    Opts.ProfileExcludeFiles =
        Args.getLastArgValue(OPT_fprofile_exclude_files_EQ);
    Opts.CoverageExitBlockBeforeBody =
        Args.hasArg(OPT_coverage_exit_block_before_body);
    if (Args.hasArg(OPT_coverage_version_EQ)) {
      StringRef CoverageVersion = Args.getLastArgValue(OPT_coverage_version_EQ);
      if (CoverageVersion.size() != 4) {
        Diags.Report(diag::err_drv_invalid_value)
            << Args.getLastArg(OPT_coverage_version_EQ)->getAsString(Args)
            << CoverageVersion;
      } else {
        memcpy(Opts.CoverageVersion, CoverageVersion.data(), 4);
      }
    }
  }
  // Handle -fembed-bitcode option.
  if (Arg *A = Args.getLastArg(OPT_fembed_bitcode_EQ)) {
    StringRef Name = A->getValue();
    unsigned Model = llvm::StringSwitch<unsigned>(Name)
        .Case("off", CodeGenOptions::Embed_Off)
        .Case("all", CodeGenOptions::Embed_All)
        .Case("bitcode", CodeGenOptions::Embed_Bitcode)
        .Case("marker", CodeGenOptions::Embed_Marker)
        .Default(~0U);
    if (Model == ~0U) {
      Diags.Report(diag::err_drv_invalid_value) << A->getAsString(Args) << Name;
      Success = false;
    } else
      Opts.setEmbedBitcode(
          static_cast<CodeGenOptions::EmbedBitcodeKind>(Model));
  }
  // FIXME: For backend options that are not yet recorded as function
  // attributes in the IR, keep track of them so we can embed them in a
  // separate data section and use them when building the bitcode.
  if (Opts.getEmbedBitcode() == CodeGenOptions::Embed_All) {
    for (const auto &A : Args) {
      // Do not encode output and input.
      if (A->getOption().getID() == options::OPT_o ||
          A->getOption().getID() == options::OPT_INPUT ||
          A->getOption().getID() == options::OPT_x ||
          A->getOption().getID() == options::OPT_fembed_bitcode ||
          (A->getOption().getGroup().isValid() &&
           A->getOption().getGroup().getID() == options::OPT_W_Group))
        continue;
      ArgStringList ASL;
      A->render(Args, ASL);
      for (const auto &arg : ASL) {
        StringRef ArgStr(arg);
        Opts.CmdArgs.insert(Opts.CmdArgs.end(), ArgStr.begin(), ArgStr.end());
        // using \00 to separate each commandline options.
        Opts.CmdArgs.push_back('\0');
      }
    }
  }

  Opts.PreserveVec3Type = Args.hasArg(OPT_fpreserve_vec3_type);
  Opts.InstrumentFunctions = Args.hasArg(OPT_finstrument_functions);
  Opts.InstrumentFunctionsAfterInlining =
      Args.hasArg(OPT_finstrument_functions_after_inlining);
  Opts.InstrumentFunctionEntryBare =
      Args.hasArg(OPT_finstrument_function_entry_bare);

  Opts.XRayInstrumentFunctions =
      Args.hasArg(OPT_fxray_instrument);
  Opts.XRayAlwaysEmitCustomEvents =
      Args.hasArg(OPT_fxray_always_emit_customevents);
  Opts.XRayAlwaysEmitTypedEvents =
      Args.hasArg(OPT_fxray_always_emit_typedevents);
  Opts.XRayInstructionThreshold =
      getLastArgIntValue(Args, OPT_fxray_instruction_threshold_EQ, 200, Diags);

  auto XRayInstrBundles =
      Args.getAllArgValues(OPT_fxray_instrumentation_bundle);
  if (XRayInstrBundles.empty())
    Opts.XRayInstrumentationBundle.Mask = XRayInstrKind::All;
  else
    for (const auto &A : XRayInstrBundles)
      parseXRayInstrumentationBundle("-fxray-instrumentation-bundle=", A, Args,
                                     Diags, Opts.XRayInstrumentationBundle);

  Opts.InstrumentForProfiling = Args.hasArg(OPT_pg);
  Opts.CallFEntry = Args.hasArg(OPT_mfentry);
  Opts.EmitOpenCLArgMetadata = Args.hasArg(OPT_cl_kernel_arg_info);

  if (const Arg *A = Args.getLastArg(OPT_fcf_protection_EQ)) {
    StringRef Name = A->getValue();
    if (Name == "full") {
      Opts.CFProtectionReturn = 1;
      Opts.CFProtectionBranch = 1;
    } else if (Name == "return")
      Opts.CFProtectionReturn = 1;
    else if (Name == "branch")
      Opts.CFProtectionBranch = 1;
    else if (Name != "none") {
      Diags.Report(diag::err_drv_invalid_value) << A->getAsString(Args) << Name;
      Success = false;
    }
  }

  if (const Arg *A = Args.getLastArg(OPT_compress_debug_sections,
                                     OPT_compress_debug_sections_EQ)) {
    if (A->getOption().getID() == OPT_compress_debug_sections) {
      // TODO: be more clever about the compression type auto-detection
      Opts.setCompressDebugSections(llvm::DebugCompressionType::GNU);
    } else {
      auto DCT = llvm::StringSwitch<llvm::DebugCompressionType>(A->getValue())
                     .Case("none", llvm::DebugCompressionType::None)
                     .Case("zlib", llvm::DebugCompressionType::Z)
                     .Case("zlib-gnu", llvm::DebugCompressionType::GNU)
                     .Default(llvm::DebugCompressionType::None);
      Opts.setCompressDebugSections(DCT);
    }
  }

  Opts.RelaxELFRelocations = Args.hasArg(OPT_mrelax_relocations);
  Opts.DebugCompilationDir = Args.getLastArgValue(OPT_fdebug_compilation_dir);
  for (auto *A :
       Args.filtered(OPT_mlink_bitcode_file, OPT_mlink_builtin_bitcode)) {
    CodeGenOptions::BitcodeFileToLink F;
    F.Filename = A->getValue();
    if (A->getOption().matches(OPT_mlink_builtin_bitcode)) {
      F.LinkFlags = llvm::Linker::Flags::LinkOnlyNeeded;
      // When linking CUDA bitcode, propagate function attributes so that
      // e.g. libdevice gets fast-math attrs if we're building with fast-math.
      F.PropagateAttrs = true;
      F.Internalize = true;
    }
    Opts.LinkBitcodeFiles.push_back(F);
  }
  Opts.SanitizeCoverageType =
      getLastArgIntValue(Args, OPT_fsanitize_coverage_type, 0, Diags);
  Opts.SanitizeCoverageIndirectCalls =
      Args.hasArg(OPT_fsanitize_coverage_indirect_calls);
  Opts.SanitizeCoverageTraceBB = Args.hasArg(OPT_fsanitize_coverage_trace_bb);
  Opts.SanitizeCoverageTraceCmp = Args.hasArg(OPT_fsanitize_coverage_trace_cmp);
  Opts.SanitizeCoverageTraceDiv = Args.hasArg(OPT_fsanitize_coverage_trace_div);
  Opts.SanitizeCoverageTraceGep = Args.hasArg(OPT_fsanitize_coverage_trace_gep);
  Opts.SanitizeCoverage8bitCounters =
      Args.hasArg(OPT_fsanitize_coverage_8bit_counters);
  Opts.SanitizeCoverageTracePC = Args.hasArg(OPT_fsanitize_coverage_trace_pc);
  Opts.SanitizeCoverageTracePCGuard =
      Args.hasArg(OPT_fsanitize_coverage_trace_pc_guard);
  Opts.SanitizeCoverageNoPrune = Args.hasArg(OPT_fsanitize_coverage_no_prune);
  Opts.SanitizeCoverageInline8bitCounters =
      Args.hasArg(OPT_fsanitize_coverage_inline_8bit_counters);
  Opts.SanitizeCoveragePCTable = Args.hasArg(OPT_fsanitize_coverage_pc_table);
  Opts.SanitizeCoverageStackDepth =
      Args.hasArg(OPT_fsanitize_coverage_stack_depth);
  Opts.SanitizeMemoryTrackOrigins =
      getLastArgIntValue(Args, OPT_fsanitize_memory_track_origins_EQ, 0, Diags);
  Opts.SanitizeMemoryUseAfterDtor =
      Args.hasFlag(OPT_fsanitize_memory_use_after_dtor,
                   OPT_fno_sanitize_memory_use_after_dtor,
                   false);
  Opts.SanitizeMinimalRuntime = Args.hasArg(OPT_fsanitize_minimal_runtime);
  Opts.SanitizeCfiCrossDso = Args.hasArg(OPT_fsanitize_cfi_cross_dso);
  Opts.SanitizeCfiICallGeneralizePointers =
      Args.hasArg(OPT_fsanitize_cfi_icall_generalize_pointers);
  Opts.SanitizeStats = Args.hasArg(OPT_fsanitize_stats);
  if (Arg *A = Args.getLastArg(
          OPT_fsanitize_address_poison_custom_array_cookie,
          OPT_fno_sanitize_address_poison_custom_array_cookie)) {
    Opts.SanitizeAddressPoisonCustomArrayCookie =
        A->getOption().getID() ==
        OPT_fsanitize_address_poison_custom_array_cookie;
  }
  if (Arg *A = Args.getLastArg(OPT_fsanitize_address_use_after_scope,
                               OPT_fno_sanitize_address_use_after_scope)) {
    Opts.SanitizeAddressUseAfterScope =
        A->getOption().getID() == OPT_fsanitize_address_use_after_scope;
  }
  Opts.SanitizeAddressGlobalsDeadStripping =
      Args.hasArg(OPT_fsanitize_address_globals_dead_stripping);
  if (Arg *A = Args.getLastArg(OPT_fsanitize_address_use_odr_indicator,
                               OPT_fno_sanitize_address_use_odr_indicator)) {
    Opts.SanitizeAddressUseOdrIndicator =
        A->getOption().getID() == OPT_fsanitize_address_use_odr_indicator;
  }
  Opts.SSPBufferSize =
      getLastArgIntValue(Args, OPT_stack_protector_buffer_size, 8, Diags);
  Opts.StackRealignment = Args.hasArg(OPT_mstackrealign);
  if (Arg *A = Args.getLastArg(OPT_mstack_alignment)) {
    StringRef Val = A->getValue();
    unsigned StackAlignment = Opts.StackAlignment;
    Val.getAsInteger(10, StackAlignment);
    Opts.StackAlignment = StackAlignment;
  }

  if (Arg *A = Args.getLastArg(OPT_mstack_probe_size)) {
    StringRef Val = A->getValue();
    unsigned StackProbeSize = Opts.StackProbeSize;
    Val.getAsInteger(0, StackProbeSize);
    Opts.StackProbeSize = StackProbeSize;
  }

  Opts.NoStackArgProbe = Args.hasArg(OPT_mno_stack_arg_probe);

  if (Arg *A = Args.getLastArg(OPT_fobjc_dispatch_method_EQ)) {
    StringRef Name = A->getValue();
    unsigned Method = llvm::StringSwitch<unsigned>(Name)
      .Case("legacy", CodeGenOptions::Legacy)
      .Case("non-legacy", CodeGenOptions::NonLegacy)
      .Case("mixed", CodeGenOptions::Mixed)
      .Default(~0U);
    if (Method == ~0U) {
      Diags.Report(diag::err_drv_invalid_value) << A->getAsString(Args) << Name;
      Success = false;
    } else {
      Opts.setObjCDispatchMethod(
        static_cast<CodeGenOptions::ObjCDispatchMethodKind>(Method));
    }
  }


  if (Args.hasArg(OPT_fno_objc_convert_messages_to_runtime_calls))
    Opts.ObjCConvertMessagesToRuntimeCalls = 0;

  if (Args.getLastArg(OPT_femulated_tls) ||
      Args.getLastArg(OPT_fno_emulated_tls)) {
    Opts.ExplicitEmulatedTLS = true;
    Opts.EmulatedTLS =
        Args.hasFlag(OPT_femulated_tls, OPT_fno_emulated_tls, false);
  }

  if (Arg *A = Args.getLastArg(OPT_ftlsmodel_EQ)) {
    StringRef Name = A->getValue();
    unsigned Model = llvm::StringSwitch<unsigned>(Name)
        .Case("global-dynamic", CodeGenOptions::GeneralDynamicTLSModel)
        .Case("local-dynamic", CodeGenOptions::LocalDynamicTLSModel)
        .Case("initial-exec", CodeGenOptions::InitialExecTLSModel)
        .Case("local-exec", CodeGenOptions::LocalExecTLSModel)
        .Default(~0U);
    if (Model == ~0U) {
      Diags.Report(diag::err_drv_invalid_value) << A->getAsString(Args) << Name;
      Success = false;
    } else {
      Opts.setDefaultTLSModel(static_cast<CodeGenOptions::TLSModel>(Model));
    }
  }

  if (Arg *A = Args.getLastArg(OPT_fdenormal_fp_math_EQ)) {
    StringRef Val = A->getValue();
    if (Val == "ieee")
      Opts.FPDenormalMode = "ieee";
    else if (Val == "preserve-sign")
      Opts.FPDenormalMode = "preserve-sign";
    else if (Val == "positive-zero")
      Opts.FPDenormalMode = "positive-zero";
    else
      Diags.Report(diag::err_drv_invalid_value) << A->getAsString(Args) << Val;
  }

  if (Arg *A = Args.getLastArg(OPT_fpcc_struct_return, OPT_freg_struct_return)) {
    if (A->getOption().matches(OPT_fpcc_struct_return)) {
      Opts.setStructReturnConvention(CodeGenOptions::SRCK_OnStack);
    } else {
      assert(A->getOption().matches(OPT_freg_struct_return));
      Opts.setStructReturnConvention(CodeGenOptions::SRCK_InRegs);
    }
  }

  Opts.DependentLibraries = Args.getAllArgValues(OPT_dependent_lib);
  Opts.LinkerOptions = Args.getAllArgValues(OPT_linker_option);
  bool NeedLocTracking = false;

  Opts.OptRecordFile = Args.getLastArgValue(OPT_opt_record_file);
  if (!Opts.OptRecordFile.empty())
    NeedLocTracking = true;

  if (Arg *A = Args.getLastArg(OPT_opt_record_passes)) {
    Opts.OptRecordPasses = A->getValue();
    NeedLocTracking = true;
  }

  if (Arg *A = Args.getLastArg(OPT_opt_record_format)) {
    Opts.OptRecordFormat = A->getValue();
    NeedLocTracking = true;
  }

  if (Arg *A = Args.getLastArg(OPT_Rpass_EQ)) {
    Opts.OptimizationRemarkPattern =
        GenerateOptimizationRemarkRegex(Diags, Args, A);
    NeedLocTracking = true;
  }

  if (Arg *A = Args.getLastArg(OPT_Rpass_missed_EQ)) {
    Opts.OptimizationRemarkMissedPattern =
        GenerateOptimizationRemarkRegex(Diags, Args, A);
    NeedLocTracking = true;
  }

  if (Arg *A = Args.getLastArg(OPT_Rpass_analysis_EQ)) {
    Opts.OptimizationRemarkAnalysisPattern =
        GenerateOptimizationRemarkRegex(Diags, Args, A);
    NeedLocTracking = true;
  }

  Opts.DiagnosticsWithHotness =
      Args.hasArg(options::OPT_fdiagnostics_show_hotness);
  bool UsingSampleProfile = !Opts.SampleProfileFile.empty();
  bool UsingProfile = UsingSampleProfile ||
      (Opts.getProfileUse() != CodeGenOptions::ProfileNone);

  if (Opts.DiagnosticsWithHotness && !UsingProfile &&
      // An IR file will contain PGO as metadata
      IK.getLanguage() != InputKind::LLVM_IR)
    Diags.Report(diag::warn_drv_diagnostics_hotness_requires_pgo)
        << "-fdiagnostics-show-hotness";

  Opts.DiagnosticsHotnessThreshold = getLastArgUInt64Value(
      Args, options::OPT_fdiagnostics_hotness_threshold_EQ, 0);
  if (Opts.DiagnosticsHotnessThreshold > 0 && !UsingProfile)
    Diags.Report(diag::warn_drv_diagnostics_hotness_requires_pgo)
        << "-fdiagnostics-hotness-threshold=";

  // If the user requested to use a sample profile for PGO, then the
  // backend will need to track source location information so the profile
  // can be incorporated into the IR.
  if (UsingSampleProfile)
    NeedLocTracking = true;

  // If the user requested a flag that requires source locations available in
  // the backend, make sure that the backend tracks source location information.
  if (NeedLocTracking && Opts.getDebugInfo() == codegenoptions::NoDebugInfo)
    Opts.setDebugInfo(codegenoptions::LocTrackingOnly);

  Opts.RewriteMapFiles = Args.getAllArgValues(OPT_frewrite_map_file);

  // Parse -fsanitize-recover= arguments.
  // FIXME: Report unrecoverable sanitizers incorrectly specified here.
  parseSanitizerKinds("-fsanitize-recover=",
                      Args.getAllArgValues(OPT_fsanitize_recover_EQ), Diags,
                      Opts.SanitizeRecover);
  parseSanitizerKinds("-fsanitize-trap=",
                      Args.getAllArgValues(OPT_fsanitize_trap_EQ), Diags,
                      Opts.SanitizeTrap);

  Opts.CudaGpuBinaryFileName =
      Args.getLastArgValue(OPT_fcuda_include_gpubinary);

  Opts.Backchain = Args.hasArg(OPT_mbackchain);

  Opts.EmitCheckPathComponentsToStrip = getLastArgIntValue(
      Args, OPT_fsanitize_undefined_strip_path_components_EQ, 0, Diags);

  Opts.EmitVersionIdentMetadata = Args.hasFlag(OPT_Qy, OPT_Qn, true);

  Opts.Addrsig = Args.hasArg(OPT_faddrsig);

  if (Arg *A = Args.getLastArg(OPT_msign_return_address_EQ)) {
    StringRef SignScope = A->getValue();

    if (SignScope.equals_lower("none"))
      Opts.setSignReturnAddress(CodeGenOptions::SignReturnAddressScope::None);
    else if (SignScope.equals_lower("all"))
      Opts.setSignReturnAddress(CodeGenOptions::SignReturnAddressScope::All);
    else if (SignScope.equals_lower("non-leaf"))
      Opts.setSignReturnAddress(
          CodeGenOptions::SignReturnAddressScope::NonLeaf);
    else
      Diags.Report(diag::err_drv_invalid_value)
          << A->getAsString(Args) << SignScope;

    if (Arg *A = Args.getLastArg(OPT_msign_return_address_key_EQ)) {
      StringRef SignKey = A->getValue();
      if (!SignScope.empty() && !SignKey.empty()) {
        if (SignKey.equals_lower("a_key"))
          Opts.setSignReturnAddressKey(
              CodeGenOptions::SignReturnAddressKeyValue::AKey);
        else if (SignKey.equals_lower("b_key"))
          Opts.setSignReturnAddressKey(
              CodeGenOptions::SignReturnAddressKeyValue::BKey);
        else
          Diags.Report(diag::err_drv_invalid_value)
              << A->getAsString(Args) << SignKey;
      }
    }
  }

  Opts.BranchTargetEnforcement = Args.hasArg(OPT_mbranch_target_enforce);

  Opts.KeepStaticConsts = Args.hasArg(OPT_fkeep_static_consts);

  Opts.SpeculativeLoadHardening = Args.hasArg(OPT_mspeculative_load_hardening);

  Opts.DefaultFunctionAttrs = Args.getAllArgValues(OPT_default_function_attr);

<<<<<<< HEAD
  Opts.PassPlugins = Args.getAllArgValues(OPT_fpass_plugin_EQ);

  Opts.SymbolPartition = Args.getLastArgValue(OPT_fsymbol_partition_EQ);
=======
  Opts.CheckedCNullPtrArith = !Args.hasArg(OPT_fno_checkedc_null_ptr_arith);
>>>>>>> cb9e1e3e

  return Success;
}

static void ParseDependencyOutputArgs(DependencyOutputOptions &Opts,
                                      ArgList &Args) {
  Opts.OutputFile = Args.getLastArgValue(OPT_dependency_file);
  Opts.Targets = Args.getAllArgValues(OPT_MT);
  Opts.IncludeSystemHeaders = Args.hasArg(OPT_sys_header_deps);
  Opts.IncludeModuleFiles = Args.hasArg(OPT_module_file_deps);
  Opts.UsePhonyTargets = Args.hasArg(OPT_MP);
  Opts.ShowHeaderIncludes = Args.hasArg(OPT_H);
  Opts.HeaderIncludeOutputFile = Args.getLastArgValue(OPT_header_include_file);
  Opts.AddMissingHeaderDeps = Args.hasArg(OPT_MG);
  if (Args.hasArg(OPT_show_includes)) {
    // Writing both /showIncludes and preprocessor output to stdout
    // would produce interleaved output, so use stderr for /showIncludes.
    // This behaves the same as cl.exe, when /E, /EP or /P are passed.
    if (Args.hasArg(options::OPT_E) || Args.hasArg(options::OPT_P))
      Opts.ShowIncludesDest = ShowIncludesDestination::Stderr;
    else
      Opts.ShowIncludesDest = ShowIncludesDestination::Stdout;
  } else {
    Opts.ShowIncludesDest = ShowIncludesDestination::None;
  }
  Opts.DOTOutputFile = Args.getLastArgValue(OPT_dependency_dot);
  Opts.ModuleDependencyOutputDir =
      Args.getLastArgValue(OPT_module_dependency_dir);
  if (Args.hasArg(OPT_MV))
    Opts.OutputFormat = DependencyOutputFormat::NMake;
  // Add sanitizer blacklists as extra dependencies.
  // They won't be discovered by the regular preprocessor, so
  // we let make / ninja to know about this implicit dependency.
  Opts.ExtraDeps = Args.getAllArgValues(OPT_fdepfile_entry);
  // Only the -fmodule-file=<file> form.
  for (const auto *A : Args.filtered(OPT_fmodule_file)) {
    StringRef Val = A->getValue();
    if (Val.find('=') == StringRef::npos)
      Opts.ExtraDeps.push_back(Val);
  }
}

static bool parseShowColorsArgs(const ArgList &Args, bool DefaultColor) {
  // Color diagnostics default to auto ("on" if terminal supports) in the driver
  // but default to off in cc1, needing an explicit OPT_fdiagnostics_color.
  // Support both clang's -f[no-]color-diagnostics and gcc's
  // -f[no-]diagnostics-colors[=never|always|auto].
  enum {
    Colors_On,
    Colors_Off,
    Colors_Auto
  } ShowColors = DefaultColor ? Colors_Auto : Colors_Off;
  for (auto *A : Args) {
    const Option &O = A->getOption();
    if (O.matches(options::OPT_fcolor_diagnostics) ||
        O.matches(options::OPT_fdiagnostics_color)) {
      ShowColors = Colors_On;
    } else if (O.matches(options::OPT_fno_color_diagnostics) ||
               O.matches(options::OPT_fno_diagnostics_color)) {
      ShowColors = Colors_Off;
    } else if (O.matches(options::OPT_fdiagnostics_color_EQ)) {
      StringRef Value(A->getValue());
      if (Value == "always")
        ShowColors = Colors_On;
      else if (Value == "never")
        ShowColors = Colors_Off;
      else if (Value == "auto")
        ShowColors = Colors_Auto;
    }
  }
  return ShowColors == Colors_On ||
         (ShowColors == Colors_Auto &&
          llvm::sys::Process::StandardErrHasColors());
}

static bool checkVerifyPrefixes(const std::vector<std::string> &VerifyPrefixes,
                                DiagnosticsEngine *Diags) {
  bool Success = true;
  for (const auto &Prefix : VerifyPrefixes) {
    // Every prefix must start with a letter and contain only alphanumeric
    // characters, hyphens, and underscores.
    auto BadChar = llvm::find_if(Prefix, [](char C) {
      return !isAlphanumeric(C) && C != '-' && C != '_';
    });
    if (BadChar != Prefix.end() || !isLetter(Prefix[0])) {
      Success = false;
      if (Diags) {
        Diags->Report(diag::err_drv_invalid_value) << "-verify=" << Prefix;
        Diags->Report(diag::note_drv_verify_prefix_spelling);
      }
    }
  }
  return Success;
}

bool clang::ParseDiagnosticArgs(DiagnosticOptions &Opts, ArgList &Args,
                                DiagnosticsEngine *Diags,
                                bool DefaultDiagColor, bool DefaultShowOpt) {
  bool Success = true;

  Opts.DiagnosticLogFile = Args.getLastArgValue(OPT_diagnostic_log_file);
  if (Arg *A =
          Args.getLastArg(OPT_diagnostic_serialized_file, OPT__serialize_diags))
    Opts.DiagnosticSerializationFile = A->getValue();
  Opts.IgnoreWarnings = Args.hasArg(OPT_w);
  Opts.NoRewriteMacros = Args.hasArg(OPT_Wno_rewrite_macros);
  Opts.Pedantic = Args.hasArg(OPT_pedantic);
  Opts.PedanticErrors = Args.hasArg(OPT_pedantic_errors);
  Opts.ShowCarets = !Args.hasArg(OPT_fno_caret_diagnostics);
  Opts.ShowColors = parseShowColorsArgs(Args, DefaultDiagColor);
  Opts.ShowColumn = Args.hasFlag(OPT_fshow_column,
                                 OPT_fno_show_column,
                                 /*Default=*/true);
  Opts.ShowFixits = !Args.hasArg(OPT_fno_diagnostics_fixit_info);
  Opts.ShowLocation = !Args.hasArg(OPT_fno_show_source_location);
  Opts.AbsolutePath = Args.hasArg(OPT_fdiagnostics_absolute_paths);
  Opts.ShowOptionNames =
      Args.hasFlag(OPT_fdiagnostics_show_option,
                   OPT_fno_diagnostics_show_option, DefaultShowOpt);

  llvm::sys::Process::UseANSIEscapeCodes(Args.hasArg(OPT_fansi_escape_codes));

  // Default behavior is to not to show note include stacks.
  Opts.ShowNoteIncludeStack = false;
  if (Arg *A = Args.getLastArg(OPT_fdiagnostics_show_note_include_stack,
                               OPT_fno_diagnostics_show_note_include_stack))
    if (A->getOption().matches(OPT_fdiagnostics_show_note_include_stack))
      Opts.ShowNoteIncludeStack = true;

  StringRef ShowOverloads =
    Args.getLastArgValue(OPT_fshow_overloads_EQ, "all");
  if (ShowOverloads == "best")
    Opts.setShowOverloads(Ovl_Best);
  else if (ShowOverloads == "all")
    Opts.setShowOverloads(Ovl_All);
  else {
    Success = false;
    if (Diags)
      Diags->Report(diag::err_drv_invalid_value)
      << Args.getLastArg(OPT_fshow_overloads_EQ)->getAsString(Args)
      << ShowOverloads;
  }

  StringRef ShowCategory =
    Args.getLastArgValue(OPT_fdiagnostics_show_category, "none");
  if (ShowCategory == "none")
    Opts.ShowCategories = 0;
  else if (ShowCategory == "id")
    Opts.ShowCategories = 1;
  else if (ShowCategory == "name")
    Opts.ShowCategories = 2;
  else {
    Success = false;
    if (Diags)
      Diags->Report(diag::err_drv_invalid_value)
      << Args.getLastArg(OPT_fdiagnostics_show_category)->getAsString(Args)
      << ShowCategory;
  }

  StringRef Format =
    Args.getLastArgValue(OPT_fdiagnostics_format, "clang");
  if (Format == "clang")
    Opts.setFormat(DiagnosticOptions::Clang);
  else if (Format == "msvc")
    Opts.setFormat(DiagnosticOptions::MSVC);
  else if (Format == "msvc-fallback") {
    Opts.setFormat(DiagnosticOptions::MSVC);
    Opts.CLFallbackMode = true;
  } else if (Format == "vi")
    Opts.setFormat(DiagnosticOptions::Vi);
  else {
    Success = false;
    if (Diags)
      Diags->Report(diag::err_drv_invalid_value)
      << Args.getLastArg(OPT_fdiagnostics_format)->getAsString(Args)
      << Format;
  }

  Opts.ShowSourceRanges = Args.hasArg(OPT_fdiagnostics_print_source_range_info);
  Opts.ShowParseableFixits = Args.hasArg(OPT_fdiagnostics_parseable_fixits);
  Opts.ShowPresumedLoc = !Args.hasArg(OPT_fno_diagnostics_use_presumed_location);
  Opts.VerifyDiagnostics = Args.hasArg(OPT_verify) || Args.hasArg(OPT_verify_EQ);
  Opts.VerifyPrefixes = Args.getAllArgValues(OPT_verify_EQ);
  if (Args.hasArg(OPT_verify))
    Opts.VerifyPrefixes.push_back("expected");
  // Keep VerifyPrefixes in its original order for the sake of diagnostics, and
  // then sort it to prepare for fast lookup using std::binary_search.
  if (!checkVerifyPrefixes(Opts.VerifyPrefixes, Diags)) {
    Opts.VerifyDiagnostics = false;
    Success = false;
  }
  else
    llvm::sort(Opts.VerifyPrefixes);
  DiagnosticLevelMask DiagMask = DiagnosticLevelMask::None;
  Success &= parseDiagnosticLevelMask("-verify-ignore-unexpected=",
    Args.getAllArgValues(OPT_verify_ignore_unexpected_EQ),
    Diags, DiagMask);
  if (Args.hasArg(OPT_verify_ignore_unexpected))
    DiagMask = DiagnosticLevelMask::All;
  Opts.setVerifyIgnoreUnexpected(DiagMask);
  Opts.ElideType = !Args.hasArg(OPT_fno_elide_type);
  Opts.ShowTemplateTree = Args.hasArg(OPT_fdiagnostics_show_template_tree);
  Opts.ErrorLimit = getLastArgIntValue(Args, OPT_ferror_limit, 0, Diags);
  Opts.MacroBacktraceLimit =
      getLastArgIntValue(Args, OPT_fmacro_backtrace_limit,
                         DiagnosticOptions::DefaultMacroBacktraceLimit, Diags);
  Opts.TemplateBacktraceLimit = getLastArgIntValue(
      Args, OPT_ftemplate_backtrace_limit,
      DiagnosticOptions::DefaultTemplateBacktraceLimit, Diags);
  Opts.ConstexprBacktraceLimit = getLastArgIntValue(
      Args, OPT_fconstexpr_backtrace_limit,
      DiagnosticOptions::DefaultConstexprBacktraceLimit, Diags);
  Opts.SpellCheckingLimit = getLastArgIntValue(
      Args, OPT_fspell_checking_limit,
      DiagnosticOptions::DefaultSpellCheckingLimit, Diags);
  Opts.SnippetLineLimit = getLastArgIntValue(
      Args, OPT_fcaret_diagnostics_max_lines,
      DiagnosticOptions::DefaultSnippetLineLimit, Diags);
  Opts.TabStop = getLastArgIntValue(Args, OPT_ftabstop,
                                    DiagnosticOptions::DefaultTabStop, Diags);
  if (Opts.TabStop == 0 || Opts.TabStop > DiagnosticOptions::MaxTabStop) {
    Opts.TabStop = DiagnosticOptions::DefaultTabStop;
    if (Diags)
      Diags->Report(diag::warn_ignoring_ftabstop_value)
      << Opts.TabStop << DiagnosticOptions::DefaultTabStop;
  }
  Opts.MessageLength = getLastArgIntValue(Args, OPT_fmessage_length, 0, Diags);
  addDiagnosticArgs(Args, OPT_W_Group, OPT_W_value_Group, Opts.Warnings);
  addDiagnosticArgs(Args, OPT_R_Group, OPT_R_value_Group, Opts.Remarks);

  return Success;
}

static void ParseFileSystemArgs(FileSystemOptions &Opts, ArgList &Args) {
  Opts.WorkingDir = Args.getLastArgValue(OPT_working_directory);
}

/// Parse the argument to the -ftest-module-file-extension
/// command-line argument.
///
/// \returns true on error, false on success.
static bool parseTestModuleFileExtensionArg(StringRef Arg,
                                            std::string &BlockName,
                                            unsigned &MajorVersion,
                                            unsigned &MinorVersion,
                                            bool &Hashed,
                                            std::string &UserInfo) {
  SmallVector<StringRef, 5> Args;
  Arg.split(Args, ':', 5);
  if (Args.size() < 5)
    return true;

  BlockName = Args[0];
  if (Args[1].getAsInteger(10, MajorVersion)) return true;
  if (Args[2].getAsInteger(10, MinorVersion)) return true;
  if (Args[3].getAsInteger(2, Hashed)) return true;
  if (Args.size() > 4)
    UserInfo = Args[4];
  return false;
}

static InputKind ParseFrontendArgs(FrontendOptions &Opts, ArgList &Args,
                                   DiagnosticsEngine &Diags,
                                   bool &IsHeaderFile) {
  Opts.ProgramAction = frontend::ParseSyntaxOnly;
  if (const Arg *A = Args.getLastArg(OPT_Action_Group)) {
    switch (A->getOption().getID()) {
    default:
      llvm_unreachable("Invalid option in group!");
    case OPT_ast_list:
      Opts.ProgramAction = frontend::ASTDeclList; break;
    case OPT_ast_dump_all_EQ:
    case OPT_ast_dump_EQ: {
      unsigned Val = llvm::StringSwitch<unsigned>(A->getValue())
                         .CaseLower("default", ADOF_Default)
                         .CaseLower("json", ADOF_JSON)
                         .Default(std::numeric_limits<unsigned>::max());

      if (Val != std::numeric_limits<unsigned>::max())
        Opts.ASTDumpFormat = static_cast<ASTDumpOutputFormat>(Val);
      else {
        Diags.Report(diag::err_drv_invalid_value)
            << A->getAsString(Args) << A->getValue();
        Opts.ASTDumpFormat = ADOF_Default;
      }
      LLVM_FALLTHROUGH;
    }
    case OPT_ast_dump:
    case OPT_ast_dump_all:
    case OPT_ast_dump_lookups:
      Opts.ProgramAction = frontend::ASTDump; break;
    case OPT_ast_print:
      Opts.ProgramAction = frontend::ASTPrint; break;
    case OPT_ast_view:
      Opts.ProgramAction = frontend::ASTView; break;
    case OPT_compiler_options_dump:
      Opts.ProgramAction = frontend::DumpCompilerOptions; break;
    case OPT_dump_raw_tokens:
      Opts.ProgramAction = frontend::DumpRawTokens; break;
    case OPT_dump_tokens:
      Opts.ProgramAction = frontend::DumpTokens; break;
    case OPT_S:
      Opts.ProgramAction = frontend::EmitAssembly; break;
    case OPT_emit_llvm_bc:
      Opts.ProgramAction = frontend::EmitBC; break;
    case OPT_emit_html:
      Opts.ProgramAction = frontend::EmitHTML; break;
    case OPT_emit_llvm:
      Opts.ProgramAction = frontend::EmitLLVM; break;
    case OPT_emit_llvm_only:
      Opts.ProgramAction = frontend::EmitLLVMOnly; break;
    case OPT_emit_codegen_only:
      Opts.ProgramAction = frontend::EmitCodeGenOnly; break;
    case OPT_emit_obj:
      Opts.ProgramAction = frontend::EmitObj; break;
    case OPT_fixit_EQ:
      Opts.FixItSuffix = A->getValue();
      LLVM_FALLTHROUGH;
    case OPT_fixit:
      Opts.ProgramAction = frontend::FixIt; break;
    case OPT_emit_module:
      Opts.ProgramAction = frontend::GenerateModule; break;
    case OPT_emit_module_interface:
      Opts.ProgramAction = frontend::GenerateModuleInterface; break;
    case OPT_emit_header_module:
      Opts.ProgramAction = frontend::GenerateHeaderModule; break;
    case OPT_emit_pch:
      Opts.ProgramAction = frontend::GeneratePCH; break;
    case OPT_emit_iterface_stubs: {
      llvm::Optional<frontend::ActionKind> ProgramAction =
          llvm::StringSwitch<llvm::Optional<frontend::ActionKind>>(
              Args.hasArg(OPT_iterface_stub_version_EQ)
                  ? Args.getLastArgValue(OPT_iterface_stub_version_EQ)
                  : "")
              .Case("experimental-yaml-elf-v1",
                    frontend::GenerateInterfaceYAMLExpV1)
              .Case("experimental-tapi-elf-v1",
                    frontend::GenerateInterfaceTBEExpV1)
              .Default(llvm::None);
      if (!ProgramAction)
        Diags.Report(diag::err_drv_invalid_value)
            << "Must specify a valid interface stub format type using "
            << "-interface-stub-version=<experimental-tapi-elf-v1 | "
               "experimental-yaml-elf-v1>";
      Opts.ProgramAction = *ProgramAction;
      break;
    }
    case OPT_init_only:
      Opts.ProgramAction = frontend::InitOnly; break;
    case OPT_fsyntax_only:
      Opts.ProgramAction = frontend::ParseSyntaxOnly; break;
    case OPT_module_file_info:
      Opts.ProgramAction = frontend::ModuleFileInfo; break;
    case OPT_verify_pch:
      Opts.ProgramAction = frontend::VerifyPCH; break;
    case OPT_print_preamble:
      Opts.ProgramAction = frontend::PrintPreamble; break;
    case OPT_E:
      Opts.ProgramAction = frontend::PrintPreprocessedInput; break;
    case OPT_templight_dump:
      Opts.ProgramAction = frontend::TemplightDump; break;
    case OPT_rewrite_macros:
      Opts.ProgramAction = frontend::RewriteMacros; break;
    case OPT_rewrite_objc:
      Opts.ProgramAction = frontend::RewriteObjC; break;
    case OPT_rewrite_test:
      Opts.ProgramAction = frontend::RewriteTest; break;
    case OPT_analyze:
      Opts.ProgramAction = frontend::RunAnalysis; break;
    case OPT_migrate:
      Opts.ProgramAction = frontend::MigrateSource; break;
    case OPT_Eonly:
      Opts.ProgramAction = frontend::RunPreprocessorOnly; break;
    case OPT_print_dependency_directives_minimized_source:
      Opts.ProgramAction =
          frontend::PrintDependencyDirectivesSourceMinimizerOutput;
      break;
    }
  }

  if (const Arg* A = Args.getLastArg(OPT_plugin)) {
    Opts.Plugins.emplace_back(A->getValue(0));
    Opts.ProgramAction = frontend::PluginAction;
    Opts.ActionName = A->getValue();
  }
  Opts.AddPluginActions = Args.getAllArgValues(OPT_add_plugin);
  for (const auto *AA : Args.filtered(OPT_plugin_arg))
    Opts.PluginArgs[AA->getValue(0)].emplace_back(AA->getValue(1));

  for (const std::string &Arg :
         Args.getAllArgValues(OPT_ftest_module_file_extension_EQ)) {
    std::string BlockName;
    unsigned MajorVersion;
    unsigned MinorVersion;
    bool Hashed;
    std::string UserInfo;
    if (parseTestModuleFileExtensionArg(Arg, BlockName, MajorVersion,
                                        MinorVersion, Hashed, UserInfo)) {
      Diags.Report(diag::err_test_module_file_extension_format) << Arg;

      continue;
    }

    // Add the testing module file extension.
    Opts.ModuleFileExtensions.push_back(
        std::make_shared<TestModuleFileExtension>(
            BlockName, MajorVersion, MinorVersion, Hashed, UserInfo));
  }

  if (const Arg *A = Args.getLastArg(OPT_code_completion_at)) {
    Opts.CodeCompletionAt =
      ParsedSourceLocation::FromString(A->getValue());
    if (Opts.CodeCompletionAt.FileName.empty())
      Diags.Report(diag::err_drv_invalid_value)
        << A->getAsString(Args) << A->getValue();
  }
  Opts.DisableFree = Args.hasArg(OPT_disable_free);

  Opts.OutputFile = Args.getLastArgValue(OPT_o);
  Opts.Plugins = Args.getAllArgValues(OPT_load);
  Opts.RelocatablePCH = Args.hasArg(OPT_relocatable_pch);
  Opts.ShowHelp = Args.hasArg(OPT_help);
  Opts.ShowStats = Args.hasArg(OPT_print_stats);
  Opts.ShowTimers = Args.hasArg(OPT_ftime_report);
  Opts.PrintSupportedCPUs = Args.hasArg(OPT_print_supported_cpus);
  Opts.TimeTrace = Args.hasArg(OPT_ftime_trace);
  Opts.ShowVersion = Args.hasArg(OPT_version);
  Opts.ASTMergeFiles = Args.getAllArgValues(OPT_ast_merge);
  Opts.LLVMArgs = Args.getAllArgValues(OPT_mllvm);
  Opts.FixWhatYouCan = Args.hasArg(OPT_fix_what_you_can);
  Opts.FixOnlyWarnings = Args.hasArg(OPT_fix_only_warnings);
  Opts.FixAndRecompile = Args.hasArg(OPT_fixit_recompile);
  Opts.FixToTemporaries = Args.hasArg(OPT_fixit_to_temp);
  Opts.ASTDumpDecls = Args.hasArg(OPT_ast_dump, OPT_ast_dump_EQ);
  Opts.ASTDumpAll = Args.hasArg(OPT_ast_dump_all, OPT_ast_dump_all_EQ);
  Opts.ASTDumpFilter = Args.getLastArgValue(OPT_ast_dump_filter);
  Opts.ASTDumpLookups = Args.hasArg(OPT_ast_dump_lookups);
  Opts.UseGlobalModuleIndex = !Args.hasArg(OPT_fno_modules_global_index);
  Opts.GenerateGlobalModuleIndex = Opts.UseGlobalModuleIndex;
  Opts.ModuleMapFiles = Args.getAllArgValues(OPT_fmodule_map_file);
  // Only the -fmodule-file=<file> form.
  for (const auto *A : Args.filtered(OPT_fmodule_file)) {
    StringRef Val = A->getValue();
    if (Val.find('=') == StringRef::npos)
      Opts.ModuleFiles.push_back(Val);
  }
  Opts.ModulesEmbedFiles = Args.getAllArgValues(OPT_fmodules_embed_file_EQ);
  Opts.ModulesEmbedAllFiles = Args.hasArg(OPT_fmodules_embed_all_files);
  Opts.IncludeTimestamps = !Args.hasArg(OPT_fno_pch_timestamp);

  Opts.CodeCompleteOpts.IncludeMacros
    = Args.hasArg(OPT_code_completion_macros);
  Opts.CodeCompleteOpts.IncludeCodePatterns
    = Args.hasArg(OPT_code_completion_patterns);
  Opts.CodeCompleteOpts.IncludeGlobals
    = !Args.hasArg(OPT_no_code_completion_globals);
  Opts.CodeCompleteOpts.IncludeNamespaceLevelDecls
    = !Args.hasArg(OPT_no_code_completion_ns_level_decls);
  Opts.CodeCompleteOpts.IncludeBriefComments
    = Args.hasArg(OPT_code_completion_brief_comments);
  Opts.CodeCompleteOpts.IncludeFixIts
    = Args.hasArg(OPT_code_completion_with_fixits);

  Opts.OverrideRecordLayoutsFile
    = Args.getLastArgValue(OPT_foverride_record_layout_EQ);
  Opts.AuxTriple = Args.getLastArgValue(OPT_aux_triple);
  Opts.StatsFile = Args.getLastArgValue(OPT_stats_file);

  if (const Arg *A = Args.getLastArg(OPT_arcmt_check,
                                     OPT_arcmt_modify,
                                     OPT_arcmt_migrate)) {
    switch (A->getOption().getID()) {
    default:
      llvm_unreachable("missed a case");
    case OPT_arcmt_check:
      Opts.ARCMTAction = FrontendOptions::ARCMT_Check;
      break;
    case OPT_arcmt_modify:
      Opts.ARCMTAction = FrontendOptions::ARCMT_Modify;
      break;
    case OPT_arcmt_migrate:
      Opts.ARCMTAction = FrontendOptions::ARCMT_Migrate;
      break;
    }
  }
  Opts.MTMigrateDir = Args.getLastArgValue(OPT_mt_migrate_directory);
  Opts.ARCMTMigrateReportOut
    = Args.getLastArgValue(OPT_arcmt_migrate_report_output);
  Opts.ARCMTMigrateEmitARCErrors
    = Args.hasArg(OPT_arcmt_migrate_emit_arc_errors);

  if (Args.hasArg(OPT_objcmt_migrate_literals))
    Opts.ObjCMTAction |= FrontendOptions::ObjCMT_Literals;
  if (Args.hasArg(OPT_objcmt_migrate_subscripting))
    Opts.ObjCMTAction |= FrontendOptions::ObjCMT_Subscripting;
  if (Args.hasArg(OPT_objcmt_migrate_property_dot_syntax))
    Opts.ObjCMTAction |= FrontendOptions::ObjCMT_PropertyDotSyntax;
  if (Args.hasArg(OPT_objcmt_migrate_property))
    Opts.ObjCMTAction |= FrontendOptions::ObjCMT_Property;
  if (Args.hasArg(OPT_objcmt_migrate_readonly_property))
    Opts.ObjCMTAction |= FrontendOptions::ObjCMT_ReadonlyProperty;
  if (Args.hasArg(OPT_objcmt_migrate_readwrite_property))
    Opts.ObjCMTAction |= FrontendOptions::ObjCMT_ReadwriteProperty;
  if (Args.hasArg(OPT_objcmt_migrate_annotation))
    Opts.ObjCMTAction |= FrontendOptions::ObjCMT_Annotation;
  if (Args.hasArg(OPT_objcmt_returns_innerpointer_property))
    Opts.ObjCMTAction |= FrontendOptions::ObjCMT_ReturnsInnerPointerProperty;
  if (Args.hasArg(OPT_objcmt_migrate_instancetype))
    Opts.ObjCMTAction |= FrontendOptions::ObjCMT_Instancetype;
  if (Args.hasArg(OPT_objcmt_migrate_nsmacros))
    Opts.ObjCMTAction |= FrontendOptions::ObjCMT_NsMacros;
  if (Args.hasArg(OPT_objcmt_migrate_protocol_conformance))
    Opts.ObjCMTAction |= FrontendOptions::ObjCMT_ProtocolConformance;
  if (Args.hasArg(OPT_objcmt_atomic_property))
    Opts.ObjCMTAction |= FrontendOptions::ObjCMT_AtomicProperty;
  if (Args.hasArg(OPT_objcmt_ns_nonatomic_iosonly))
    Opts.ObjCMTAction |= FrontendOptions::ObjCMT_NsAtomicIOSOnlyProperty;
  if (Args.hasArg(OPT_objcmt_migrate_designated_init))
    Opts.ObjCMTAction |= FrontendOptions::ObjCMT_DesignatedInitializer;
  if (Args.hasArg(OPT_objcmt_migrate_all))
    Opts.ObjCMTAction |= FrontendOptions::ObjCMT_MigrateDecls;

  Opts.ObjCMTWhiteListPath = Args.getLastArgValue(OPT_objcmt_whitelist_dir_path);

  if (Opts.ARCMTAction != FrontendOptions::ARCMT_None &&
      Opts.ObjCMTAction != FrontendOptions::ObjCMT_None) {
    Diags.Report(diag::err_drv_argument_not_allowed_with)
      << "ARC migration" << "ObjC migration";
  }

  InputKind DashX(InputKind::Unknown);
  if (const Arg *A = Args.getLastArg(OPT_x)) {
    StringRef XValue = A->getValue();

    // Parse suffixes: '<lang>(-header|[-module-map][-cpp-output])'.
    // FIXME: Supporting '<lang>-header-cpp-output' would be useful.
    bool Preprocessed = XValue.consume_back("-cpp-output");
    bool ModuleMap = XValue.consume_back("-module-map");
    IsHeaderFile =
        !Preprocessed && !ModuleMap && XValue.consume_back("-header");

    // Principal languages.
    DashX = llvm::StringSwitch<InputKind>(XValue)
                .Case("c", InputKind::C)
                .Case("cl", InputKind::OpenCL)
                .Case("cuda", InputKind::CUDA)
                .Case("hip", InputKind::HIP)
                .Case("c++", InputKind::CXX)
                .Case("objective-c", InputKind::ObjC)
                .Case("objective-c++", InputKind::ObjCXX)
                .Case("renderscript", InputKind::RenderScript)
                .Default(InputKind::Unknown);

    // "objc[++]-cpp-output" is an acceptable synonym for
    // "objective-c[++]-cpp-output".
    if (DashX.isUnknown() && Preprocessed && !IsHeaderFile && !ModuleMap)
      DashX = llvm::StringSwitch<InputKind>(XValue)
                  .Case("objc", InputKind::ObjC)
                  .Case("objc++", InputKind::ObjCXX)
                  .Default(InputKind::Unknown);

    // Some special cases cannot be combined with suffixes.
    if (DashX.isUnknown() && !Preprocessed && !ModuleMap && !IsHeaderFile)
      DashX = llvm::StringSwitch<InputKind>(XValue)
                  .Case("cpp-output", InputKind(InputKind::C).getPreprocessed())
                  .Case("assembler-with-cpp", InputKind::Asm)
                  .Cases("ast", "pcm",
                         InputKind(InputKind::Unknown, InputKind::Precompiled))
                  .Case("ir", InputKind::LLVM_IR)
                  .Default(InputKind::Unknown);

    if (DashX.isUnknown())
      Diags.Report(diag::err_drv_invalid_value)
        << A->getAsString(Args) << A->getValue();

    if (Preprocessed)
      DashX = DashX.getPreprocessed();
    if (ModuleMap)
      DashX = DashX.withFormat(InputKind::ModuleMap);
  }

  // '-' is the default input if none is given.
  std::vector<std::string> Inputs = Args.getAllArgValues(OPT_INPUT);
  Opts.Inputs.clear();
  if (Inputs.empty())
    Inputs.push_back("-");
  for (unsigned i = 0, e = Inputs.size(); i != e; ++i) {
    InputKind IK = DashX;
    if (IK.isUnknown()) {
      IK = FrontendOptions::getInputKindForExtension(
        StringRef(Inputs[i]).rsplit('.').second);
      // FIXME: Warn on this?
      if (IK.isUnknown())
        IK = InputKind::C;
      // FIXME: Remove this hack.
      if (i == 0)
        DashX = IK;
    }

    // The -emit-module action implicitly takes a module map.
    if (Opts.ProgramAction == frontend::GenerateModule &&
        IK.getFormat() == InputKind::Source)
      IK = IK.withFormat(InputKind::ModuleMap);

    Opts.Inputs.emplace_back(std::move(Inputs[i]), IK);
  }

  return DashX;
}

std::string CompilerInvocation::GetResourcesPath(const char *Argv0,
                                                 void *MainAddr) {
  std::string ClangExecutable =
      llvm::sys::fs::getMainExecutable(Argv0, MainAddr);
  return Driver::GetResourcesPath(ClangExecutable, CLANG_RESOURCE_DIR);
}

static void ParseHeaderSearchArgs(HeaderSearchOptions &Opts, ArgList &Args,
                                  const std::string &WorkingDir) {
  Opts.Sysroot = Args.getLastArgValue(OPT_isysroot, "/");
  Opts.Verbose = Args.hasArg(OPT_v);
  Opts.UseBuiltinIncludes = !Args.hasArg(OPT_nobuiltininc);
  Opts.UseStandardSystemIncludes = !Args.hasArg(OPT_nostdsysteminc);
  Opts.UseStandardCXXIncludes = !Args.hasArg(OPT_nostdincxx);
  if (const Arg *A = Args.getLastArg(OPT_stdlib_EQ))
    Opts.UseLibcxx = (strcmp(A->getValue(), "libc++") == 0);
  Opts.ResourceDir = Args.getLastArgValue(OPT_resource_dir);

  // Canonicalize -fmodules-cache-path before storing it.
  SmallString<128> P(Args.getLastArgValue(OPT_fmodules_cache_path));
  if (!(P.empty() || llvm::sys::path::is_absolute(P))) {
    if (WorkingDir.empty())
      llvm::sys::fs::make_absolute(P);
    else
      llvm::sys::fs::make_absolute(WorkingDir, P);
  }
  llvm::sys::path::remove_dots(P);
  Opts.ModuleCachePath = P.str();

  Opts.ModuleUserBuildPath = Args.getLastArgValue(OPT_fmodules_user_build_path);
  // Only the -fmodule-file=<name>=<file> form.
  for (const auto *A : Args.filtered(OPT_fmodule_file)) {
    StringRef Val = A->getValue();
    if (Val.find('=') != StringRef::npos)
      Opts.PrebuiltModuleFiles.insert(Val.split('='));
  }
  for (const auto *A : Args.filtered(OPT_fprebuilt_module_path))
    Opts.AddPrebuiltModulePath(A->getValue());
  Opts.DisableModuleHash = Args.hasArg(OPT_fdisable_module_hash);
  Opts.ModulesHashContent = Args.hasArg(OPT_fmodules_hash_content);
  Opts.ModulesValidateDiagnosticOptions =
      !Args.hasArg(OPT_fmodules_disable_diagnostic_validation);
  Opts.ImplicitModuleMaps = Args.hasArg(OPT_fimplicit_module_maps);
  Opts.ModuleMapFileHomeIsCwd = Args.hasArg(OPT_fmodule_map_file_home_is_cwd);
  Opts.ModuleCachePruneInterval =
      getLastArgIntValue(Args, OPT_fmodules_prune_interval, 7 * 24 * 60 * 60);
  Opts.ModuleCachePruneAfter =
      getLastArgIntValue(Args, OPT_fmodules_prune_after, 31 * 24 * 60 * 60);
  Opts.ModulesValidateOncePerBuildSession =
      Args.hasArg(OPT_fmodules_validate_once_per_build_session);
  Opts.BuildSessionTimestamp =
      getLastArgUInt64Value(Args, OPT_fbuild_session_timestamp, 0);
  Opts.ModulesValidateSystemHeaders =
      Args.hasArg(OPT_fmodules_validate_system_headers);
  if (const Arg *A = Args.getLastArg(OPT_fmodule_format_EQ))
    Opts.ModuleFormat = A->getValue();

  for (const auto *A : Args.filtered(OPT_fmodules_ignore_macro)) {
    StringRef MacroDef = A->getValue();
    Opts.ModulesIgnoreMacros.insert(
        llvm::CachedHashString(MacroDef.split('=').first));
  }

  // Add -I..., -F..., and -index-header-map options in order.
  bool IsIndexHeaderMap = false;
  bool IsSysrootSpecified =
      Args.hasArg(OPT__sysroot_EQ) || Args.hasArg(OPT_isysroot);
  for (const auto *A : Args.filtered(OPT_I, OPT_F, OPT_index_header_map)) {
    if (A->getOption().matches(OPT_index_header_map)) {
      // -index-header-map applies to the next -I or -F.
      IsIndexHeaderMap = true;
      continue;
    }

    frontend::IncludeDirGroup Group =
        IsIndexHeaderMap ? frontend::IndexHeaderMap : frontend::Angled;

    bool IsFramework = A->getOption().matches(OPT_F);
    std::string Path = A->getValue();

    if (IsSysrootSpecified && !IsFramework && A->getValue()[0] == '=') {
      SmallString<32> Buffer;
      llvm::sys::path::append(Buffer, Opts.Sysroot,
                              llvm::StringRef(A->getValue()).substr(1));
      Path = Buffer.str();
    }

    Opts.AddPath(Path, Group, IsFramework,
                 /*IgnoreSysroot*/ true);
    IsIndexHeaderMap = false;
  }

  // Add -iprefix/-iwithprefix/-iwithprefixbefore options.
  StringRef Prefix = ""; // FIXME: This isn't the correct default prefix.
  for (const auto *A :
       Args.filtered(OPT_iprefix, OPT_iwithprefix, OPT_iwithprefixbefore)) {
    if (A->getOption().matches(OPT_iprefix))
      Prefix = A->getValue();
    else if (A->getOption().matches(OPT_iwithprefix))
      Opts.AddPath(Prefix.str() + A->getValue(), frontend::After, false, true);
    else
      Opts.AddPath(Prefix.str() + A->getValue(), frontend::Angled, false, true);
  }

  for (const auto *A : Args.filtered(OPT_idirafter))
    Opts.AddPath(A->getValue(), frontend::After, false, true);
  for (const auto *A : Args.filtered(OPT_iquote))
    Opts.AddPath(A->getValue(), frontend::Quoted, false, true);
  for (const auto *A : Args.filtered(OPT_isystem, OPT_iwithsysroot))
    Opts.AddPath(A->getValue(), frontend::System, false,
                 !A->getOption().matches(OPT_iwithsysroot));
  for (const auto *A : Args.filtered(OPT_iframework))
    Opts.AddPath(A->getValue(), frontend::System, true, true);
  for (const auto *A : Args.filtered(OPT_iframeworkwithsysroot))
    Opts.AddPath(A->getValue(), frontend::System, /*IsFramework=*/true,
                 /*IgnoreSysRoot=*/false);

  // Add the paths for the various language specific isystem flags.
  for (const auto *A : Args.filtered(OPT_c_isystem))
    Opts.AddPath(A->getValue(), frontend::CSystem, false, true);
  for (const auto *A : Args.filtered(OPT_cxx_isystem))
    Opts.AddPath(A->getValue(), frontend::CXXSystem, false, true);
  for (const auto *A : Args.filtered(OPT_objc_isystem))
    Opts.AddPath(A->getValue(), frontend::ObjCSystem, false,true);
  for (const auto *A : Args.filtered(OPT_objcxx_isystem))
    Opts.AddPath(A->getValue(), frontend::ObjCXXSystem, false, true);

  // Add the internal paths from a driver that detects standard include paths.
  for (const auto *A :
       Args.filtered(OPT_internal_isystem, OPT_internal_externc_isystem)) {
    frontend::IncludeDirGroup Group = frontend::System;
    if (A->getOption().matches(OPT_internal_externc_isystem))
      Group = frontend::ExternCSystem;
    Opts.AddPath(A->getValue(), Group, false, true);
  }

  // Add the path prefixes which are implicitly treated as being system headers.
  for (const auto *A :
       Args.filtered(OPT_system_header_prefix, OPT_no_system_header_prefix))
    Opts.AddSystemHeaderPrefix(
        A->getValue(), A->getOption().matches(OPT_system_header_prefix));

  for (const auto *A : Args.filtered(OPT_ivfsoverlay))
    Opts.AddVFSOverlayFile(A->getValue());
}

void CompilerInvocation::setLangDefaults(LangOptions &Opts, InputKind IK,
                                         const llvm::Triple &T,
                                         PreprocessorOptions &PPOpts,
                                         LangStandard::Kind LangStd) {
  // Set some properties which depend solely on the input kind; it would be nice
  // to move these to the language standard, and have the driver resolve the
  // input kind + language standard.
  //
  // FIXME: Perhaps a better model would be for a single source file to have
  // multiple language standards (C / C++ std, ObjC std, OpenCL std, OpenMP std)
  // simultaneously active?
  if (IK.getLanguage() == InputKind::Asm) {
    Opts.AsmPreprocessor = 1;
  } else if (IK.isObjectiveC()) {
    Opts.ObjC = 1;
  }

  if (LangStd == LangStandard::lang_unspecified) {
    // Based on the base language, pick one.
    switch (IK.getLanguage()) {
    case InputKind::Unknown:
    case InputKind::LLVM_IR:
      llvm_unreachable("Invalid input kind!");
    case InputKind::OpenCL:
      LangStd = LangStandard::lang_opencl10;
      break;
    case InputKind::CUDA:
      LangStd = LangStandard::lang_cuda;
      break;
    case InputKind::Asm:
    case InputKind::C:
#if defined(CLANG_DEFAULT_STD_C)
      LangStd = CLANG_DEFAULT_STD_C;
#else
      // The PS4 uses C99 as the default C standard.
      if (T.isPS4())
        LangStd = LangStandard::lang_gnu99;
      else
        LangStd = LangStandard::lang_gnu11;
#endif
      break;
    case InputKind::ObjC:
#if defined(CLANG_DEFAULT_STD_C)
      LangStd = CLANG_DEFAULT_STD_C;
#else
      LangStd = LangStandard::lang_gnu11;
#endif
      break;
    case InputKind::CXX:
    case InputKind::ObjCXX:
#if defined(CLANG_DEFAULT_STD_CXX)
      LangStd = CLANG_DEFAULT_STD_CXX;
#else
      LangStd = LangStandard::lang_gnucxx14;
#endif
      break;
    case InputKind::RenderScript:
      LangStd = LangStandard::lang_c99;
      break;
    case InputKind::HIP:
      LangStd = LangStandard::lang_hip;
      break;
    }
  }

  const LangStandard &Std = LangStandard::getLangStandardForKind(LangStd);
  Opts.LineComment = Std.hasLineComments();
  Opts.C99 = Std.isC99();
  Opts.C11 = Std.isC11();
  Opts.C17 = Std.isC17();
  Opts.C2x = Std.isC2x();
  Opts.CPlusPlus = Std.isCPlusPlus();
  Opts.CPlusPlus11 = Std.isCPlusPlus11();
  Opts.CPlusPlus14 = Std.isCPlusPlus14();
  Opts.CPlusPlus17 = Std.isCPlusPlus17();
  Opts.CPlusPlus2a = Std.isCPlusPlus2a();
  Opts.Digraphs = Std.hasDigraphs();
  Opts.GNUMode = Std.isGNUMode();
  Opts.GNUInline = !Opts.C99 && !Opts.CPlusPlus;
  Opts.HexFloats = Std.hasHexFloats();
  Opts.ImplicitInt = Std.hasImplicitInt();

  // Set OpenCL Version.
  Opts.OpenCL = Std.isOpenCL();
  if (LangStd == LangStandard::lang_opencl10)
    Opts.OpenCLVersion = 100;
  else if (LangStd == LangStandard::lang_opencl11)
    Opts.OpenCLVersion = 110;
  else if (LangStd == LangStandard::lang_opencl12)
    Opts.OpenCLVersion = 120;
  else if (LangStd == LangStandard::lang_opencl20)
    Opts.OpenCLVersion = 200;
  else if (LangStd == LangStandard::lang_openclcpp)
    Opts.OpenCLCPlusPlusVersion = 100;

  // OpenCL has some additional defaults.
  if (Opts.OpenCL) {
    Opts.AltiVec = 0;
    Opts.ZVector = 0;
    Opts.LaxVectorConversions = 0;
    Opts.setDefaultFPContractMode(LangOptions::FPC_On);
    Opts.NativeHalfType = 1;
    Opts.NativeHalfArgsAndReturns = 1;
    Opts.OpenCLCPlusPlus = Opts.CPlusPlus;

    // Include default header file for OpenCL.
    if (Opts.IncludeDefaultHeader) {
      if (Opts.DeclareOpenCLBuiltins) {
        // Only include base header file for builtin types and constants.
        PPOpts.Includes.push_back("opencl-c-base.h");
      } else {
        PPOpts.Includes.push_back("opencl-c.h");
      }
    }
  }

  Opts.HIP = IK.getLanguage() == InputKind::HIP;
  Opts.CUDA = IK.getLanguage() == InputKind::CUDA || Opts.HIP;
  if (Opts.CUDA)
    // Set default FP_CONTRACT to FAST.
    Opts.setDefaultFPContractMode(LangOptions::FPC_Fast);

  Opts.RenderScript = IK.getLanguage() == InputKind::RenderScript;
  if (Opts.RenderScript) {
    Opts.NativeHalfType = 1;
    Opts.NativeHalfArgsAndReturns = 1;
  }

  // OpenCL and C++ both have bool, true, false keywords.
  Opts.Bool = Opts.OpenCL || Opts.CPlusPlus;

  // OpenCL has half keyword
  Opts.Half = Opts.OpenCL;

  // C++ has wchar_t keyword.
  Opts.WChar = Opts.CPlusPlus;

  Opts.GNUKeywords = Opts.GNUMode;
  Opts.CXXOperatorNames = Opts.CPlusPlus;

  Opts.AlignedAllocation = Opts.CPlusPlus17;

  Opts.DollarIdents = !Opts.AsmPreprocessor;

<<<<<<< HEAD
  // Enable [[]] attributes in C++11 and C2x by default.
  Opts.DoubleSquareBracketAttributes = Opts.CPlusPlus11 || Opts.C2x;
=======
  Opts.CheckedC = (IK.getLanguage() == InputKind::C);
>>>>>>> cb9e1e3e
}

/// Attempt to parse a visibility value out of the given argument.
static Visibility parseVisibility(Arg *arg, ArgList &args,
                                  DiagnosticsEngine &diags) {
  StringRef value = arg->getValue();
  if (value == "default") {
    return DefaultVisibility;
  } else if (value == "hidden" || value == "internal") {
    return HiddenVisibility;
  } else if (value == "protected") {
    // FIXME: diagnose if target does not support protected visibility
    return ProtectedVisibility;
  }

  diags.Report(diag::err_drv_invalid_value)
    << arg->getAsString(args) << value;
  return DefaultVisibility;
}

/// Check if input file kind and language standard are compatible.
static bool IsInputCompatibleWithStandard(InputKind IK,
                                          const LangStandard &S) {
  switch (IK.getLanguage()) {
  case InputKind::Unknown:
  case InputKind::LLVM_IR:
    llvm_unreachable("should not parse language flags for this input");

  case InputKind::C:
  case InputKind::ObjC:
  case InputKind::RenderScript:
    return S.getLanguage() == InputKind::C;

  case InputKind::OpenCL:
    return S.getLanguage() == InputKind::OpenCL;

  case InputKind::CXX:
  case InputKind::ObjCXX:
    return S.getLanguage() == InputKind::CXX;

  case InputKind::CUDA:
    // FIXME: What -std= values should be permitted for CUDA compilations?
    return S.getLanguage() == InputKind::CUDA ||
           S.getLanguage() == InputKind::CXX;

  case InputKind::HIP:
    return S.getLanguage() == InputKind::CXX ||
           S.getLanguage() == InputKind::HIP;

  case InputKind::Asm:
    // Accept (and ignore) all -std= values.
    // FIXME: The -std= value is not ignored; it affects the tokenization
    // and preprocessing rules if we're preprocessing this asm input.
    return true;
  }

  llvm_unreachable("unexpected input language");
}

/// Get language name for given input kind.
static const StringRef GetInputKindName(InputKind IK) {
  switch (IK.getLanguage()) {
  case InputKind::C:
    return "C";
  case InputKind::ObjC:
    return "Objective-C";
  case InputKind::CXX:
    return "C++";
  case InputKind::ObjCXX:
    return "Objective-C++";
  case InputKind::OpenCL:
    return "OpenCL";
  case InputKind::CUDA:
    return "CUDA";
  case InputKind::RenderScript:
    return "RenderScript";
  case InputKind::HIP:
    return "HIP";

  case InputKind::Asm:
    return "Asm";
  case InputKind::LLVM_IR:
    return "LLVM IR";

  case InputKind::Unknown:
    break;
  }
  llvm_unreachable("unknown input language");
}

static void ParseLangArgs(LangOptions &Opts, ArgList &Args, InputKind IK,
                          const TargetOptions &TargetOpts,
                          PreprocessorOptions &PPOpts,
                          DiagnosticsEngine &Diags) {
  // FIXME: Cleanup per-file based stuff.
  LangStandard::Kind LangStd = LangStandard::lang_unspecified;
  if (const Arg *A = Args.getLastArg(OPT_std_EQ)) {
    LangStd = llvm::StringSwitch<LangStandard::Kind>(A->getValue())
#define LANGSTANDARD(id, name, lang, desc, features) \
      .Case(name, LangStandard::lang_##id)
#define LANGSTANDARD_ALIAS(id, alias) \
      .Case(alias, LangStandard::lang_##id)
#include "clang/Frontend/LangStandards.def"
      .Default(LangStandard::lang_unspecified);
    if (LangStd == LangStandard::lang_unspecified) {
      Diags.Report(diag::err_drv_invalid_value)
        << A->getAsString(Args) << A->getValue();
      // Report supported standards with short description.
      for (unsigned KindValue = 0;
           KindValue != LangStandard::lang_unspecified;
           ++KindValue) {
        const LangStandard &Std = LangStandard::getLangStandardForKind(
          static_cast<LangStandard::Kind>(KindValue));
        if (IsInputCompatibleWithStandard(IK, Std)) {
          auto Diag = Diags.Report(diag::note_drv_use_standard);
          Diag << Std.getName() << Std.getDescription();
          unsigned NumAliases = 0;
#define LANGSTANDARD(id, name, lang, desc, features)
#define LANGSTANDARD_ALIAS(id, alias) \
          if (KindValue == LangStandard::lang_##id) ++NumAliases;
#define LANGSTANDARD_ALIAS_DEPR(id, alias)
#include "clang/Frontend/LangStandards.def"
          Diag << NumAliases;
#define LANGSTANDARD(id, name, lang, desc, features)
#define LANGSTANDARD_ALIAS(id, alias) \
          if (KindValue == LangStandard::lang_##id) Diag << alias;
#define LANGSTANDARD_ALIAS_DEPR(id, alias)
#include "clang/Frontend/LangStandards.def"
        }
      }
    } else {
      // Valid standard, check to make sure language and standard are
      // compatible.
      const LangStandard &Std = LangStandard::getLangStandardForKind(LangStd);
      if (!IsInputCompatibleWithStandard(IK, Std)) {
        Diags.Report(diag::err_drv_argument_not_allowed_with)
          << A->getAsString(Args) << GetInputKindName(IK);
      }
    }
  }

  if (Args.hasArg(OPT_fno_dllexport_inlines))
    Opts.DllExportInlines = false;

  if (const Arg *A = Args.getLastArg(OPT_fcf_protection_EQ)) {
    StringRef Name = A->getValue();
    if (Name == "full" || Name == "branch") {
      Opts.CFProtectionBranch = 1;
    }
  }
  // -cl-std only applies for OpenCL language standards.
  // Override the -std option in this case.
  if (const Arg *A = Args.getLastArg(OPT_cl_std_EQ)) {
    LangStandard::Kind OpenCLLangStd
      = llvm::StringSwitch<LangStandard::Kind>(A->getValue())
        .Cases("cl", "CL", LangStandard::lang_opencl10)
        .Cases("cl1.1", "CL1.1", LangStandard::lang_opencl11)
        .Cases("cl1.2", "CL1.2", LangStandard::lang_opencl12)
        .Cases("cl2.0", "CL2.0", LangStandard::lang_opencl20)
        .Case("c++", LangStandard::lang_openclcpp)
        .Default(LangStandard::lang_unspecified);

    if (OpenCLLangStd == LangStandard::lang_unspecified) {
      Diags.Report(diag::err_drv_invalid_value)
        << A->getAsString(Args) << A->getValue();
    }
    else
      LangStd = OpenCLLangStd;
  }

  Opts.IncludeDefaultHeader = Args.hasArg(OPT_finclude_default_header);
  Opts.DeclareOpenCLBuiltins = Args.hasArg(OPT_fdeclare_opencl_builtins);

  llvm::Triple T(TargetOpts.Triple);
  CompilerInvocation::setLangDefaults(Opts, IK, T, PPOpts, LangStd);

  // -cl-strict-aliasing needs to emit diagnostic in the case where CL > 1.0.
  // This option should be deprecated for CL > 1.0 because
  // this option was added for compatibility with OpenCL 1.0.
  if (Args.getLastArg(OPT_cl_strict_aliasing)
       && Opts.OpenCLVersion > 100) {
    Diags.Report(diag::warn_option_invalid_ocl_version)
        << Opts.getOpenCLVersionTuple().getAsString()
        << Args.getLastArg(OPT_cl_strict_aliasing)->getAsString(Args);
  }

  // We abuse '-f[no-]gnu-keywords' to force overriding all GNU-extension
  // keywords. This behavior is provided by GCC's poorly named '-fasm' flag,
  // while a subset (the non-C++ GNU keywords) is provided by GCC's
  // '-fgnu-keywords'. Clang conflates the two for simplicity under the single
  // name, as it doesn't seem a useful distinction.
  Opts.GNUKeywords = Args.hasFlag(OPT_fgnu_keywords, OPT_fno_gnu_keywords,
                                  Opts.GNUKeywords);

  Opts.Digraphs = Args.hasFlag(OPT_fdigraphs, OPT_fno_digraphs, Opts.Digraphs);

  if (Args.hasArg(OPT_fno_operator_names))
    Opts.CXXOperatorNames = 0;

  if (Args.hasArg(OPT_fcuda_is_device))
    Opts.CUDAIsDevice = 1;

  if (Args.hasArg(OPT_fcuda_allow_variadic_functions))
    Opts.CUDAAllowVariadicFunctions = 1;

  if (Args.hasArg(OPT_fno_cuda_host_device_constexpr))
    Opts.CUDAHostDeviceConstexpr = 0;

  if (Opts.CUDAIsDevice && Args.hasArg(OPT_fcuda_approx_transcendentals))
    Opts.CUDADeviceApproxTranscendentals = 1;

  Opts.GPURelocatableDeviceCode = Args.hasArg(OPT_fgpu_rdc);

  if (Opts.ObjC) {
    if (Arg *arg = Args.getLastArg(OPT_fobjc_runtime_EQ)) {
      StringRef value = arg->getValue();
      if (Opts.ObjCRuntime.tryParse(value))
        Diags.Report(diag::err_drv_unknown_objc_runtime) << value;
    }

    if (Args.hasArg(OPT_fobjc_gc_only))
      Opts.setGC(LangOptions::GCOnly);
    else if (Args.hasArg(OPT_fobjc_gc))
      Opts.setGC(LangOptions::HybridGC);
    else if (Args.hasArg(OPT_fobjc_arc)) {
      Opts.ObjCAutoRefCount = 1;
      if (!Opts.ObjCRuntime.allowsARC())
        Diags.Report(diag::err_arc_unsupported_on_runtime);
    }

    // ObjCWeakRuntime tracks whether the runtime supports __weak, not
    // whether the feature is actually enabled.  This is predominantly
    // determined by -fobjc-runtime, but we allow it to be overridden
    // from the command line for testing purposes.
    if (Args.hasArg(OPT_fobjc_runtime_has_weak))
      Opts.ObjCWeakRuntime = 1;
    else
      Opts.ObjCWeakRuntime = Opts.ObjCRuntime.allowsWeak();

    // ObjCWeak determines whether __weak is actually enabled.
    // Note that we allow -fno-objc-weak to disable this even in ARC mode.
    if (auto weakArg = Args.getLastArg(OPT_fobjc_weak, OPT_fno_objc_weak)) {
      if (!weakArg->getOption().matches(OPT_fobjc_weak)) {
        assert(!Opts.ObjCWeak);
      } else if (Opts.getGC() != LangOptions::NonGC) {
        Diags.Report(diag::err_objc_weak_with_gc);
      } else if (!Opts.ObjCWeakRuntime) {
        Diags.Report(diag::err_objc_weak_unsupported);
      } else {
        Opts.ObjCWeak = 1;
      }
    } else if (Opts.ObjCAutoRefCount) {
      Opts.ObjCWeak = Opts.ObjCWeakRuntime;
    }

    if (Args.hasArg(OPT_fno_objc_infer_related_result_type))
      Opts.ObjCInferRelatedResultType = 0;

    if (Args.hasArg(OPT_fobjc_subscripting_legacy_runtime))
      Opts.ObjCSubscriptingLegacyRuntime =
        (Opts.ObjCRuntime.getKind() == ObjCRuntime::FragileMacOSX);
  }

  if (Args.hasArg(OPT_fgnu89_inline)) {
    if (Opts.CPlusPlus)
      Diags.Report(diag::err_drv_argument_not_allowed_with)
        << "-fgnu89-inline" << GetInputKindName(IK);
    else
      Opts.GNUInline = 1;
  }

  if (Args.hasArg(OPT_fapple_kext)) {
    if (!Opts.CPlusPlus)
      Diags.Report(diag::warn_c_kext);
    else
      Opts.AppleKext = 1;
  }

  if (Args.hasArg(OPT_print_ivar_layout))
    Opts.ObjCGCBitmapPrint = 1;

  if (Args.hasArg(OPT_fno_constant_cfstrings))
    Opts.NoConstantCFStrings = 1;
  if (const auto *A = Args.getLastArg(OPT_fcf_runtime_abi_EQ))
    Opts.CFRuntime =
        llvm::StringSwitch<LangOptions::CoreFoundationABI>(A->getValue())
            .Cases("unspecified", "standalone", "objc",
                   LangOptions::CoreFoundationABI::ObjectiveC)
            .Cases("swift", "swift-5.0",
                   LangOptions::CoreFoundationABI::Swift5_0)
            .Case("swift-4.2", LangOptions::CoreFoundationABI::Swift4_2)
            .Case("swift-4.1", LangOptions::CoreFoundationABI::Swift4_1)
            .Default(LangOptions::CoreFoundationABI::ObjectiveC);

  if (Args.hasArg(OPT_fzvector))
    Opts.ZVector = 1;

  if (Args.hasArg(OPT_pthread))
    Opts.POSIXThreads = 1;

  // The value-visibility mode defaults to "default".
  if (Arg *visOpt = Args.getLastArg(OPT_fvisibility)) {
    Opts.setValueVisibilityMode(parseVisibility(visOpt, Args, Diags));
  } else {
    Opts.setValueVisibilityMode(DefaultVisibility);
  }

  // The type-visibility mode defaults to the value-visibility mode.
  if (Arg *typeVisOpt = Args.getLastArg(OPT_ftype_visibility)) {
    Opts.setTypeVisibilityMode(parseVisibility(typeVisOpt, Args, Diags));
  } else {
    Opts.setTypeVisibilityMode(Opts.getValueVisibilityMode());
  }

  if (Args.hasArg(OPT_fvisibility_inlines_hidden))
    Opts.InlineVisibilityHidden = 1;

  if (Args.hasArg(OPT_fvisibility_global_new_delete_hidden))
    Opts.GlobalAllocationFunctionVisibilityHidden = 1;

  if (Args.hasArg(OPT_fapply_global_visibility_to_externs))
    Opts.SetVisibilityForExternDecls = 1;

  if (Args.hasArg(OPT_ftrapv)) {
    Opts.setSignedOverflowBehavior(LangOptions::SOB_Trapping);
    // Set the handler, if one is specified.
    Opts.OverflowHandler =
        Args.getLastArgValue(OPT_ftrapv_handler);
  }
  else if (Args.hasArg(OPT_fwrapv))
    Opts.setSignedOverflowBehavior(LangOptions::SOB_Defined);

  Opts.MSVCCompat = Args.hasArg(OPT_fms_compatibility);
  Opts.MicrosoftExt = Opts.MSVCCompat || Args.hasArg(OPT_fms_extensions);
  Opts.AsmBlocks = Args.hasArg(OPT_fasm_blocks) || Opts.MicrosoftExt;
  Opts.MSCompatibilityVersion = 0;
  if (const Arg *A = Args.getLastArg(OPT_fms_compatibility_version)) {
    VersionTuple VT;
    if (VT.tryParse(A->getValue()))
      Diags.Report(diag::err_drv_invalid_value) << A->getAsString(Args)
                                                << A->getValue();
    Opts.MSCompatibilityVersion = VT.getMajor() * 10000000 +
                                  VT.getMinor().getValueOr(0) * 100000 +
                                  VT.getSubminor().getValueOr(0);
  }

  // Mimicking gcc's behavior, trigraphs are only enabled if -trigraphs
  // is specified, or -std is set to a conforming mode.
  // Trigraphs are disabled by default in c++1z onwards.
  Opts.Trigraphs = !Opts.GNUMode && !Opts.MSVCCompat && !Opts.CPlusPlus17;
  Opts.Trigraphs =
      Args.hasFlag(OPT_ftrigraphs, OPT_fno_trigraphs, Opts.Trigraphs);

  Opts.DollarIdents = Args.hasFlag(OPT_fdollars_in_identifiers,
                                   OPT_fno_dollars_in_identifiers,
                                   Opts.DollarIdents);
  Opts.PascalStrings = Args.hasArg(OPT_fpascal_strings);
  Opts.VtorDispMode = getLastArgIntValue(Args, OPT_vtordisp_mode_EQ, 1, Diags);
  Opts.Borland = Args.hasArg(OPT_fborland_extensions);
  if (Args.hasArg(OPT_fcheckedc_extension)) {
    std::string disallowed;
    if (Opts.CUDA)
      disallowed = "CUDA";
    else if (Opts.OpenCL)
      disallowed = "OpenCL";
    else if (Opts.ObjC) {
      if (Opts.CPlusPlus)
        disallowed = "Objective C/C++";
      else
        disallowed = "Objective C";
    }
    else if (Opts.CPlusPlus) {
      disallowed = "C++";
    }

    if (disallowed.size() > 0) {
      Diags.Report(diag::warn_drv_checkedc_extension_notsupported) <<
        "-fcheckedc-extension" << disallowed;
    } else
      Opts.CheckedC = true;
  }
  if (Args.hasArg(OPT_fno_checkedc_extension))
    Opts.CheckedC = false;

  if (Args.hasArg(OPT_fdump_inferred_bounds))
    Opts.DumpInferredBounds = true;

  if (Args.hasArg(OPT_finject_verifier_calls))
    Opts.InjectVerifierCalls = true;

  if (Args.hasArg(OPT_funchecked_pointers_dynamic_check))
    Opts.UncheckedPointersDynamicCheck = true;

  if (Args.hasArg(OPT_fdump_extracted_comparison_facts))
    Opts.DumpExtractedComparisonFacts = true;

  if (Args.hasArg(OPT_fdump_widened_bounds))
    Opts.DumpWidenedBounds = true;

  Opts.WritableStrings = Args.hasArg(OPT_fwritable_strings);
  Opts.ConstStrings = Args.hasFlag(OPT_fconst_strings, OPT_fno_const_strings,
                                   Opts.ConstStrings);
  if (Args.hasArg(OPT_fno_lax_vector_conversions))
    Opts.LaxVectorConversions = 0;
  if (Args.hasArg(OPT_fno_threadsafe_statics))
    Opts.ThreadsafeStatics = 0;
  Opts.Exceptions = Args.hasArg(OPT_fexceptions);
  Opts.ObjCExceptions = Args.hasArg(OPT_fobjc_exceptions);
  Opts.CXXExceptions = Args.hasArg(OPT_fcxx_exceptions);

  // -ffixed-point
  Opts.FixedPoint =
      Args.hasFlag(OPT_ffixed_point, OPT_fno_fixed_point, /*Default=*/false) &&
      !Opts.CPlusPlus;
  Opts.PaddingOnUnsignedFixedPoint =
      Args.hasFlag(OPT_fpadding_on_unsigned_fixed_point,
                   OPT_fno_padding_on_unsigned_fixed_point,
                   /*Default=*/false) &&
      Opts.FixedPoint;

  // Handle exception personalities
  Arg *A = Args.getLastArg(options::OPT_fsjlj_exceptions,
                           options::OPT_fseh_exceptions,
                           options::OPT_fdwarf_exceptions);
  if (A) {
    const Option &Opt = A->getOption();
    llvm::Triple T(TargetOpts.Triple);
    if (T.isWindowsMSVCEnvironment())
      Diags.Report(diag::err_fe_invalid_exception_model)
          << Opt.getName() << T.str();

    Opts.SjLjExceptions = Opt.matches(options::OPT_fsjlj_exceptions);
    Opts.SEHExceptions = Opt.matches(options::OPT_fseh_exceptions);
    Opts.DWARFExceptions = Opt.matches(options::OPT_fdwarf_exceptions);
  }

  Opts.ExternCNoUnwind = Args.hasArg(OPT_fexternc_nounwind);
  Opts.TraditionalCPP = Args.hasArg(OPT_traditional_cpp);

  Opts.RTTI = Opts.CPlusPlus && !Args.hasArg(OPT_fno_rtti);
  Opts.RTTIData = Opts.RTTI && !Args.hasArg(OPT_fno_rtti_data);
  Opts.Blocks = Args.hasArg(OPT_fblocks) || (Opts.OpenCL
    && Opts.OpenCLVersion == 200);
  Opts.BlocksRuntimeOptional = Args.hasArg(OPT_fblocks_runtime_optional);
  Opts.Coroutines = Opts.CPlusPlus2a || Args.hasArg(OPT_fcoroutines_ts);

  Opts.DoubleSquareBracketAttributes =
      Args.hasFlag(OPT_fdouble_square_bracket_attributes,
                   OPT_fno_double_square_bracket_attributes,
                   Opts.DoubleSquareBracketAttributes);

  Opts.CPlusPlusModules = Opts.CPlusPlus2a;
  Opts.ModulesTS = Args.hasArg(OPT_fmodules_ts);
  Opts.Modules =
      Args.hasArg(OPT_fmodules) || Opts.ModulesTS || Opts.CPlusPlusModules;
  Opts.ModulesStrictDeclUse = Args.hasArg(OPT_fmodules_strict_decluse);
  Opts.ModulesDeclUse =
      Args.hasArg(OPT_fmodules_decluse) || Opts.ModulesStrictDeclUse;
  // FIXME: We only need this in C++ modules / Modules TS if we might textually
  // enter a different module (eg, when building a header unit).
  Opts.ModulesLocalVisibility =
      Args.hasArg(OPT_fmodules_local_submodule_visibility) || Opts.ModulesTS ||
      Opts.CPlusPlusModules;
  Opts.ModulesCodegen = Args.hasArg(OPT_fmodules_codegen);
  Opts.ModulesDebugInfo = Args.hasArg(OPT_fmodules_debuginfo);
  Opts.ModulesSearchAll = Opts.Modules &&
    !Args.hasArg(OPT_fno_modules_search_all) &&
    Args.hasArg(OPT_fmodules_search_all);
  Opts.ModulesErrorRecovery = !Args.hasArg(OPT_fno_modules_error_recovery);
  Opts.ImplicitModules = !Args.hasArg(OPT_fno_implicit_modules);
  Opts.CharIsSigned = Opts.OpenCL || !Args.hasArg(OPT_fno_signed_char);
  Opts.WChar = Opts.CPlusPlus && !Args.hasArg(OPT_fno_wchar);
  Opts.Char8 = Args.hasFlag(OPT_fchar8__t, OPT_fno_char8__t, Opts.CPlusPlus2a);
  if (const Arg *A = Args.getLastArg(OPT_fwchar_type_EQ)) {
    Opts.WCharSize = llvm::StringSwitch<unsigned>(A->getValue())
                         .Case("char", 1)
                         .Case("short", 2)
                         .Case("int", 4)
                         .Default(0);
    if (Opts.WCharSize == 0)
      Diags.Report(diag::err_fe_invalid_wchar_type) << A->getValue();
  }
  Opts.WCharIsSigned = Args.hasFlag(OPT_fsigned_wchar, OPT_fno_signed_wchar, true);
  Opts.ShortEnums = Args.hasArg(OPT_fshort_enums);
  Opts.Freestanding = Args.hasArg(OPT_ffreestanding);
  Opts.NoBuiltin = Args.hasArg(OPT_fno_builtin) || Opts.Freestanding;
  if (!Opts.NoBuiltin)
    getAllNoBuiltinFuncValues(Args, Opts.NoBuiltinFuncs);
  Opts.NoMathBuiltin = Args.hasArg(OPT_fno_math_builtin);
  Opts.RelaxedTemplateTemplateArgs =
      Args.hasArg(OPT_frelaxed_template_template_args);
  Opts.SizedDeallocation = Args.hasArg(OPT_fsized_deallocation);
  Opts.AlignedAllocation =
      Args.hasFlag(OPT_faligned_allocation, OPT_fno_aligned_allocation,
                   Opts.AlignedAllocation);
  Opts.AlignedAllocationUnavailable =
      Opts.AlignedAllocation && Args.hasArg(OPT_aligned_alloc_unavailable);
  Opts.NewAlignOverride =
      getLastArgIntValue(Args, OPT_fnew_alignment_EQ, 0, Diags);
  if (Opts.NewAlignOverride && !llvm::isPowerOf2_32(Opts.NewAlignOverride)) {
    Arg *A = Args.getLastArg(OPT_fnew_alignment_EQ);
    Diags.Report(diag::err_fe_invalid_alignment) << A->getAsString(Args)
                                                 << A->getValue();
    Opts.NewAlignOverride = 0;
  }
  Opts.ConceptsTS = Args.hasArg(OPT_fconcepts_ts);
  Opts.HeinousExtensions = Args.hasArg(OPT_fheinous_gnu_extensions);
  Opts.AccessControl = !Args.hasArg(OPT_fno_access_control);
  Opts.ElideConstructors = !Args.hasArg(OPT_fno_elide_constructors);
  Opts.MathErrno = !Opts.OpenCL && Args.hasArg(OPT_fmath_errno);
  Opts.InstantiationDepth =
      getLastArgIntValue(Args, OPT_ftemplate_depth, 1024, Diags);
  Opts.ArrowDepth =
      getLastArgIntValue(Args, OPT_foperator_arrow_depth, 256, Diags);
  Opts.ConstexprCallDepth =
      getLastArgIntValue(Args, OPT_fconstexpr_depth, 512, Diags);
  Opts.ConstexprStepLimit =
      getLastArgIntValue(Args, OPT_fconstexpr_steps, 1048576, Diags);
  Opts.BracketDepth = getLastArgIntValue(Args, OPT_fbracket_depth, 256, Diags);
  Opts.DelayedTemplateParsing = Args.hasArg(OPT_fdelayed_template_parsing);
  Opts.NumLargeByValueCopy =
      getLastArgIntValue(Args, OPT_Wlarge_by_value_copy_EQ, 0, Diags);
  Opts.MSBitfields = Args.hasArg(OPT_mms_bitfields);
  Opts.ObjCConstantStringClass =
    Args.getLastArgValue(OPT_fconstant_string_class);
  Opts.ObjCDefaultSynthProperties =
    !Args.hasArg(OPT_disable_objc_default_synthesize_properties);
  Opts.EncodeExtendedBlockSig =
    Args.hasArg(OPT_fencode_extended_block_signature);
  Opts.EmitAllDecls = Args.hasArg(OPT_femit_all_decls);
  Opts.PackStruct = getLastArgIntValue(Args, OPT_fpack_struct_EQ, 0, Diags);
  Opts.MaxTypeAlign = getLastArgIntValue(Args, OPT_fmax_type_align_EQ, 0, Diags);
  Opts.AlignDouble = Args.hasArg(OPT_malign_double);
  Opts.LongDoubleSize = Args.hasArg(OPT_mlong_double_128)
                            ? 128
                            : Args.hasArg(OPT_mlong_double_64) ? 64 : 0;
  Opts.PPCIEEELongDouble = Args.hasArg(OPT_mabi_EQ_ieeelongdouble);
  Opts.PICLevel = getLastArgIntValue(Args, OPT_pic_level, 0, Diags);
  Opts.ROPI = Args.hasArg(OPT_fropi);
  Opts.RWPI = Args.hasArg(OPT_frwpi);
  Opts.PIE = Args.hasArg(OPT_pic_is_pie);
  Opts.Static = Args.hasArg(OPT_static_define);
  Opts.DumpRecordLayoutsSimple = Args.hasArg(OPT_fdump_record_layouts_simple);
  Opts.DumpRecordLayouts = Opts.DumpRecordLayoutsSimple
                        || Args.hasArg(OPT_fdump_record_layouts);
  Opts.DumpVTableLayouts = Args.hasArg(OPT_fdump_vtable_layouts);
  Opts.SpellChecking = !Args.hasArg(OPT_fno_spell_checking);
  Opts.NoBitFieldTypeAlign = Args.hasArg(OPT_fno_bitfield_type_align);
  Opts.SinglePrecisionConstants = Args.hasArg(OPT_cl_single_precision_constant);
  Opts.FastRelaxedMath = Args.hasArg(OPT_cl_fast_relaxed_math);
  Opts.HexagonQdsp6Compat = Args.hasArg(OPT_mqdsp6_compat);
  Opts.FakeAddressSpaceMap = Args.hasArg(OPT_ffake_address_space_map);
  Opts.ParseUnknownAnytype = Args.hasArg(OPT_funknown_anytype);
  Opts.DebuggerSupport = Args.hasArg(OPT_fdebugger_support);
  Opts.DebuggerCastResultToId = Args.hasArg(OPT_fdebugger_cast_result_to_id);
  Opts.DebuggerObjCLiteral = Args.hasArg(OPT_fdebugger_objc_literal);
  Opts.ApplePragmaPack = Args.hasArg(OPT_fapple_pragma_pack);
  Opts.ModuleName = Args.getLastArgValue(OPT_fmodule_name_EQ);
  Opts.CurrentModule = Opts.ModuleName;
  Opts.AppExt = Args.hasArg(OPT_fapplication_extension);
  Opts.ModuleFeatures = Args.getAllArgValues(OPT_fmodule_feature);
  llvm::sort(Opts.ModuleFeatures);
  Opts.NativeHalfType |= Args.hasArg(OPT_fnative_half_type);
  Opts.NativeHalfArgsAndReturns |= Args.hasArg(OPT_fnative_half_arguments_and_returns);
  // Enable HalfArgsAndReturns if present in Args or if NativeHalfArgsAndReturns
  // is enabled.
  Opts.HalfArgsAndReturns = Args.hasArg(OPT_fallow_half_arguments_and_returns)
                            | Opts.NativeHalfArgsAndReturns;
  Opts.GNUAsm = !Args.hasArg(OPT_fno_gnu_inline_asm);
  Opts.Cmse = Args.hasArg(OPT_mcmse); // Armv8-M Security Extensions

  // __declspec is enabled by default for the PS4 by the driver, and also
  // enabled for Microsoft Extensions or Borland Extensions, here.
  //
  // FIXME: __declspec is also currently enabled for CUDA, but isn't really a
  // CUDA extension. However, it is required for supporting
  // __clang_cuda_builtin_vars.h, which uses __declspec(property). Once that has
  // been rewritten in terms of something more generic, remove the Opts.CUDA
  // term here.
  Opts.DeclSpecKeyword =
      Args.hasFlag(OPT_fdeclspec, OPT_fno_declspec,
                   (Opts.MicrosoftExt || Opts.Borland || Opts.CUDA));

  if (Arg *A = Args.getLastArg(OPT_faddress_space_map_mangling_EQ)) {
    switch (llvm::StringSwitch<unsigned>(A->getValue())
      .Case("target", LangOptions::ASMM_Target)
      .Case("no", LangOptions::ASMM_Off)
      .Case("yes", LangOptions::ASMM_On)
      .Default(255)) {
    default:
      Diags.Report(diag::err_drv_invalid_value)
        << "-faddress-space-map-mangling=" << A->getValue();
      break;
    case LangOptions::ASMM_Target:
      Opts.setAddressSpaceMapMangling(LangOptions::ASMM_Target);
      break;
    case LangOptions::ASMM_On:
      Opts.setAddressSpaceMapMangling(LangOptions::ASMM_On);
      break;
    case LangOptions::ASMM_Off:
      Opts.setAddressSpaceMapMangling(LangOptions::ASMM_Off);
      break;
    }
  }

  if (Arg *A = Args.getLastArg(OPT_fms_memptr_rep_EQ)) {
    LangOptions::PragmaMSPointersToMembersKind InheritanceModel =
        llvm::StringSwitch<LangOptions::PragmaMSPointersToMembersKind>(
            A->getValue())
            .Case("single",
                  LangOptions::PPTMK_FullGeneralitySingleInheritance)
            .Case("multiple",
                  LangOptions::PPTMK_FullGeneralityMultipleInheritance)
            .Case("virtual",
                  LangOptions::PPTMK_FullGeneralityVirtualInheritance)
            .Default(LangOptions::PPTMK_BestCase);
    if (InheritanceModel == LangOptions::PPTMK_BestCase)
      Diags.Report(diag::err_drv_invalid_value)
          << "-fms-memptr-rep=" << A->getValue();

    Opts.setMSPointerToMemberRepresentationMethod(InheritanceModel);
  }

  // Check for MS default calling conventions being specified.
  if (Arg *A = Args.getLastArg(OPT_fdefault_calling_conv_EQ)) {
    LangOptions::DefaultCallingConvention DefaultCC =
        llvm::StringSwitch<LangOptions::DefaultCallingConvention>(A->getValue())
            .Case("cdecl", LangOptions::DCC_CDecl)
            .Case("fastcall", LangOptions::DCC_FastCall)
            .Case("stdcall", LangOptions::DCC_StdCall)
            .Case("vectorcall", LangOptions::DCC_VectorCall)
            .Case("regcall", LangOptions::DCC_RegCall)
            .Default(LangOptions::DCC_None);
    if (DefaultCC == LangOptions::DCC_None)
      Diags.Report(diag::err_drv_invalid_value)
          << "-fdefault-calling-conv=" << A->getValue();

    llvm::Triple T(TargetOpts.Triple);
    llvm::Triple::ArchType Arch = T.getArch();
    bool emitError = (DefaultCC == LangOptions::DCC_FastCall ||
                      DefaultCC == LangOptions::DCC_StdCall) &&
                     Arch != llvm::Triple::x86;
    emitError |= (DefaultCC == LangOptions::DCC_VectorCall ||
                  DefaultCC == LangOptions::DCC_RegCall) &&
                 !(Arch == llvm::Triple::x86 || Arch == llvm::Triple::x86_64);
    if (emitError)
      Diags.Report(diag::err_drv_argument_not_allowed_with)
          << A->getSpelling() << T.getTriple();
    else
      Opts.setDefaultCallingConv(DefaultCC);
  }

  // -mrtd option
  if (Arg *A = Args.getLastArg(OPT_mrtd)) {
    if (Opts.getDefaultCallingConv() != LangOptions::DCC_None)
      Diags.Report(diag::err_drv_argument_not_allowed_with)
          << A->getSpelling() << "-fdefault-calling-conv";
    else {
      llvm::Triple T(TargetOpts.Triple);
      if (T.getArch() != llvm::Triple::x86)
        Diags.Report(diag::err_drv_argument_not_allowed_with)
            << A->getSpelling() << T.getTriple();
      else
        Opts.setDefaultCallingConv(LangOptions::DCC_StdCall);
    }
  }

  // Check if -fopenmp is specified.
  Opts.OpenMP = Args.hasArg(options::OPT_fopenmp) ? 1 : 0;
  // Check if -fopenmp-simd is specified.
  bool IsSimdSpecified =
      Args.hasFlag(options::OPT_fopenmp_simd, options::OPT_fno_openmp_simd,
                   /*Default=*/false);
  Opts.OpenMPSimd = !Opts.OpenMP && IsSimdSpecified;
  Opts.OpenMPUseTLS =
      Opts.OpenMP && !Args.hasArg(options::OPT_fnoopenmp_use_tls);
  Opts.OpenMPIsDevice =
      Opts.OpenMP && Args.hasArg(options::OPT_fopenmp_is_device);
  bool IsTargetSpecified =
      Opts.OpenMPIsDevice || Args.hasArg(options::OPT_fopenmp_targets_EQ);

  if (Opts.OpenMP || Opts.OpenMPSimd) {
    if (int Version = getLastArgIntValue(
            Args, OPT_fopenmp_version_EQ,
            (IsSimdSpecified || IsTargetSpecified) ? 45 : Opts.OpenMP, Diags))
      Opts.OpenMP = Version;
    else if (IsSimdSpecified || IsTargetSpecified)
      Opts.OpenMP = 45;
    // Provide diagnostic when a given target is not expected to be an OpenMP
    // device or host.
    if (!Opts.OpenMPIsDevice) {
      switch (T.getArch()) {
      default:
        break;
      // Add unsupported host targets here:
      case llvm::Triple::nvptx:
      case llvm::Triple::nvptx64:
        Diags.Report(diag::err_drv_omp_host_target_not_supported)
            << TargetOpts.Triple;
        break;
      }
    }
  }

  // Set the flag to prevent the implementation from emitting device exception
  // handling code for those requiring so.
  if ((Opts.OpenMPIsDevice && T.isNVPTX()) || Opts.OpenCLCPlusPlus) {
    Opts.Exceptions = 0;
    Opts.CXXExceptions = 0;
  }
  if (Opts.OpenMPIsDevice && T.isNVPTX()) {
    Opts.OpenMPCUDANumSMs =
        getLastArgIntValue(Args, options::OPT_fopenmp_cuda_number_of_sm_EQ,
                           Opts.OpenMPCUDANumSMs, Diags);
    Opts.OpenMPCUDABlocksPerSM =
        getLastArgIntValue(Args, options::OPT_fopenmp_cuda_blocks_per_sm_EQ,
                           Opts.OpenMPCUDABlocksPerSM, Diags);
    Opts.OpenMPCUDAReductionBufNum = getLastArgIntValue(
        Args, options::OPT_fopenmp_cuda_teams_reduction_recs_num_EQ,
        Opts.OpenMPCUDAReductionBufNum, Diags);
  }

  // Prevent auto-widening the representation of loop counters during an
  // OpenMP collapse clause.
  Opts.OpenMPOptimisticCollapse =
      Args.hasArg(options::OPT_fopenmp_optimistic_collapse) ? 1 : 0;

  // Get the OpenMP target triples if any.
  if (Arg *A = Args.getLastArg(options::OPT_fopenmp_targets_EQ)) {

    for (unsigned i = 0; i < A->getNumValues(); ++i) {
      llvm::Triple TT(A->getValue(i));

      if (TT.getArch() == llvm::Triple::UnknownArch ||
          !(TT.getArch() == llvm::Triple::ppc ||
            TT.getArch() == llvm::Triple::ppc64 ||
            TT.getArch() == llvm::Triple::ppc64le ||
            TT.getArch() == llvm::Triple::nvptx ||
            TT.getArch() == llvm::Triple::nvptx64 ||
            TT.getArch() == llvm::Triple::x86 ||
            TT.getArch() == llvm::Triple::x86_64))
        Diags.Report(diag::err_drv_invalid_omp_target) << A->getValue(i);
      else
        Opts.OMPTargetTriples.push_back(TT);
    }
  }

  // Get OpenMP host file path if any and report if a non existent file is
  // found
  if (Arg *A = Args.getLastArg(options::OPT_fopenmp_host_ir_file_path)) {
    Opts.OMPHostIRFile = A->getValue();
    if (!llvm::sys::fs::exists(Opts.OMPHostIRFile))
      Diags.Report(diag::err_drv_omp_host_ir_file_not_found)
          << Opts.OMPHostIRFile;
  }

  Opts.SYCLIsDevice = Args.hasArg(options::OPT_fsycl_is_device);

  // Set CUDA mode for OpenMP target NVPTX if specified in options
  Opts.OpenMPCUDAMode = Opts.OpenMPIsDevice && T.isNVPTX() &&
                        Args.hasArg(options::OPT_fopenmp_cuda_mode);

  // Set CUDA mode for OpenMP target NVPTX if specified in options
  Opts.OpenMPCUDAForceFullRuntime =
      Opts.OpenMPIsDevice && T.isNVPTX() &&
      Args.hasArg(options::OPT_fopenmp_cuda_force_full_runtime);

  // Record whether the __DEPRECATED define was requested.
  Opts.Deprecated = Args.hasFlag(OPT_fdeprecated_macro,
                                 OPT_fno_deprecated_macro,
                                 Opts.Deprecated);

  // FIXME: Eliminate this dependency.
  unsigned Opt = getOptimizationLevel(Args, IK, Diags),
       OptSize = getOptimizationLevelSize(Args);
  Opts.Optimize = Opt != 0;
  Opts.OptimizeSize = OptSize != 0;

  // This is the __NO_INLINE__ define, which just depends on things like the
  // optimization level and -fno-inline, not actually whether the backend has
  // inlining enabled.
  Opts.NoInlineDefine = !Opts.Optimize;
  if (Arg *InlineArg = Args.getLastArg(
          options::OPT_finline_functions, options::OPT_finline_hint_functions,
          options::OPT_fno_inline_functions, options::OPT_fno_inline))
    if (InlineArg->getOption().matches(options::OPT_fno_inline))
      Opts.NoInlineDefine = true;

  Opts.FastMath = Args.hasArg(OPT_ffast_math) ||
      Args.hasArg(OPT_cl_fast_relaxed_math);
  Opts.FiniteMathOnly = Args.hasArg(OPT_ffinite_math_only) ||
      Args.hasArg(OPT_cl_finite_math_only) ||
      Args.hasArg(OPT_cl_fast_relaxed_math);
  Opts.UnsafeFPMath = Args.hasArg(OPT_menable_unsafe_fp_math) ||
                      Args.hasArg(OPT_cl_unsafe_math_optimizations) ||
                      Args.hasArg(OPT_cl_fast_relaxed_math);

  if (Arg *A = Args.getLastArg(OPT_ffp_contract)) {
    StringRef Val = A->getValue();
    if (Val == "fast")
      Opts.setDefaultFPContractMode(LangOptions::FPC_Fast);
    else if (Val == "on")
      Opts.setDefaultFPContractMode(LangOptions::FPC_On);
    else if (Val == "off")
      Opts.setDefaultFPContractMode(LangOptions::FPC_Off);
    else
      Diags.Report(diag::err_drv_invalid_value) << A->getAsString(Args) << Val;
  }

  Opts.RetainCommentsFromSystemHeaders =
      Args.hasArg(OPT_fretain_comments_from_system_headers);

  unsigned SSP = getLastArgIntValue(Args, OPT_stack_protector, 0, Diags);
  switch (SSP) {
  default:
    Diags.Report(diag::err_drv_invalid_value)
      << Args.getLastArg(OPT_stack_protector)->getAsString(Args) << SSP;
    break;
  case 0: Opts.setStackProtector(LangOptions::SSPOff); break;
  case 1: Opts.setStackProtector(LangOptions::SSPOn);  break;
  case 2: Opts.setStackProtector(LangOptions::SSPStrong); break;
  case 3: Opts.setStackProtector(LangOptions::SSPReq); break;
  }

  if (Arg *A = Args.getLastArg(OPT_ftrivial_auto_var_init)) {
    StringRef Val = A->getValue();
    if (Val == "uninitialized")
      Opts.setTrivialAutoVarInit(
          LangOptions::TrivialAutoVarInitKind::Uninitialized);
    else if (Val == "zero")
      Opts.setTrivialAutoVarInit(LangOptions::TrivialAutoVarInitKind::Zero);
    else if (Val == "pattern")
      Opts.setTrivialAutoVarInit(LangOptions::TrivialAutoVarInitKind::Pattern);
    else
      Diags.Report(diag::err_drv_invalid_value) << A->getAsString(Args) << Val;
  }

  // Parse -fsanitize= arguments.
  parseSanitizerKinds("-fsanitize=", Args.getAllArgValues(OPT_fsanitize_EQ),
                      Diags, Opts.Sanitize);
  // -fsanitize-address-field-padding=N has to be a LangOpt, parse it here.
  Opts.SanitizeAddressFieldPadding =
      getLastArgIntValue(Args, OPT_fsanitize_address_field_padding, 0, Diags);
  Opts.SanitizerBlacklistFiles = Args.getAllArgValues(OPT_fsanitize_blacklist);

  // -fxray-instrument
  Opts.XRayInstrument =
      Args.hasFlag(OPT_fxray_instrument, OPT_fnoxray_instrument, false);

  // -fxray-always-emit-customevents
  Opts.XRayAlwaysEmitCustomEvents =
      Args.hasFlag(OPT_fxray_always_emit_customevents,
                   OPT_fnoxray_always_emit_customevents, false);

  // -fxray-always-emit-typedevents
  Opts.XRayAlwaysEmitTypedEvents =
      Args.hasFlag(OPT_fxray_always_emit_typedevents,
                   OPT_fnoxray_always_emit_customevents, false);

  // -fxray-{always,never}-instrument= filenames.
  Opts.XRayAlwaysInstrumentFiles =
      Args.getAllArgValues(OPT_fxray_always_instrument);
  Opts.XRayNeverInstrumentFiles =
      Args.getAllArgValues(OPT_fxray_never_instrument);
  Opts.XRayAttrListFiles = Args.getAllArgValues(OPT_fxray_attr_list);

  // -fforce-emit-vtables
  Opts.ForceEmitVTables = Args.hasArg(OPT_fforce_emit_vtables);

  // -fallow-editor-placeholders
  Opts.AllowEditorPlaceholders = Args.hasArg(OPT_fallow_editor_placeholders);

  Opts.RegisterStaticDestructors = !Args.hasArg(OPT_fno_cxx_static_destructors);

  if (Arg *A = Args.getLastArg(OPT_fclang_abi_compat_EQ)) {
    Opts.setClangABICompat(LangOptions::ClangABI::Latest);

    StringRef Ver = A->getValue();
    std::pair<StringRef, StringRef> VerParts = Ver.split('.');
    unsigned Major, Minor = 0;

    // Check the version number is valid: either 3.x (0 <= x <= 9) or
    // y or y.0 (4 <= y <= current version).
    if (!VerParts.first.startswith("0") &&
        !VerParts.first.getAsInteger(10, Major) &&
        3 <= Major && Major <= CLANG_VERSION_MAJOR &&
        (Major == 3 ? VerParts.second.size() == 1 &&
                      !VerParts.second.getAsInteger(10, Minor)
                    : VerParts.first.size() == Ver.size() ||
                      VerParts.second == "0")) {
      // Got a valid version number.
      if (Major == 3 && Minor <= 8)
        Opts.setClangABICompat(LangOptions::ClangABI::Ver3_8);
      else if (Major <= 4)
        Opts.setClangABICompat(LangOptions::ClangABI::Ver4);
      else if (Major <= 6)
        Opts.setClangABICompat(LangOptions::ClangABI::Ver6);
      else if (Major <= 7)
        Opts.setClangABICompat(LangOptions::ClangABI::Ver7);
    } else if (Ver != "latest") {
      Diags.Report(diag::err_drv_invalid_value)
          << A->getAsString(Args) << A->getValue();
    }
  }

  Opts.CompleteMemberPointers = Args.hasArg(OPT_fcomplete_member_pointers);
  Opts.BuildingPCHWithObjectFile = Args.hasArg(OPT_building_pch_with_obj);
}

static bool isStrictlyPreprocessorAction(frontend::ActionKind Action) {
  switch (Action) {
  case frontend::ASTDeclList:
  case frontend::ASTDump:
  case frontend::ASTPrint:
  case frontend::ASTView:
  case frontend::EmitAssembly:
  case frontend::EmitBC:
  case frontend::EmitHTML:
  case frontend::EmitLLVM:
  case frontend::EmitLLVMOnly:
  case frontend::EmitCodeGenOnly:
  case frontend::EmitObj:
  case frontend::FixIt:
  case frontend::GenerateModule:
  case frontend::GenerateModuleInterface:
  case frontend::GenerateHeaderModule:
  case frontend::GeneratePCH:
  case frontend::GenerateInterfaceYAMLExpV1:
  case frontend::GenerateInterfaceTBEExpV1:
  case frontend::ParseSyntaxOnly:
  case frontend::ModuleFileInfo:
  case frontend::VerifyPCH:
  case frontend::PluginAction:
  case frontend::RewriteObjC:
  case frontend::RewriteTest:
  case frontend::RunAnalysis:
  case frontend::TemplightDump:
  case frontend::MigrateSource:
    return false;

  case frontend::DumpCompilerOptions:
  case frontend::DumpRawTokens:
  case frontend::DumpTokens:
  case frontend::InitOnly:
  case frontend::PrintPreamble:
  case frontend::PrintPreprocessedInput:
  case frontend::RewriteMacros:
  case frontend::RunPreprocessorOnly:
  case frontend::PrintDependencyDirectivesSourceMinimizerOutput:
    return true;
  }
  llvm_unreachable("invalid frontend action");
}

static void ParsePreprocessorArgs(PreprocessorOptions &Opts, ArgList &Args,
                                  DiagnosticsEngine &Diags,
                                  frontend::ActionKind Action) {
  Opts.ImplicitPCHInclude = Args.getLastArgValue(OPT_include_pch);
  Opts.PCHWithHdrStop = Args.hasArg(OPT_pch_through_hdrstop_create) ||
                        Args.hasArg(OPT_pch_through_hdrstop_use);
  Opts.PCHWithHdrStopCreate = Args.hasArg(OPT_pch_through_hdrstop_create);
  Opts.PCHThroughHeader = Args.getLastArgValue(OPT_pch_through_header_EQ);
  Opts.UsePredefines = !Args.hasArg(OPT_undef);
  Opts.DetailedRecord = Args.hasArg(OPT_detailed_preprocessing_record);
  Opts.DisablePCHValidation = Args.hasArg(OPT_fno_validate_pch);
  Opts.AllowPCHWithCompilerErrors = Args.hasArg(OPT_fallow_pch_with_errors);

  Opts.DumpDeserializedPCHDecls = Args.hasArg(OPT_dump_deserialized_pch_decls);
  for (const auto *A : Args.filtered(OPT_error_on_deserialized_pch_decl))
    Opts.DeserializedPCHDeclsToErrorOn.insert(A->getValue());

  if (const Arg *A = Args.getLastArg(OPT_preamble_bytes_EQ)) {
    StringRef Value(A->getValue());
    size_t Comma = Value.find(',');
    unsigned Bytes = 0;
    unsigned EndOfLine = 0;

    if (Comma == StringRef::npos ||
        Value.substr(0, Comma).getAsInteger(10, Bytes) ||
        Value.substr(Comma + 1).getAsInteger(10, EndOfLine))
      Diags.Report(diag::err_drv_preamble_format);
    else {
      Opts.PrecompiledPreambleBytes.first = Bytes;
      Opts.PrecompiledPreambleBytes.second = (EndOfLine != 0);
    }
  }

  // Add the __CET__ macro if a CFProtection option is set.
  if (const Arg *A = Args.getLastArg(OPT_fcf_protection_EQ)) {
    StringRef Name = A->getValue();
    if (Name == "branch")
      Opts.addMacroDef("__CET__=1");
    else if (Name == "return")
      Opts.addMacroDef("__CET__=2");
    else if (Name == "full")
      Opts.addMacroDef("__CET__=3");
  }

  // Add macros from the command line.
  for (const auto *A : Args.filtered(OPT_D, OPT_U)) {
    if (A->getOption().matches(OPT_D))
      Opts.addMacroDef(A->getValue());
    else
      Opts.addMacroUndef(A->getValue());
  }

  Opts.MacroIncludes = Args.getAllArgValues(OPT_imacros);

  // Add the ordered list of -includes.
  for (const auto *A : Args.filtered(OPT_include))
    Opts.Includes.emplace_back(A->getValue());

  for (const auto *A : Args.filtered(OPT_chain_include))
    Opts.ChainedIncludes.emplace_back(A->getValue());

  for (const auto *A : Args.filtered(OPT_remap_file)) {
    std::pair<StringRef, StringRef> Split = StringRef(A->getValue()).split(';');

    if (Split.second.empty()) {
      Diags.Report(diag::err_drv_invalid_remap_file) << A->getAsString(Args);
      continue;
    }

    Opts.addRemappedFile(Split.first, Split.second);
  }

  if (Arg *A = Args.getLastArg(OPT_fobjc_arc_cxxlib_EQ)) {
    StringRef Name = A->getValue();
    unsigned Library = llvm::StringSwitch<unsigned>(Name)
      .Case("libc++", ARCXX_libcxx)
      .Case("libstdc++", ARCXX_libstdcxx)
      .Case("none", ARCXX_nolib)
      .Default(~0U);
    if (Library == ~0U)
      Diags.Report(diag::err_drv_invalid_value) << A->getAsString(Args) << Name;
    else
      Opts.ObjCXXARCStandardLibrary = (ObjCXXARCStandardLibraryKind)Library;
  }

  // Always avoid lexing editor placeholders when we're just running the
  // preprocessor as we never want to emit the
  // "editor placeholder in source file" error in PP only mode.
  if (isStrictlyPreprocessorAction(Action))
    Opts.LexEditorPlaceholders = false;
}

static void ParsePreprocessorOutputArgs(PreprocessorOutputOptions &Opts,
                                        ArgList &Args,
                                        frontend::ActionKind Action) {
  if (isStrictlyPreprocessorAction(Action))
    Opts.ShowCPP = !Args.hasArg(OPT_dM);
  else
    Opts.ShowCPP = 0;

  Opts.ShowComments = Args.hasArg(OPT_C);
  Opts.ShowLineMarkers = !Args.hasArg(OPT_P);
  Opts.ShowMacroComments = Args.hasArg(OPT_CC);
  Opts.ShowMacros = Args.hasArg(OPT_dM) || Args.hasArg(OPT_dD);
  Opts.ShowIncludeDirectives = Args.hasArg(OPT_dI);
  Opts.RewriteIncludes = Args.hasArg(OPT_frewrite_includes);
  Opts.RewriteImports = Args.hasArg(OPT_frewrite_imports);
  Opts.UseLineDirectives = Args.hasArg(OPT_fuse_line_directives);
}

static void ParseTargetArgs(TargetOptions &Opts, ArgList &Args,
                            DiagnosticsEngine &Diags) {
  Opts.CodeModel = getCodeModel(Args, Diags);
  Opts.ABI = Args.getLastArgValue(OPT_target_abi);
  if (Arg *A = Args.getLastArg(OPT_meabi)) {
    StringRef Value = A->getValue();
    llvm::EABI EABIVersion = llvm::StringSwitch<llvm::EABI>(Value)
                                 .Case("default", llvm::EABI::Default)
                                 .Case("4", llvm::EABI::EABI4)
                                 .Case("5", llvm::EABI::EABI5)
                                 .Case("gnu", llvm::EABI::GNU)
                                 .Default(llvm::EABI::Unknown);
    if (EABIVersion == llvm::EABI::Unknown)
      Diags.Report(diag::err_drv_invalid_value) << A->getAsString(Args)
                                                << Value;
    else
      Opts.EABIVersion = EABIVersion;
  }
  Opts.CPU = Args.getLastArgValue(OPT_target_cpu);
  Opts.FPMath = Args.getLastArgValue(OPT_mfpmath);
  Opts.FeaturesAsWritten = Args.getAllArgValues(OPT_target_feature);
  Opts.LinkerVersion = Args.getLastArgValue(OPT_target_linker_version);
  Opts.Triple = Args.getLastArgValue(OPT_triple);
  // Use the default target triple if unspecified.
  if (Opts.Triple.empty())
    Opts.Triple = llvm::sys::getDefaultTargetTriple();
  Opts.Triple = llvm::Triple::normalize(Opts.Triple);
  Opts.OpenCLExtensionsAsWritten = Args.getAllArgValues(OPT_cl_ext_EQ);
  Opts.ForceEnableInt128 = Args.hasArg(OPT_fforce_enable_int128);
  Opts.NVPTXUseShortPointers = Args.hasFlag(
      options::OPT_fcuda_short_ptr, options::OPT_fno_cuda_short_ptr, false);
  if (Arg *A = Args.getLastArg(options::OPT_target_sdk_version_EQ)) {
    llvm::VersionTuple Version;
    if (Version.tryParse(A->getValue()))
      Diags.Report(diag::err_drv_invalid_value)
          << A->getAsString(Args) << A->getValue();
    else
      Opts.SDKVersion = Version;
  }
}

bool CompilerInvocation::CreateFromArgs(CompilerInvocation &Res,
                                        const char *const *ArgBegin,
                                        const char *const *ArgEnd,
                                        DiagnosticsEngine &Diags) {
  bool Success = true;

  // Parse the arguments.
  std::unique_ptr<OptTable> Opts = createDriverOptTable();
  const unsigned IncludedFlagsBitmask = options::CC1Option;
  unsigned MissingArgIndex, MissingArgCount;
  InputArgList Args =
      Opts->ParseArgs(llvm::makeArrayRef(ArgBegin, ArgEnd), MissingArgIndex,
                      MissingArgCount, IncludedFlagsBitmask);
  LangOptions &LangOpts = *Res.getLangOpts();

  // Check for missing argument error.
  if (MissingArgCount) {
    Diags.Report(diag::err_drv_missing_argument)
        << Args.getArgString(MissingArgIndex) << MissingArgCount;
    Success = false;
  }

  // Issue errors on unknown arguments.
  for (const auto *A : Args.filtered(OPT_UNKNOWN)) {
    auto ArgString = A->getAsString(Args);
    std::string Nearest;
    if (Opts->findNearest(ArgString, Nearest, IncludedFlagsBitmask) > 1)
      Diags.Report(diag::err_drv_unknown_argument) << ArgString;
    else
      Diags.Report(diag::err_drv_unknown_argument_with_suggestion)
          << ArgString << Nearest;
    Success = false;
  }

  Success &= ParseAnalyzerArgs(*Res.getAnalyzerOpts(), Args, Diags);
  Success &= ParseMigratorArgs(Res.getMigratorOpts(), Args);
  ParseDependencyOutputArgs(Res.getDependencyOutputOpts(), Args);
  Success &=
      ParseDiagnosticArgs(Res.getDiagnosticOpts(), Args, &Diags,
                          false /*DefaultDiagColor*/, false /*DefaultShowOpt*/);
  ParseCommentArgs(LangOpts.CommentOpts, Args);
  ParseFileSystemArgs(Res.getFileSystemOpts(), Args);
  // FIXME: We shouldn't have to pass the DashX option around here
  InputKind DashX = ParseFrontendArgs(Res.getFrontendOpts(), Args, Diags,
                                      LangOpts.IsHeaderFile);
  ParseTargetArgs(Res.getTargetOpts(), Args, Diags);
  Success &= ParseCodeGenArgs(Res.getCodeGenOpts(), Args, DashX, Diags,
                              Res.getTargetOpts(), Res.getFrontendOpts());
  ParseHeaderSearchArgs(Res.getHeaderSearchOpts(), Args,
                        Res.getFileSystemOpts().WorkingDir);
  llvm::Triple T(Res.getTargetOpts().Triple);
  if (DashX.getFormat() == InputKind::Precompiled ||
      DashX.getLanguage() == InputKind::LLVM_IR) {
    // ObjCAAutoRefCount and Sanitize LangOpts are used to setup the
    // PassManager in BackendUtil.cpp. They need to be initializd no matter
    // what the input type is.
    if (Args.hasArg(OPT_fobjc_arc))
      LangOpts.ObjCAutoRefCount = 1;
    // PIClevel and PIELevel are needed during code generation and this should be
    // set regardless of the input type.
    LangOpts.PICLevel = getLastArgIntValue(Args, OPT_pic_level, 0, Diags);
    LangOpts.PIE = Args.hasArg(OPT_pic_is_pie);
    parseSanitizerKinds("-fsanitize=", Args.getAllArgValues(OPT_fsanitize_EQ),
                        Diags, LangOpts.Sanitize);
  } else {
    // Other LangOpts are only initialized when the input is not AST or LLVM IR.
    // FIXME: Should we really be calling this for an InputKind::Asm input?
    ParseLangArgs(LangOpts, Args, DashX, Res.getTargetOpts(),
                  Res.getPreprocessorOpts(), Diags);
    if (Res.getFrontendOpts().ProgramAction == frontend::RewriteObjC)
      LangOpts.ObjCExceptions = 1;
    if (T.isOSDarwin() && DashX.isPreprocessed()) {
      // Supress the darwin-specific 'stdlibcxx-not-found' diagnostic for
      // preprocessed input as we don't expect it to be used with -std=libc++
      // anyway.
      Res.getDiagnosticOpts().Warnings.push_back("no-stdlibcxx-not-found");
    }
  }

  LangOpts.FunctionAlignment =
      getLastArgIntValue(Args, OPT_function_alignment, 0, Diags);

  if (LangOpts.CUDA) {
    // During CUDA device-side compilation, the aux triple is the
    // triple used for host compilation.
    if (LangOpts.CUDAIsDevice)
      Res.getTargetOpts().HostTriple = Res.getFrontendOpts().AuxTriple;
  }

  // Set the triple of the host for OpenMP device compile.
  if (LangOpts.OpenMPIsDevice)
    Res.getTargetOpts().HostTriple = Res.getFrontendOpts().AuxTriple;

  // FIXME: Override value name discarding when asan or msan is used because the
  // backend passes depend on the name of the alloca in order to print out
  // names.
  Res.getCodeGenOpts().DiscardValueNames &=
      !LangOpts.Sanitize.has(SanitizerKind::Address) &&
      !LangOpts.Sanitize.has(SanitizerKind::KernelAddress) &&
      !LangOpts.Sanitize.has(SanitizerKind::Memory) &&
      !LangOpts.Sanitize.has(SanitizerKind::KernelMemory);

  ParsePreprocessorArgs(Res.getPreprocessorOpts(), Args, Diags,
                        Res.getFrontendOpts().ProgramAction);
  ParsePreprocessorOutputArgs(Res.getPreprocessorOutputOpts(), Args,
                              Res.getFrontendOpts().ProgramAction);

  // Turn on -Wspir-compat for SPIR target.
  if (T.isSPIR())
    Res.getDiagnosticOpts().Warnings.push_back("spir-compat");

  // If sanitizer is enabled, disable OPT_ffine_grained_bitfield_accesses.
  if (Res.getCodeGenOpts().FineGrainedBitfieldAccesses &&
      !Res.getLangOpts()->Sanitize.empty()) {
    Res.getCodeGenOpts().FineGrainedBitfieldAccesses = false;
    Diags.Report(diag::warn_drv_fine_grained_bitfield_accesses_ignored);
  }
  return Success;
}

std::string CompilerInvocation::getModuleHash() const {
  // Note: For QoI reasons, the things we use as a hash here should all be
  // dumped via the -module-info flag.
  using llvm::hash_code;
  using llvm::hash_value;
  using llvm::hash_combine;

  // Start the signature with the compiler version.
  // FIXME: We'd rather use something more cryptographically sound than
  // CityHash, but this will do for now.
  hash_code code = hash_value(getClangFullRepositoryVersion());

  // Extend the signature with the language options
#define LANGOPT(Name, Bits, Default, Description) \
   code = hash_combine(code, LangOpts->Name);
#define ENUM_LANGOPT(Name, Type, Bits, Default, Description) \
  code = hash_combine(code, static_cast<unsigned>(LangOpts->get##Name()));
#define BENIGN_LANGOPT(Name, Bits, Default, Description)
#define BENIGN_ENUM_LANGOPT(Name, Type, Bits, Default, Description)
#include "clang/Basic/LangOptions.def"

  for (StringRef Feature : LangOpts->ModuleFeatures)
    code = hash_combine(code, Feature);

  // Extend the signature with the target options.
  code = hash_combine(code, TargetOpts->Triple, TargetOpts->CPU,
                      TargetOpts->ABI);
  for (const auto &FeatureAsWritten : TargetOpts->FeaturesAsWritten)
    code = hash_combine(code, FeatureAsWritten);

  // Extend the signature with preprocessor options.
  const PreprocessorOptions &ppOpts = getPreprocessorOpts();
  const HeaderSearchOptions &hsOpts = getHeaderSearchOpts();
  code = hash_combine(code, ppOpts.UsePredefines, ppOpts.DetailedRecord);

  for (const auto &I : getPreprocessorOpts().Macros) {
    // If we're supposed to ignore this macro for the purposes of modules,
    // don't put it into the hash.
    if (!hsOpts.ModulesIgnoreMacros.empty()) {
      // Check whether we're ignoring this macro.
      StringRef MacroDef = I.first;
      if (hsOpts.ModulesIgnoreMacros.count(
              llvm::CachedHashString(MacroDef.split('=').first)))
        continue;
    }

    code = hash_combine(code, I.first, I.second);
  }

  // Extend the signature with the sysroot and other header search options.
  code = hash_combine(code, hsOpts.Sysroot,
                      hsOpts.ModuleFormat,
                      hsOpts.UseDebugInfo,
                      hsOpts.UseBuiltinIncludes,
                      hsOpts.UseStandardSystemIncludes,
                      hsOpts.UseStandardCXXIncludes,
                      hsOpts.UseLibcxx,
                      hsOpts.ModulesValidateDiagnosticOptions);
  code = hash_combine(code, hsOpts.ResourceDir);

  // Extend the signature with the user build path.
  code = hash_combine(code, hsOpts.ModuleUserBuildPath);

  // Extend the signature with the module file extensions.
  const FrontendOptions &frontendOpts = getFrontendOpts();
  for (const auto &ext : frontendOpts.ModuleFileExtensions) {
    code = ext->hashExtension(code);
  }

  // When compiling with -gmodules, also hash -fdebug-prefix-map as it
  // affects the debug info in the PCM.
  if (getCodeGenOpts().DebugTypeExtRefs)
    for (const auto &KeyValue : getCodeGenOpts().DebugPrefixMap)
      code = hash_combine(code, KeyValue.first, KeyValue.second);

  // Extend the signature with the enabled sanitizers, if at least one is
  // enabled. Sanitizers which cannot affect AST generation aren't hashed.
  SanitizerSet SanHash = LangOpts->Sanitize;
  SanHash.clear(getPPTransparentSanitizers());
  if (!SanHash.empty())
    code = hash_combine(code, SanHash.Mask);

  return llvm::APInt(64, code).toString(36, /*Signed=*/false);
}

template<typename IntTy>
static IntTy getLastArgIntValueImpl(const ArgList &Args, OptSpecifier Id,
                                    IntTy Default,
                                    DiagnosticsEngine *Diags) {
  IntTy Res = Default;
  if (Arg *A = Args.getLastArg(Id)) {
    if (StringRef(A->getValue()).getAsInteger(10, Res)) {
      if (Diags)
        Diags->Report(diag::err_drv_invalid_int_value) << A->getAsString(Args)
                                                       << A->getValue();
    }
  }
  return Res;
}

namespace clang {

// Declared in clang/Frontend/Utils.h.
int getLastArgIntValue(const ArgList &Args, OptSpecifier Id, int Default,
                       DiagnosticsEngine *Diags) {
  return getLastArgIntValueImpl<int>(Args, Id, Default, Diags);
}

uint64_t getLastArgUInt64Value(const ArgList &Args, OptSpecifier Id,
                               uint64_t Default,
                               DiagnosticsEngine *Diags) {
  return getLastArgIntValueImpl<uint64_t>(Args, Id, Default, Diags);
}

IntrusiveRefCntPtr<llvm::vfs::FileSystem>
createVFSFromCompilerInvocation(const CompilerInvocation &CI,
                                DiagnosticsEngine &Diags) {
  return createVFSFromCompilerInvocation(CI, Diags,
                                         llvm::vfs::getRealFileSystem());
}

IntrusiveRefCntPtr<llvm::vfs::FileSystem> createVFSFromCompilerInvocation(
    const CompilerInvocation &CI, DiagnosticsEngine &Diags,
    IntrusiveRefCntPtr<llvm::vfs::FileSystem> BaseFS) {
  if (CI.getHeaderSearchOpts().VFSOverlayFiles.empty())
    return BaseFS;

  IntrusiveRefCntPtr<llvm::vfs::FileSystem> Result = BaseFS;
  // earlier vfs files are on the bottom
  for (const auto &File : CI.getHeaderSearchOpts().VFSOverlayFiles) {
    llvm::ErrorOr<std::unique_ptr<llvm::MemoryBuffer>> Buffer =
        Result->getBufferForFile(File);
    if (!Buffer) {
      Diags.Report(diag::err_missing_vfs_overlay_file) << File;
      continue;
    }

    IntrusiveRefCntPtr<llvm::vfs::FileSystem> FS = llvm::vfs::getVFSFromYAML(
        std::move(Buffer.get()), /*DiagHandler*/ nullptr, File,
        /*DiagContext*/ nullptr, Result);
    if (!FS) {
      Diags.Report(diag::err_invalid_vfs_overlay) << File;
      continue;
    }

    Result = FS;
  }
  return Result;
}

} // namespace clang<|MERGE_RESOLUTION|>--- conflicted
+++ resolved
@@ -1344,13 +1344,11 @@
 
   Opts.DefaultFunctionAttrs = Args.getAllArgValues(OPT_default_function_attr);
 
-<<<<<<< HEAD
   Opts.PassPlugins = Args.getAllArgValues(OPT_fpass_plugin_EQ);
 
   Opts.SymbolPartition = Args.getLastArgValue(OPT_fsymbol_partition_EQ);
-=======
+
   Opts.CheckedCNullPtrArith = !Args.hasArg(OPT_fno_checkedc_null_ptr_arith);
->>>>>>> cb9e1e3e
 
   return Success;
 }
@@ -2251,12 +2249,10 @@
 
   Opts.DollarIdents = !Opts.AsmPreprocessor;
 
-<<<<<<< HEAD
   // Enable [[]] attributes in C++11 and C2x by default.
   Opts.DoubleSquareBracketAttributes = Opts.CPlusPlus11 || Opts.C2x;
-=======
+
   Opts.CheckedC = (IK.getLanguage() == InputKind::C);
->>>>>>> cb9e1e3e
 }
 
 /// Attempt to parse a visibility value out of the given argument.
