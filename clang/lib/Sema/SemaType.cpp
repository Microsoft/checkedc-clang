//===--- SemaType.cpp - Semantic Analysis for Types -----------------------===//
//
// Part of the LLVM Project, under the Apache License v2.0 with LLVM Exceptions.
// See https://llvm.org/LICENSE.txt for license information.
// SPDX-License-Identifier: Apache-2.0 WITH LLVM-exception
//
//===----------------------------------------------------------------------===//
//
//  This file implements type-related semantic analysis.
//
//===----------------------------------------------------------------------===//

#include "TypeLocBuilder.h"
#include "clang/AST/ASTConsumer.h"
#include "clang/AST/ASTContext.h"
#include "clang/AST/ASTMutationListener.h"
#include "clang/AST/ASTStructuralEquivalence.h"
#include "clang/AST/CXXInheritance.h"
#include "clang/AST/DeclObjC.h"
#include "clang/AST/DeclTemplate.h"
#include "clang/AST/Expr.h"
#include "clang/AST/TypeLoc.h"
#include "clang/AST/TypeLocVisitor.h"
#include "clang/Basic/PartialDiagnostic.h"
#include "clang/Basic/TargetInfo.h"
#include "clang/Lex/Preprocessor.h"
#include "clang/Sema/DeclSpec.h"
#include "clang/Sema/DelayedDiagnostic.h"
#include "clang/Sema/Lookup.h"
#include "clang/Sema/ParsedTemplate.h"
#include "clang/Sema/ScopeInfo.h"
#include "clang/Sema/SemaInternal.h"
#include "clang/Sema/Template.h"
#include "clang/Sema/TemplateInstCallback.h"
#include "llvm/ADT/SmallPtrSet.h"
#include "llvm/ADT/SmallString.h"
#include "llvm/ADT/StringSwitch.h"
#include "llvm/IR/DerivedTypes.h"
#include "llvm/Support/ErrorHandling.h"

using namespace clang;

enum TypeDiagSelector {
  TDS_Function,
  TDS_Pointer,
  TDS_ObjCObjOrBlock
};

/// isOmittedBlockReturnType - Return true if this declarator is missing a
/// return type because this is a omitted return type on a block literal.
static bool isOmittedBlockReturnType(const Declarator &D) {
  if (D.getContext() != DeclaratorContext::BlockLiteralContext ||
      D.getDeclSpec().hasTypeSpecifier())
    return false;

  if (D.getNumTypeObjects() == 0)
    return true;   // ^{ ... }

  if (D.getNumTypeObjects() == 1 &&
      D.getTypeObject(0).Kind == DeclaratorChunk::Function)
    return true;   // ^(int X, float Y) { ... }

  return false;
}

/// diagnoseBadTypeAttribute - Diagnoses a type attribute which
/// doesn't apply to the given type.
static void diagnoseBadTypeAttribute(Sema &S, const ParsedAttr &attr,
                                     QualType type) {
  TypeDiagSelector WhichType;
  bool useExpansionLoc = true;
  switch (attr.getKind()) {
  case ParsedAttr::AT_ObjCGC:
    WhichType = TDS_Pointer;
    break;
  case ParsedAttr::AT_ObjCOwnership:
    WhichType = TDS_ObjCObjOrBlock;
    break;
  default:
    // Assume everything else was a function attribute.
    WhichType = TDS_Function;
    useExpansionLoc = false;
    break;
  }

  SourceLocation loc = attr.getLoc();
  StringRef name = attr.getAttrName()->getName();

  // The GC attributes are usually written with macros;  special-case them.
  IdentifierInfo *II = attr.isArgIdent(0) ? attr.getArgAsIdent(0)->Ident
                                          : nullptr;
  if (useExpansionLoc && loc.isMacroID() && II) {
    if (II->isStr("strong")) {
      if (S.findMacroSpelling(loc, "__strong")) name = "__strong";
    } else if (II->isStr("weak")) {
      if (S.findMacroSpelling(loc, "__weak")) name = "__weak";
    }
  }

  S.Diag(loc, diag::warn_type_attribute_wrong_type) << name << WhichType
    << type;
}

// objc_gc applies to Objective-C pointers or, otherwise, to the
// smallest available pointer type (i.e. 'void*' in 'void**').
#define OBJC_POINTER_TYPE_ATTRS_CASELIST                                       \
  case ParsedAttr::AT_ObjCGC:                                                  \
  case ParsedAttr::AT_ObjCOwnership

// Calling convention attributes.
#define CALLING_CONV_ATTRS_CASELIST                                            \
  case ParsedAttr::AT_CDecl:                                                   \
  case ParsedAttr::AT_FastCall:                                                \
  case ParsedAttr::AT_StdCall:                                                 \
  case ParsedAttr::AT_ThisCall:                                                \
  case ParsedAttr::AT_RegCall:                                                 \
  case ParsedAttr::AT_Pascal:                                                  \
  case ParsedAttr::AT_SwiftCall:                                               \
  case ParsedAttr::AT_VectorCall:                                              \
  case ParsedAttr::AT_AArch64VectorPcs:                                        \
  case ParsedAttr::AT_MSABI:                                                   \
  case ParsedAttr::AT_SysVABI:                                                 \
  case ParsedAttr::AT_Pcs:                                                     \
  case ParsedAttr::AT_IntelOclBicc:                                            \
  case ParsedAttr::AT_PreserveMost:                                            \
  case ParsedAttr::AT_PreserveAll

// Function type attributes.
#define FUNCTION_TYPE_ATTRS_CASELIST                                           \
  case ParsedAttr::AT_NSReturnsRetained:                                       \
  case ParsedAttr::AT_NoReturn:                                                \
  case ParsedAttr::AT_Regparm:                                                 \
  case ParsedAttr::AT_CmseNSCall:                                              \
  case ParsedAttr::AT_AnyX86NoCallerSavedRegisters:                            \
  case ParsedAttr::AT_AnyX86NoCfCheck:                                         \
    CALLING_CONV_ATTRS_CASELIST

// Microsoft-specific type qualifiers.
#define MS_TYPE_ATTRS_CASELIST                                                 \
  case ParsedAttr::AT_Ptr32:                                                   \
  case ParsedAttr::AT_Ptr64:                                                   \
  case ParsedAttr::AT_SPtr:                                                    \
  case ParsedAttr::AT_UPtr

// Nullability qualifiers.
#define NULLABILITY_TYPE_ATTRS_CASELIST                                        \
  case ParsedAttr::AT_TypeNonNull:                                             \
  case ParsedAttr::AT_TypeNullable:                                            \
  case ParsedAttr::AT_TypeNullUnspecified

namespace {
  /// An object which stores processing state for the entire
  /// GetTypeForDeclarator process.
  class TypeProcessingState {
    Sema &sema;

    /// The declarator being processed.
    Declarator &declarator;

    /// The index of the declarator chunk we're currently processing.
    /// May be the total number of valid chunks, indicating the
    /// DeclSpec.
    unsigned chunkIndex;

    /// Whether there are non-trivial modifications to the decl spec.
    bool trivial;

    /// Whether we saved the attributes in the decl spec.
    bool hasSavedAttrs;

    /// The original set of attributes on the DeclSpec.
    SmallVector<ParsedAttr *, 2> savedAttrs;

    /// A list of attributes to diagnose the uselessness of when the
    /// processing is complete.
    SmallVector<ParsedAttr *, 2> ignoredTypeAttrs;

    /// Attributes corresponding to AttributedTypeLocs that we have not yet
    /// populated.
    // FIXME: The two-phase mechanism by which we construct Types and fill
    // their TypeLocs makes it hard to correctly assign these. We keep the
    // attributes in creation order as an attempt to make them line up
    // properly.
    using TypeAttrPair = std::pair<const AttributedType*, const Attr*>;
    SmallVector<TypeAttrPair, 8> AttrsForTypes;
    bool AttrsForTypesSorted = true;

    /// MacroQualifiedTypes mapping to macro expansion locations that will be
    /// stored in a MacroQualifiedTypeLoc.
    llvm::DenseMap<const MacroQualifiedType *, SourceLocation> LocsForMacros;

    /// Flag to indicate we parsed a noderef attribute. This is used for
    /// validating that noderef was used on a pointer or array.
    bool parsedNoDeref;

  public:
    TypeProcessingState(Sema &sema, Declarator &declarator)
        : sema(sema), declarator(declarator),
          chunkIndex(declarator.getNumTypeObjects()), trivial(true),
          hasSavedAttrs(false), parsedNoDeref(false) {}

    Sema &getSema() const {
      return sema;
    }

    Declarator &getDeclarator() const {
      return declarator;
    }

    bool isProcessingDeclSpec() const {
      return chunkIndex == declarator.getNumTypeObjects();
    }

    unsigned getCurrentChunkIndex() const {
      return chunkIndex;
    }

    void setCurrentChunkIndex(unsigned idx) {
      assert(idx <= declarator.getNumTypeObjects());
      chunkIndex = idx;
    }

    ParsedAttributesView &getCurrentAttributes() const {
      if (isProcessingDeclSpec())
        return getMutableDeclSpec().getAttributes();
      return declarator.getTypeObject(chunkIndex).getAttrs();
    }

    /// Save the current set of attributes on the DeclSpec.
    void saveDeclSpecAttrs() {
      // Don't try to save them multiple times.
      if (hasSavedAttrs) return;

      DeclSpec &spec = getMutableDeclSpec();
      for (ParsedAttr &AL : spec.getAttributes())
        savedAttrs.push_back(&AL);
      trivial &= savedAttrs.empty();
      hasSavedAttrs = true;
    }

    /// Record that we had nowhere to put the given type attribute.
    /// We will diagnose such attributes later.
    void addIgnoredTypeAttr(ParsedAttr &attr) {
      ignoredTypeAttrs.push_back(&attr);
    }

    /// Diagnose all the ignored type attributes, given that the
    /// declarator worked out to the given type.
    void diagnoseIgnoredTypeAttrs(QualType type) const {
      for (auto *Attr : ignoredTypeAttrs)
        diagnoseBadTypeAttribute(getSema(), *Attr, type);
    }

    /// Get an attributed type for the given attribute, and remember the Attr
    /// object so that we can attach it to the AttributedTypeLoc.
    QualType getAttributedType(Attr *A, QualType ModifiedType,
                               QualType EquivType) {
      QualType T =
          sema.Context.getAttributedType(A->getKind(), ModifiedType, EquivType);
      AttrsForTypes.push_back({cast<AttributedType>(T.getTypePtr()), A});
      AttrsForTypesSorted = false;
      return T;
    }

    /// Completely replace the \c auto in \p TypeWithAuto by
    /// \p Replacement. Also replace \p TypeWithAuto in \c TypeAttrPair if
    /// necessary.
    QualType ReplaceAutoType(QualType TypeWithAuto, QualType Replacement) {
      QualType T = sema.ReplaceAutoType(TypeWithAuto, Replacement);
      if (auto *AttrTy = TypeWithAuto->getAs<AttributedType>()) {
        // Attributed type still should be an attributed type after replacement.
        auto *NewAttrTy = cast<AttributedType>(T.getTypePtr());
        for (TypeAttrPair &A : AttrsForTypes) {
          if (A.first == AttrTy)
            A.first = NewAttrTy;
        }
        AttrsForTypesSorted = false;
      }
      return T;
    }

    /// Extract and remove the Attr* for a given attributed type.
    const Attr *takeAttrForAttributedType(const AttributedType *AT) {
      if (!AttrsForTypesSorted) {
        llvm::stable_sort(AttrsForTypes, llvm::less_first());
        AttrsForTypesSorted = true;
      }

      // FIXME: This is quadratic if we have lots of reuses of the same
      // attributed type.
      for (auto It = std::partition_point(
               AttrsForTypes.begin(), AttrsForTypes.end(),
               [=](const TypeAttrPair &A) { return A.first < AT; });
           It != AttrsForTypes.end() && It->first == AT; ++It) {
        if (It->second) {
          const Attr *Result = It->second;
          It->second = nullptr;
          return Result;
        }
      }

      llvm_unreachable("no Attr* for AttributedType*");
    }

    SourceLocation
    getExpansionLocForMacroQualifiedType(const MacroQualifiedType *MQT) const {
      auto FoundLoc = LocsForMacros.find(MQT);
      assert(FoundLoc != LocsForMacros.end() &&
             "Unable to find macro expansion location for MacroQualifedType");
      return FoundLoc->second;
    }

    void setExpansionLocForMacroQualifiedType(const MacroQualifiedType *MQT,
                                              SourceLocation Loc) {
      LocsForMacros[MQT] = Loc;
    }

    void setParsedNoDeref(bool parsed) { parsedNoDeref = parsed; }

    bool didParseNoDeref() const { return parsedNoDeref; }

    ~TypeProcessingState() {
      if (trivial) return;

      restoreDeclSpecAttrs();
    }

  private:
    DeclSpec &getMutableDeclSpec() const {
      return const_cast<DeclSpec&>(declarator.getDeclSpec());
    }

    void restoreDeclSpecAttrs() {
      assert(hasSavedAttrs);

      getMutableDeclSpec().getAttributes().clearListOnly();
      for (ParsedAttr *AL : savedAttrs)
        getMutableDeclSpec().getAttributes().addAtEnd(AL);
    }
  };
} // end anonymous namespace

static void moveAttrFromListToList(ParsedAttr &attr,
                                   ParsedAttributesView &fromList,
                                   ParsedAttributesView &toList) {
  fromList.remove(&attr);
  toList.addAtEnd(&attr);
}

/// The location of a type attribute.
enum TypeAttrLocation {
  /// The attribute is in the decl-specifier-seq.
  TAL_DeclSpec,
  /// The attribute is part of a DeclaratorChunk.
  TAL_DeclChunk,
  /// The attribute is immediately after the declaration's name.
  TAL_DeclName
};

static void processTypeAttrs(TypeProcessingState &state, QualType &type,
                             TypeAttrLocation TAL, ParsedAttributesView &attrs);

static bool handleFunctionTypeAttr(TypeProcessingState &state, ParsedAttr &attr,
                                   QualType &type);

static bool handleMSPointerTypeQualifierAttr(TypeProcessingState &state,
                                             ParsedAttr &attr, QualType &type);

static bool handleObjCGCTypeAttr(TypeProcessingState &state, ParsedAttr &attr,
                                 QualType &type);

static bool handleObjCOwnershipTypeAttr(TypeProcessingState &state,
                                        ParsedAttr &attr, QualType &type);

static bool handleObjCPointerTypeAttr(TypeProcessingState &state,
                                      ParsedAttr &attr, QualType &type) {
  if (attr.getKind() == ParsedAttr::AT_ObjCGC)
    return handleObjCGCTypeAttr(state, attr, type);
  assert(attr.getKind() == ParsedAttr::AT_ObjCOwnership);
  return handleObjCOwnershipTypeAttr(state, attr, type);
}

/// Given the index of a declarator chunk, check whether that chunk
/// directly specifies the return type of a function and, if so, find
/// an appropriate place for it.
///
/// \param i - a notional index which the search will start
///   immediately inside
///
/// \param onlyBlockPointers Whether we should only look into block
/// pointer types (vs. all pointer types).
static DeclaratorChunk *maybeMovePastReturnType(Declarator &declarator,
                                                unsigned i,
                                                bool onlyBlockPointers) {
  assert(i <= declarator.getNumTypeObjects());

  DeclaratorChunk *result = nullptr;

  // First, look inwards past parens for a function declarator.
  for (; i != 0; --i) {
    DeclaratorChunk &fnChunk = declarator.getTypeObject(i-1);
    switch (fnChunk.Kind) {
    case DeclaratorChunk::Paren:
      continue;

    // If we find anything except a function, bail out.
    case DeclaratorChunk::Pointer:
    case DeclaratorChunk::BlockPointer:
    case DeclaratorChunk::Array:
    case DeclaratorChunk::Reference:
    case DeclaratorChunk::MemberPointer:
    case DeclaratorChunk::Pipe:
      return result;

    // If we do find a function declarator, scan inwards from that,
    // looking for a (block-)pointer declarator.
    case DeclaratorChunk::Function:
      for (--i; i != 0; --i) {
        DeclaratorChunk &ptrChunk = declarator.getTypeObject(i-1);
        switch (ptrChunk.Kind) {
        case DeclaratorChunk::Paren:
        case DeclaratorChunk::Array:
        case DeclaratorChunk::Function:
        case DeclaratorChunk::Reference:
        case DeclaratorChunk::Pipe:
          continue;

        case DeclaratorChunk::MemberPointer:
        case DeclaratorChunk::Pointer:
          if (onlyBlockPointers)
            continue;

          LLVM_FALLTHROUGH;

        case DeclaratorChunk::BlockPointer:
          result = &ptrChunk;
          goto continue_outer;
        }
        llvm_unreachable("bad declarator chunk kind");
      }

      // If we run out of declarators doing that, we're done.
      return result;
    }
    llvm_unreachable("bad declarator chunk kind");

    // Okay, reconsider from our new point.
  continue_outer: ;
  }

  // Ran out of chunks, bail out.
  return result;
}

/// Given that an objc_gc attribute was written somewhere on a
/// declaration *other* than on the declarator itself (for which, use
/// distributeObjCPointerTypeAttrFromDeclarator), and given that it
/// didn't apply in whatever position it was written in, try to move
/// it to a more appropriate position.
static void distributeObjCPointerTypeAttr(TypeProcessingState &state,
                                          ParsedAttr &attr, QualType type) {
  Declarator &declarator = state.getDeclarator();

  // Move it to the outermost normal or block pointer declarator.
  for (unsigned i = state.getCurrentChunkIndex(); i != 0; --i) {
    DeclaratorChunk &chunk = declarator.getTypeObject(i-1);
    switch (chunk.Kind) {
    case DeclaratorChunk::Pointer:
    case DeclaratorChunk::BlockPointer: {
      // But don't move an ARC ownership attribute to the return type
      // of a block.
      DeclaratorChunk *destChunk = nullptr;
      if (state.isProcessingDeclSpec() &&
          attr.getKind() == ParsedAttr::AT_ObjCOwnership)
        destChunk = maybeMovePastReturnType(declarator, i - 1,
                                            /*onlyBlockPointers=*/true);
      if (!destChunk) destChunk = &chunk;

      moveAttrFromListToList(attr, state.getCurrentAttributes(),
                             destChunk->getAttrs());
      return;
    }

    case DeclaratorChunk::Paren:
    case DeclaratorChunk::Array:
      continue;

    // We may be starting at the return type of a block.
    case DeclaratorChunk::Function:
      if (state.isProcessingDeclSpec() &&
          attr.getKind() == ParsedAttr::AT_ObjCOwnership) {
        if (DeclaratorChunk *dest = maybeMovePastReturnType(
                                      declarator, i,
                                      /*onlyBlockPointers=*/true)) {
          moveAttrFromListToList(attr, state.getCurrentAttributes(),
                                 dest->getAttrs());
          return;
        }
      }
      goto error;

    // Don't walk through these.
    case DeclaratorChunk::Reference:
    case DeclaratorChunk::MemberPointer:
    case DeclaratorChunk::Pipe:
      goto error;
    }
  }
 error:

  diagnoseBadTypeAttribute(state.getSema(), attr, type);
}

/// Distribute an objc_gc type attribute that was written on the
/// declarator.
static void distributeObjCPointerTypeAttrFromDeclarator(
    TypeProcessingState &state, ParsedAttr &attr, QualType &declSpecType) {
  Declarator &declarator = state.getDeclarator();

  // objc_gc goes on the innermost pointer to something that's not a
  // pointer.
  unsigned innermost = -1U;
  bool considerDeclSpec = true;
  for (unsigned i = 0, e = declarator.getNumTypeObjects(); i != e; ++i) {
    DeclaratorChunk &chunk = declarator.getTypeObject(i);
    switch (chunk.Kind) {
    case DeclaratorChunk::Pointer:
    case DeclaratorChunk::BlockPointer:
      innermost = i;
      continue;

    case DeclaratorChunk::Reference:
    case DeclaratorChunk::MemberPointer:
    case DeclaratorChunk::Paren:
    case DeclaratorChunk::Array:
    case DeclaratorChunk::Pipe:
      continue;

    case DeclaratorChunk::Function:
      considerDeclSpec = false;
      goto done;
    }
  }
 done:

  // That might actually be the decl spec if we weren't blocked by
  // anything in the declarator.
  if (considerDeclSpec) {
    if (handleObjCPointerTypeAttr(state, attr, declSpecType)) {
      // Splice the attribute into the decl spec.  Prevents the
      // attribute from being applied multiple times and gives
      // the source-location-filler something to work with.
      state.saveDeclSpecAttrs();
      declarator.getMutableDeclSpec().getAttributes().takeOneFrom(
          declarator.getAttributes(), &attr);
      return;
    }
  }

  // Otherwise, if we found an appropriate chunk, splice the attribute
  // into it.
  if (innermost != -1U) {
    moveAttrFromListToList(attr, declarator.getAttributes(),
                           declarator.getTypeObject(innermost).getAttrs());
    return;
  }

  // Otherwise, diagnose when we're done building the type.
  declarator.getAttributes().remove(&attr);
  state.addIgnoredTypeAttr(attr);
}

/// A function type attribute was written somewhere in a declaration
/// *other* than on the declarator itself or in the decl spec.  Given
/// that it didn't apply in whatever position it was written in, try
/// to move it to a more appropriate position.
static void distributeFunctionTypeAttr(TypeProcessingState &state,
                                       ParsedAttr &attr, QualType type) {
  Declarator &declarator = state.getDeclarator();

  // Try to push the attribute from the return type of a function to
  // the function itself.
  for (unsigned i = state.getCurrentChunkIndex(); i != 0; --i) {
    DeclaratorChunk &chunk = declarator.getTypeObject(i-1);
    switch (chunk.Kind) {
    case DeclaratorChunk::Function:
      moveAttrFromListToList(attr, state.getCurrentAttributes(),
                             chunk.getAttrs());
      return;

    case DeclaratorChunk::Paren:
    case DeclaratorChunk::Pointer:
    case DeclaratorChunk::BlockPointer:
    case DeclaratorChunk::Array:
    case DeclaratorChunk::Reference:
    case DeclaratorChunk::MemberPointer:
    case DeclaratorChunk::Pipe:
      continue;
    }
  }

  diagnoseBadTypeAttribute(state.getSema(), attr, type);
}

/// Try to distribute a function type attribute to the innermost
/// function chunk or type.  Returns true if the attribute was
/// distributed, false if no location was found.
static bool distributeFunctionTypeAttrToInnermost(
    TypeProcessingState &state, ParsedAttr &attr,
    ParsedAttributesView &attrList, QualType &declSpecType) {
  Declarator &declarator = state.getDeclarator();

  // Put it on the innermost function chunk, if there is one.
  for (unsigned i = 0, e = declarator.getNumTypeObjects(); i != e; ++i) {
    DeclaratorChunk &chunk = declarator.getTypeObject(i);
    if (chunk.Kind != DeclaratorChunk::Function) continue;

    moveAttrFromListToList(attr, attrList, chunk.getAttrs());
    return true;
  }

  return handleFunctionTypeAttr(state, attr, declSpecType);
}

/// A function type attribute was written in the decl spec.  Try to
/// apply it somewhere.
static void distributeFunctionTypeAttrFromDeclSpec(TypeProcessingState &state,
                                                   ParsedAttr &attr,
                                                   QualType &declSpecType) {
  state.saveDeclSpecAttrs();

  // C++11 attributes before the decl specifiers actually appertain to
  // the declarators. Move them straight there. We don't support the
  // 'put them wherever you like' semantics we allow for GNU attributes.
  if (attr.isCXX11Attribute()) {
    moveAttrFromListToList(attr, state.getCurrentAttributes(),
                           state.getDeclarator().getAttributes());
    return;
  }

  // Try to distribute to the innermost.
  if (distributeFunctionTypeAttrToInnermost(
          state, attr, state.getCurrentAttributes(), declSpecType))
    return;

  // If that failed, diagnose the bad attribute when the declarator is
  // fully built.
  state.addIgnoredTypeAttr(attr);
}

/// A function type attribute was written on the declarator.  Try to
/// apply it somewhere.
static void distributeFunctionTypeAttrFromDeclarator(TypeProcessingState &state,
                                                     ParsedAttr &attr,
                                                     QualType &declSpecType) {
  Declarator &declarator = state.getDeclarator();

  // Try to distribute to the innermost.
  if (distributeFunctionTypeAttrToInnermost(
          state, attr, declarator.getAttributes(), declSpecType))
    return;

  // If that failed, diagnose the bad attribute when the declarator is
  // fully built.
  declarator.getAttributes().remove(&attr);
  state.addIgnoredTypeAttr(attr);
}

/// Given that there are attributes written on the declarator
/// itself, try to distribute any type attributes to the appropriate
/// declarator chunk.
///
/// These are attributes like the following:
///   int f ATTR;
///   int (f ATTR)();
/// but not necessarily this:
///   int f() ATTR;
static void distributeTypeAttrsFromDeclarator(TypeProcessingState &state,
                                              QualType &declSpecType) {
  // Collect all the type attributes from the declarator itself.
  assert(!state.getDeclarator().getAttributes().empty() &&
         "declarator has no attrs!");
  // The called functions in this loop actually remove things from the current
  // list, so iterating over the existing list isn't possible.  Instead, make a
  // non-owning copy and iterate over that.
  ParsedAttributesView AttrsCopy{state.getDeclarator().getAttributes()};
  for (ParsedAttr &attr : AttrsCopy) {
    // Do not distribute C++11 attributes. They have strict rules for what
    // they appertain to.
    if (attr.isCXX11Attribute())
      continue;

    switch (attr.getKind()) {
    OBJC_POINTER_TYPE_ATTRS_CASELIST:
      distributeObjCPointerTypeAttrFromDeclarator(state, attr, declSpecType);
      break;

    FUNCTION_TYPE_ATTRS_CASELIST:
      distributeFunctionTypeAttrFromDeclarator(state, attr, declSpecType);
      break;

    MS_TYPE_ATTRS_CASELIST:
      // Microsoft type attributes cannot go after the declarator-id.
      continue;

    NULLABILITY_TYPE_ATTRS_CASELIST:
      // Nullability specifiers cannot go after the declarator-id.

    // Objective-C __kindof does not get distributed.
    case ParsedAttr::AT_ObjCKindOf:
      continue;

    default:
      break;
    }
  }
}

/// Add a synthetic '()' to a block-literal declarator if it is
/// required, given the return type.
static void maybeSynthesizeBlockSignature(TypeProcessingState &state,
                                          QualType declSpecType) {
  Declarator &declarator = state.getDeclarator();

  // First, check whether the declarator would produce a function,
  // i.e. whether the innermost semantic chunk is a function.
  if (declarator.isFunctionDeclarator()) {
    // If so, make that declarator a prototyped declarator.
    declarator.getFunctionTypeInfo().hasPrototype = true;
    return;
  }

  // If there are any type objects, the type as written won't name a
  // function, regardless of the decl spec type.  This is because a
  // block signature declarator is always an abstract-declarator, and
  // abstract-declarators can't just be parentheses chunks.  Therefore
  // we need to build a function chunk unless there are no type
  // objects and the decl spec type is a function.
  if (!declarator.getNumTypeObjects() && declSpecType->isFunctionType())
    return;

  // Note that there *are* cases with invalid declarators where
  // declarators consist solely of parentheses.  In general, these
  // occur only in failed efforts to make function declarators, so
  // faking up the function chunk is still the right thing to do.

  // Otherwise, we need to fake up a function declarator.
  SourceLocation loc = declarator.getBeginLoc();

  // ...and *prepend* it to the declarator.
  SourceLocation NoLoc;
  declarator.AddInnermostTypeInfo(DeclaratorChunk::getFunction(
      /*HasProto=*/true,
      /*IsAmbiguous=*/false,
      /*LParenLoc=*/NoLoc,
      /*ArgInfo=*/nullptr,
      /*NumParams=*/0,
      /*EllipsisLoc=*/NoLoc,
      /*RParenLoc=*/NoLoc,
      /*RefQualifierIsLvalueRef=*/true,
      /*RefQualifierLoc=*/NoLoc,
      /*MutableLoc=*/NoLoc, EST_None,
      /*ESpecRange=*/SourceRange(),
      /*Exceptions=*/nullptr,
      /*ExceptionRanges=*/nullptr,
      /*NumExceptions=*/0,
      /*NoexceptExpr=*/nullptr,
      /*ExceptionSpecTokens=*/nullptr,
      /*DeclsInPrototype=*/None, loc, loc,
      /*ReturnAnnotsColon=*/NoLoc,
      /*ReturnInteropTypeExpr=*/nullptr,
      /*ReturnBoundsAnnots=*/nullptr,
      declarator));

  // For consistency, make sure the state still has us as processing
  // the decl spec.
  assert(state.getCurrentChunkIndex() == declarator.getNumTypeObjects() - 1);
  state.setCurrentChunkIndex(declarator.getNumTypeObjects());
}

static void diagnoseAndRemoveTypeQualifiers(Sema &S, const DeclSpec &DS,
                                            unsigned &TypeQuals,
                                            QualType TypeSoFar,
                                            unsigned RemoveTQs,
                                            unsigned DiagID) {
  // If this occurs outside a template instantiation, warn the user about
  // it; they probably didn't mean to specify a redundant qualifier.
  typedef std::pair<DeclSpec::TQ, SourceLocation> QualLoc;
  for (QualLoc Qual : {QualLoc(DeclSpec::TQ_const, DS.getConstSpecLoc()),
                       QualLoc(DeclSpec::TQ_restrict, DS.getRestrictSpecLoc()),
                       QualLoc(DeclSpec::TQ_volatile, DS.getVolatileSpecLoc()),
                       QualLoc(DeclSpec::TQ_atomic, DS.getAtomicSpecLoc())}) {
    if (!(RemoveTQs & Qual.first))
      continue;

    if (!S.inTemplateInstantiation()) {
      if (TypeQuals & Qual.first)
        S.Diag(Qual.second, DiagID)
          << DeclSpec::getSpecifierName(Qual.first) << TypeSoFar
          << FixItHint::CreateRemoval(Qual.second);
    }

    TypeQuals &= ~Qual.first;
  }
}

/// Return true if this is omitted block return type. Also check type
/// attributes and type qualifiers when returning true.
static bool checkOmittedBlockReturnType(Sema &S, Declarator &declarator,
                                        QualType Result) {
  if (!isOmittedBlockReturnType(declarator))
    return false;

  // Warn if we see type attributes for omitted return type on a block literal.
  SmallVector<ParsedAttr *, 2> ToBeRemoved;
  for (ParsedAttr &AL : declarator.getMutableDeclSpec().getAttributes()) {
    if (AL.isInvalid() || !AL.isTypeAttr())
      continue;
    S.Diag(AL.getLoc(),
           diag::warn_block_literal_attributes_on_omitted_return_type)
        << AL;
    ToBeRemoved.push_back(&AL);
  }
  // Remove bad attributes from the list.
  for (ParsedAttr *AL : ToBeRemoved)
    declarator.getMutableDeclSpec().getAttributes().remove(AL);

  // Warn if we see type qualifiers for omitted return type on a block literal.
  const DeclSpec &DS = declarator.getDeclSpec();
  unsigned TypeQuals = DS.getTypeQualifiers();
  diagnoseAndRemoveTypeQualifiers(S, DS, TypeQuals, Result, (unsigned)-1,
      diag::warn_block_literal_qualifiers_on_omitted_return_type);
  declarator.getMutableDeclSpec().ClearTypeQualifiers();

  return true;
}

/// Apply Objective-C type arguments to the given type.
static QualType applyObjCTypeArgs(Sema &S, SourceLocation loc, QualType type,
                                  ArrayRef<TypeSourceInfo *> typeArgs,
                                  SourceRange typeArgsRange,
                                  bool failOnError = false) {
  // We can only apply type arguments to an Objective-C class type.
  const auto *objcObjectType = type->getAs<ObjCObjectType>();
  if (!objcObjectType || !objcObjectType->getInterface()) {
    S.Diag(loc, diag::err_objc_type_args_non_class)
      << type
      << typeArgsRange;

    if (failOnError)
      return QualType();
    return type;
  }

  // The class type must be parameterized.
  ObjCInterfaceDecl *objcClass = objcObjectType->getInterface();
  ObjCTypeParamList *typeParams = objcClass->getTypeParamList();
  if (!typeParams) {
    S.Diag(loc, diag::err_objc_type_args_non_parameterized_class)
      << objcClass->getDeclName()
      << FixItHint::CreateRemoval(typeArgsRange);

    if (failOnError)
      return QualType();

    return type;
  }

  // The type must not already be specialized.
  if (objcObjectType->isSpecialized()) {
    S.Diag(loc, diag::err_objc_type_args_specialized_class)
      << type
      << FixItHint::CreateRemoval(typeArgsRange);

    if (failOnError)
      return QualType();

    return type;
  }

  // Check the type arguments.
  SmallVector<QualType, 4> finalTypeArgs;
  unsigned numTypeParams = typeParams->size();
  bool anyPackExpansions = false;
  for (unsigned i = 0, n = typeArgs.size(); i != n; ++i) {
    TypeSourceInfo *typeArgInfo = typeArgs[i];
    QualType typeArg = typeArgInfo->getType();

    // Type arguments cannot have explicit qualifiers or nullability.
    // We ignore indirect sources of these, e.g. behind typedefs or
    // template arguments.
    if (TypeLoc qual = typeArgInfo->getTypeLoc().findExplicitQualifierLoc()) {
      bool diagnosed = false;
      SourceRange rangeToRemove;
      if (auto attr = qual.getAs<AttributedTypeLoc>()) {
        rangeToRemove = attr.getLocalSourceRange();
        if (attr.getTypePtr()->getImmediateNullability()) {
          typeArg = attr.getTypePtr()->getModifiedType();
          S.Diag(attr.getBeginLoc(),
                 diag::err_objc_type_arg_explicit_nullability)
              << typeArg << FixItHint::CreateRemoval(rangeToRemove);
          diagnosed = true;
        }
      }

      if (!diagnosed) {
        S.Diag(qual.getBeginLoc(), diag::err_objc_type_arg_qualified)
            << typeArg << typeArg.getQualifiers().getAsString()
            << FixItHint::CreateRemoval(rangeToRemove);
      }
    }

    // Remove qualifiers even if they're non-local.
    typeArg = typeArg.getUnqualifiedType();

    finalTypeArgs.push_back(typeArg);

    if (typeArg->getAs<PackExpansionType>())
      anyPackExpansions = true;

    // Find the corresponding type parameter, if there is one.
    ObjCTypeParamDecl *typeParam = nullptr;
    if (!anyPackExpansions) {
      if (i < numTypeParams) {
        typeParam = typeParams->begin()[i];
      } else {
        // Too many arguments.
        S.Diag(loc, diag::err_objc_type_args_wrong_arity)
          << false
          << objcClass->getDeclName()
          << (unsigned)typeArgs.size()
          << numTypeParams;
        S.Diag(objcClass->getLocation(), diag::note_previous_decl)
          << objcClass;

        if (failOnError)
          return QualType();

        return type;
      }
    }

    // Objective-C object pointer types must be substitutable for the bounds.
    if (const auto *typeArgObjC = typeArg->getAs<ObjCObjectPointerType>()) {
      // If we don't have a type parameter to match against, assume
      // everything is fine. There was a prior pack expansion that
      // means we won't be able to match anything.
      if (!typeParam) {
        assert(anyPackExpansions && "Too many arguments?");
        continue;
      }

      // Retrieve the bound.
      QualType bound = typeParam->getUnderlyingType();
      const auto *boundObjC = bound->getAs<ObjCObjectPointerType>();

      // Determine whether the type argument is substitutable for the bound.
      if (typeArgObjC->isObjCIdType()) {
        // When the type argument is 'id', the only acceptable type
        // parameter bound is 'id'.
        if (boundObjC->isObjCIdType())
          continue;
      } else if (S.Context.canAssignObjCInterfaces(boundObjC, typeArgObjC)) {
        // Otherwise, we follow the assignability rules.
        continue;
      }

      // Diagnose the mismatch.
      S.Diag(typeArgInfo->getTypeLoc().getBeginLoc(),
             diag::err_objc_type_arg_does_not_match_bound)
          << typeArg << bound << typeParam->getDeclName();
      S.Diag(typeParam->getLocation(), diag::note_objc_type_param_here)
        << typeParam->getDeclName();

      if (failOnError)
        return QualType();

      return type;
    }

    // Block pointer types are permitted for unqualified 'id' bounds.
    if (typeArg->isBlockPointerType()) {
      // If we don't have a type parameter to match against, assume
      // everything is fine. There was a prior pack expansion that
      // means we won't be able to match anything.
      if (!typeParam) {
        assert(anyPackExpansions && "Too many arguments?");
        continue;
      }

      // Retrieve the bound.
      QualType bound = typeParam->getUnderlyingType();
      if (bound->isBlockCompatibleObjCPointerType(S.Context))
        continue;

      // Diagnose the mismatch.
      S.Diag(typeArgInfo->getTypeLoc().getBeginLoc(),
             diag::err_objc_type_arg_does_not_match_bound)
          << typeArg << bound << typeParam->getDeclName();
      S.Diag(typeParam->getLocation(), diag::note_objc_type_param_here)
        << typeParam->getDeclName();

      if (failOnError)
        return QualType();

      return type;
    }

    // Dependent types will be checked at instantiation time.
    if (typeArg->isDependentType()) {
      continue;
    }

    // Diagnose non-id-compatible type arguments.
    S.Diag(typeArgInfo->getTypeLoc().getBeginLoc(),
           diag::err_objc_type_arg_not_id_compatible)
        << typeArg << typeArgInfo->getTypeLoc().getSourceRange();

    if (failOnError)
      return QualType();

    return type;
  }

  // Make sure we didn't have the wrong number of arguments.
  if (!anyPackExpansions && finalTypeArgs.size() != numTypeParams) {
    S.Diag(loc, diag::err_objc_type_args_wrong_arity)
      << (typeArgs.size() < typeParams->size())
      << objcClass->getDeclName()
      << (unsigned)finalTypeArgs.size()
      << (unsigned)numTypeParams;
    S.Diag(objcClass->getLocation(), diag::note_previous_decl)
      << objcClass;

    if (failOnError)
      return QualType();

    return type;
  }

  // Success. Form the specialized type.
  return S.Context.getObjCObjectType(type, finalTypeArgs, { }, false);
}

QualType Sema::BuildObjCTypeParamType(const ObjCTypeParamDecl *Decl,
                                      SourceLocation ProtocolLAngleLoc,
                                      ArrayRef<ObjCProtocolDecl *> Protocols,
                                      ArrayRef<SourceLocation> ProtocolLocs,
                                      SourceLocation ProtocolRAngleLoc,
                                      bool FailOnError) {
  QualType Result = QualType(Decl->getTypeForDecl(), 0);
  if (!Protocols.empty()) {
    bool HasError;
    Result = Context.applyObjCProtocolQualifiers(Result, Protocols,
                                                 HasError);
    if (HasError) {
      Diag(SourceLocation(), diag::err_invalid_protocol_qualifiers)
        << SourceRange(ProtocolLAngleLoc, ProtocolRAngleLoc);
      if (FailOnError) Result = QualType();
    }
    if (FailOnError && Result.isNull())
      return QualType();
  }

  return Result;
}

QualType Sema::BuildObjCObjectType(QualType BaseType,
                                   SourceLocation Loc,
                                   SourceLocation TypeArgsLAngleLoc,
                                   ArrayRef<TypeSourceInfo *> TypeArgs,
                                   SourceLocation TypeArgsRAngleLoc,
                                   SourceLocation ProtocolLAngleLoc,
                                   ArrayRef<ObjCProtocolDecl *> Protocols,
                                   ArrayRef<SourceLocation> ProtocolLocs,
                                   SourceLocation ProtocolRAngleLoc,
                                   bool FailOnError) {
  QualType Result = BaseType;
  if (!TypeArgs.empty()) {
    Result = applyObjCTypeArgs(*this, Loc, Result, TypeArgs,
                               SourceRange(TypeArgsLAngleLoc,
                                           TypeArgsRAngleLoc),
                               FailOnError);
    if (FailOnError && Result.isNull())
      return QualType();
  }

  if (!Protocols.empty()) {
    bool HasError;
    Result = Context.applyObjCProtocolQualifiers(Result, Protocols,
                                                 HasError);
    if (HasError) {
      Diag(Loc, diag::err_invalid_protocol_qualifiers)
        << SourceRange(ProtocolLAngleLoc, ProtocolRAngleLoc);
      if (FailOnError) Result = QualType();
    }
    if (FailOnError && Result.isNull())
      return QualType();
  }

  return Result;
}

TypeResult Sema::actOnObjCProtocolQualifierType(
             SourceLocation lAngleLoc,
             ArrayRef<Decl *> protocols,
             ArrayRef<SourceLocation> protocolLocs,
             SourceLocation rAngleLoc) {
  // Form id<protocol-list>.
  QualType Result = Context.getObjCObjectType(
                      Context.ObjCBuiltinIdTy, { },
                      llvm::makeArrayRef(
                        (ObjCProtocolDecl * const *)protocols.data(),
                        protocols.size()),
                      false);
  Result = Context.getObjCObjectPointerType(Result);

  TypeSourceInfo *ResultTInfo = Context.CreateTypeSourceInfo(Result);
  TypeLoc ResultTL = ResultTInfo->getTypeLoc();

  auto ObjCObjectPointerTL = ResultTL.castAs<ObjCObjectPointerTypeLoc>();
  ObjCObjectPointerTL.setStarLoc(SourceLocation()); // implicit

  auto ObjCObjectTL = ObjCObjectPointerTL.getPointeeLoc()
                        .castAs<ObjCObjectTypeLoc>();
  ObjCObjectTL.setHasBaseTypeAsWritten(false);
  ObjCObjectTL.getBaseLoc().initialize(Context, SourceLocation());

  // No type arguments.
  ObjCObjectTL.setTypeArgsLAngleLoc(SourceLocation());
  ObjCObjectTL.setTypeArgsRAngleLoc(SourceLocation());

  // Fill in protocol qualifiers.
  ObjCObjectTL.setProtocolLAngleLoc(lAngleLoc);
  ObjCObjectTL.setProtocolRAngleLoc(rAngleLoc);
  for (unsigned i = 0, n = protocols.size(); i != n; ++i)
    ObjCObjectTL.setProtocolLoc(i, protocolLocs[i]);

  // We're done. Return the completed type to the parser.
  return CreateParsedType(Result, ResultTInfo);
}

TypeResult Sema::actOnObjCTypeArgsAndProtocolQualifiers(
             Scope *S,
             SourceLocation Loc,
             ParsedType BaseType,
             SourceLocation TypeArgsLAngleLoc,
             ArrayRef<ParsedType> TypeArgs,
             SourceLocation TypeArgsRAngleLoc,
             SourceLocation ProtocolLAngleLoc,
             ArrayRef<Decl *> Protocols,
             ArrayRef<SourceLocation> ProtocolLocs,
             SourceLocation ProtocolRAngleLoc) {
  TypeSourceInfo *BaseTypeInfo = nullptr;
  QualType T = GetTypeFromParser(BaseType, &BaseTypeInfo);
  if (T.isNull())
    return true;

  // Handle missing type-source info.
  if (!BaseTypeInfo)
    BaseTypeInfo = Context.getTrivialTypeSourceInfo(T, Loc);

  // Extract type arguments.
  SmallVector<TypeSourceInfo *, 4> ActualTypeArgInfos;
  for (unsigned i = 0, n = TypeArgs.size(); i != n; ++i) {
    TypeSourceInfo *TypeArgInfo = nullptr;
    QualType TypeArg = GetTypeFromParser(TypeArgs[i], &TypeArgInfo);
    if (TypeArg.isNull()) {
      ActualTypeArgInfos.clear();
      break;
    }

    assert(TypeArgInfo && "No type source info?");
    ActualTypeArgInfos.push_back(TypeArgInfo);
  }

  // Build the object type.
  QualType Result = BuildObjCObjectType(
      T, BaseTypeInfo->getTypeLoc().getSourceRange().getBegin(),
      TypeArgsLAngleLoc, ActualTypeArgInfos, TypeArgsRAngleLoc,
      ProtocolLAngleLoc,
      llvm::makeArrayRef((ObjCProtocolDecl * const *)Protocols.data(),
                         Protocols.size()),
      ProtocolLocs, ProtocolRAngleLoc,
      /*FailOnError=*/false);

  if (Result == T)
    return BaseType;

  // Create source information for this type.
  TypeSourceInfo *ResultTInfo = Context.CreateTypeSourceInfo(Result);
  TypeLoc ResultTL = ResultTInfo->getTypeLoc();

  // For id<Proto1, Proto2> or Class<Proto1, Proto2>, we'll have an
  // object pointer type. Fill in source information for it.
  if (auto ObjCObjectPointerTL = ResultTL.getAs<ObjCObjectPointerTypeLoc>()) {
    // The '*' is implicit.
    ObjCObjectPointerTL.setStarLoc(SourceLocation());
    ResultTL = ObjCObjectPointerTL.getPointeeLoc();
  }

  if (auto OTPTL = ResultTL.getAs<ObjCTypeParamTypeLoc>()) {
    // Protocol qualifier information.
    if (OTPTL.getNumProtocols() > 0) {
      assert(OTPTL.getNumProtocols() == Protocols.size());
      OTPTL.setProtocolLAngleLoc(ProtocolLAngleLoc);
      OTPTL.setProtocolRAngleLoc(ProtocolRAngleLoc);
      for (unsigned i = 0, n = Protocols.size(); i != n; ++i)
        OTPTL.setProtocolLoc(i, ProtocolLocs[i]);
    }

    // We're done. Return the completed type to the parser.
    return CreateParsedType(Result, ResultTInfo);
  }

  auto ObjCObjectTL = ResultTL.castAs<ObjCObjectTypeLoc>();

  // Type argument information.
  if (ObjCObjectTL.getNumTypeArgs() > 0) {
    assert(ObjCObjectTL.getNumTypeArgs() == ActualTypeArgInfos.size());
    ObjCObjectTL.setTypeArgsLAngleLoc(TypeArgsLAngleLoc);
    ObjCObjectTL.setTypeArgsRAngleLoc(TypeArgsRAngleLoc);
    for (unsigned i = 0, n = ActualTypeArgInfos.size(); i != n; ++i)
      ObjCObjectTL.setTypeArgTInfo(i, ActualTypeArgInfos[i]);
  } else {
    ObjCObjectTL.setTypeArgsLAngleLoc(SourceLocation());
    ObjCObjectTL.setTypeArgsRAngleLoc(SourceLocation());
  }

  // Protocol qualifier information.
  if (ObjCObjectTL.getNumProtocols() > 0) {
    assert(ObjCObjectTL.getNumProtocols() == Protocols.size());
    ObjCObjectTL.setProtocolLAngleLoc(ProtocolLAngleLoc);
    ObjCObjectTL.setProtocolRAngleLoc(ProtocolRAngleLoc);
    for (unsigned i = 0, n = Protocols.size(); i != n; ++i)
      ObjCObjectTL.setProtocolLoc(i, ProtocolLocs[i]);
  } else {
    ObjCObjectTL.setProtocolLAngleLoc(SourceLocation());
    ObjCObjectTL.setProtocolRAngleLoc(SourceLocation());
  }

  // Base type.
  ObjCObjectTL.setHasBaseTypeAsWritten(true);
  if (ObjCObjectTL.getType() == T)
    ObjCObjectTL.getBaseLoc().initializeFullCopy(BaseTypeInfo->getTypeLoc());
  else
    ObjCObjectTL.getBaseLoc().initialize(Context, Loc);

  // We're done. Return the completed type to the parser.
  return CreateParsedType(Result, ResultTInfo);
}

static OpenCLAccessAttr::Spelling
getImageAccess(const ParsedAttributesView &Attrs) {
  for (const ParsedAttr &AL : Attrs)
    if (AL.getKind() == ParsedAttr::AT_OpenCLAccess)
      return static_cast<OpenCLAccessAttr::Spelling>(AL.getSemanticSpelling());
  return OpenCLAccessAttr::Keyword_read_only;
}

static QualType ConvertConstrainedAutoDeclSpecToType(Sema &S, DeclSpec &DS,
                                                     AutoTypeKeyword AutoKW) {
  assert(DS.isConstrainedAuto());
  TemplateIdAnnotation *TemplateId = DS.getRepAsTemplateId();
  TemplateArgumentListInfo TemplateArgsInfo;
  TemplateArgsInfo.setLAngleLoc(TemplateId->LAngleLoc);
  TemplateArgsInfo.setRAngleLoc(TemplateId->RAngleLoc);
  ASTTemplateArgsPtr TemplateArgsPtr(TemplateId->getTemplateArgs(),
                                     TemplateId->NumArgs);
  S.translateTemplateArguments(TemplateArgsPtr, TemplateArgsInfo);
  llvm::SmallVector<TemplateArgument, 8> TemplateArgs;
  for (auto &ArgLoc : TemplateArgsInfo.arguments())
    TemplateArgs.push_back(ArgLoc.getArgument());
  return S.Context.getAutoType(QualType(), AutoTypeKeyword::Auto, false,
                               /*IsPack=*/false,
                               cast<ConceptDecl>(TemplateId->Template.get()
                                                 .getAsTemplateDecl()),
                               TemplateArgs);
}

/// Convert the specified declspec to the appropriate type
/// object.
/// \param state Specifies the declarator containing the declaration specifier
/// to be converted, along with other associated processing state.
/// \returns The type described by the declaration specifiers.  This function
/// never returns null.
static QualType ConvertDeclSpecToType(TypeProcessingState &state) {
  // FIXME: Should move the logic from DeclSpec::Finish to here for validity
  // checking.

  Sema &S = state.getSema();
  Declarator &declarator = state.getDeclarator();
  DeclSpec &DS = declarator.getMutableDeclSpec();
  SourceLocation DeclLoc = declarator.getIdentifierLoc();
  if (DeclLoc.isInvalid())
    DeclLoc = DS.getBeginLoc();

  ASTContext &Context = S.Context;

  QualType Result;
  switch (DS.getTypeSpecType()) {
  case DeclSpec::TST_void:
    Result = Context.VoidTy;
    break;
  case DeclSpec::TST_char:
    if (DS.getTypeSpecSign() == DeclSpec::TSS_unspecified)
      Result = Context.CharTy;
    else if (DS.getTypeSpecSign() == DeclSpec::TSS_signed)
      Result = Context.SignedCharTy;
    else {
      assert(DS.getTypeSpecSign() == DeclSpec::TSS_unsigned &&
             "Unknown TSS value");
      Result = Context.UnsignedCharTy;
    }
    break;
  case DeclSpec::TST_wchar:
    if (DS.getTypeSpecSign() == DeclSpec::TSS_unspecified)
      Result = Context.WCharTy;
    else if (DS.getTypeSpecSign() == DeclSpec::TSS_signed) {
      S.Diag(DS.getTypeSpecSignLoc(), diag::ext_wchar_t_sign_spec)
        << DS.getSpecifierName(DS.getTypeSpecType(),
                               Context.getPrintingPolicy());
      Result = Context.getSignedWCharType();
    } else {
      assert(DS.getTypeSpecSign() == DeclSpec::TSS_unsigned &&
        "Unknown TSS value");
      S.Diag(DS.getTypeSpecSignLoc(), diag::ext_wchar_t_sign_spec)
        << DS.getSpecifierName(DS.getTypeSpecType(),
                               Context.getPrintingPolicy());
      Result = Context.getUnsignedWCharType();
    }
    break;
  case DeclSpec::TST_char8:
      assert(DS.getTypeSpecSign() == DeclSpec::TSS_unspecified &&
        "Unknown TSS value");
      Result = Context.Char8Ty;
    break;
  case DeclSpec::TST_char16:
      assert(DS.getTypeSpecSign() == DeclSpec::TSS_unspecified &&
        "Unknown TSS value");
      Result = Context.Char16Ty;
    break;
  case DeclSpec::TST_char32:
      assert(DS.getTypeSpecSign() == DeclSpec::TSS_unspecified &&
        "Unknown TSS value");
      Result = Context.Char32Ty;
    break;
  case DeclSpec::TST_unspecified:
    // If this is a missing declspec in a block literal return context, then it
    // is inferred from the return statements inside the block.
    // The declspec is always missing in a lambda expr context; it is either
    // specified with a trailing return type or inferred.
    if (S.getLangOpts().CPlusPlus14 &&
        declarator.getContext() == DeclaratorContext::LambdaExprContext) {
      // In C++1y, a lambda's implicit return type is 'auto'.
      Result = Context.getAutoDeductType();
      break;
    } else if (declarator.getContext() ==
                   DeclaratorContext::LambdaExprContext ||
               checkOmittedBlockReturnType(S, declarator,
                                           Context.DependentTy)) {
      Result = Context.DependentTy;
      break;
    }

    // Unspecified typespec defaults to int in C90.  However, the C90 grammar
    // [C90 6.5] only allows a decl-spec if there was *some* type-specifier,
    // type-qualifier, or storage-class-specifier.  If not, emit an extwarn.
    // Note that the one exception to this is function definitions, which are
    // allowed to be completely missing a declspec.  This is handled in the
    // parser already though by it pretending to have seen an 'int' in this
    // case.
    if (S.getLangOpts().ImplicitInt) {
      // In C89 mode, we only warn if there is a completely missing declspec
      // when one is not allowed.
      if (DS.isEmpty()) {
        S.Diag(DeclLoc, diag::ext_missing_declspec)
            << DS.getSourceRange()
            << FixItHint::CreateInsertion(DS.getBeginLoc(), "int");
      }
    } else if (!DS.hasTypeSpecifier()) {
      // C99 and C++ require a type specifier.  For example, C99 6.7.2p2 says:
      // "At least one type specifier shall be given in the declaration
      // specifiers in each declaration, and in the specifier-qualifier list in
      // each struct declaration and type name."
      if (S.getLangOpts().CPlusPlus && !DS.isTypeSpecPipe()) {
        S.Diag(DeclLoc, diag::err_missing_type_specifier)
          << DS.getSourceRange();

        // When this occurs in C++ code, often something is very broken with the
        // value being declared, poison it as invalid so we don't get chains of
        // errors.
        declarator.setInvalidType(true);
      } else if ((S.getLangOpts().OpenCLVersion >= 200 ||
                  S.getLangOpts().OpenCLCPlusPlus) &&
                 DS.isTypeSpecPipe()) {
        S.Diag(DeclLoc, diag::err_missing_actual_pipe_type)
          << DS.getSourceRange();
        declarator.setInvalidType(true);
      } else {
        S.Diag(DeclLoc, diag::ext_missing_type_specifier)
          << DS.getSourceRange();
      }
    }

    LLVM_FALLTHROUGH;
  case DeclSpec::TST_int: {
    if (DS.getTypeSpecSign() != DeclSpec::TSS_unsigned) {
      switch (DS.getTypeSpecWidth()) {
      case DeclSpec::TSW_unspecified: Result = Context.IntTy; break;
      case DeclSpec::TSW_short:       Result = Context.ShortTy; break;
      case DeclSpec::TSW_long:        Result = Context.LongTy; break;
      case DeclSpec::TSW_longlong:
        Result = Context.LongLongTy;

        // 'long long' is a C99 or C++11 feature.
        if (!S.getLangOpts().C99) {
          if (S.getLangOpts().CPlusPlus)
            S.Diag(DS.getTypeSpecWidthLoc(),
                   S.getLangOpts().CPlusPlus11 ?
                   diag::warn_cxx98_compat_longlong : diag::ext_cxx11_longlong);
          else
            S.Diag(DS.getTypeSpecWidthLoc(), diag::ext_c99_longlong);
        }
        break;
      }
    } else {
      switch (DS.getTypeSpecWidth()) {
      case DeclSpec::TSW_unspecified: Result = Context.UnsignedIntTy; break;
      case DeclSpec::TSW_short:       Result = Context.UnsignedShortTy; break;
      case DeclSpec::TSW_long:        Result = Context.UnsignedLongTy; break;
      case DeclSpec::TSW_longlong:
        Result = Context.UnsignedLongLongTy;

        // 'long long' is a C99 or C++11 feature.
        if (!S.getLangOpts().C99) {
          if (S.getLangOpts().CPlusPlus)
            S.Diag(DS.getTypeSpecWidthLoc(),
                   S.getLangOpts().CPlusPlus11 ?
                   diag::warn_cxx98_compat_longlong : diag::ext_cxx11_longlong);
          else
            S.Diag(DS.getTypeSpecWidthLoc(), diag::ext_c99_longlong);
        }
        break;
      }
    }
    break;
  }
  case DeclSpec::TST_extint: {
    if (!S.Context.getTargetInfo().hasExtIntType())
      S.Diag(DS.getTypeSpecTypeLoc(), diag::err_type_unsupported)
        << "_ExtInt";
    Result = S.BuildExtIntType(DS.getTypeSpecSign() == TSS_unsigned,
                               DS.getRepAsExpr(), DS.getBeginLoc());
    if (Result.isNull()) {
      Result = Context.IntTy;
      declarator.setInvalidType(true);
    }
    break;
  }
  case DeclSpec::TST_accum: {
    switch (DS.getTypeSpecWidth()) {
      case DeclSpec::TSW_short:
        Result = Context.ShortAccumTy;
        break;
      case DeclSpec::TSW_unspecified:
        Result = Context.AccumTy;
        break;
      case DeclSpec::TSW_long:
        Result = Context.LongAccumTy;
        break;
      case DeclSpec::TSW_longlong:
        llvm_unreachable("Unable to specify long long as _Accum width");
    }

    if (DS.getTypeSpecSign() == DeclSpec::TSS_unsigned)
      Result = Context.getCorrespondingUnsignedType(Result);

    if (DS.isTypeSpecSat())
      Result = Context.getCorrespondingSaturatedType(Result);

    break;
  }
  case DeclSpec::TST_fract: {
    switch (DS.getTypeSpecWidth()) {
      case DeclSpec::TSW_short:
        Result = Context.ShortFractTy;
        break;
      case DeclSpec::TSW_unspecified:
        Result = Context.FractTy;
        break;
      case DeclSpec::TSW_long:
        Result = Context.LongFractTy;
        break;
      case DeclSpec::TSW_longlong:
        llvm_unreachable("Unable to specify long long as _Fract width");
    }

    if (DS.getTypeSpecSign() == DeclSpec::TSS_unsigned)
      Result = Context.getCorrespondingUnsignedType(Result);

    if (DS.isTypeSpecSat())
      Result = Context.getCorrespondingSaturatedType(Result);

    break;
  }
  case DeclSpec::TST_int128:
    if (!S.Context.getTargetInfo().hasInt128Type() &&
        !(S.getLangOpts().OpenMP && S.getLangOpts().OpenMPIsDevice))
      S.Diag(DS.getTypeSpecTypeLoc(), diag::err_type_unsupported)
        << "__int128";
    if (DS.getTypeSpecSign() == DeclSpec::TSS_unsigned)
      Result = Context.UnsignedInt128Ty;
    else
      Result = Context.Int128Ty;
    break;
  case DeclSpec::TST_float16:
    // CUDA host and device may have different _Float16 support, therefore
    // do not diagnose _Float16 usage to avoid false alarm.
    // ToDo: more precise diagnostics for CUDA.
    if (!S.Context.getTargetInfo().hasFloat16Type() && !S.getLangOpts().CUDA &&
        !(S.getLangOpts().OpenMP && S.getLangOpts().OpenMPIsDevice))
      S.Diag(DS.getTypeSpecTypeLoc(), diag::err_type_unsupported)
        << "_Float16";
    Result = Context.Float16Ty;
    break;
  case DeclSpec::TST_half:    Result = Context.HalfTy; break;
  case DeclSpec::TST_BFloat16:
    if (!S.Context.getTargetInfo().hasBFloat16Type())
      S.Diag(DS.getTypeSpecTypeLoc(), diag::err_type_unsupported)
        << "__bf16";
    Result = Context.BFloat16Ty;
    break;
  case DeclSpec::TST_float:   Result = Context.FloatTy; break;
  case DeclSpec::TST_double:
    if (DS.getTypeSpecWidth() == DeclSpec::TSW_long)
      Result = Context.LongDoubleTy;
    else
      Result = Context.DoubleTy;
    break;
  case DeclSpec::TST_float128:
    if (!S.Context.getTargetInfo().hasFloat128Type() &&
        !S.getLangOpts().SYCLIsDevice &&
        !(S.getLangOpts().OpenMP && S.getLangOpts().OpenMPIsDevice))
      S.Diag(DS.getTypeSpecTypeLoc(), diag::err_type_unsupported)
        << "__float128";
    Result = Context.Float128Ty;
    break;
  case DeclSpec::TST_bool: Result = Context.BoolTy; break; // _Bool or bool
    break;
  case DeclSpec::TST_decimal32:    // _Decimal32
  case DeclSpec::TST_decimal64:    // _Decimal64
  case DeclSpec::TST_decimal128:   // _Decimal128
    S.Diag(DS.getTypeSpecTypeLoc(), diag::err_decimal_unsupported);
    Result = Context.IntTy;
    declarator.setInvalidType(true);
    break;
  case DeclSpec::TST_class:
  case DeclSpec::TST_enum:
  case DeclSpec::TST_union:
  case DeclSpec::TST_struct:
  case DeclSpec::TST_interface: {
    TagDecl *D = dyn_cast_or_null<TagDecl>(DS.getRepAsDecl());
    if (!D) {
      // This can happen in C++ with ambiguous lookups.
      Result = Context.IntTy;
      declarator.setInvalidType(true);
      break;
    }

    // If the type is deprecated or unavailable, diagnose it.
    S.DiagnoseUseOfDecl(D, DS.getTypeSpecTypeNameLoc());

    assert(DS.getTypeSpecWidth() == 0 && DS.getTypeSpecComplex() == 0 &&
           DS.getTypeSpecSign() == 0 && "No qualifiers on tag names!");

    // TypeQuals handled by caller.
    Result = Context.getTypeDeclType(D);

    // In both C and C++, make an ElaboratedType.
    ElaboratedTypeKeyword Keyword
      = ElaboratedType::getKeywordForTypeSpec(DS.getTypeSpecType());
    Result = S.getElaboratedType(Keyword, DS.getTypeSpecScope(), Result,
                                 DS.isTypeSpecOwned() ? D : nullptr);
    break;
  }
  case DeclSpec::TST_typename: {
    assert(DS.getTypeSpecWidth() == 0 && DS.getTypeSpecComplex() == 0 &&
           DS.getTypeSpecSign() == 0 &&
           "Can't handle qualifiers on typedef names yet!");
    Result = S.GetTypeFromParser(DS.getRepAsType());
    if (Result.isNull()) {
      declarator.setInvalidType(true);
    }

    // TypeQuals handled by caller.
    break;
  }
  case DeclSpec::TST_typeofType:
    // FIXME: Preserve type source info.
    Result = S.GetTypeFromParser(DS.getRepAsType());
    assert(!Result.isNull() && "Didn't get a type for typeof?");
    if (!Result->isDependentType())
      if (const TagType *TT = Result->getAs<TagType>())
        S.DiagnoseUseOfDecl(TT->getDecl(), DS.getTypeSpecTypeLoc());
    // TypeQuals handled by caller.
    Result = Context.getTypeOfType(Result);
    break;
  case DeclSpec::TST_typeofExpr: {
    Expr *E = DS.getRepAsExpr();
    assert(E && "Didn't get an expression for typeof?");
    // TypeQuals handled by caller.
    Result = S.BuildTypeofExprType(E, DS.getTypeSpecTypeLoc());
    if (Result.isNull()) {
      Result = Context.IntTy;
      declarator.setInvalidType(true);
    }
    break;
  }
  case DeclSpec::TST_plainPtr:
  case DeclSpec::TST_arrayPtr:
  case DeclSpec::TST_nt_arrayPtr: {
      Result = S.GetTypeFromParser(DS.getRepAsType());
      assert(!Result.isNull() &&
             "Didn't get a type for _Ptr, _Array_ptr, or _Nt_array_ptr?");
      // The name we're declaring, if any.
      DeclarationName Name;
      if (declarator.getIdentifier())
        Name = declarator.getIdentifier();
      CheckedPointerKind Kind = CheckedPointerKind::Ptr;
      TypeSpecifierType TS = DS.getTypeSpecType();
      switch (TS) {
        case DeclSpec::TST_plainPtr:
          Kind = CheckedPointerKind::Ptr;
          break;
        case DeclSpec::TST_arrayPtr:
          Kind = CheckedPointerKind::Array;
          break;
        case DeclSpec::TST_nt_arrayPtr:
          Kind = CheckedPointerKind::NtArray;
          break;
        default:
            llvm_unreachable("unexpected type spec type");
            break;
      }
      Result = S.BuildPointerType(Result, Kind, DS.getTypeSpecTypeLoc(), Name);
      if (Result.isNull()) {
        Result = Context.IntTy;
        declarator.setInvalidType(true);
      }
      break;
  }
  case DeclSpec::TST_exists: {
    auto InnerType = S.GetTypeFromParser(DS.getRepAsType());
    assert(DS.typeVariables().size() == 1 && "Expected exactly one type variable for an existential");
    auto TypeVar = Context.getTypeDeclType(DS.typeVariables()[0]);
    assert(TypeVar->getAs<TypedefType>() && "Expected the type to be a TypedefType");
    auto *ExistType = S.ActOnExistentialType(Context, TypeVar.getTypePtr(), InnerType);
    Result = QualType(ExistType, 0 /* Quals */);
    break;
  }
  case DeclSpec::TST_decltype: {
    Expr *E = DS.getRepAsExpr();
    assert(E && "Didn't get an expression for decltype?");
    // TypeQuals handled by caller.
    Result = S.BuildDecltypeType(E, DS.getTypeSpecTypeLoc());
    if (Result.isNull()) {
      Result = Context.IntTy;
      declarator.setInvalidType(true);
    }
    break;
  }
  case DeclSpec::TST_underlyingType:
    Result = S.GetTypeFromParser(DS.getRepAsType());
    assert(!Result.isNull() && "Didn't get a type for __underlying_type?");
    Result = S.BuildUnaryTransformType(Result,
                                       UnaryTransformType::EnumUnderlyingType,
                                       DS.getTypeSpecTypeLoc());
    if (Result.isNull()) {
      Result = Context.IntTy;
      declarator.setInvalidType(true);
    }
    break;

  case DeclSpec::TST_auto:
    if (DS.isConstrainedAuto()) {
      Result = ConvertConstrainedAutoDeclSpecToType(S, DS,
                                                    AutoTypeKeyword::Auto);
      break;
    }
    Result = Context.getAutoType(QualType(), AutoTypeKeyword::Auto, false);
    break;

  case DeclSpec::TST_auto_type:
    Result = Context.getAutoType(QualType(), AutoTypeKeyword::GNUAutoType, false);
    break;

  case DeclSpec::TST_decltype_auto:
    if (DS.isConstrainedAuto()) {
      Result =
          ConvertConstrainedAutoDeclSpecToType(S, DS,
                                               AutoTypeKeyword::DecltypeAuto);
      break;
    }
    Result = Context.getAutoType(QualType(), AutoTypeKeyword::DecltypeAuto,
                                 /*IsDependent*/ false);
    break;

  case DeclSpec::TST_unknown_anytype:
    Result = Context.UnknownAnyTy;
    break;

  case DeclSpec::TST_atomic:
    Result = S.GetTypeFromParser(DS.getRepAsType());
    assert(!Result.isNull() && "Didn't get a type for _Atomic?");
    Result = S.BuildAtomicType(Result, DS.getTypeSpecTypeLoc());
    if (Result.isNull()) {
      Result = Context.IntTy;
      declarator.setInvalidType(true);
    }
    break;

#define GENERIC_IMAGE_TYPE(ImgType, Id)                                        \
  case DeclSpec::TST_##ImgType##_t:                                            \
    switch (getImageAccess(DS.getAttributes())) {                              \
    case OpenCLAccessAttr::Keyword_write_only:                                 \
      Result = Context.Id##WOTy;                                               \
      break;                                                                   \
    case OpenCLAccessAttr::Keyword_read_write:                                 \
      Result = Context.Id##RWTy;                                               \
      break;                                                                   \
    case OpenCLAccessAttr::Keyword_read_only:                                  \
      Result = Context.Id##ROTy;                                               \
      break;                                                                   \
    case OpenCLAccessAttr::SpellingNotCalculated:                              \
      llvm_unreachable("Spelling not yet calculated");                         \
    }                                                                          \
    break;
#include "clang/Basic/OpenCLImageTypes.def"

  case DeclSpec::TST_error:
    Result = Context.IntTy;
    declarator.setInvalidType(true);
    break;
  }

  // FIXME: we want resulting declarations to be marked invalid, but claiming
  // the type is invalid is too strong - e.g. it causes ActOnTypeName to return
  // a null type.
  if (Result->containsErrors())
    declarator.setInvalidType();

  if (S.getLangOpts().OpenCL &&
      S.checkOpenCLDisabledTypeDeclSpec(DS, Result))
    declarator.setInvalidType(true);

  bool IsFixedPointType = DS.getTypeSpecType() == DeclSpec::TST_accum ||
                          DS.getTypeSpecType() == DeclSpec::TST_fract;

  // Only fixed point types can be saturated
  if (DS.isTypeSpecSat() && !IsFixedPointType)
    S.Diag(DS.getTypeSpecSatLoc(), diag::err_invalid_saturation_spec)
        << DS.getSpecifierName(DS.getTypeSpecType(),
                               Context.getPrintingPolicy());

  // Handle complex types.
  if (DS.getTypeSpecComplex() == DeclSpec::TSC_complex) {
    if (S.getLangOpts().Freestanding)
      S.Diag(DS.getTypeSpecComplexLoc(), diag::ext_freestanding_complex);
    Result = Context.getComplexType(Result);
  } else if (DS.isTypeAltiVecVector()) {
    unsigned typeSize = static_cast<unsigned>(Context.getTypeSize(Result));
    assert(typeSize > 0 && "type size for vector must be greater than 0 bits");
    VectorType::VectorKind VecKind = VectorType::AltiVecVector;
    if (DS.isTypeAltiVecPixel())
      VecKind = VectorType::AltiVecPixel;
    else if (DS.isTypeAltiVecBool())
      VecKind = VectorType::AltiVecBool;
    Result = Context.getVectorType(Result, 128/typeSize, VecKind);
  }

  // FIXME: Imaginary.
  if (DS.getTypeSpecComplex() == DeclSpec::TSC_imaginary)
    S.Diag(DS.getTypeSpecComplexLoc(), diag::err_imaginary_not_supported);

  // Before we process any type attributes, synthesize a block literal
  // function declarator if necessary.
  if (declarator.getContext() == DeclaratorContext::BlockLiteralContext)
    maybeSynthesizeBlockSignature(state, Result);

  // Apply any type attributes from the decl spec.  This may cause the
  // list of type attributes to be temporarily saved while the type
  // attributes are pushed around.
  // pipe attributes will be handled later ( at GetFullTypeForDeclarator )
  if (!DS.isTypeSpecPipe())
    processTypeAttrs(state, Result, TAL_DeclSpec, DS.getAttributes());

  // Apply const/volatile/restrict qualifiers to T.
  if (unsigned TypeQuals = DS.getTypeQualifiers()) {
    // Warn about CV qualifiers on function types.
    // C99 6.7.3p8:
    //   If the specification of a function type includes any type qualifiers,
    //   the behavior is undefined.
    // C++11 [dcl.fct]p7:
    //   The effect of a cv-qualifier-seq in a function declarator is not the
    //   same as adding cv-qualification on top of the function type. In the
    //   latter case, the cv-qualifiers are ignored.
    if (Result->isFunctionType()) {
      diagnoseAndRemoveTypeQualifiers(
          S, DS, TypeQuals, Result, DeclSpec::TQ_const | DeclSpec::TQ_volatile,
          S.getLangOpts().CPlusPlus
              ? diag::warn_typecheck_function_qualifiers_ignored
              : diag::warn_typecheck_function_qualifiers_unspecified);
      // No diagnostic for 'restrict' or '_Atomic' applied to a
      // function type; we'll diagnose those later, in BuildQualifiedType.
    }

    // C++11 [dcl.ref]p1:
    //   Cv-qualified references are ill-formed except when the
    //   cv-qualifiers are introduced through the use of a typedef-name
    //   or decltype-specifier, in which case the cv-qualifiers are ignored.
    //
    // There don't appear to be any other contexts in which a cv-qualified
    // reference type could be formed, so the 'ill-formed' clause here appears
    // to never happen.
    if (TypeQuals && Result->isReferenceType()) {
      diagnoseAndRemoveTypeQualifiers(
          S, DS, TypeQuals, Result,
          DeclSpec::TQ_const | DeclSpec::TQ_volatile | DeclSpec::TQ_atomic,
          diag::warn_typecheck_reference_qualifiers);
    }

    // C90 6.5.3 constraints: "The same type qualifier shall not appear more
    // than once in the same specifier-list or qualifier-list, either directly
    // or via one or more typedefs."
    if (!S.getLangOpts().C99 && !S.getLangOpts().CPlusPlus
        && TypeQuals & Result.getCVRQualifiers()) {
      if (TypeQuals & DeclSpec::TQ_const && Result.isConstQualified()) {
        S.Diag(DS.getConstSpecLoc(), diag::ext_duplicate_declspec)
          << "const";
      }

      if (TypeQuals & DeclSpec::TQ_volatile && Result.isVolatileQualified()) {
        S.Diag(DS.getVolatileSpecLoc(), diag::ext_duplicate_declspec)
          << "volatile";
      }

      // C90 doesn't have restrict nor _Atomic, so it doesn't force us to
      // produce a warning in this case.
    }

    QualType Qualified = S.BuildQualifiedType(Result, DeclLoc, TypeQuals, &DS);

    // If adding qualifiers fails, just use the unqualified type.
    if (Qualified.isNull())
      declarator.setInvalidType(true);
    else
      Result = Qualified;
  }

  assert(!Result.isNull() && "This function should not return a null type");
  return Result;
}

static std::string getPrintableNameForEntity(DeclarationName Entity) {
  if (Entity)
    return Entity.getAsString();

  return "type name";
}

QualType Sema::BuildQualifiedType(QualType T, SourceLocation Loc,
                                  Qualifiers Qs, const DeclSpec *DS) {
  if (T.isNull())
    return QualType();

  // Ignore any attempt to form a cv-qualified reference.
  if (T->isReferenceType()) {
    Qs.removeConst();
    Qs.removeVolatile();
  }

  // Enforce C99 6.7.3p2: "Types other than pointer types derived from
  // object or incomplete types shall not be restrict-qualified."
  if (Qs.hasRestrict()) {
    unsigned DiagID = 0;
    QualType ProblemTy;

    if (T->isAnyPointerType() || T->isReferenceType() ||
        T->isMemberPointerType()) {
      QualType EltTy;
      if (T->isObjCObjectPointerType())
        EltTy = T;
      else if (const MemberPointerType *PTy = T->getAs<MemberPointerType>())
        EltTy = PTy->getPointeeType();
      else
        EltTy = T->getPointeeType();

      // If we have a pointer or reference, the pointee must have an object
      // incomplete type.
      if (!EltTy->isIncompleteOrObjectType()) {
        DiagID = diag::err_typecheck_invalid_restrict_invalid_pointee;
        ProblemTy = EltTy;
      }
    } else if (!T->isDependentType()) {
      DiagID = diag::err_typecheck_invalid_restrict_not_pointer;
      ProblemTy = T;
    }

    if (DiagID) {
      Diag(DS ? DS->getRestrictSpecLoc() : Loc, DiagID) << ProblemTy;
      Qs.removeRestrict();
    }
  }

  return Context.getQualifiedType(T, Qs);
}

QualType Sema::BuildQualifiedType(QualType T, SourceLocation Loc,
                                  unsigned CVRAU, const DeclSpec *DS) {
  if (T.isNull())
    return QualType();

  // Ignore any attempt to form a cv-qualified reference.
  if (T->isReferenceType())
    CVRAU &=
        ~(DeclSpec::TQ_const | DeclSpec::TQ_volatile | DeclSpec::TQ_atomic);

  // Convert from DeclSpec::TQ to Qualifiers::TQ by just dropping TQ_atomic and
  // TQ_unaligned;
  unsigned CVR = CVRAU & ~(DeclSpec::TQ_atomic | DeclSpec::TQ_unaligned);

  // C11 6.7.3/5:
  //   If the same qualifier appears more than once in the same
  //   specifier-qualifier-list, either directly or via one or more typedefs,
  //   the behavior is the same as if it appeared only once.
  //
  // It's not specified what happens when the _Atomic qualifier is applied to
  // a type specified with the _Atomic specifier, but we assume that this
  // should be treated as if the _Atomic qualifier appeared multiple times.
  if (CVRAU & DeclSpec::TQ_atomic && !T->isAtomicType()) {
    // C11 6.7.3/5:
    //   If other qualifiers appear along with the _Atomic qualifier in a
    //   specifier-qualifier-list, the resulting type is the so-qualified
    //   atomic type.
    //
    // Don't need to worry about array types here, since _Atomic can't be
    // applied to such types.
    SplitQualType Split = T.getSplitUnqualifiedType();
    T = BuildAtomicType(QualType(Split.Ty, 0),
                        DS ? DS->getAtomicSpecLoc() : Loc);
    if (T.isNull())
      return T;
    Split.Quals.addCVRQualifiers(CVR);
    return BuildQualifiedType(T, Loc, Split.Quals);
  }

  Qualifiers Q = Qualifiers::fromCVRMask(CVR);
  Q.setUnaligned(CVRAU & DeclSpec::TQ_unaligned);
  return BuildQualifiedType(T, Loc, Q, DS);
}

/// Build a paren type including \p T.
QualType Sema::BuildParenType(QualType T) {
  return Context.getParenType(T);
}

/// Given that we're building a pointer or reference to the given
static QualType inferARCLifetimeForPointee(Sema &S, QualType type,
                                           SourceLocation loc,
                                           bool isReference) {
  // Bail out if retention is unrequired or already specified.
  if (!type->isObjCLifetimeType() ||
      type.getObjCLifetime() != Qualifiers::OCL_None)
    return type;

  Qualifiers::ObjCLifetime implicitLifetime = Qualifiers::OCL_None;

  // If the object type is const-qualified, we can safely use
  // __unsafe_unretained.  This is safe (because there are no read
  // barriers), and it'll be safe to coerce anything but __weak* to
  // the resulting type.
  if (type.isConstQualified()) {
    implicitLifetime = Qualifiers::OCL_ExplicitNone;

  // Otherwise, check whether the static type does not require
  // retaining.  This currently only triggers for Class (possibly
  // protocol-qualifed, and arrays thereof).
  } else if (type->isObjCARCImplicitlyUnretainedType()) {
    implicitLifetime = Qualifiers::OCL_ExplicitNone;

  // If we are in an unevaluated context, like sizeof, skip adding a
  // qualification.
  } else if (S.isUnevaluatedContext()) {
    return type;

  // If that failed, give an error and recover using __strong.  __strong
  // is the option most likely to prevent spurious second-order diagnostics,
  // like when binding a reference to a field.
  } else {
    // These types can show up in private ivars in system headers, so
    // we need this to not be an error in those cases.  Instead we
    // want to delay.
    if (S.DelayedDiagnostics.shouldDelayDiagnostics()) {
      S.DelayedDiagnostics.add(
          sema::DelayedDiagnostic::makeForbiddenType(loc,
              diag::err_arc_indirect_no_ownership, type, isReference));
    } else {
      S.Diag(loc, diag::err_arc_indirect_no_ownership) << type << isReference;
    }
    implicitLifetime = Qualifiers::OCL_Strong;
  }
  assert(implicitLifetime && "didn't infer any lifetime!");

  Qualifiers qs;
  qs.addObjCLifetime(implicitLifetime);
  return S.Context.getQualifiedType(type, qs);
}

static std::string getFunctionQualifiersAsString(const FunctionProtoType *FnTy){
  std::string Quals = FnTy->getMethodQuals().getAsString();

  switch (FnTy->getRefQualifier()) {
  case RQ_None:
    break;

  case RQ_LValue:
    if (!Quals.empty())
      Quals += ' ';
    Quals += '&';
    break;

  case RQ_RValue:
    if (!Quals.empty())
      Quals += ' ';
    Quals += "&&";
    break;
  }

  return Quals;
}

namespace {
/// Kinds of declarator that cannot contain a qualified function type.
///
/// C++98 [dcl.fct]p4 / C++11 [dcl.fct]p6:
///     a function type with a cv-qualifier or a ref-qualifier can only appear
///     at the topmost level of a type.
///
/// Parens and member pointers are permitted. We don't diagnose array and
/// function declarators, because they don't allow function types at all.
///
/// The values of this enum are used in diagnostics.
enum QualifiedFunctionKind { QFK_BlockPointer, QFK_Pointer, QFK_Reference };
} // end anonymous namespace

/// Check whether the type T is a qualified function type, and if it is,
/// diagnose that it cannot be contained within the given kind of declarator.
static bool checkQualifiedFunction(Sema &S, QualType T, SourceLocation Loc,
                                   QualifiedFunctionKind QFK) {
  // Does T refer to a function type with a cv-qualifier or a ref-qualifier?
  const FunctionProtoType *FPT = T->getAs<FunctionProtoType>();
  if (!FPT ||
      (FPT->getMethodQuals().empty() && FPT->getRefQualifier() == RQ_None))
    return false;

  S.Diag(Loc, diag::err_compound_qualified_function_type)
    << QFK << isa<FunctionType>(T.IgnoreParens()) << T
    << getFunctionQualifiersAsString(FPT);
  return true;
}

bool Sema::CheckQualifiedFunctionForTypeId(QualType T, SourceLocation Loc) {
  const FunctionProtoType *FPT = T->getAs<FunctionProtoType>();
  if (!FPT ||
      (FPT->getMethodQuals().empty() && FPT->getRefQualifier() == RQ_None))
    return false;

  Diag(Loc, diag::err_qualified_function_typeid)
      << T << getFunctionQualifiersAsString(FPT);
  return true;
}

// Helper to deduce addr space of a pointee type in OpenCL mode.
static QualType deduceOpenCLPointeeAddrSpace(Sema &S, QualType PointeeType) {
  if (!PointeeType->isUndeducedAutoType() && !PointeeType->isDependentType() &&
      !PointeeType->isSamplerT() &&
      !PointeeType.hasAddressSpace())
    PointeeType = S.getASTContext().getAddrSpaceQualType(
        PointeeType,
        S.getLangOpts().OpenCLCPlusPlus || S.getLangOpts().OpenCLVersion == 200
            ? LangAS::opencl_generic
            : LangAS::opencl_private);
  return PointeeType;
}

/// Build a pointer type.
///
/// \param T The type to which we'll be building a pointer.
///
/// \param Loc The location of the entity whose type involves this
/// pointer type or, if there is no such entity, the location of the
/// type that will have pointer type.
///
/// \param Entity The name of the entity that involves the pointer
/// type, if known.
///
/// \returns A suitable pointer type, if there are no
/// errors. Otherwise, returns a NULL type.
QualType Sema::BuildPointerType(QualType T, CheckedPointerKind kind,
                                SourceLocation Loc, DeclarationName Entity) {
  if (T->isReferenceType()) {
    // C++ 8.3.2p4: There shall be no ... pointers to references ...
    Diag(Loc, diag::err_illegal_decl_pointer_to_reference)
      << getPrintableNameForEntity(Entity) << T;
    return QualType();
  }

  if (T->isFunctionType() && getLangOpts().OpenCL) {
    Diag(Loc, diag::err_opencl_function_pointer);
    return QualType();
  }

  if (checkQualifiedFunction(*this, T, Loc, QFK_Pointer))
    return QualType();

  assert(!T->isObjCObjectType() && "Should build ObjCObjectPointerType");

  // In ARC, it is forbidden to build pointers to unqualified pointers.
  if (getLangOpts().ObjCAutoRefCount)
    T = inferARCLifetimeForPointee(*this, T, Loc, /*reference*/ false);

<<<<<<< HEAD
  if (getLangOpts().OpenCL)
    T = deduceOpenCLPointeeAddrSpace(*this, T);
=======
  // In Checked C, _Array_ptr of functions is not allowed
  if ((kind == CheckedPointerKind::Array ||
       kind == CheckedPointerKind::NtArray) && T->isFunctionType()) {
    Diag(Loc, diag::err_illegal_decl_array_ptr_to_function)
      << getPrintableNameForEntity(Entity) << T;
    return QualType();
  }

  // In Checked C, null-terminated array_ptr of non-integer/non-pointer are not
  // allowed
  if (kind == CheckedPointerKind::NtArray && !T->isIntegerType() &&
      !T->isPointerType()) {
    Diag(Loc, diag::err_illegal_decl_nt_array_ptr_of_nonscalar)
      << getPrintableNameForEntity(Entity) << T;
    return QualType();
  }
>>>>>>> 5b343589

  // Build the pointer type.
  return Context.getPointerType(T, kind);
}

/// Build a reference type.
///
/// \param T The type to which we'll be building a reference.
///
/// \param Loc The location of the entity whose type involves this
/// reference type or, if there is no such entity, the location of the
/// type that will have reference type.
///
/// \param Entity The name of the entity that involves the reference
/// type, if known.
///
/// \returns A suitable reference type, if there are no
/// errors. Otherwise, returns a NULL type.
QualType Sema::BuildReferenceType(QualType T, bool SpelledAsLValue,
                                  SourceLocation Loc,
                                  DeclarationName Entity) {
  assert(Context.getCanonicalType(T) != Context.OverloadTy &&
         "Unresolved overloaded function type");

  // C++0x [dcl.ref]p6:
  //   If a typedef (7.1.3), a type template-parameter (14.3.1), or a
  //   decltype-specifier (7.1.6.2) denotes a type TR that is a reference to a
  //   type T, an attempt to create the type "lvalue reference to cv TR" creates
  //   the type "lvalue reference to T", while an attempt to create the type
  //   "rvalue reference to cv TR" creates the type TR.
  bool LValueRef = SpelledAsLValue || T->getAs<LValueReferenceType>();

  // C++ [dcl.ref]p4: There shall be no references to references.
  //
  // According to C++ DR 106, references to references are only
  // diagnosed when they are written directly (e.g., "int & &"),
  // but not when they happen via a typedef:
  //
  //   typedef int& intref;
  //   typedef intref& intref2;
  //
  // Parser::ParseDeclaratorInternal diagnoses the case where
  // references are written directly; here, we handle the
  // collapsing of references-to-references as described in C++0x.
  // DR 106 and 540 introduce reference-collapsing into C++98/03.

  // C++ [dcl.ref]p1:
  //   A declarator that specifies the type "reference to cv void"
  //   is ill-formed.
  if (T->isVoidType()) {
    Diag(Loc, diag::err_reference_to_void);
    return QualType();
  }

  if (checkQualifiedFunction(*this, T, Loc, QFK_Reference))
    return QualType();

  // In ARC, it is forbidden to build references to unqualified pointers.
  if (getLangOpts().ObjCAutoRefCount)
    T = inferARCLifetimeForPointee(*this, T, Loc, /*reference*/ true);

  if (getLangOpts().OpenCL)
    T = deduceOpenCLPointeeAddrSpace(*this, T);

  // Handle restrict on references.
  if (LValueRef)
    return Context.getLValueReferenceType(T, SpelledAsLValue);
  return Context.getRValueReferenceType(T);
}

/// Build a Read-only Pipe type.
///
/// \param T The type to which we'll be building a Pipe.
///
/// \param Loc We do not use it for now.
///
/// \returns A suitable pipe type, if there are no errors. Otherwise, returns a
/// NULL type.
QualType Sema::BuildReadPipeType(QualType T, SourceLocation Loc) {
  return Context.getReadPipeType(T);
}

/// Build a Write-only Pipe type.
///
/// \param T The type to which we'll be building a Pipe.
///
/// \param Loc We do not use it for now.
///
/// \returns A suitable pipe type, if there are no errors. Otherwise, returns a
/// NULL type.
QualType Sema::BuildWritePipeType(QualType T, SourceLocation Loc) {
  return Context.getWritePipeType(T);
}

/// Build a extended int type.
///
/// \param IsUnsigned Boolean representing the signedness of the type.
///
/// \param BitWidth Size of this int type in bits, or an expression representing
/// that.
///
/// \param Loc Location of the keyword.
QualType Sema::BuildExtIntType(bool IsUnsigned, Expr *BitWidth,
                               SourceLocation Loc) {
  if (BitWidth->isInstantiationDependent())
    return Context.getDependentExtIntType(IsUnsigned, BitWidth);

  llvm::APSInt Bits(32);
  ExprResult ICE = VerifyIntegerConstantExpression(BitWidth, &Bits);

  if (ICE.isInvalid())
    return QualType();

  int64_t NumBits = Bits.getSExtValue();
  if (!IsUnsigned && NumBits < 2) {
    Diag(Loc, diag::err_ext_int_bad_size) << 0;
    return QualType();
  }

  if (IsUnsigned && NumBits < 1) {
    Diag(Loc, diag::err_ext_int_bad_size) << 1;
    return QualType();
  }

  if (NumBits > llvm::IntegerType::MAX_INT_BITS) {
    Diag(Loc, diag::err_ext_int_max_size) << IsUnsigned
                                          << llvm::IntegerType::MAX_INT_BITS;
    return QualType();
  }

  return Context.getExtIntType(IsUnsigned, NumBits);
}

/// Check whether the specified array size makes the array type a VLA.  If so,
/// return true, if not, return the size of the array in SizeVal.
static bool isArraySizeVLA(Sema &S, Expr *ArraySize, llvm::APSInt &SizeVal) {
  // If the size is an ICE, it certainly isn't a VLA. If we're in a GNU mode
  // (like gnu99, but not c99) accept any evaluatable value as an extension.
  class VLADiagnoser : public Sema::VerifyICEDiagnoser {
  public:
    VLADiagnoser() : Sema::VerifyICEDiagnoser(true) {}

    void diagnoseNotICE(Sema &S, SourceLocation Loc, SourceRange SR) override {
    }

    void diagnoseFold(Sema &S, SourceLocation Loc, SourceRange SR) override {
      S.Diag(Loc, diag::ext_vla_folded_to_constant) << SR;
    }
  } Diagnoser;

  return S.VerifyIntegerConstantExpression(ArraySize, &SizeVal, Diagnoser,
                                           S.LangOpts.GNUMode ||
                                           S.LangOpts.OpenCL).isInvalid();
}

/// Build an array type.
///
/// \param T The type of each element in the array.
///
/// \param ASM C99 array size modifier (e.g., '*', 'static').
///
/// \param ArraySize Expression describing the size of the array.
///
/// \param Brackets The range from the opening '[' to the closing ']'.
///
/// \param Entity The name of the entity that involves the array
/// type, if known.
///
/// \returns A suitable array type, if there are no errors. Otherwise,
/// returns a NULL type.
QualType Sema::BuildArrayType(QualType T, ArrayType::ArraySizeModifier ASM,
                              Expr *ArraySize, unsigned Quals,
                              CheckedArrayKind Kind, SourceRange Brackets,
                              DeclarationName Entity) {

  SourceLocation Loc = Brackets.getBegin();
  if (getLangOpts().CPlusPlus) {
    // C++ [dcl.array]p1:
    //   T is called the array element type; this type shall not be a reference
    //   type, the (possibly cv-qualified) type void, a function type or an
    //   abstract class type.
    //
    // C++ [dcl.array]p3:
    //   When several "array of" specifications are adjacent, [...] only the
    //   first of the constant expressions that specify the bounds of the arrays
    //   may be omitted.
    //
    // Note: function types are handled in the common path with C.
    if (T->isReferenceType()) {
      Diag(Loc, diag::err_illegal_decl_array_of_references)
      << getPrintableNameForEntity(Entity) << T;
      return QualType();
    }

    if (T->isVoidType() || T->isIncompleteArrayType()) {
      Diag(Loc, diag::err_array_incomplete_or_sizeless_type) << 0 << T;
      return QualType();
    }

    if (RequireNonAbstractType(Brackets.getBegin(), T,
                               diag::err_array_of_abstract_type))
      return QualType();

    // Mentioning a member pointer type for an array type causes us to lock in
    // an inheritance model, even if it's inside an unused typedef.
    if (Context.getTargetInfo().getCXXABI().isMicrosoft())
      if (const MemberPointerType *MPTy = T->getAs<MemberPointerType>())
        if (!MPTy->getClass()->isDependentType())
          (void)isCompleteType(Loc, T);

  } else {
    // C99 6.7.5.2p1: If the element type is an incomplete or function type,
    // reject it (e.g. void ary[7], struct foo ary[7], void ary[7]())
    if (RequireCompleteSizedType(Loc, T,
                                 diag::err_array_incomplete_or_sizeless_type))
      return QualType();
  }

  if (T->isSizelessType()) {
    Diag(Loc, diag::err_array_incomplete_or_sizeless_type) << 1 << T;
    return QualType();
  }

  if (T->isFunctionType()) {
    Diag(Loc, diag::err_illegal_decl_array_of_functions)
      << getPrintableNameForEntity(Entity) << T;
    return QualType();
  }

  if (Kind == CheckedArrayKind::NtChecked && !T->isIntegerType() &&
      !T->isPointerType()) {
    Diag(Loc, diag::err_illegal_decl_nullterm_array_of_nonscalar)
      << getPrintableNameForEntity(Entity) << T;
    return QualType();
  }

  if (const RecordType *EltTy = T->getAs<RecordType>()) {
    // If the element type is a struct or union that contains a variadic
    // array, accept it as a GNU extension: C99 6.7.2.1p2.
    if (EltTy->getDecl()->hasFlexibleArrayMember())
      Diag(Loc, diag::ext_flexible_array_in_array) << T;
  } else if (T->isObjCObjectType()) {
    Diag(Loc, diag::err_objc_array_of_interfaces) << T;
    return QualType();
  }

  // Do placeholder conversions on the array size expression.
  if (ArraySize && ArraySize->hasPlaceholderType()) {
    ExprResult Result = CheckPlaceholderExpr(ArraySize);
    if (Result.isInvalid()) return QualType();
    ArraySize = Result.get();
  }

  // Do lvalue-to-rvalue conversions on the array size expression.
  if (ArraySize && !ArraySize->isRValue()) {
    ExprResult Result = DefaultLvalueConversion(ArraySize);
    if (Result.isInvalid())
      return QualType();

    ArraySize = Result.get();
  }

  // C99 6.7.5.2p1: The size expression shall have integer type.
  // C++11 allows contextual conversions to such types.
  if (!getLangOpts().CPlusPlus11 &&
      ArraySize && !ArraySize->isTypeDependent() &&
      !ArraySize->getType()->isIntegralOrUnscopedEnumerationType()) {
    Diag(ArraySize->getBeginLoc(), diag::err_array_size_non_int)
        << ArraySize->getType() << ArraySize->getSourceRange();
    return QualType();
  }

  llvm::APSInt ConstVal(Context.getTypeSize(Context.getSizeType()));
  if (!ArraySize) {
    if (ASM == ArrayType::Star)
      T = Context.getVariableArrayType(T, nullptr, ASM, Quals, Brackets);
    else
      T = Context.getIncompleteArrayType(T, ASM, Quals, Kind);
  } else if (ArraySize->isTypeDependent() || ArraySize->isValueDependent()) {
    T = Context.getDependentSizedArrayType(T, ArraySize, ASM, Quals, Brackets);
  } else if ((!T->isDependentType() && !T->isIncompleteType() &&
              !T->isConstantSizeType()) ||
             isArraySizeVLA(*this, ArraySize, ConstVal)) {
    // Even in C++11, don't allow contextual conversions in the array bound
    // of a VLA.
    if (getLangOpts().CPlusPlus11 &&
        !ArraySize->getType()->isIntegralOrUnscopedEnumerationType()) {
      Diag(ArraySize->getBeginLoc(), diag::err_array_size_non_int)
          << ArraySize->getType() << ArraySize->getSourceRange();
      return QualType();
    }

    // C99: an array with an element type that has a non-constant-size is a VLA.
    // C99: an array with a non-ICE size is a VLA.  We accept any expression
    // that we can fold to a non-zero positive value as an extension.
    T = Context.getVariableArrayType(T, ArraySize, ASM, Quals, Brackets);
  } else {
    // C99 6.7.5.2p1: If the expression is a constant expression, it shall
    // have a value greater than zero.
    if (ConstVal.isSigned() && ConstVal.isNegative()) {
      if (Entity)
        Diag(ArraySize->getBeginLoc(), diag::err_decl_negative_array_size)
            << getPrintableNameForEntity(Entity) << ArraySize->getSourceRange();
      else
        Diag(ArraySize->getBeginLoc(), diag::err_typecheck_negative_array_size)
            << ArraySize->getSourceRange();
      return QualType();
    }
    if (ConstVal == 0) {
      // GCC accepts zero sized static arrays. We allow them when
      // we're not in a SFINAE context.
      Diag(ArraySize->getBeginLoc(), isSFINAEContext()
                                         ? diag::err_typecheck_zero_array_size
                                         : diag::ext_typecheck_zero_array_size)
          << ArraySize->getSourceRange();
    } else if (!T->isDependentType() && !T->isVariablyModifiedType() &&
               !T->isIncompleteType() && !T->isUndeducedType()) {
      // Is the array too large?
      unsigned ActiveSizeBits
        = ConstantArrayType::getNumAddressingBits(Context, T, ConstVal);
      if (ActiveSizeBits > ConstantArrayType::getMaxSizeBits(Context)) {
        Diag(ArraySize->getBeginLoc(), diag::err_array_too_large)
            << ConstVal.toString(10) << ArraySize->getSourceRange();
        return QualType();
      }
    }

<<<<<<< HEAD
    T = Context.getConstantArrayType(T, ConstVal, ArraySize, ASM, Quals);
=======
    T = Context.getConstantArrayType(T, ConstVal, ASM, Quals, Kind);
>>>>>>> 5b343589
  }

  // OpenCL v1.2 s6.9.d: variable length arrays are not supported.
  if (getLangOpts().OpenCL && T->isVariableArrayType()) {
    Diag(Loc, diag::err_opencl_vla);
    return QualType();
  }

  if (T->isVariableArrayType() && !Context.getTargetInfo().isVLASupported()) {
    // CUDA device code and some other targets don't support VLAs.
    targetDiag(Loc, (getLangOpts().CUDA && getLangOpts().CUDAIsDevice)
                        ? diag::err_cuda_vla
                        : diag::err_vla_unsupported)
        << ((getLangOpts().CUDA && getLangOpts().CUDAIsDevice)
                ? CurrentCUDATarget()
                : CFT_InvalidTarget);
  }

  if (getLangOpts().CheckedC && Kind != CheckedArrayKind::Unchecked) {
    // checked extensions are not supported for variable length arrays.
    if (T->isVariableArrayType()) {
      Diag(Loc, diag::err_checked_vla);
      return QualType();
    }

    // checked extensions are not supported for C++ templates.
    if (T->isDependentSizedArrayType()) {
      Diag(Loc, diag::err_checked_cplusplus);
      return QualType();
    }
  }

  // If this is not C99, extwarn about VLA's and C99 array size modifiers.
  if (!getLangOpts().C99) {
    if (T->isVariableArrayType()) {
      // Prohibit the use of VLAs during template argument deduction.
      if (isSFINAEContext()) {
        Diag(Loc, diag::err_vla_in_sfinae);
        return QualType();
      }
      // Just extwarn about VLAs.
      else
        Diag(Loc, diag::ext_vla);
    } else if (ASM != ArrayType::Normal || Quals != 0)
      Diag(Loc,
           getLangOpts().CPlusPlus? diag::err_c99_array_usage_cxx
                                  : diag::ext_c99_array_usage) << ASM;
  }

  if (T->isVariableArrayType()) {
    // Warn about VLAs for -Wvla.
    Diag(Loc, diag::warn_vla_used);
  }

  // OpenCL v2.0 s6.12.5 - Arrays of blocks are not supported.
  // OpenCL v2.0 s6.16.13.1 - Arrays of pipe type are not supported.
  // OpenCL v2.0 s6.9.b - Arrays of image/sampler type are not supported.
  if (getLangOpts().OpenCL) {
    const QualType ArrType = Context.getBaseElementType(T);
    if (ArrType->isBlockPointerType() || ArrType->isPipeType() ||
        ArrType->isSamplerT() || ArrType->isImageType()) {
      Diag(Loc, diag::err_opencl_invalid_type_array) << ArrType;
      return QualType();
    }
  }

  return T;
}

QualType Sema::BuildVectorType(QualType CurType, Expr *SizeExpr,
                               SourceLocation AttrLoc) {
  // The base type must be integer (not Boolean or enumeration) or float, and
  // can't already be a vector.
  if (!CurType->isDependentType() &&
      (!CurType->isBuiltinType() || CurType->isBooleanType() ||
       (!CurType->isIntegerType() && !CurType->isRealFloatingType()))) {
    Diag(AttrLoc, diag::err_attribute_invalid_vector_type) << CurType;
    return QualType();
  }

  if (SizeExpr->isTypeDependent() || SizeExpr->isValueDependent())
    return Context.getDependentVectorType(CurType, SizeExpr, AttrLoc,
                                               VectorType::GenericVector);

  llvm::APSInt VecSize(32);
  if (!SizeExpr->isIntegerConstantExpr(VecSize, Context)) {
    Diag(AttrLoc, diag::err_attribute_argument_type)
        << "vector_size" << AANT_ArgumentIntegerConstant
        << SizeExpr->getSourceRange();
    return QualType();
  }

  if (CurType->isDependentType())
    return Context.getDependentVectorType(CurType, SizeExpr, AttrLoc,
                                               VectorType::GenericVector);

  // vecSize is specified in bytes - convert to bits.
  if (!VecSize.isIntN(61)) {
    // Bit size will overflow uint64.
    Diag(AttrLoc, diag::err_attribute_size_too_large)
        << SizeExpr->getSourceRange() << "vector";
    return QualType();
  }
  uint64_t VectorSizeBits = VecSize.getZExtValue() * 8;
  unsigned TypeSize = static_cast<unsigned>(Context.getTypeSize(CurType));

  if (VectorSizeBits == 0) {
    Diag(AttrLoc, diag::err_attribute_zero_size)
        << SizeExpr->getSourceRange() << "vector";
    return QualType();
  }

  if (VectorSizeBits % TypeSize) {
    Diag(AttrLoc, diag::err_attribute_invalid_size)
        << SizeExpr->getSourceRange();
    return QualType();
  }

  if (VectorSizeBits / TypeSize > std::numeric_limits<uint32_t>::max()) {
    Diag(AttrLoc, diag::err_attribute_size_too_large)
        << SizeExpr->getSourceRange() << "vector";
    return QualType();
  }

  return Context.getVectorType(CurType, VectorSizeBits / TypeSize,
                               VectorType::GenericVector);
}

/// Build an ext-vector type.
///
/// Run the required checks for the extended vector type.
QualType Sema::BuildExtVectorType(QualType T, Expr *ArraySize,
                                  SourceLocation AttrLoc) {
  // Unlike gcc's vector_size attribute, we do not allow vectors to be defined
  // in conjunction with complex types (pointers, arrays, functions, etc.).
  //
  // Additionally, OpenCL prohibits vectors of booleans (they're considered a
  // reserved data type under OpenCL v2.0 s6.1.4), we don't support selects
  // on bitvectors, and we have no well-defined ABI for bitvectors, so vectors
  // of bool aren't allowed.
  if ((!T->isDependentType() && !T->isIntegerType() &&
       !T->isRealFloatingType()) ||
      T->isBooleanType()) {
    Diag(AttrLoc, diag::err_attribute_invalid_vector_type) << T;
    return QualType();
  }

  if (!ArraySize->isTypeDependent() && !ArraySize->isValueDependent()) {
    llvm::APSInt vecSize(32);
    if (!ArraySize->isIntegerConstantExpr(vecSize, Context)) {
      Diag(AttrLoc, diag::err_attribute_argument_type)
        << "ext_vector_type" << AANT_ArgumentIntegerConstant
        << ArraySize->getSourceRange();
      return QualType();
    }

    if (!vecSize.isIntN(32)) {
      Diag(AttrLoc, diag::err_attribute_size_too_large)
          << ArraySize->getSourceRange() << "vector";
      return QualType();
    }
    // Unlike gcc's vector_size attribute, the size is specified as the
    // number of elements, not the number of bytes.
    unsigned vectorSize = static_cast<unsigned>(vecSize.getZExtValue());

    if (vectorSize == 0) {
      Diag(AttrLoc, diag::err_attribute_zero_size)
          << ArraySize->getSourceRange() << "vector";
      return QualType();
    }

    return Context.getExtVectorType(T, vectorSize);
  }

  return Context.getDependentSizedExtVectorType(T, ArraySize, AttrLoc);
}

QualType Sema::BuildMatrixType(QualType ElementTy, Expr *NumRows, Expr *NumCols,
                               SourceLocation AttrLoc) {
  assert(Context.getLangOpts().MatrixTypes &&
         "Should never build a matrix type when it is disabled");

  // Check element type, if it is not dependent.
  if (!ElementTy->isDependentType() &&
      !MatrixType::isValidElementType(ElementTy)) {
    Diag(AttrLoc, diag::err_attribute_invalid_matrix_type) << ElementTy;
    return QualType();
  }

  if (NumRows->isTypeDependent() || NumCols->isTypeDependent() ||
      NumRows->isValueDependent() || NumCols->isValueDependent())
    return Context.getDependentSizedMatrixType(ElementTy, NumRows, NumCols,
                                               AttrLoc);

  // Both row and column values can only be 20 bit wide currently.
  llvm::APSInt ValueRows(32), ValueColumns(32);

  bool const RowsIsInteger = NumRows->isIntegerConstantExpr(ValueRows, Context);
  bool const ColumnsIsInteger =
      NumCols->isIntegerConstantExpr(ValueColumns, Context);

  auto const RowRange = NumRows->getSourceRange();
  auto const ColRange = NumCols->getSourceRange();

  // Both are row and column expressions are invalid.
  if (!RowsIsInteger && !ColumnsIsInteger) {
    Diag(AttrLoc, diag::err_attribute_argument_type)
        << "matrix_type" << AANT_ArgumentIntegerConstant << RowRange
        << ColRange;
    return QualType();
  }

  // Only the row expression is invalid.
  if (!RowsIsInteger) {
    Diag(AttrLoc, diag::err_attribute_argument_type)
        << "matrix_type" << AANT_ArgumentIntegerConstant << RowRange;
    return QualType();
  }

  // Only the column expression is invalid.
  if (!ColumnsIsInteger) {
    Diag(AttrLoc, diag::err_attribute_argument_type)
        << "matrix_type" << AANT_ArgumentIntegerConstant << ColRange;
    return QualType();
  }

  // Check the matrix dimensions.
  unsigned MatrixRows = static_cast<unsigned>(ValueRows.getZExtValue());
  unsigned MatrixColumns = static_cast<unsigned>(ValueColumns.getZExtValue());
  if (MatrixRows == 0 && MatrixColumns == 0) {
    Diag(AttrLoc, diag::err_attribute_zero_size)
        << "matrix" << RowRange << ColRange;
    return QualType();
  }
  if (MatrixRows == 0) {
    Diag(AttrLoc, diag::err_attribute_zero_size) << "matrix" << RowRange;
    return QualType();
  }
  if (MatrixColumns == 0) {
    Diag(AttrLoc, diag::err_attribute_zero_size) << "matrix" << ColRange;
    return QualType();
  }
  if (!ConstantMatrixType::isDimensionValid(MatrixRows)) {
    Diag(AttrLoc, diag::err_attribute_size_too_large)
        << RowRange << "matrix row";
    return QualType();
  }
  if (!ConstantMatrixType::isDimensionValid(MatrixColumns)) {
    Diag(AttrLoc, diag::err_attribute_size_too_large)
        << ColRange << "matrix column";
    return QualType();
  }
  return Context.getConstantMatrixType(ElementTy, MatrixRows, MatrixColumns);
}

bool Sema::CheckFunctionReturnType(QualType T, SourceLocation Loc) {
  if (T->isArrayType() || T->isFunctionType()) {
    Diag(Loc, diag::err_func_returning_array_function)
      << T->isFunctionType() << T;
    return true;
  }

  // Functions cannot return half FP.
  if (T->isHalfType() && !getLangOpts().HalfArgsAndReturns) {
    Diag(Loc, diag::err_parameters_retval_cannot_have_fp16_type) << 1 <<
      FixItHint::CreateInsertion(Loc, "*");
    return true;
  }

  // Methods cannot return interface types. All ObjC objects are
  // passed by reference.
  if (T->isObjCObjectType()) {
    Diag(Loc, diag::err_object_cannot_be_passed_returned_by_value)
        << 0 << T << FixItHint::CreateInsertion(Loc, "*");
    return true;
  }

  if (T.hasNonTrivialToPrimitiveDestructCUnion() ||
      T.hasNonTrivialToPrimitiveCopyCUnion())
    checkNonTrivialCUnion(T, Loc, NTCUC_FunctionReturn,
                          NTCUK_Destruct|NTCUK_Copy);

  // C++2a [dcl.fct]p12:
  //   A volatile-qualified return type is deprecated
  if (T.isVolatileQualified() && getLangOpts().CPlusPlus20)
    Diag(Loc, diag::warn_deprecated_volatile_return) << T;

  return false;
}

/// Check the extended parameter information.  Most of the necessary
/// checking should occur when applying the parameter attribute; the
/// only other checks required are positional restrictions.
static void checkExtParameterInfos(Sema &S, ArrayRef<QualType> paramTypes,
                    const FunctionProtoType::ExtProtoInfo &EPI,
                    llvm::function_ref<SourceLocation(unsigned)> getParamLoc) {
  assert(EPI.ExtParameterInfos && "shouldn't get here without param infos");

  bool hasCheckedSwiftCall = false;
  auto checkForSwiftCC = [&](unsigned paramIndex) {
    // Only do this once.
    if (hasCheckedSwiftCall) return;
    hasCheckedSwiftCall = true;
    if (EPI.ExtInfo.getCC() == CC_Swift) return;
    S.Diag(getParamLoc(paramIndex), diag::err_swift_param_attr_not_swiftcall)
      << getParameterABISpelling(EPI.ExtParameterInfos[paramIndex].getABI());
  };

  for (size_t paramIndex = 0, numParams = paramTypes.size();
          paramIndex != numParams; ++paramIndex) {
    switch (EPI.ExtParameterInfos[paramIndex].getABI()) {
    // Nothing interesting to check for orindary-ABI parameters.
    case ParameterABI::Ordinary:
      continue;

    // swift_indirect_result parameters must be a prefix of the function
    // arguments.
    case ParameterABI::SwiftIndirectResult:
      checkForSwiftCC(paramIndex);
      if (paramIndex != 0 &&
          EPI.ExtParameterInfos[paramIndex - 1].getABI()
            != ParameterABI::SwiftIndirectResult) {
        S.Diag(getParamLoc(paramIndex),
               diag::err_swift_indirect_result_not_first);
      }
      continue;

    case ParameterABI::SwiftContext:
      checkForSwiftCC(paramIndex);
      continue;

    // swift_error parameters must be preceded by a swift_context parameter.
    case ParameterABI::SwiftErrorResult:
      checkForSwiftCC(paramIndex);
      if (paramIndex == 0 ||
          EPI.ExtParameterInfos[paramIndex - 1].getABI() !=
              ParameterABI::SwiftContext) {
        S.Diag(getParamLoc(paramIndex),
               diag::err_swift_error_result_not_after_swift_context);
      }
      continue;
    }
    llvm_unreachable("bad ABI kind");
  }
}

QualType Sema::BuildFunctionType(QualType T,
                                 MutableArrayRef<QualType> ParamTypes,
                                 SourceLocation Loc, DeclarationName Entity,
                                 const FunctionProtoType::ExtProtoInfo &EPI) {
  bool Invalid = false;

  Invalid |= CheckFunctionReturnType(T, Loc);

  for (unsigned Idx = 0, Cnt = ParamTypes.size(); Idx < Cnt; ++Idx) {
    // FIXME: Loc is too inprecise here, should use proper locations for args.
    QualType ParamType = Context.getAdjustedParameterType(ParamTypes[Idx]);
    if (ParamType->isVoidType()) {
      Diag(Loc, diag::err_param_with_void_type);
      Invalid = true;
    } else if (ParamType->isHalfType() && !getLangOpts().HalfArgsAndReturns) {
      // Disallow half FP arguments.
      Diag(Loc, diag::err_parameters_retval_cannot_have_fp16_type) << 0 <<
        FixItHint::CreateInsertion(Loc, "*");
      Invalid = true;
    }

    // C++2a [dcl.fct]p4:
    //   A parameter with volatile-qualified type is deprecated
    if (ParamType.isVolatileQualified() && getLangOpts().CPlusPlus20)
      Diag(Loc, diag::warn_deprecated_volatile_param) << ParamType;

    ParamTypes[Idx] = ParamType;
  }

  if (EPI.ExtParameterInfos) {
    checkExtParameterInfos(*this, ParamTypes, EPI,
                           [=](unsigned i) { return Loc; });
  }

  if (EPI.ExtInfo.getProducesResult()) {
    // This is just a warning, so we can't fail to build if we see it.
    checkNSReturnsRetainedReturnType(Loc, T);
  }

  if (Invalid)
    return QualType();

  return Context.getFunctionType(T, ParamTypes, EPI);
}

/// Build a member pointer type \c T Class::*.
///
/// \param T the type to which the member pointer refers.
/// \param Class the class type into which the member pointer points.
/// \param Loc the location where this type begins
/// \param Entity the name of the entity that will have this member pointer type
///
/// \returns a member pointer type, if successful, or a NULL type if there was
/// an error.
QualType Sema::BuildMemberPointerType(QualType T, QualType Class,
                                      SourceLocation Loc,
                                      DeclarationName Entity) {
  // Verify that we're not building a pointer to pointer to function with
  // exception specification.
  if (CheckDistantExceptionSpec(T)) {
    Diag(Loc, diag::err_distant_exception_spec);
    return QualType();
  }

  // C++ 8.3.3p3: A pointer to member shall not point to ... a member
  //   with reference type, or "cv void."
  if (T->isReferenceType()) {
    Diag(Loc, diag::err_illegal_decl_mempointer_to_reference)
      << getPrintableNameForEntity(Entity) << T;
    return QualType();
  }

  if (T->isVoidType()) {
    Diag(Loc, diag::err_illegal_decl_mempointer_to_void)
      << getPrintableNameForEntity(Entity);
    return QualType();
  }

  if (!Class->isDependentType() && !Class->isRecordType()) {
    Diag(Loc, diag::err_mempointer_in_nonclass_type) << Class;
    return QualType();
  }

  // Adjust the default free function calling convention to the default method
  // calling convention.
  bool IsCtorOrDtor =
      (Entity.getNameKind() == DeclarationName::CXXConstructorName) ||
      (Entity.getNameKind() == DeclarationName::CXXDestructorName);
  if (T->isFunctionType())
    adjustMemberFunctionCC(T, /*IsStatic=*/false, IsCtorOrDtor, Loc);

  return Context.getMemberPointerType(T, Class.getTypePtr());
}

/// Build a block pointer type.
///
/// \param T The type to which we'll be building a block pointer.
///
/// \param Loc The source location, used for diagnostics.
///
/// \param Entity The name of the entity that involves the block pointer
/// type, if known.
///
/// \returns A suitable block pointer type, if there are no
/// errors. Otherwise, returns a NULL type.
QualType Sema::BuildBlockPointerType(QualType T,
                                     SourceLocation Loc,
                                     DeclarationName Entity) {
  if (!T->isFunctionType()) {
    Diag(Loc, diag::err_nonfunction_block_type);
    return QualType();
  }

  if (checkQualifiedFunction(*this, T, Loc, QFK_BlockPointer))
    return QualType();

  if (getLangOpts().OpenCL)
    T = deduceOpenCLPointeeAddrSpace(*this, T);

  return Context.getBlockPointerType(T);
}

QualType Sema::GetTypeFromParser(ParsedType Ty, TypeSourceInfo **TInfo) {
  QualType QT = Ty.get();
  if (QT.isNull()) {
    if (TInfo) *TInfo = nullptr;
    return QualType();
  }

  TypeSourceInfo *DI = nullptr;
  if (const LocInfoType *LIT = dyn_cast<LocInfoType>(QT)) {
    QT = LIT->getType();
    DI = LIT->getTypeSourceInfo();
  }

  if (TInfo) *TInfo = DI;
  return QT;
}

static void transferARCOwnershipToDeclaratorChunk(TypeProcessingState &state,
                                            Qualifiers::ObjCLifetime ownership,
                                            unsigned chunkIndex);

/// Given that this is the declaration of a parameter under ARC,
/// attempt to infer attributes and such for pointer-to-whatever
/// types.
static void inferARCWriteback(TypeProcessingState &state,
                              QualType &declSpecType) {
  Sema &S = state.getSema();
  Declarator &declarator = state.getDeclarator();

  // TODO: should we care about decl qualifiers?

  // Check whether the declarator has the expected form.  We walk
  // from the inside out in order to make the block logic work.
  unsigned outermostPointerIndex = 0;
  bool isBlockPointer = false;
  unsigned numPointers = 0;
  for (unsigned i = 0, e = declarator.getNumTypeObjects(); i != e; ++i) {
    unsigned chunkIndex = i;
    DeclaratorChunk &chunk = declarator.getTypeObject(chunkIndex);
    switch (chunk.Kind) {
    case DeclaratorChunk::Paren:
      // Ignore parens.
      break;

    case DeclaratorChunk::Reference:
    case DeclaratorChunk::Pointer:
      // Count the number of pointers.  Treat references
      // interchangeably as pointers; if they're mis-ordered, normal
      // type building will discover that.
      outermostPointerIndex = chunkIndex;
      numPointers++;
      break;

    case DeclaratorChunk::BlockPointer:
      // If we have a pointer to block pointer, that's an acceptable
      // indirect reference; anything else is not an application of
      // the rules.
      if (numPointers != 1) return;
      numPointers++;
      outermostPointerIndex = chunkIndex;
      isBlockPointer = true;

      // We don't care about pointer structure in return values here.
      goto done;

    case DeclaratorChunk::Array: // suppress if written (id[])?
    case DeclaratorChunk::Function:
    case DeclaratorChunk::MemberPointer:
    case DeclaratorChunk::Pipe:
      return;
    }
  }
 done:

  // If we have *one* pointer, then we want to throw the qualifier on
  // the declaration-specifiers, which means that it needs to be a
  // retainable object type.
  if (numPointers == 1) {
    // If it's not a retainable object type, the rule doesn't apply.
    if (!declSpecType->isObjCRetainableType()) return;

    // If it already has lifetime, don't do anything.
    if (declSpecType.getObjCLifetime()) return;

    // Otherwise, modify the type in-place.
    Qualifiers qs;

    if (declSpecType->isObjCARCImplicitlyUnretainedType())
      qs.addObjCLifetime(Qualifiers::OCL_ExplicitNone);
    else
      qs.addObjCLifetime(Qualifiers::OCL_Autoreleasing);
    declSpecType = S.Context.getQualifiedType(declSpecType, qs);

  // If we have *two* pointers, then we want to throw the qualifier on
  // the outermost pointer.
  } else if (numPointers == 2) {
    // If we don't have a block pointer, we need to check whether the
    // declaration-specifiers gave us something that will turn into a
    // retainable object pointer after we slap the first pointer on it.
    if (!isBlockPointer && !declSpecType->isObjCObjectType())
      return;

    // Look for an explicit lifetime attribute there.
    DeclaratorChunk &chunk = declarator.getTypeObject(outermostPointerIndex);
    if (chunk.Kind != DeclaratorChunk::Pointer &&
        chunk.Kind != DeclaratorChunk::BlockPointer)
      return;
    for (const ParsedAttr &AL : chunk.getAttrs())
      if (AL.getKind() == ParsedAttr::AT_ObjCOwnership)
        return;

    transferARCOwnershipToDeclaratorChunk(state, Qualifiers::OCL_Autoreleasing,
                                          outermostPointerIndex);

  // Any other number of pointers/references does not trigger the rule.
  } else return;

  // TODO: mark whether we did this inference?
}

void Sema::diagnoseIgnoredQualifiers(unsigned DiagID, unsigned Quals,
                                     SourceLocation FallbackLoc,
                                     SourceLocation ConstQualLoc,
                                     SourceLocation VolatileQualLoc,
                                     SourceLocation RestrictQualLoc,
                                     SourceLocation AtomicQualLoc,
                                     SourceLocation UnalignedQualLoc) {
  if (!Quals)
    return;

  struct Qual {
    const char *Name;
    unsigned Mask;
    SourceLocation Loc;
  } const QualKinds[5] = {
    { "const", DeclSpec::TQ_const, ConstQualLoc },
    { "volatile", DeclSpec::TQ_volatile, VolatileQualLoc },
    { "restrict", DeclSpec::TQ_restrict, RestrictQualLoc },
    { "__unaligned", DeclSpec::TQ_unaligned, UnalignedQualLoc },
    { "_Atomic", DeclSpec::TQ_atomic, AtomicQualLoc }
  };

  SmallString<32> QualStr;
  unsigned NumQuals = 0;
  SourceLocation Loc;
  FixItHint FixIts[5];

  // Build a string naming the redundant qualifiers.
  for (auto &E : QualKinds) {
    if (Quals & E.Mask) {
      if (!QualStr.empty()) QualStr += ' ';
      QualStr += E.Name;

      // If we have a location for the qualifier, offer a fixit.
      SourceLocation QualLoc = E.Loc;
      if (QualLoc.isValid()) {
        FixIts[NumQuals] = FixItHint::CreateRemoval(QualLoc);
        if (Loc.isInvalid() ||
            getSourceManager().isBeforeInTranslationUnit(QualLoc, Loc))
          Loc = QualLoc;
      }

      ++NumQuals;
    }
  }

  Diag(Loc.isInvalid() ? FallbackLoc : Loc, DiagID)
    << QualStr << NumQuals << FixIts[0] << FixIts[1] << FixIts[2] << FixIts[3];
}

// Diagnose pointless type qualifiers on the return type of a function.
static void diagnoseRedundantReturnTypeQualifiers(Sema &S, QualType RetTy,
                                                  Declarator &D,
                                                  unsigned FunctionChunkIndex) {
  if (D.getTypeObject(FunctionChunkIndex).Fun.hasTrailingReturnType()) {
    // FIXME: TypeSourceInfo doesn't preserve location information for
    // qualifiers.
    S.diagnoseIgnoredQualifiers(diag::warn_qual_return_type,
                                RetTy.getLocalCVRQualifiers(),
                                D.getIdentifierLoc());
    return;
  }

  for (unsigned OuterChunkIndex = FunctionChunkIndex + 1,
                End = D.getNumTypeObjects();
       OuterChunkIndex != End; ++OuterChunkIndex) {
    DeclaratorChunk &OuterChunk = D.getTypeObject(OuterChunkIndex);
    switch (OuterChunk.Kind) {
    case DeclaratorChunk::Paren:
      continue;

    case DeclaratorChunk::Pointer: {
      DeclaratorChunk::PointerTypeInfo &PTI = OuterChunk.Ptr;
      S.diagnoseIgnoredQualifiers(
          diag::warn_qual_return_type,
          PTI.TypeQuals,
          SourceLocation(),
          SourceLocation::getFromRawEncoding(PTI.ConstQualLoc),
          SourceLocation::getFromRawEncoding(PTI.VolatileQualLoc),
          SourceLocation::getFromRawEncoding(PTI.RestrictQualLoc),
          SourceLocation::getFromRawEncoding(PTI.AtomicQualLoc),
          SourceLocation::getFromRawEncoding(PTI.UnalignedQualLoc));
      return;
    }

    case DeclaratorChunk::Function:
    case DeclaratorChunk::BlockPointer:
    case DeclaratorChunk::Reference:
    case DeclaratorChunk::Array:
    case DeclaratorChunk::MemberPointer:
    case DeclaratorChunk::Pipe:
      // FIXME: We can't currently provide an accurate source location and a
      // fix-it hint for these.
      unsigned AtomicQual = RetTy->isAtomicType() ? DeclSpec::TQ_atomic : 0;
      S.diagnoseIgnoredQualifiers(diag::warn_qual_return_type,
                                  RetTy.getCVRQualifiers() | AtomicQual,
                                  D.getIdentifierLoc());
      return;
    }

    llvm_unreachable("unknown declarator chunk kind");
  }

  // If the qualifiers come from a conversion function type, don't diagnose
  // them -- they're not necessarily redundant, since such a conversion
  // operator can be explicitly called as "x.operator const int()".
  if (D.getName().getKind() == UnqualifiedIdKind::IK_ConversionFunctionId)
    return;

  // Just parens all the way out to the decl specifiers. Diagnose any qualifiers
  // which are present there.
  S.diagnoseIgnoredQualifiers(diag::warn_qual_return_type,
                              D.getDeclSpec().getTypeQualifiers(),
                              D.getIdentifierLoc(),
                              D.getDeclSpec().getConstSpecLoc(),
                              D.getDeclSpec().getVolatileSpecLoc(),
                              D.getDeclSpec().getRestrictSpecLoc(),
                              D.getDeclSpec().getAtomicSpecLoc(),
                              D.getDeclSpec().getUnalignedSpecLoc());
}

static void CopyTypeConstraintFromAutoType(Sema &SemaRef, const AutoType *Auto,
                                           AutoTypeLoc AutoLoc,
                                           TemplateTypeParmDecl *TP,
                                           SourceLocation EllipsisLoc) {

  TemplateArgumentListInfo TAL(AutoLoc.getLAngleLoc(), AutoLoc.getRAngleLoc());
  for (unsigned Idx = 0; Idx < AutoLoc.getNumArgs(); ++Idx)
    TAL.addArgument(AutoLoc.getArgLoc(Idx));

  SemaRef.AttachTypeConstraint(
      AutoLoc.getNestedNameSpecifierLoc(), AutoLoc.getConceptNameInfo(),
      AutoLoc.getNamedConcept(),
      AutoLoc.hasExplicitTemplateArgs() ? &TAL : nullptr, TP, EllipsisLoc);
}

static QualType InventTemplateParameter(
    TypeProcessingState &state, QualType T, TypeSourceInfo *TSI, AutoType *Auto,
    InventedTemplateParameterInfo &Info) {
  Sema &S = state.getSema();
  Declarator &D = state.getDeclarator();

  const unsigned TemplateParameterDepth = Info.AutoTemplateParameterDepth;
  const unsigned AutoParameterPosition = Info.TemplateParams.size();
  const bool IsParameterPack = D.hasEllipsis();

  // If auto is mentioned in a lambda parameter or abbreviated function
  // template context, convert it to a template parameter type.

  // Create the TemplateTypeParmDecl here to retrieve the corresponding
  // template parameter type. Template parameters are temporarily added
  // to the TU until the associated TemplateDecl is created.
  TemplateTypeParmDecl *InventedTemplateParam =
      TemplateTypeParmDecl::Create(
          S.Context, S.Context.getTranslationUnitDecl(),
          /*KeyLoc=*/D.getDeclSpec().getTypeSpecTypeLoc(),
          /*NameLoc=*/D.getIdentifierLoc(),
          TemplateParameterDepth, AutoParameterPosition,
          S.InventAbbreviatedTemplateParameterTypeName(
              D.getIdentifier(), AutoParameterPosition), false,
          IsParameterPack, /*HasTypeConstraint=*/Auto->isConstrained());
  InventedTemplateParam->setImplicit();
  Info.TemplateParams.push_back(InventedTemplateParam);
  // Attach type constraints
  if (Auto->isConstrained()) {
    if (TSI) {
      CopyTypeConstraintFromAutoType(
          S, Auto, TSI->getTypeLoc().getContainedAutoTypeLoc(),
          InventedTemplateParam, D.getEllipsisLoc());
    } else {
      TemplateIdAnnotation *TemplateId = D.getDeclSpec().getRepAsTemplateId();
      TemplateArgumentListInfo TemplateArgsInfo;
      if (TemplateId->LAngleLoc.isValid()) {
        ASTTemplateArgsPtr TemplateArgsPtr(TemplateId->getTemplateArgs(),
                                           TemplateId->NumArgs);
        S.translateTemplateArguments(TemplateArgsPtr, TemplateArgsInfo);
      }
      S.AttachTypeConstraint(
          D.getDeclSpec().getTypeSpecScope().getWithLocInContext(S.Context),
          DeclarationNameInfo(DeclarationName(TemplateId->Name),
                              TemplateId->TemplateNameLoc),
          cast<ConceptDecl>(TemplateId->Template.get().getAsTemplateDecl()),
          TemplateId->LAngleLoc.isValid() ? &TemplateArgsInfo : nullptr,
          InventedTemplateParam, D.getEllipsisLoc());
    }
  }

  // If TSI is nullptr, this is a constrained declspec auto and the type
  // constraint will be attached later in TypeSpecLocFiller

  // Replace the 'auto' in the function parameter with this invented
  // template type parameter.
  // FIXME: Retain some type sugar to indicate that this was written
  //  as 'auto'?
  return state.ReplaceAutoType(
      T, QualType(InventedTemplateParam->getTypeForDecl(), 0));
}

static TypeSourceInfo *
GetTypeSourceInfoForDeclarator(TypeProcessingState &State,
                               QualType T, TypeSourceInfo *ReturnTypeInfo);

static QualType GetDeclSpecTypeForDeclarator(TypeProcessingState &state,
                                             TypeSourceInfo *&ReturnTypeInfo) {
  Sema &SemaRef = state.getSema();
  Declarator &D = state.getDeclarator();
  QualType T;
  ReturnTypeInfo = nullptr;

  // The TagDecl owned by the DeclSpec.
  TagDecl *OwnedTagDecl = nullptr;

  switch (D.getName().getKind()) {
  case UnqualifiedIdKind::IK_ImplicitSelfParam:
  case UnqualifiedIdKind::IK_OperatorFunctionId:
  case UnqualifiedIdKind::IK_Identifier:
  case UnqualifiedIdKind::IK_LiteralOperatorId:
  case UnqualifiedIdKind::IK_TemplateId:
    T = ConvertDeclSpecToType(state);

    if (!D.isInvalidType() && D.getDeclSpec().isTypeSpecOwned()) {
      OwnedTagDecl = cast<TagDecl>(D.getDeclSpec().getRepAsDecl());
      // Owned declaration is embedded in declarator.
      OwnedTagDecl->setEmbeddedInDeclarator(true);
    }
    break;

  case UnqualifiedIdKind::IK_ConstructorName:
  case UnqualifiedIdKind::IK_ConstructorTemplateId:
  case UnqualifiedIdKind::IK_DestructorName:
    // Constructors and destructors don't have return types. Use
    // "void" instead.
    T = SemaRef.Context.VoidTy;
    processTypeAttrs(state, T, TAL_DeclSpec,
                     D.getMutableDeclSpec().getAttributes());
    break;

  case UnqualifiedIdKind::IK_DeductionGuideName:
    // Deduction guides have a trailing return type and no type in their
    // decl-specifier sequence. Use a placeholder return type for now.
    T = SemaRef.Context.DependentTy;
    break;

  case UnqualifiedIdKind::IK_ConversionFunctionId:
    // The result type of a conversion function is the type that it
    // converts to.
    T = SemaRef.GetTypeFromParser(D.getName().ConversionFunctionId,
                                  &ReturnTypeInfo);
    break;
  }

  if (!D.getAttributes().empty())
    distributeTypeAttrsFromDeclarator(state, T);

  // C++11 [dcl.spec.auto]p5: reject 'auto' if it is not in an allowed context.
  if (DeducedType *Deduced = T->getContainedDeducedType()) {
    AutoType *Auto = dyn_cast<AutoType>(Deduced);
    int Error = -1;

    // Is this a 'auto' or 'decltype(auto)' type (as opposed to __auto_type or
    // class template argument deduction)?
    bool IsCXXAutoType =
        (Auto && Auto->getKeyword() != AutoTypeKeyword::GNUAutoType);
    bool IsDeducedReturnType = false;

    switch (D.getContext()) {
    case DeclaratorContext::LambdaExprContext:
      // Declared return type of a lambda-declarator is implicit and is always
      // 'auto'.
      break;
    case DeclaratorContext::ObjCParameterContext:
    case DeclaratorContext::ObjCResultContext:
      Error = 0;
      break;
    case DeclaratorContext::RequiresExprContext:
      Error = 22;
      break;
    case DeclaratorContext::PrototypeContext:
    case DeclaratorContext::LambdaExprParameterContext: {
      InventedTemplateParameterInfo *Info = nullptr;
      if (D.getContext() == DeclaratorContext::PrototypeContext) {
        // With concepts we allow 'auto' in function parameters.
        if (!SemaRef.getLangOpts().CPlusPlus20 || !Auto ||
            Auto->getKeyword() != AutoTypeKeyword::Auto) {
          Error = 0;
          break;
        } else if (!SemaRef.getCurScope()->isFunctionDeclarationScope()) {
          Error = 21;
          break;
        } else if (D.hasTrailingReturnType()) {
          // This might be OK, but we'll need to convert the trailing return
          // type later.
          break;
        }

        Info = &SemaRef.InventedParameterInfos.back();
      } else {
        // In C++14, generic lambdas allow 'auto' in their parameters.
        if (!SemaRef.getLangOpts().CPlusPlus14 || !Auto ||
            Auto->getKeyword() != AutoTypeKeyword::Auto) {
          Error = 16;
          break;
        }
        Info = SemaRef.getCurLambda();
        assert(Info && "No LambdaScopeInfo on the stack!");
      }
      T = InventTemplateParameter(state, T, nullptr, Auto, *Info);
      break;
    }
    case DeclaratorContext::MemberContext: {
      if (D.getDeclSpec().getStorageClassSpec() == DeclSpec::SCS_static ||
          D.isFunctionDeclarator())
        break;
      bool Cxx = SemaRef.getLangOpts().CPlusPlus;
      if (isa<ObjCContainerDecl>(SemaRef.CurContext)) {
        Error = 6; // Interface member.
      } else {
        switch (cast<TagDecl>(SemaRef.CurContext)->getTagKind()) {
        case TTK_Enum: llvm_unreachable("unhandled tag kind");
        case TTK_Struct: Error = Cxx ? 1 : 2; /* Struct member */ break;
        case TTK_Union:  Error = Cxx ? 3 : 4; /* Union member */ break;
        case TTK_Class:  Error = 5; /* Class member */ break;
        case TTK_Interface: Error = 6; /* Interface member */ break;
        }
      }
      if (D.getDeclSpec().isFriendSpecified())
        Error = 20; // Friend type
      break;
    }
    case DeclaratorContext::CXXCatchContext:
    case DeclaratorContext::ObjCCatchContext:
      Error = 7; // Exception declaration
      break;
    case DeclaratorContext::TemplateParamContext:
      if (isa<DeducedTemplateSpecializationType>(Deduced))
        Error = 19; // Template parameter
      else if (!SemaRef.getLangOpts().CPlusPlus17)
        Error = 8; // Template parameter (until C++17)
      break;
    case DeclaratorContext::BlockLiteralContext:
      Error = 9; // Block literal
      break;
    case DeclaratorContext::TemplateArgContext:
      // Within a template argument list, a deduced template specialization
      // type will be reinterpreted as a template template argument.
      if (isa<DeducedTemplateSpecializationType>(Deduced) &&
          !D.getNumTypeObjects() &&
          D.getDeclSpec().getParsedSpecifiers() == DeclSpec::PQ_TypeSpecifier)
        break;
      LLVM_FALLTHROUGH;
    case DeclaratorContext::TemplateTypeArgContext:
      Error = 10; // Template type argument
      break;
    case DeclaratorContext::AliasDeclContext:
    case DeclaratorContext::AliasTemplateContext:
      Error = 12; // Type alias
      break;
    case DeclaratorContext::TrailingReturnContext:
    case DeclaratorContext::TrailingReturnVarContext:
      if (!SemaRef.getLangOpts().CPlusPlus14 || !IsCXXAutoType)
        Error = 13; // Function return type
      IsDeducedReturnType = true;
      break;
    case DeclaratorContext::ConversionIdContext:
      if (!SemaRef.getLangOpts().CPlusPlus14 || !IsCXXAutoType)
        Error = 14; // conversion-type-id
      IsDeducedReturnType = true;
      break;
    case DeclaratorContext::FunctionalCastContext:
      if (isa<DeducedTemplateSpecializationType>(Deduced))
        break;
      LLVM_FALLTHROUGH;
    case DeclaratorContext::TypeNameContext:
      Error = 15; // Generic
      break;
    case DeclaratorContext::FileContext:
    case DeclaratorContext::BlockContext:
    case DeclaratorContext::ForContext:
    case DeclaratorContext::InitStmtContext:
    case DeclaratorContext::ConditionContext:
      // FIXME: P0091R3 (erroneously) does not permit class template argument
      // deduction in conditions, for-init-statements, and other declarations
      // that are not simple-declarations.
      break;
    case DeclaratorContext::CXXNewContext:
      // FIXME: P0091R3 does not permit class template argument deduction here,
      // but we follow GCC and allow it anyway.
      if (!IsCXXAutoType && !isa<DeducedTemplateSpecializationType>(Deduced))
        Error = 17; // 'new' type
      break;
    case DeclaratorContext::KNRTypeListContext:
      Error = 18; // K&R function parameter
      break;
    }

    if (D.getDeclSpec().getStorageClassSpec() == DeclSpec::SCS_typedef)
      Error = 11;

    // In Objective-C it is an error to use 'auto' on a function declarator
    // (and everywhere for '__auto_type').
    if (D.isFunctionDeclarator() &&
        (!SemaRef.getLangOpts().CPlusPlus11 || !IsCXXAutoType))
      Error = 13;

    bool HaveTrailing = false;

    // C++11 [dcl.spec.auto]p2: 'auto' is always fine if the declarator
    // contains a trailing return type. That is only legal at the outermost
    // level. Check all declarator chunks (outermost first) anyway, to give
    // better diagnostics.
    // We don't support '__auto_type' with trailing return types.
    // FIXME: Should we only do this for 'auto' and not 'decltype(auto)'?
    if (SemaRef.getLangOpts().CPlusPlus11 && IsCXXAutoType &&
        D.hasTrailingReturnType()) {
      HaveTrailing = true;
      Error = -1;
    }

    SourceRange AutoRange = D.getDeclSpec().getTypeSpecTypeLoc();
    if (D.getName().getKind() == UnqualifiedIdKind::IK_ConversionFunctionId)
      AutoRange = D.getName().getSourceRange();

    if (Error != -1) {
      unsigned Kind;
      if (Auto) {
        switch (Auto->getKeyword()) {
        case AutoTypeKeyword::Auto: Kind = 0; break;
        case AutoTypeKeyword::DecltypeAuto: Kind = 1; break;
        case AutoTypeKeyword::GNUAutoType: Kind = 2; break;
        }
      } else {
        assert(isa<DeducedTemplateSpecializationType>(Deduced) &&
               "unknown auto type");
        Kind = 3;
      }

      auto *DTST = dyn_cast<DeducedTemplateSpecializationType>(Deduced);
      TemplateName TN = DTST ? DTST->getTemplateName() : TemplateName();

      SemaRef.Diag(AutoRange.getBegin(), diag::err_auto_not_allowed)
        << Kind << Error << (int)SemaRef.getTemplateNameKindForDiagnostics(TN)
        << QualType(Deduced, 0) << AutoRange;
      if (auto *TD = TN.getAsTemplateDecl())
        SemaRef.Diag(TD->getLocation(), diag::note_template_decl_here);

      T = SemaRef.Context.IntTy;
      D.setInvalidType(true);
    } else if (Auto && !HaveTrailing &&
               D.getContext() != DeclaratorContext::LambdaExprContext) {
      // If there was a trailing return type, we already got
      // warn_cxx98_compat_trailing_return_type in the parser.
      SemaRef.Diag(AutoRange.getBegin(),
                   D.getContext() ==
                           DeclaratorContext::LambdaExprParameterContext
                       ? diag::warn_cxx11_compat_generic_lambda
                       : IsDeducedReturnType
                             ? diag::warn_cxx11_compat_deduced_return_type
                             : diag::warn_cxx98_compat_auto_type_specifier)
          << AutoRange;
    }
  }

  if (SemaRef.getLangOpts().CPlusPlus &&
      OwnedTagDecl && OwnedTagDecl->isCompleteDefinition()) {
    // Check the contexts where C++ forbids the declaration of a new class
    // or enumeration in a type-specifier-seq.
    unsigned DiagID = 0;
    switch (D.getContext()) {
    case DeclaratorContext::TrailingReturnContext:
    case DeclaratorContext::TrailingReturnVarContext:
      // Class and enumeration definitions are syntactically not allowed in
      // trailing return types.
      llvm_unreachable("parser should not have allowed this");
      break;
    case DeclaratorContext::FileContext:
    case DeclaratorContext::MemberContext:
    case DeclaratorContext::BlockContext:
    case DeclaratorContext::ForContext:
    case DeclaratorContext::InitStmtContext:
    case DeclaratorContext::BlockLiteralContext:
    case DeclaratorContext::LambdaExprContext:
      // C++11 [dcl.type]p3:
      //   A type-specifier-seq shall not define a class or enumeration unless
      //   it appears in the type-id of an alias-declaration (7.1.3) that is not
      //   the declaration of a template-declaration.
    case DeclaratorContext::AliasDeclContext:
      break;
    case DeclaratorContext::AliasTemplateContext:
      DiagID = diag::err_type_defined_in_alias_template;
      break;
    case DeclaratorContext::TypeNameContext:
    case DeclaratorContext::FunctionalCastContext:
    case DeclaratorContext::ConversionIdContext:
    case DeclaratorContext::TemplateParamContext:
    case DeclaratorContext::CXXNewContext:
    case DeclaratorContext::CXXCatchContext:
    case DeclaratorContext::ObjCCatchContext:
    case DeclaratorContext::TemplateArgContext:
    case DeclaratorContext::TemplateTypeArgContext:
      DiagID = diag::err_type_defined_in_type_specifier;
      break;
    case DeclaratorContext::PrototypeContext:
    case DeclaratorContext::LambdaExprParameterContext:
    case DeclaratorContext::ObjCParameterContext:
    case DeclaratorContext::ObjCResultContext:
    case DeclaratorContext::KNRTypeListContext:
    case DeclaratorContext::RequiresExprContext:
      // C++ [dcl.fct]p6:
      //   Types shall not be defined in return or parameter types.
      DiagID = diag::err_type_defined_in_param_type;
      break;
    case DeclaratorContext::ConditionContext:
      // C++ 6.4p2:
      // The type-specifier-seq shall not contain typedef and shall not declare
      // a new class or enumeration.
      DiagID = diag::err_type_defined_in_condition;
      break;
    }

    if (DiagID != 0) {
      SemaRef.Diag(OwnedTagDecl->getLocation(), DiagID)
          << SemaRef.Context.getTypeDeclType(OwnedTagDecl);
      D.setInvalidType(true);
    }
  }

  assert(!T.isNull() && "This function should not return a null type");
  return T;
}

/// Produce an appropriate diagnostic for an ambiguity between a function
/// declarator and a C++ direct-initializer.
static void warnAboutAmbiguousFunction(Sema &S, Declarator &D,
                                       DeclaratorChunk &DeclType, QualType RT) {
  const DeclaratorChunk::FunctionTypeInfo &FTI = DeclType.Fun;
  assert(FTI.isAmbiguous && "no direct-initializer / function ambiguity");

  // If the return type is void there is no ambiguity.
  if (RT->isVoidType())
    return;

  // An initializer for a non-class type can have at most one argument.
  if (!RT->isRecordType() && FTI.NumParams > 1)
    return;

  // An initializer for a reference must have exactly one argument.
  if (RT->isReferenceType() && FTI.NumParams != 1)
    return;

  // Only warn if this declarator is declaring a function at block scope, and
  // doesn't have a storage class (such as 'extern') specified.
  if (!D.isFunctionDeclarator() ||
      D.getFunctionDefinitionKind() != FDK_Declaration ||
      !S.CurContext->isFunctionOrMethod() ||
      D.getDeclSpec().getStorageClassSpec()
        != DeclSpec::SCS_unspecified)
    return;

  // Inside a condition, a direct initializer is not permitted. We allow one to
  // be parsed in order to give better diagnostics in condition parsing.
  if (D.getContext() == DeclaratorContext::ConditionContext)
    return;

  SourceRange ParenRange(DeclType.Loc, DeclType.EndLoc);

  S.Diag(DeclType.Loc,
         FTI.NumParams ? diag::warn_parens_disambiguated_as_function_declaration
                       : diag::warn_empty_parens_are_function_decl)
      << ParenRange;

  // If the declaration looks like:
  //   T var1,
  //   f();
  // and name lookup finds a function named 'f', then the ',' was
  // probably intended to be a ';'.
  if (!D.isFirstDeclarator() && D.getIdentifier()) {
    FullSourceLoc Comma(D.getCommaLoc(), S.SourceMgr);
    FullSourceLoc Name(D.getIdentifierLoc(), S.SourceMgr);
    if (Comma.getFileID() != Name.getFileID() ||
        Comma.getSpellingLineNumber() != Name.getSpellingLineNumber()) {
      LookupResult Result(S, D.getIdentifier(), SourceLocation(),
                          Sema::LookupOrdinaryName);
      if (S.LookupName(Result, S.getCurScope()))
        S.Diag(D.getCommaLoc(), diag::note_empty_parens_function_call)
          << FixItHint::CreateReplacement(D.getCommaLoc(), ";")
          << D.getIdentifier();
      Result.suppressDiagnostics();
    }
  }

  if (FTI.NumParams > 0) {
    // For a declaration with parameters, eg. "T var(T());", suggest adding
    // parens around the first parameter to turn the declaration into a
    // variable declaration.
    SourceRange Range = FTI.Params[0].Param->getSourceRange();
    SourceLocation B = Range.getBegin();
    SourceLocation E = S.getLocForEndOfToken(Range.getEnd());
    // FIXME: Maybe we should suggest adding braces instead of parens
    // in C++11 for classes that don't have an initializer_list constructor.
    S.Diag(B, diag::note_additional_parens_for_variable_declaration)
      << FixItHint::CreateInsertion(B, "(")
      << FixItHint::CreateInsertion(E, ")");
  } else {
    // For a declaration without parameters, eg. "T var();", suggest replacing
    // the parens with an initializer to turn the declaration into a variable
    // declaration.
    const CXXRecordDecl *RD = RT->getAsCXXRecordDecl();

    // Empty parens mean value-initialization, and no parens mean
    // default initialization. These are equivalent if the default
    // constructor is user-provided or if zero-initialization is a
    // no-op.
    if (RD && RD->hasDefinition() &&
        (RD->isEmpty() || RD->hasUserProvidedDefaultConstructor()))
      S.Diag(DeclType.Loc, diag::note_empty_parens_default_ctor)
        << FixItHint::CreateRemoval(ParenRange);
    else {
      std::string Init =
          S.getFixItZeroInitializerForType(RT, ParenRange.getBegin());
      if (Init.empty() && S.LangOpts.CPlusPlus11)
        Init = "{}";
      if (!Init.empty())
        S.Diag(DeclType.Loc, diag::note_empty_parens_zero_initialize)
          << FixItHint::CreateReplacement(ParenRange, Init);
    }
  }
}

/// Produce an appropriate diagnostic for a declarator with top-level
/// parentheses.
static void warnAboutRedundantParens(Sema &S, Declarator &D, QualType T) {
  DeclaratorChunk &Paren = D.getTypeObject(D.getNumTypeObjects() - 1);
  assert(Paren.Kind == DeclaratorChunk::Paren &&
         "do not have redundant top-level parentheses");

  // This is a syntactic check; we're not interested in cases that arise
  // during template instantiation.
  if (S.inTemplateInstantiation())
    return;

  // Check whether this could be intended to be a construction of a temporary
  // object in C++ via a function-style cast.
  bool CouldBeTemporaryObject =
      S.getLangOpts().CPlusPlus && D.isExpressionContext() &&
      !D.isInvalidType() && D.getIdentifier() &&
      D.getDeclSpec().getParsedSpecifiers() == DeclSpec::PQ_TypeSpecifier &&
      (T->isRecordType() || T->isDependentType()) &&
      D.getDeclSpec().getTypeQualifiers() == 0 && D.isFirstDeclarator();

  bool StartsWithDeclaratorId = true;
  for (auto &C : D.type_objects()) {
    switch (C.Kind) {
    case DeclaratorChunk::Paren:
      if (&C == &Paren)
        continue;
      LLVM_FALLTHROUGH;
    case DeclaratorChunk::Pointer:
      StartsWithDeclaratorId = false;
      continue;

    case DeclaratorChunk::Array:
      if (!C.Arr.NumElts)
        CouldBeTemporaryObject = false;
      continue;

    case DeclaratorChunk::Reference:
      // FIXME: Suppress the warning here if there is no initializer; we're
      // going to give an error anyway.
      // We assume that something like 'T (&x) = y;' is highly likely to not
      // be intended to be a temporary object.
      CouldBeTemporaryObject = false;
      StartsWithDeclaratorId = false;
      continue;

    case DeclaratorChunk::Function:
      // In a new-type-id, function chunks require parentheses.
      if (D.getContext() == DeclaratorContext::CXXNewContext)
        return;
      // FIXME: "A(f())" deserves a vexing-parse warning, not just a
      // redundant-parens warning, but we don't know whether the function
      // chunk was syntactically valid as an expression here.
      CouldBeTemporaryObject = false;
      continue;

    case DeclaratorChunk::BlockPointer:
    case DeclaratorChunk::MemberPointer:
    case DeclaratorChunk::Pipe:
      // These cannot appear in expressions.
      CouldBeTemporaryObject = false;
      StartsWithDeclaratorId = false;
      continue;
    }
  }

  // FIXME: If there is an initializer, assume that this is not intended to be
  // a construction of a temporary object.

  // Check whether the name has already been declared; if not, this is not a
  // function-style cast.
  if (CouldBeTemporaryObject) {
    LookupResult Result(S, D.getIdentifier(), SourceLocation(),
                        Sema::LookupOrdinaryName);
    if (!S.LookupName(Result, S.getCurScope()))
      CouldBeTemporaryObject = false;
    Result.suppressDiagnostics();
  }

  SourceRange ParenRange(Paren.Loc, Paren.EndLoc);

  if (!CouldBeTemporaryObject) {
    // If we have A (::B), the parentheses affect the meaning of the program.
    // Suppress the warning in that case. Don't bother looking at the DeclSpec
    // here: even (e.g.) "int ::x" is visually ambiguous even though it's
    // formally unambiguous.
    if (StartsWithDeclaratorId && D.getCXXScopeSpec().isValid()) {
      for (NestedNameSpecifier *NNS = D.getCXXScopeSpec().getScopeRep(); NNS;
           NNS = NNS->getPrefix()) {
        if (NNS->getKind() == NestedNameSpecifier::Global)
          return;
      }
    }

    S.Diag(Paren.Loc, diag::warn_redundant_parens_around_declarator)
        << ParenRange << FixItHint::CreateRemoval(Paren.Loc)
        << FixItHint::CreateRemoval(Paren.EndLoc);
    return;
  }

  S.Diag(Paren.Loc, diag::warn_parens_disambiguated_as_variable_declaration)
      << ParenRange << D.getIdentifier();
  auto *RD = T->getAsCXXRecordDecl();
  if (!RD || !RD->hasDefinition() || RD->hasNonTrivialDestructor())
    S.Diag(Paren.Loc, diag::note_raii_guard_add_name)
        << FixItHint::CreateInsertion(Paren.Loc, " varname") << T
        << D.getIdentifier();
  // FIXME: A cast to void is probably a better suggestion in cases where it's
  // valid (when there is no initializer and we're not in a condition).
  S.Diag(D.getBeginLoc(), diag::note_function_style_cast_add_parentheses)
      << FixItHint::CreateInsertion(D.getBeginLoc(), "(")
      << FixItHint::CreateInsertion(S.getLocForEndOfToken(D.getEndLoc()), ")");
  S.Diag(Paren.Loc, diag::note_remove_parens_for_variable_declaration)
      << FixItHint::CreateRemoval(Paren.Loc)
      << FixItHint::CreateRemoval(Paren.EndLoc);
}

/// Helper for figuring out the default CC for a function declarator type.  If
/// this is the outermost chunk, then we can determine the CC from the
/// declarator context.  If not, then this could be either a member function
/// type or normal function type.
static CallingConv getCCForDeclaratorChunk(
    Sema &S, Declarator &D, const ParsedAttributesView &AttrList,
    const DeclaratorChunk::FunctionTypeInfo &FTI, unsigned ChunkIndex) {
  assert(D.getTypeObject(ChunkIndex).Kind == DeclaratorChunk::Function);

  // Check for an explicit CC attribute.
  for (const ParsedAttr &AL : AttrList) {
    switch (AL.getKind()) {
    CALLING_CONV_ATTRS_CASELIST : {
      // Ignore attributes that don't validate or can't apply to the
      // function type.  We'll diagnose the failure to apply them in
      // handleFunctionTypeAttr.
      CallingConv CC;
      if (!S.CheckCallingConvAttr(AL, CC) &&
          (!FTI.isVariadic || supportsVariadicCall(CC))) {
        return CC;
      }
      break;
    }

    default:
      break;
    }
  }

  bool IsCXXInstanceMethod = false;

  if (S.getLangOpts().CPlusPlus) {
    // Look inwards through parentheses to see if this chunk will form a
    // member pointer type or if we're the declarator.  Any type attributes
    // between here and there will override the CC we choose here.
    unsigned I = ChunkIndex;
    bool FoundNonParen = false;
    while (I && !FoundNonParen) {
      --I;
      if (D.getTypeObject(I).Kind != DeclaratorChunk::Paren)
        FoundNonParen = true;
    }

    if (FoundNonParen) {
      // If we're not the declarator, we're a regular function type unless we're
      // in a member pointer.
      IsCXXInstanceMethod =
          D.getTypeObject(I).Kind == DeclaratorChunk::MemberPointer;
    } else if (D.getContext() == DeclaratorContext::LambdaExprContext) {
      // This can only be a call operator for a lambda, which is an instance
      // method.
      IsCXXInstanceMethod = true;
    } else {
      // We're the innermost decl chunk, so must be a function declarator.
      assert(D.isFunctionDeclarator());

      // If we're inside a record, we're declaring a method, but it could be
      // explicitly or implicitly static.
      IsCXXInstanceMethod =
          D.isFirstDeclarationOfMember() &&
          D.getDeclSpec().getStorageClassSpec() != DeclSpec::SCS_typedef &&
          !D.isStaticMember();
    }
  }

  CallingConv CC = S.Context.getDefaultCallingConvention(FTI.isVariadic,
                                                         IsCXXInstanceMethod);

  // Attribute AT_OpenCLKernel affects the calling convention for SPIR
  // and AMDGPU targets, hence it cannot be treated as a calling
  // convention attribute. This is the simplest place to infer
  // calling convention for OpenCL kernels.
  if (S.getLangOpts().OpenCL) {
    for (const ParsedAttr &AL : D.getDeclSpec().getAttributes()) {
      if (AL.getKind() == ParsedAttr::AT_OpenCLKernel) {
        CC = CC_OpenCLKernel;
        break;
      }
    }
  }

  return CC;
}

namespace {
  /// A simple notion of pointer kinds, which matches up with the various
  /// pointer declarators.
  enum class SimplePointerKind {
    Pointer,
    BlockPointer,
    MemberPointer,
    Array,
  };
} // end anonymous namespace

IdentifierInfo *Sema::getNullabilityKeyword(NullabilityKind nullability) {
  switch (nullability) {
  case NullabilityKind::NonNull:
    if (!Ident__Nonnull)
      Ident__Nonnull = PP.getIdentifierInfo("_Nonnull");
    return Ident__Nonnull;

  case NullabilityKind::Nullable:
    if (!Ident__Nullable)
      Ident__Nullable = PP.getIdentifierInfo("_Nullable");
    return Ident__Nullable;

  case NullabilityKind::Unspecified:
    if (!Ident__Null_unspecified)
      Ident__Null_unspecified = PP.getIdentifierInfo("_Null_unspecified");
    return Ident__Null_unspecified;
  }
  llvm_unreachable("Unknown nullability kind.");
}

/// Retrieve the identifier "NSError".
IdentifierInfo *Sema::getNSErrorIdent() {
  if (!Ident_NSError)
    Ident_NSError = PP.getIdentifierInfo("NSError");

  return Ident_NSError;
}

/// Check whether there is a nullability attribute of any kind in the given
/// attribute list.
static bool hasNullabilityAttr(const ParsedAttributesView &attrs) {
  for (const ParsedAttr &AL : attrs) {
    if (AL.getKind() == ParsedAttr::AT_TypeNonNull ||
        AL.getKind() == ParsedAttr::AT_TypeNullable ||
        AL.getKind() == ParsedAttr::AT_TypeNullUnspecified)
      return true;
  }

  return false;
}

namespace {
  /// Describes the kind of a pointer a declarator describes.
  enum class PointerDeclaratorKind {
    // Not a pointer.
    NonPointer,
    // Single-level pointer.
    SingleLevelPointer,
    // Multi-level pointer (of any pointer kind).
    MultiLevelPointer,
    // CFFooRef*
    MaybePointerToCFRef,
    // CFErrorRef*
    CFErrorRefPointer,
    // NSError**
    NSErrorPointerPointer,
  };

  /// Describes a declarator chunk wrapping a pointer that marks inference as
  /// unexpected.
  // These values must be kept in sync with diagnostics.
  enum class PointerWrappingDeclaratorKind {
    /// Pointer is top-level.
    None = -1,
    /// Pointer is an array element.
    Array = 0,
    /// Pointer is the referent type of a C++ reference.
    Reference = 1
  };
} // end anonymous namespace

/// Classify the given declarator, whose type-specified is \c type, based on
/// what kind of pointer it refers to.
///
/// This is used to determine the default nullability.
static PointerDeclaratorKind
classifyPointerDeclarator(Sema &S, QualType type, Declarator &declarator,
                          PointerWrappingDeclaratorKind &wrappingKind) {
  unsigned numNormalPointers = 0;

  // For any dependent type, we consider it a non-pointer.
  if (type->isDependentType())
    return PointerDeclaratorKind::NonPointer;

  // Look through the declarator chunks to identify pointers.
  for (unsigned i = 0, n = declarator.getNumTypeObjects(); i != n; ++i) {
    DeclaratorChunk &chunk = declarator.getTypeObject(i);
    switch (chunk.Kind) {
    case DeclaratorChunk::Array:
      if (numNormalPointers == 0)
        wrappingKind = PointerWrappingDeclaratorKind::Array;
      break;

    case DeclaratorChunk::Function:
    case DeclaratorChunk::Pipe:
      break;

    case DeclaratorChunk::BlockPointer:
    case DeclaratorChunk::MemberPointer:
      return numNormalPointers > 0 ? PointerDeclaratorKind::MultiLevelPointer
                                   : PointerDeclaratorKind::SingleLevelPointer;

    case DeclaratorChunk::Paren:
      break;

    case DeclaratorChunk::Reference:
      if (numNormalPointers == 0)
        wrappingKind = PointerWrappingDeclaratorKind::Reference;
      break;

    case DeclaratorChunk::Pointer:
      ++numNormalPointers;
      if (numNormalPointers > 2)
        return PointerDeclaratorKind::MultiLevelPointer;
      break;
    }
  }

  // Then, dig into the type specifier itself.
  unsigned numTypeSpecifierPointers = 0;
  do {
    // Decompose normal pointers.
    if (auto ptrType = type->getAs<PointerType>()) {
      ++numNormalPointers;

      if (numNormalPointers > 2)
        return PointerDeclaratorKind::MultiLevelPointer;

      type = ptrType->getPointeeType();
      ++numTypeSpecifierPointers;
      continue;
    }

    // Decompose block pointers.
    if (type->getAs<BlockPointerType>()) {
      return numNormalPointers > 0 ? PointerDeclaratorKind::MultiLevelPointer
                                   : PointerDeclaratorKind::SingleLevelPointer;
    }

    // Decompose member pointers.
    if (type->getAs<MemberPointerType>()) {
      return numNormalPointers > 0 ? PointerDeclaratorKind::MultiLevelPointer
                                   : PointerDeclaratorKind::SingleLevelPointer;
    }

    // Look at Objective-C object pointers.
    if (auto objcObjectPtr = type->getAs<ObjCObjectPointerType>()) {
      ++numNormalPointers;
      ++numTypeSpecifierPointers;

      // If this is NSError**, report that.
      if (auto objcClassDecl = objcObjectPtr->getInterfaceDecl()) {
        if (objcClassDecl->getIdentifier() == S.getNSErrorIdent() &&
            numNormalPointers == 2 && numTypeSpecifierPointers < 2) {
          return PointerDeclaratorKind::NSErrorPointerPointer;
        }
      }

      break;
    }

    // Look at Objective-C class types.
    if (auto objcClass = type->getAs<ObjCInterfaceType>()) {
      if (objcClass->getInterface()->getIdentifier() == S.getNSErrorIdent()) {
        if (numNormalPointers == 2 && numTypeSpecifierPointers < 2)
          return PointerDeclaratorKind::NSErrorPointerPointer;
      }

      break;
    }

    // If at this point we haven't seen a pointer, we won't see one.
    if (numNormalPointers == 0)
      return PointerDeclaratorKind::NonPointer;

    if (auto recordType = type->getAs<RecordType>()) {
      RecordDecl *recordDecl = recordType->getDecl();

      bool isCFError = false;
      if (S.CFError) {
        // If we already know about CFError, test it directly.
        isCFError = (S.CFError == recordDecl);
      } else {
        // Check whether this is CFError, which we identify based on its bridge
        // to NSError. CFErrorRef used to be declared with "objc_bridge" but is
        // now declared with "objc_bridge_mutable", so look for either one of
        // the two attributes.
        if (recordDecl->getTagKind() == TTK_Struct && numNormalPointers > 0) {
          IdentifierInfo *bridgedType = nullptr;
          if (auto bridgeAttr = recordDecl->getAttr<ObjCBridgeAttr>())
            bridgedType = bridgeAttr->getBridgedType();
          else if (auto bridgeAttr =
                       recordDecl->getAttr<ObjCBridgeMutableAttr>())
            bridgedType = bridgeAttr->getBridgedType();

          if (bridgedType == S.getNSErrorIdent()) {
            S.CFError = recordDecl;
            isCFError = true;
          }
        }
      }

      // If this is CFErrorRef*, report it as such.
      if (isCFError && numNormalPointers == 2 && numTypeSpecifierPointers < 2) {
        return PointerDeclaratorKind::CFErrorRefPointer;
      }
      break;
    }

    break;
  } while (true);

  switch (numNormalPointers) {
  case 0:
    return PointerDeclaratorKind::NonPointer;

  case 1:
    return PointerDeclaratorKind::SingleLevelPointer;

  case 2:
    return PointerDeclaratorKind::MaybePointerToCFRef;

  default:
    return PointerDeclaratorKind::MultiLevelPointer;
  }
}

static FileID getNullabilityCompletenessCheckFileID(Sema &S,
                                                    SourceLocation loc) {
  // If we're anywhere in a function, method, or closure context, don't perform
  // completeness checks.
  for (DeclContext *ctx = S.CurContext; ctx; ctx = ctx->getParent()) {
    if (ctx->isFunctionOrMethod())
      return FileID();

    if (ctx->isFileContext())
      break;
  }

  // We only care about the expansion location.
  loc = S.SourceMgr.getExpansionLoc(loc);
  FileID file = S.SourceMgr.getFileID(loc);
  if (file.isInvalid())
    return FileID();

  // Retrieve file information.
  bool invalid = false;
  const SrcMgr::SLocEntry &sloc = S.SourceMgr.getSLocEntry(file, &invalid);
  if (invalid || !sloc.isFile())
    return FileID();

  // We don't want to perform completeness checks on the main file or in
  // system headers.
  const SrcMgr::FileInfo &fileInfo = sloc.getFile();
  if (fileInfo.getIncludeLoc().isInvalid())
    return FileID();
  if (fileInfo.getFileCharacteristic() != SrcMgr::C_User &&
      S.Diags.getSuppressSystemWarnings()) {
    return FileID();
  }

  return file;
}

/// Creates a fix-it to insert a C-style nullability keyword at \p pointerLoc,
/// taking into account whitespace before and after.
static void fixItNullability(Sema &S, DiagnosticBuilder &Diag,
                             SourceLocation PointerLoc,
                             NullabilityKind Nullability) {
  assert(PointerLoc.isValid());
  if (PointerLoc.isMacroID())
    return;

  SourceLocation FixItLoc = S.getLocForEndOfToken(PointerLoc);
  if (!FixItLoc.isValid() || FixItLoc == PointerLoc)
    return;

  const char *NextChar = S.SourceMgr.getCharacterData(FixItLoc);
  if (!NextChar)
    return;

  SmallString<32> InsertionTextBuf{" "};
  InsertionTextBuf += getNullabilitySpelling(Nullability);
  InsertionTextBuf += " ";
  StringRef InsertionText = InsertionTextBuf.str();

  if (isWhitespace(*NextChar)) {
    InsertionText = InsertionText.drop_back();
  } else if (NextChar[-1] == '[') {
    if (NextChar[0] == ']')
      InsertionText = InsertionText.drop_back().drop_front();
    else
      InsertionText = InsertionText.drop_front();
  } else if (!isIdentifierBody(NextChar[0], /*allow dollar*/true) &&
             !isIdentifierBody(NextChar[-1], /*allow dollar*/true)) {
    InsertionText = InsertionText.drop_back().drop_front();
  }

  Diag << FixItHint::CreateInsertion(FixItLoc, InsertionText);
}

static void emitNullabilityConsistencyWarning(Sema &S,
                                              SimplePointerKind PointerKind,
                                              SourceLocation PointerLoc,
                                              SourceLocation PointerEndLoc) {
  assert(PointerLoc.isValid());

  if (PointerKind == SimplePointerKind::Array) {
    S.Diag(PointerLoc, diag::warn_nullability_missing_array);
  } else {
    S.Diag(PointerLoc, diag::warn_nullability_missing)
      << static_cast<unsigned>(PointerKind);
  }

  auto FixItLoc = PointerEndLoc.isValid() ? PointerEndLoc : PointerLoc;
  if (FixItLoc.isMacroID())
    return;

  auto addFixIt = [&](NullabilityKind Nullability) {
    auto Diag = S.Diag(FixItLoc, diag::note_nullability_fix_it);
    Diag << static_cast<unsigned>(Nullability);
    Diag << static_cast<unsigned>(PointerKind);
    fixItNullability(S, Diag, FixItLoc, Nullability);
  };
  addFixIt(NullabilityKind::Nullable);
  addFixIt(NullabilityKind::NonNull);
}

/// Complains about missing nullability if the file containing \p pointerLoc
/// has other uses of nullability (either the keywords or the \c assume_nonnull
/// pragma).
///
/// If the file has \e not seen other uses of nullability, this particular
/// pointer is saved for possible later diagnosis. See recordNullabilitySeen().
static void
checkNullabilityConsistency(Sema &S, SimplePointerKind pointerKind,
                            SourceLocation pointerLoc,
                            SourceLocation pointerEndLoc = SourceLocation()) {
  // Determine which file we're performing consistency checking for.
  FileID file = getNullabilityCompletenessCheckFileID(S, pointerLoc);
  if (file.isInvalid())
    return;

  // If we haven't seen any type nullability in this file, we won't warn now
  // about anything.
  FileNullability &fileNullability = S.NullabilityMap[file];
  if (!fileNullability.SawTypeNullability) {
    // If this is the first pointer declarator in the file, and the appropriate
    // warning is on, record it in case we need to diagnose it retroactively.
    diag::kind diagKind;
    if (pointerKind == SimplePointerKind::Array)
      diagKind = diag::warn_nullability_missing_array;
    else
      diagKind = diag::warn_nullability_missing;

    if (fileNullability.PointerLoc.isInvalid() &&
        !S.Context.getDiagnostics().isIgnored(diagKind, pointerLoc)) {
      fileNullability.PointerLoc = pointerLoc;
      fileNullability.PointerEndLoc = pointerEndLoc;
      fileNullability.PointerKind = static_cast<unsigned>(pointerKind);
    }

    return;
  }

  // Complain about missing nullability.
  emitNullabilityConsistencyWarning(S, pointerKind, pointerLoc, pointerEndLoc);
}

/// Marks that a nullability feature has been used in the file containing
/// \p loc.
///
/// If this file already had pointer types in it that were missing nullability,
/// the first such instance is retroactively diagnosed.
///
/// \sa checkNullabilityConsistency
static void recordNullabilitySeen(Sema &S, SourceLocation loc) {
  FileID file = getNullabilityCompletenessCheckFileID(S, loc);
  if (file.isInvalid())
    return;

  FileNullability &fileNullability = S.NullabilityMap[file];
  if (fileNullability.SawTypeNullability)
    return;
  fileNullability.SawTypeNullability = true;

  // If we haven't seen any type nullability before, now we have. Retroactively
  // diagnose the first unannotated pointer, if there was one.
  if (fileNullability.PointerLoc.isInvalid())
    return;

  auto kind = static_cast<SimplePointerKind>(fileNullability.PointerKind);
  emitNullabilityConsistencyWarning(S, kind, fileNullability.PointerLoc,
                                    fileNullability.PointerEndLoc);
}

/// Returns true if any of the declarator chunks before \p endIndex include a
/// level of indirection: array, pointer, reference, or pointer-to-member.
///
/// Because declarator chunks are stored in outer-to-inner order, testing
/// every chunk before \p endIndex is testing all chunks that embed the current
/// chunk as part of their type.
///
/// It is legal to pass the result of Declarator::getNumTypeObjects() as the
/// end index, in which case all chunks are tested.
static bool hasOuterPointerLikeChunk(const Declarator &D, unsigned endIndex) {
  unsigned i = endIndex;
  while (i != 0) {
    // Walk outwards along the declarator chunks.
    --i;
    const DeclaratorChunk &DC = D.getTypeObject(i);
    switch (DC.Kind) {
    case DeclaratorChunk::Paren:
      break;
    case DeclaratorChunk::Array:
    case DeclaratorChunk::Pointer:
    case DeclaratorChunk::Reference:
    case DeclaratorChunk::MemberPointer:
      return true;
    case DeclaratorChunk::Function:
    case DeclaratorChunk::BlockPointer:
    case DeclaratorChunk::Pipe:
      // These are invalid anyway, so just ignore.
      break;
    }
  }
  return false;
}

static bool IsNoDerefableChunk(DeclaratorChunk Chunk) {
  return (Chunk.Kind == DeclaratorChunk::Pointer ||
          Chunk.Kind == DeclaratorChunk::Array);
}

template<typename AttrT>
static AttrT *createSimpleAttr(ASTContext &Ctx, ParsedAttr &AL) {
  AL.setUsedAsTypeAttr();
  return ::new (Ctx) AttrT(Ctx, AL);
}

static Attr *createNullabilityAttr(ASTContext &Ctx, ParsedAttr &Attr,
                                   NullabilityKind NK) {
  switch (NK) {
  case NullabilityKind::NonNull:
    return createSimpleAttr<TypeNonNullAttr>(Ctx, Attr);

  case NullabilityKind::Nullable:
    return createSimpleAttr<TypeNullableAttr>(Ctx, Attr);

  case NullabilityKind::Unspecified:
    return createSimpleAttr<TypeNullUnspecifiedAttr>(Ctx, Attr);
  }
  llvm_unreachable("unknown NullabilityKind");
}

// Diagnose whether this is a case with the multiple addr spaces.
// Returns true if this is an invalid case.
// ISO/IEC TR 18037 S5.3 (amending C99 6.7.3): "No type shall be qualified
// by qualifiers for two or more different address spaces."
static bool DiagnoseMultipleAddrSpaceAttributes(Sema &S, LangAS ASOld,
                                                LangAS ASNew,
                                                SourceLocation AttrLoc) {
  if (ASOld != LangAS::Default) {
    if (ASOld != ASNew) {
      S.Diag(AttrLoc, diag::err_attribute_address_multiple_qualifiers);
      return true;
    }
    // Emit a warning if they are identical; it's likely unintended.
    S.Diag(AttrLoc,
           diag::warn_attribute_address_multiple_identical_qualifiers);
  }
  return false;
}

<<<<<<< HEAD
=======
static TypeSourceInfo *
GetTypeSourceInfoForDeclarator(TypeProcessingState &State,
                               QualType T, TypeSourceInfo *ReturnTypeInfo);

// Propagate checked property to directly-nested array types.  Stops at arrays
// that are already checked, typedefs, non-array types, and array types that
// cannot be checked array types (such as variable-length array types).
//
// Issue an error message if the propagation stops at a typedef that is an
// unchecked array type.  Dimensions of multi-dimensional arrays must either 
// all be checked or all be unchecked.
QualType Sema::MakeCheckedArrayType(QualType T, bool Diagnose,
                                    SourceLocation Loc) {
  if (isa<ArrayType>(T)) {
    ASTContext &Context = this->Context;
    SplitQualType split = T.split();
    const Type *ty = split.Ty;
    const ArrayType *arrTy = cast<ArrayType>(ty);
    if (arrTy->isChecked())
      return T;
    QualType elemTy = MakeCheckedArrayType(arrTy->getElementType(), Diagnose,
                                           Loc);
    switch (ty->getTypeClass()) {
      case Type::ConstantArray: {
        const ConstantArrayType *constArrTy = cast<ConstantArrayType>(ty);
        return Context.getConstantArrayType(elemTy,
                                            constArrTy->getSize(),
                                            constArrTy->getSizeModifier(),
                                            T.getCVRQualifiers(),
                                            CheckedArrayKind::Checked);
      }
      case Type::IncompleteArray: {
        const IncompleteArrayType *incArrTy = cast<IncompleteArrayType>(ty);
        return Context.getIncompleteArrayType(elemTy,
                                              incArrTy->getSizeModifier(),
                                              T.getCVRQualifiers(),
                                              CheckedArrayKind::Checked);
      }
      case Type::DependentSizedArray:
      case Type::VariableArray:
        // Checked versions of these arrays cannot be created. An error
        // message is produced by BuildArrayType for the outer error type
        // because these result in the outer array type being
        // dependently-typed or variably-sized.
        break;
      default:
          llvm_unreachable("unexpected array type");
          break;
    }
  } else if (const TypedefType *TD = dyn_cast<TypedefType>(T)) {
    const ArrayType *AT = dyn_cast<ArrayType>(T.getCanonicalType());
    if (AT != nullptr && !AT->isChecked() && Diagnose)
      Diag(Loc, diag::err_checked_array_of_unchecked_array) << TD->getDecl();
  } else if (const ParenType *PT = dyn_cast<ParenType>(T)) {
    assert(!T.hasLocalQualifiers());
    QualType innerType = MakeCheckedArrayType(PT->getInnerType(), Diagnose,
                                              Loc);
    return this->Context.getParenType(innerType);
  } else {
     // Make sure that we're not missing some wrapper type for an array type.
     // This checks that the canonical type for T is not an array type.
     assert(!T->isArrayType());
  }

  return T;
}

Sema::CheckedTypeClassification Sema::classifyForCheckedTypeDiagnostic(QualType QT) {
  if (QT->isStructureType())
    return CheckedTypeClassification::CCT_Struct;
  else if (QT->isUnionType())
    return CheckedTypeClassification::CCT_Union;
  else
    return CheckedTypeClassification::CCT_Any;
}

>>>>>>> 5b343589
static TypeSourceInfo *GetFullTypeForDeclarator(TypeProcessingState &state,
                                                QualType declSpecType,
                                                TypeSourceInfo *TInfo) {
  // The TypeSourceInfo that this function returns will not be a null type.
  // If there is an error, this function will fill in a dummy type as fallback.
  QualType T = declSpecType;
  Declarator &D = state.getDeclarator();
  Sema &S = state.getSema();
  ASTContext &Context = S.Context;
  const LangOptions &LangOpts = S.getLangOpts();

  // The name we're declaring, if any.
  DeclarationName Name;
  if (D.getIdentifier())
    Name = D.getIdentifier();

  // Does this declaration declare a typedef-name?
  bool IsTypedefName =
    D.getDeclSpec().getStorageClassSpec() == DeclSpec::SCS_typedef ||
    D.getContext() == DeclaratorContext::AliasDeclContext ||
    D.getContext() == DeclaratorContext::AliasTemplateContext;

  // Does T refer to a function type with a cv-qualifier or a ref-qualifier?
  bool IsQualifiedFunction = T->isFunctionProtoType() &&
      (!T->castAs<FunctionProtoType>()->getMethodQuals().empty() ||
       T->castAs<FunctionProtoType>()->getRefQualifier() != RQ_None);

  // If T is 'decltype(auto)', the only declarators we can have are parens
  // and at most one function declarator if this is a function declaration.
  // If T is a deduced class template specialization type, we can have no
  // declarator chunks at all.
  if (auto *DT = T->getAs<DeducedType>()) {
    const AutoType *AT = T->getAs<AutoType>();
    bool IsClassTemplateDeduction = isa<DeducedTemplateSpecializationType>(DT);
    if ((AT && AT->isDecltypeAuto()) || IsClassTemplateDeduction) {
      for (unsigned I = 0, E = D.getNumTypeObjects(); I != E; ++I) {
        unsigned Index = E - I - 1;
        DeclaratorChunk &DeclChunk = D.getTypeObject(Index);
        unsigned DiagId = IsClassTemplateDeduction
                              ? diag::err_deduced_class_template_compound_type
                              : diag::err_decltype_auto_compound_type;
        unsigned DiagKind = 0;
        switch (DeclChunk.Kind) {
        case DeclaratorChunk::Paren:
          // FIXME: Rejecting this is a little silly.
          if (IsClassTemplateDeduction) {
            DiagKind = 4;
            break;
          }
          continue;
        case DeclaratorChunk::Function: {
          if (IsClassTemplateDeduction) {
            DiagKind = 3;
            break;
          }
          unsigned FnIndex;
          if (D.isFunctionDeclarationContext() &&
              D.isFunctionDeclarator(FnIndex) && FnIndex == Index)
            continue;
          DiagId = diag::err_decltype_auto_function_declarator_not_declaration;
          break;
        }
        case DeclaratorChunk::Pointer:
        case DeclaratorChunk::BlockPointer:
        case DeclaratorChunk::MemberPointer:
          DiagKind = 0;
          break;
        case DeclaratorChunk::Reference:
          DiagKind = 1;
          break;
        case DeclaratorChunk::Array:
          DiagKind = 2;
          break;
        case DeclaratorChunk::Pipe:
          break;
        }

        S.Diag(DeclChunk.Loc, DiagId) << DiagKind;
        D.setInvalidType(true);
        break;
      }
    }
  }

  // Determine whether we should infer _Nonnull on pointer types.
  Optional<NullabilityKind> inferNullability;
  bool inferNullabilityCS = false;
  bool inferNullabilityInnerOnly = false;
  bool inferNullabilityInnerOnlyComplete = false;

  // Are we in an assume-nonnull region?
  bool inAssumeNonNullRegion = false;
  SourceLocation assumeNonNullLoc = S.PP.getPragmaAssumeNonNullLoc();
  if (assumeNonNullLoc.isValid()) {
    inAssumeNonNullRegion = true;
    recordNullabilitySeen(S, assumeNonNullLoc);
  }

  // Whether to complain about missing nullability specifiers or not.
  enum {
    /// Never complain.
    CAMN_No,
    /// Complain on the inner pointers (but not the outermost
    /// pointer).
    CAMN_InnerPointers,
    /// Complain about any pointers that don't have nullability
    /// specified or inferred.
    CAMN_Yes
  } complainAboutMissingNullability = CAMN_No;
  unsigned NumPointersRemaining = 0;
  auto complainAboutInferringWithinChunk = PointerWrappingDeclaratorKind::None;

  if (IsTypedefName) {
    // For typedefs, we do not infer any nullability (the default),
    // and we only complain about missing nullability specifiers on
    // inner pointers.
    complainAboutMissingNullability = CAMN_InnerPointers;

    if (T->canHaveNullability(/*ResultIfUnknown*/false) &&
        !T->getNullability(S.Context)) {
      // Note that we allow but don't require nullability on dependent types.
      ++NumPointersRemaining;
    }

    for (unsigned i = 0, n = D.getNumTypeObjects(); i != n; ++i) {
      DeclaratorChunk &chunk = D.getTypeObject(i);
      switch (chunk.Kind) {
      case DeclaratorChunk::Array:
      case DeclaratorChunk::Function:
      case DeclaratorChunk::Pipe:
        break;

      case DeclaratorChunk::BlockPointer:
      case DeclaratorChunk::MemberPointer:
        ++NumPointersRemaining;
        break;

      case DeclaratorChunk::Paren:
      case DeclaratorChunk::Reference:
        continue;

      case DeclaratorChunk::Pointer:
        ++NumPointersRemaining;
        continue;
      }
    }
  } else {
    bool isFunctionOrMethod = false;
    switch (auto context = state.getDeclarator().getContext()) {
    case DeclaratorContext::ObjCParameterContext:
    case DeclaratorContext::ObjCResultContext:
    case DeclaratorContext::PrototypeContext:
    case DeclaratorContext::TrailingReturnContext:
    case DeclaratorContext::TrailingReturnVarContext:
      isFunctionOrMethod = true;
      LLVM_FALLTHROUGH;

    case DeclaratorContext::MemberContext:
      if (state.getDeclarator().isObjCIvar() && !isFunctionOrMethod) {
        complainAboutMissingNullability = CAMN_No;
        break;
      }

      // Weak properties are inferred to be nullable.
      if (state.getDeclarator().isObjCWeakProperty() && inAssumeNonNullRegion) {
        inferNullability = NullabilityKind::Nullable;
        break;
      }

      LLVM_FALLTHROUGH;

    case DeclaratorContext::FileContext:
    case DeclaratorContext::KNRTypeListContext: {
      complainAboutMissingNullability = CAMN_Yes;

      // Nullability inference depends on the type and declarator.
      auto wrappingKind = PointerWrappingDeclaratorKind::None;
      switch (classifyPointerDeclarator(S, T, D, wrappingKind)) {
      case PointerDeclaratorKind::NonPointer:
      case PointerDeclaratorKind::MultiLevelPointer:
        // Cannot infer nullability.
        break;

      case PointerDeclaratorKind::SingleLevelPointer:
        // Infer _Nonnull if we are in an assumes-nonnull region.
        if (inAssumeNonNullRegion) {
          complainAboutInferringWithinChunk = wrappingKind;
          inferNullability = NullabilityKind::NonNull;
          inferNullabilityCS =
              (context == DeclaratorContext::ObjCParameterContext ||
               context == DeclaratorContext::ObjCResultContext);
        }
        break;

      case PointerDeclaratorKind::CFErrorRefPointer:
      case PointerDeclaratorKind::NSErrorPointerPointer:
        // Within a function or method signature, infer _Nullable at both
        // levels.
        if (isFunctionOrMethod && inAssumeNonNullRegion)
          inferNullability = NullabilityKind::Nullable;
        break;

      case PointerDeclaratorKind::MaybePointerToCFRef:
        if (isFunctionOrMethod) {
          // On pointer-to-pointer parameters marked cf_returns_retained or
          // cf_returns_not_retained, if the outer pointer is explicit then
          // infer the inner pointer as _Nullable.
          auto hasCFReturnsAttr =
              [](const ParsedAttributesView &AttrList) -> bool {
            return AttrList.hasAttribute(ParsedAttr::AT_CFReturnsRetained) ||
                   AttrList.hasAttribute(ParsedAttr::AT_CFReturnsNotRetained);
          };
          if (const auto *InnermostChunk = D.getInnermostNonParenChunk()) {
            if (hasCFReturnsAttr(D.getAttributes()) ||
                hasCFReturnsAttr(InnermostChunk->getAttrs()) ||
                hasCFReturnsAttr(D.getDeclSpec().getAttributes())) {
              inferNullability = NullabilityKind::Nullable;
              inferNullabilityInnerOnly = true;
            }
          }
        }
        break;
      }
      break;
    }

    case DeclaratorContext::ConversionIdContext:
      complainAboutMissingNullability = CAMN_Yes;
      break;

    case DeclaratorContext::AliasDeclContext:
    case DeclaratorContext::AliasTemplateContext:
    case DeclaratorContext::BlockContext:
    case DeclaratorContext::BlockLiteralContext:
    case DeclaratorContext::ConditionContext:
    case DeclaratorContext::CXXCatchContext:
    case DeclaratorContext::CXXNewContext:
    case DeclaratorContext::ForContext:
    case DeclaratorContext::InitStmtContext:
    case DeclaratorContext::LambdaExprContext:
    case DeclaratorContext::LambdaExprParameterContext:
    case DeclaratorContext::ObjCCatchContext:
    case DeclaratorContext::TemplateParamContext:
    case DeclaratorContext::TemplateArgContext:
    case DeclaratorContext::TemplateTypeArgContext:
    case DeclaratorContext::TypeNameContext:
    case DeclaratorContext::FunctionalCastContext:
    case DeclaratorContext::RequiresExprContext:
      // Don't infer in these contexts.
      break;
    }
  }

  // Local function that returns true if its argument looks like a va_list.
  auto isVaList = [&S](QualType T) -> bool {
    auto *typedefTy = T->getAs<TypedefType>();
    if (!typedefTy)
      return false;
    TypedefDecl *vaListTypedef = S.Context.getBuiltinVaListDecl();
    do {
      if (typedefTy->getDecl() == vaListTypedef)
        return true;
      if (auto *name = typedefTy->getDecl()->getIdentifier())
        if (name->isStr("va_list"))
          return true;
      typedefTy = typedefTy->desugar()->getAs<TypedefType>();
    } while (typedefTy);
    return false;
  };

  // Local function that checks the nullability for a given pointer declarator.
  // Returns true if _Nonnull was inferred.
  auto inferPointerNullability =
      [&](SimplePointerKind pointerKind, SourceLocation pointerLoc,
          SourceLocation pointerEndLoc,
          ParsedAttributesView &attrs, AttributePool &Pool) -> ParsedAttr * {
    // We've seen a pointer.
    if (NumPointersRemaining > 0)
      --NumPointersRemaining;

    // If a nullability attribute is present, there's nothing to do.
    if (hasNullabilityAttr(attrs))
      return nullptr;

    // If we're supposed to infer nullability, do so now.
    if (inferNullability && !inferNullabilityInnerOnlyComplete) {
      ParsedAttr::Syntax syntax = inferNullabilityCS
                                      ? ParsedAttr::AS_ContextSensitiveKeyword
                                      : ParsedAttr::AS_Keyword;
      ParsedAttr *nullabilityAttr = Pool.create(
          S.getNullabilityKeyword(*inferNullability), SourceRange(pointerLoc),
          nullptr, SourceLocation(), nullptr, 0, syntax);

      attrs.addAtEnd(nullabilityAttr);

      if (inferNullabilityCS) {
        state.getDeclarator().getMutableDeclSpec().getObjCQualifiers()
          ->setObjCDeclQualifier(ObjCDeclSpec::DQ_CSNullability);
      }

      if (pointerLoc.isValid() &&
          complainAboutInferringWithinChunk !=
            PointerWrappingDeclaratorKind::None) {
        auto Diag =
            S.Diag(pointerLoc, diag::warn_nullability_inferred_on_nested_type);
        Diag << static_cast<int>(complainAboutInferringWithinChunk);
        fixItNullability(S, Diag, pointerLoc, NullabilityKind::NonNull);
      }

      if (inferNullabilityInnerOnly)
        inferNullabilityInnerOnlyComplete = true;
      return nullabilityAttr;
    }

    // If we're supposed to complain about missing nullability, do so
    // now if it's truly missing.
    switch (complainAboutMissingNullability) {
    case CAMN_No:
      break;

    case CAMN_InnerPointers:
      if (NumPointersRemaining == 0)
        break;
      LLVM_FALLTHROUGH;

    case CAMN_Yes:
      checkNullabilityConsistency(S, pointerKind, pointerLoc, pointerEndLoc);
    }
    return nullptr;
  };

  // If the type itself could have nullability but does not, infer pointer
  // nullability and perform consistency checking.
  if (S.CodeSynthesisContexts.empty()) {
    if (T->canHaveNullability(/*ResultIfUnknown*/false) &&
        !T->getNullability(S.Context)) {
      if (isVaList(T)) {
        // Record that we've seen a pointer, but do nothing else.
        if (NumPointersRemaining > 0)
          --NumPointersRemaining;
      } else {
        SimplePointerKind pointerKind = SimplePointerKind::Pointer;
        if (T->isBlockPointerType())
          pointerKind = SimplePointerKind::BlockPointer;
        else if (T->isMemberPointerType())
          pointerKind = SimplePointerKind::MemberPointer;

        if (auto *attr = inferPointerNullability(
                pointerKind, D.getDeclSpec().getTypeSpecTypeLoc(),
                D.getDeclSpec().getEndLoc(),
                D.getMutableDeclSpec().getAttributes(),
                D.getMutableDeclSpec().getAttributePool())) {
          T = state.getAttributedType(
              createNullabilityAttr(Context, *attr, *inferNullability), T, T);
        }
      }
    }

    if (complainAboutMissingNullability == CAMN_Yes &&
        T->isArrayType() && !T->getNullability(S.Context) && !isVaList(T) &&
        D.isPrototypeContext() &&
        !hasOuterPointerLikeChunk(D, D.getNumTypeObjects())) {
      checkNullabilityConsistency(S, SimplePointerKind::Array,
                                  D.getDeclSpec().getTypeSpecTypeLoc());
    }
  }

  bool ExpectNoDerefChunk =
      state.getCurrentAttributes().hasAttribute(ParsedAttr::AT_NoDeref);

  // Walk the DeclTypeInfo, building the recursive type as we go.
  // DeclTypeInfos are ordered from the identifier out, which is
  // opposite of what we want :).
  for (unsigned i = 0, e = D.getNumTypeObjects(); i != e; ++i) {
    unsigned chunkIndex = e - i - 1;
    state.setCurrentChunkIndex(chunkIndex);
    DeclaratorChunk &DeclType = D.getTypeObject(chunkIndex);
    IsQualifiedFunction &= DeclType.Kind == DeclaratorChunk::Paren;
    switch (DeclType.Kind) {
    case DeclaratorChunk::Paren:
      if (i == 0)
        warnAboutRedundantParens(S, D, T);
      T = S.BuildParenType(T);
      break;
    case DeclaratorChunk::BlockPointer:
      // If blocks are disabled, emit an error.
      if (!LangOpts.Blocks)
        S.Diag(DeclType.Loc, diag::err_blocks_disable) << LangOpts.OpenCL;

      // Handle pointer nullability.
      inferPointerNullability(SimplePointerKind::BlockPointer, DeclType.Loc,
                              DeclType.EndLoc, DeclType.getAttrs(),
                              state.getDeclarator().getAttributePool());

      T = S.BuildBlockPointerType(T, D.getIdentifierLoc(), Name);
      if (DeclType.Cls.TypeQuals || LangOpts.OpenCL) {
        // OpenCL v2.0, s6.12.5 - Block variable declarations are implicitly
        // qualified with const.
        if (LangOpts.OpenCL)
          DeclType.Cls.TypeQuals |= DeclSpec::TQ_const;
        T = S.BuildQualifiedType(T, DeclType.Loc, DeclType.Cls.TypeQuals);
      }
      break;
    case DeclaratorChunk::Pointer:
      // Verify that we're not building a pointer to pointer to function with
      // exception specification.
      if (LangOpts.CPlusPlus && S.CheckDistantExceptionSpec(T)) {
        S.Diag(D.getIdentifierLoc(), diag::err_distant_exception_spec);
        D.setInvalidType(true);
        // Build the type anyway.
      }

      // Handle pointer nullability
      inferPointerNullability(SimplePointerKind::Pointer, DeclType.Loc,
                              DeclType.EndLoc, DeclType.getAttrs(),
                              state.getDeclarator().getAttributePool());

      if (LangOpts.ObjC && T->getAs<ObjCObjectType>()) {
        T = Context.getObjCObjectPointerType(T);
        if (DeclType.Ptr.TypeQuals)
          T = S.BuildQualifiedType(T, DeclType.Loc, DeclType.Ptr.TypeQuals);
        break;
      }

      // OpenCL v2.0 s6.9b - Pointer to image/sampler cannot be used.
      // OpenCL v2.0 s6.13.16.1 - Pointer to pipe cannot be used.
      // OpenCL v2.0 s6.12.5 - Pointers to Blocks are not allowed.
      if (LangOpts.OpenCL) {
        if (T->isImageType() || T->isSamplerT() || T->isPipeType() ||
            T->isBlockPointerType()) {
          S.Diag(D.getIdentifierLoc(), diag::err_opencl_pointer_to_type) << T;
          D.setInvalidType(true);
        }
      }

      T = S.BuildPointerType(T, CheckedPointerKind::Unchecked, DeclType.Loc, Name);
      if (DeclType.Ptr.TypeQuals)
        T = S.BuildQualifiedType(T, DeclType.Loc, DeclType.Ptr.TypeQuals);
      break;
    case DeclaratorChunk::Reference: {
      // Verify that we're not building a reference to pointer to function with
      // exception specification.
      if (LangOpts.CPlusPlus && S.CheckDistantExceptionSpec(T)) {
        S.Diag(D.getIdentifierLoc(), diag::err_distant_exception_spec);
        D.setInvalidType(true);
        // Build the type anyway.
      }
      T = S.BuildReferenceType(T, DeclType.Ref.LValueRef, DeclType.Loc, Name);

      if (DeclType.Ref.HasRestrict)
        T = S.BuildQualifiedType(T, DeclType.Loc, Qualifiers::Restrict);
      break;
    }
    case DeclaratorChunk::Array: {
      // Verify that we're not building an array of pointers to function with
      // exception specification.
      if (LangOpts.CPlusPlus && S.CheckDistantExceptionSpec(T)) {
        S.Diag(D.getIdentifierLoc(), diag::err_distant_exception_spec);
        D.setInvalidType(true);
        // Build the type anyway.
      }
      DeclaratorChunk::ArrayTypeInfo &ATI = DeclType.Arr;
      Expr *ArraySize = static_cast<Expr*>(ATI.NumElts);
      ArrayType::ArraySizeModifier ASM;
      if (ATI.isStar)
        ASM = ArrayType::Star;
      else if (ATI.hasStatic)
        ASM = ArrayType::Static;
      else
        ASM = ArrayType::Normal;
      if (ASM == ArrayType::Star && !D.isPrototypeContext()) {
        // FIXME: This check isn't quite right: it allows star in prototypes
        // for function definitions, and disallows some edge cases detailed
        // in http://gcc.gnu.org/ml/gcc-patches/2009-02/msg00133.html
        S.Diag(DeclType.Loc, diag::err_array_star_outside_prototype);
        ASM = ArrayType::Normal;
        D.setInvalidType(true);
      }

      // C99 6.7.5.2p1: The optional type qualifiers and the keyword static
      // shall appear only in a declaration of a function parameter with an
      // array type, ...
      if (ASM == ArrayType::Static || ATI.TypeQuals) {
        if (!(D.isPrototypeContext() ||
              D.getContext() == DeclaratorContext::KNRTypeListContext)) {
          S.Diag(DeclType.Loc, diag::err_array_static_outside_prototype) <<
              (ASM == ArrayType::Static ? "'static'" : "type qualifier");
          // Remove the 'static' and the type qualifiers.
          if (ASM == ArrayType::Static)
            ASM = ArrayType::Normal;
          ATI.TypeQuals = 0;
          D.setInvalidType(true);
        }

        // C99 6.7.5.2p1: ... and then only in the outermost array type
        // derivation.
        if (hasOuterPointerLikeChunk(D, chunkIndex)) {
          S.Diag(DeclType.Loc, diag::err_array_static_not_outermost) <<
            (ASM == ArrayType::Static ? "'static'" : "type qualifier");
          if (ASM == ArrayType::Static)
            ASM = ArrayType::Normal;
          ATI.TypeQuals = 0;
          D.setInvalidType(true);
        }
      }
      const AutoType *AT = T->getContainedAutoType();
      // Allow arrays of auto if we are a generic lambda parameter.
      // i.e. [](auto (&array)[5]) { return array[0]; }; OK
      if (AT &&
          D.getContext() != DeclaratorContext::LambdaExprParameterContext) {
        // We've already diagnosed this for decltype(auto).
        if (!AT->isDecltypeAuto())
          S.Diag(DeclType.Loc, diag::err_illegal_decl_array_of_auto)
            << getPrintableNameForEntity(Name) << T;
        T = QualType();
        break;
      }

      // Array parameters can be marked nullable as well, although it's not
      // necessary if they're marked 'static'.
      if (complainAboutMissingNullability == CAMN_Yes &&
          !hasNullabilityAttr(DeclType.getAttrs()) &&
          ASM != ArrayType::Static &&
          D.isPrototypeContext() &&
          !hasOuterPointerLikeChunk(D, chunkIndex)) {
        checkNullabilityConsistency(S, SimplePointerKind::Array, DeclType.Loc);
      }

      CheckedArrayKind Kind = (CheckedArrayKind) ATI.kind;
      // Handle multi-dimensional arrays for Checked C. A multi-dimensional
      // array is an array of arrays, so look for a nested type that is an array.
      // - Dimensions must either all be checked or all be unchecked.
      // - The checked property propagates to nested array types, if the array
      //   types are unchecked.  The nested array types must be declared as part
      //   of this declaration.
      if (const ArrayType *AT = dyn_cast<ArrayType>(T.getCanonicalType())) {
        if (Kind != AT->getKind()) {
          if (Kind == CheckedArrayKind::Checked)
            // The new array type is checked. Propagate this to nested array
            // types declared as part of this declaration.
            T = S.MakeCheckedArrayType(T, true, DeclType.Loc);
          else if (Kind == CheckedArrayKind::NtChecked) {
            // Do not propagate. Null-terminated arrays of arrays are illegal to
            // declare, so we don't care about the checkedness of arrays nested
            // with them.  The call to BuildArrayType below will issue a
            // diagnostic message about the illegal array type.
          } else {
            // The new array type is unchecked and the nested array type is checked,
            // See if an enclosing array type will eventually make the new array
            // type a checked array.
            bool parentIsChecked = false;
            for (unsigned x = chunkIndex; x > 0; ) {
              x--;
              const DeclaratorChunk &DC = D.getTypeObject(x);
              if (DC.Kind == DeclaratorChunk::Array) {
                const DeclaratorChunk::ArrayTypeInfo &ParentInfo = DC.Arr;
                if ((CheckedArrayKind) ParentInfo.kind == CheckedArrayKind::Checked) {
                  parentIsChecked = true;
                  break;
                }
              } else if (DC.Kind != DeclaratorChunk::Paren) 
                 break;
            }
            if (!parentIsChecked) {
              D.setInvalidType(true);;
              if (const TypedefType *TD = dyn_cast<TypedefType>(T))
                S.Diag(DeclType.Loc, 
                       diag::err_unchecked_array_of_typedef_checked_array) <<
                        TD->getDecl();
              else
                S.Diag(DeclType.Loc, 
                       diag::err_unchecked_array_of_checked_array);

            }
          }
        }
      }

      T = S.BuildArrayType(T, ASM, ArraySize, ATI.TypeQuals, Kind,
                           SourceRange(DeclType.Loc, DeclType.EndLoc), Name);
      break;
    }
    case DeclaratorChunk::Function: {
      // If the function declarator has a prototype (i.e. it is not () and
      // does not have a K&R-style identifier list), then the arguments are part
      // of the type, otherwise the argument list is ().
      DeclaratorChunk::FunctionTypeInfo &FTI = DeclType.Fun;
      IsQualifiedFunction =
          FTI.hasMethodTypeQualifiers() || FTI.hasRefQualifier();

      // Check for auto functions and trailing return type and adjust the
      // return type accordingly.
      if (!D.isInvalidType()) {
        // trailing-return-type is only required if we're declaring a function,
        // and not, for instance, a pointer to a function.
        if (D.getDeclSpec().hasAutoTypeSpec() &&
            !FTI.hasTrailingReturnType() && chunkIndex == 0) {
          if (!S.getLangOpts().CPlusPlus14) {
            S.Diag(D.getDeclSpec().getTypeSpecTypeLoc(),
                   D.getDeclSpec().getTypeSpecType() == DeclSpec::TST_auto
                       ? diag::err_auto_missing_trailing_return
                       : diag::err_deduced_return_type);
            T = Context.IntTy;
            D.setInvalidType(true);
          } else {
            S.Diag(D.getDeclSpec().getTypeSpecTypeLoc(),
                   diag::warn_cxx11_compat_deduced_return_type);
          }
        } else if (FTI.hasTrailingReturnType()) {
          // T must be exactly 'auto' at this point. See CWG issue 681.
          if (isa<ParenType>(T)) {
            S.Diag(D.getBeginLoc(), diag::err_trailing_return_in_parens)
                << T << D.getSourceRange();
            D.setInvalidType(true);
          } else if (D.getName().getKind() ==
                     UnqualifiedIdKind::IK_DeductionGuideName) {
            if (T != Context.DependentTy) {
              S.Diag(D.getDeclSpec().getBeginLoc(),
                     diag::err_deduction_guide_with_complex_decl)
                  << D.getSourceRange();
              D.setInvalidType(true);
            }
          } else if (D.getContext() != DeclaratorContext::LambdaExprContext &&
                     (T.hasQualifiers() || !isa<AutoType>(T) ||
                      cast<AutoType>(T)->getKeyword() !=
                          AutoTypeKeyword::Auto ||
                      cast<AutoType>(T)->isConstrained())) {
            S.Diag(D.getDeclSpec().getTypeSpecTypeLoc(),
                   diag::err_trailing_return_without_auto)
                << T << D.getDeclSpec().getSourceRange();
            D.setInvalidType(true);
          }
          T = S.GetTypeFromParser(FTI.getTrailingReturnType(), &TInfo);
          if (T.isNull()) {
            // An error occurred parsing the trailing return type.
            T = Context.IntTy;
            D.setInvalidType(true);
          } else if (S.getLangOpts().CPlusPlus20)
            // Handle cases like: `auto f() -> auto` or `auto f() -> C auto`.
            if (AutoType *Auto = T->getContainedAutoType())
              if (S.getCurScope()->isFunctionDeclarationScope())
                T = InventTemplateParameter(state, T, TInfo, Auto,
                                            S.InventedParameterInfos.back());
        } else {
          // This function type is not the type of the entity being declared,
          // so checking the 'auto' is not the responsibility of this chunk.
        }
      }

      // C99 6.7.5.3p1: The return type may not be a function or array type.
      // For conversion functions, we'll diagnose this particular error later.
      if (!D.isInvalidType() && (T->isArrayType() || T->isFunctionType()) &&
          (D.getName().getKind() !=
           UnqualifiedIdKind::IK_ConversionFunctionId)) {
        unsigned diagID = diag::err_func_returning_array_function;
        // Last processing chunk in block context means this function chunk
        // represents the block.
        if (chunkIndex == 0 &&
            D.getContext() == DeclaratorContext::BlockLiteralContext)
          diagID = diag::err_block_returning_array_function;
        S.Diag(DeclType.Loc, diagID) << T->isFunctionType() << T;
        T = Context.IntTy;
        D.setInvalidType(true);
      }

      // Do not allow returning half FP value.
      // FIXME: This really should be in BuildFunctionType.
      if (T->isHalfType()) {
        if (S.getLangOpts().OpenCL) {
          if (!S.getOpenCLOptions().isEnabled("cl_khr_fp16")) {
            S.Diag(D.getIdentifierLoc(), diag::err_opencl_invalid_return)
                << T << 0 /*pointer hint*/;
            D.setInvalidType(true);
          }
        } else if (!S.getLangOpts().HalfArgsAndReturns) {
          S.Diag(D.getIdentifierLoc(),
            diag::err_parameters_retval_cannot_have_fp16_type) << 1;
          D.setInvalidType(true);
        }
      }

      if (LangOpts.OpenCL) {
        // OpenCL v2.0 s6.12.5 - A block cannot be the return value of a
        // function.
        if (T->isBlockPointerType() || T->isImageType() || T->isSamplerT() ||
            T->isPipeType()) {
          S.Diag(D.getIdentifierLoc(), diag::err_opencl_invalid_return)
              << T << 1 /*hint off*/;
          D.setInvalidType(true);
        }
        // OpenCL doesn't support variadic functions and blocks
        // (s6.9.e and s6.12.5 OpenCL v2.0) except for printf.
        // We also allow here any toolchain reserved identifiers.
        if (FTI.isVariadic &&
            !(D.getIdentifier() &&
              ((D.getIdentifier()->getName() == "printf" &&
                (LangOpts.OpenCLCPlusPlus || LangOpts.OpenCLVersion >= 120)) ||
               D.getIdentifier()->getName().startswith("__")))) {
          S.Diag(D.getIdentifierLoc(), diag::err_opencl_variadic_function);
          D.setInvalidType(true);
        }
      }

      // Methods cannot return interface types. All ObjC objects are
      // passed by reference.
      if (T->isObjCObjectType()) {
        SourceLocation DiagLoc, FixitLoc;
        if (TInfo) {
          DiagLoc = TInfo->getTypeLoc().getBeginLoc();
          FixitLoc = S.getLocForEndOfToken(TInfo->getTypeLoc().getEndLoc());
        } else {
          DiagLoc = D.getDeclSpec().getTypeSpecTypeLoc();
          FixitLoc = S.getLocForEndOfToken(D.getDeclSpec().getEndLoc());
        }
        S.Diag(DiagLoc, diag::err_object_cannot_be_passed_returned_by_value)
          << 0 << T
          << FixItHint::CreateInsertion(FixitLoc, "*");

        T = Context.getObjCObjectPointerType(T);
        if (TInfo) {
          TypeLocBuilder TLB;
          TLB.pushFullCopy(TInfo->getTypeLoc());
          ObjCObjectPointerTypeLoc TLoc = TLB.push<ObjCObjectPointerTypeLoc>(T);
          TLoc.setStarLoc(FixitLoc);
          TInfo = TLB.getTypeSourceInfo(Context, T);
        }

        D.setInvalidType(true);
      }

      // cv-qualifiers on return types are pointless except when the type is a
      // class type in C++.
      if ((T.getCVRQualifiers() || T->isAtomicType()) &&
          !(S.getLangOpts().CPlusPlus &&
            (T->isDependentType() || T->isRecordType()))) {
        if (T->isVoidType() && !S.getLangOpts().CPlusPlus &&
            D.getFunctionDefinitionKind() == FDK_Definition) {
          // [6.9.1/3] qualified void return is invalid on a C
          // function definition.  Apparently ok on declarations and
          // in C++ though (!)
          S.Diag(DeclType.Loc, diag::err_func_returning_qualified_void) << T;
        } else
          diagnoseRedundantReturnTypeQualifiers(S, T, D, chunkIndex);

        // C++2a [dcl.fct]p12:
        //   A volatile-qualified return type is deprecated
        if (T.isVolatileQualified() && S.getLangOpts().CPlusPlus20)
          S.Diag(DeclType.Loc, diag::warn_deprecated_volatile_return) << T;
      }

      // In Checked C, no prototype functions cannot return checked types
      // See Section 5.5 of the Checked C language extension specification.
      if (LangOpts.CheckedC && !FTI.NumParams) {
        if (Context.isNotAllowedForNoPrototypeFunction(T)) {
          S.Diag(DeclType.Loc,
                 diag::err_no_prototype_function_with_checked_return_type)
            << (unsigned) S.classifyForCheckedTypeDiagnostic(T);
          D.setInvalidType(true);
        }
      }

      // Objective-C ARC ownership qualifiers are ignored on the function
      // return type (by type canonicalization). Complain if this attribute
      // was written here.
      if (T.getQualifiers().hasObjCLifetime()) {
        SourceLocation AttrLoc;
        if (chunkIndex + 1 < D.getNumTypeObjects()) {
          DeclaratorChunk ReturnTypeChunk = D.getTypeObject(chunkIndex + 1);
          for (const ParsedAttr &AL : ReturnTypeChunk.getAttrs()) {
            if (AL.getKind() == ParsedAttr::AT_ObjCOwnership) {
              AttrLoc = AL.getLoc();
              break;
            }
          }
        }
        if (AttrLoc.isInvalid()) {
          for (const ParsedAttr &AL : D.getDeclSpec().getAttributes()) {
            if (AL.getKind() == ParsedAttr::AT_ObjCOwnership) {
              AttrLoc = AL.getLoc();
              break;
            }
          }
        }

        if (AttrLoc.isValid()) {
          // The ownership attributes are almost always written via
          // the predefined
          // __strong/__weak/__autoreleasing/__unsafe_unretained.
          if (AttrLoc.isMacroID())
            AttrLoc =
                S.SourceMgr.getImmediateExpansionRange(AttrLoc).getBegin();

          S.Diag(AttrLoc, diag::warn_arc_lifetime_result_type)
            << T.getQualifiers().getObjCLifetime();
        }
      }

      if (LangOpts.CPlusPlus && D.getDeclSpec().hasTagDefinition()) {
        // C++ [dcl.fct]p6:
        //   Types shall not be defined in return or parameter types.
        TagDecl *Tag = cast<TagDecl>(D.getDeclSpec().getRepAsDecl());
        S.Diag(Tag->getLocation(), diag::err_type_defined_in_result_type)
          << Context.getTypeDeclType(Tag);
      }

      // Exception specs are not allowed in typedefs. Complain, but add it
      // anyway.
      if (IsTypedefName && FTI.getExceptionSpecType() && !LangOpts.CPlusPlus17)
        S.Diag(FTI.getExceptionSpecLocBeg(),
               diag::err_exception_spec_in_typedef)
            << (D.getContext() == DeclaratorContext::AliasDeclContext ||
                D.getContext() == DeclaratorContext::AliasTemplateContext);

      // If we see "T var();" or "T var(T());" at block scope, it is probably
      // an attempt to initialize a variable, not a function declaration.
      if (FTI.isAmbiguous)
        warnAboutAmbiguousFunction(S, D, DeclType, T);

      FunctionType::ExtInfo EI(
          getCCForDeclaratorChunk(S, D, DeclType.getAttrs(), FTI, chunkIndex));

      if (!FTI.NumParams && !FTI.isVariadic && !LangOpts.CPlusPlus
                                            && !LangOpts.OpenCL) {
        // Simple void foo(), where the incoming T is the result type.
        T = Context.getFunctionNoProtoType(T, EI);
      } else {
        // We allow a zero-parameter variadic function in C if the
        // function is marked with the "overloadable" attribute. Scan
        // for this attribute now.
        if (!FTI.NumParams && FTI.isVariadic && !LangOpts.CPlusPlus)
          if (!D.getAttributes().hasAttribute(ParsedAttr::AT_Overloadable))
            S.Diag(FTI.getEllipsisLoc(), diag::err_ellipsis_first_param);

        if (FTI.NumParams && FTI.Params[0].Param == nullptr) {
          // C99 6.7.5.3p3: Reject int(x,y,z) when it's not a function
          // definition.
          S.Diag(FTI.Params[0].IdentLoc,
                 diag::err_ident_list_in_fn_declaration);
          D.setInvalidType(true);
          // Recover by creating a K&R-style function type.
          T = Context.getFunctionNoProtoType(T, EI);
          break;
        }

        FunctionProtoType::ExtProtoInfo EPI;
        EPI.ExtInfo = EI;
        EPI.Variadic = FTI.isVariadic;
        EPI.EllipsisLoc = FTI.getEllipsisLoc();
        EPI.HasTrailingReturn = FTI.hasTrailingReturnType();
        EPI.TypeQuals.addCVRUQualifiers(
            FTI.MethodQualifiers ? FTI.MethodQualifiers->getTypeQualifiers()
                                 : 0);
        EPI.RefQualifier = !FTI.hasRefQualifier()? RQ_None
                    : FTI.RefQualifierIsLValueRef? RQ_LValue
                    : RQ_RValue;

        // Otherwise, we have a function with a parameter list that is
        // potentially variadic.
        SmallVector<QualType, 16> ParamTys;
        ParamTys.reserve(FTI.NumParams);

        SmallVector<BoundsAnnotations, 16> ParamAnnots;
        ParamAnnots.reserve(FTI.NumParams);
        bool HasAnyParameterAnnots = false;

        SmallVector<FunctionProtoType::ExtParameterInfo, 16>
          ExtParameterInfos(FTI.NumParams);
        bool HasAnyInterestingExtParameterInfos = false;
        auto ParamInfo =
          llvm::makeArrayRef<DeclaratorChunk::ParamInfo>(FTI.Params,
                                                         FTI.NumParams);

        for (unsigned i = 0, e = FTI.NumParams; i != e; ++i) {
          ParmVarDecl *Param = cast<ParmVarDecl>(FTI.Params[i].Param);
          QualType ParamTy = Param->getType();
          assert(!ParamTy.isNull() && "Couldn't parse type?");

          // Look for 'void'.  void is allowed only as a single parameter to a
          // function with no other parameters (C99 6.7.5.3p10).  We record
          // int(void) as a FunctionProtoType with an empty parameter list.
          if (ParamTy->isVoidType()) {
            // If this is something like 'float(int, void)', reject it.  'void'
            // is an incomplete type (C99 6.2.5p19) and function decls cannot
            // have parameters of incomplete type.
            if (FTI.NumParams != 1 || FTI.isVariadic) {
              S.Diag(DeclType.Loc, diag::err_void_only_param);
              ParamTy = Context.IntTy;
              Param->setType(ParamTy);
            } else if (FTI.Params[i].Ident) {
              // Reject, but continue to parse 'int(void abc)'.
              S.Diag(FTI.Params[i].IdentLoc, diag::err_param_with_void_type);
              ParamTy = Context.IntTy;
              Param->setType(ParamTy);
            } else {
              // Reject, but continue to parse 'float(const void)'.
              if (ParamTy.hasQualifiers())
                S.Diag(DeclType.Loc, diag::err_void_param_qualified);

              // Do not add 'void' to the list.
              break;
            }
          } else if (ParamTy->isHalfType()) {
            // Disallow half FP parameters.
            // FIXME: This really should be in BuildFunctionType.
            if (S.getLangOpts().OpenCL) {
              if (!S.getOpenCLOptions().isEnabled("cl_khr_fp16")) {
                S.Diag(Param->getLocation(), diag::err_opencl_invalid_param)
                    << ParamTy << 0;
                D.setInvalidType();
                Param->setInvalidDecl();
              }
            } else if (!S.getLangOpts().HalfArgsAndReturns) {
              S.Diag(Param->getLocation(),
                diag::err_parameters_retval_cannot_have_fp16_type) << 0;
              D.setInvalidType();
            }
          } else if (!FTI.hasPrototype) {
            if (ParamTy->isPromotableIntegerType()) {
              ParamTy = Context.getPromotedIntegerType(ParamTy);
              Param->setKNRPromoted(true);
            } else if (const BuiltinType* BTy = ParamTy->getAs<BuiltinType>()) {
              if (BTy->getKind() == BuiltinType::Float) {
                ParamTy = Context.DoubleTy;
                Param->setKNRPromoted(true);
              }
            }
          } else if (S.getLangOpts().OpenCL && ParamTy->isBlockPointerType()) {
            // OpenCL 2.0 s6.12.5: A block cannot be a parameter of a function.
            S.Diag(Param->getLocation(), diag::err_opencl_invalid_param)
                << ParamTy << 1 /*hint off*/;
            D.setInvalidType();
          }

          // Record parameter bounds for Checked C extension.  When the
          // Checked C extension is not enabled, the annotations will
          // always be empty and HasAnyParameterAnnots will always be false.
          BoundsAnnotations Annots = Param->getBoundsAnnotations();
          if (!Annots.IsEmpty()) {
            HasAnyParameterAnnots = true;
            S.AbstractForFunctionType(Annots, ParamInfo);
          }
          ParamAnnots.push_back(Annots);

          if (LangOpts.ObjCAutoRefCount && Param->hasAttr<NSConsumedAttr>()) {
            ExtParameterInfos[i] = ExtParameterInfos[i].withIsConsumed(true);
            HasAnyInterestingExtParameterInfos = true;
          }

          if (auto attr = Param->getAttr<ParameterABIAttr>()) {
            ExtParameterInfos[i] =
              ExtParameterInfos[i].withABI(attr->getABI());
            HasAnyInterestingExtParameterInfos = true;
          }

          if (Param->hasAttr<PassObjectSizeAttr>()) {
            ExtParameterInfos[i] = ExtParameterInfos[i].withHasPassObjectSize();
            HasAnyInterestingExtParameterInfos = true;
          }

          if (Param->hasAttr<NoEscapeAttr>()) {
            ExtParameterInfos[i] = ExtParameterInfos[i].withIsNoEscape(true);
            HasAnyInterestingExtParameterInfos = true;
          }

          ParamTys.push_back(ParamTy);
        }

        BoundsAnnotations ReturnAnnots;
        // Delay parse return bounds expression, if there is one.
        if (FTI.ReturnBounds && !FTI.ReturnBounds->empty()) {
          SmallVector<ParmVarDecl *, 16> ParamVars;
          for (unsigned i = 0, e = FTI.NumParams; i != e; ++i) {
            ParmVarDecl *Param = cast<ParmVarDecl>(FTI.Params[i].Param);
            ParamVars.push_back(Param);
          }
          Sema::CheckedCReturnValueRAII ReturnValueRAII(S, T);
          std::unique_ptr<CachedTokens> ReturnBoundsTokens(FTI.ReturnBounds);
          assert(S.DeferredBoundsParser);
          if (S.DeferredBoundsParser(S.DeferredBoundsParserData,
                                     std::move(ReturnBoundsTokens),
                                     ParamVars,
                                     ReturnAnnots,
                                     D))
            D.setInvalidType();
          else
            D.setReturnBounds(ReturnAnnots.getBoundsExpr());

          assert(!ReturnAnnots.getInteropTypeExpr() &&
                 "should only have parsed bounds expression");
        }

        ReturnAnnots.setInteropTypeExpr(FTI.ReturnInteropType);
        S.InferBoundsAnnots(T, ReturnAnnots, false);

        if (S.DiagnoseBoundsDeclType(T, nullptr, ReturnAnnots, true))
          D.setInvalidType(true);
        else
          S.AbstractForFunctionType(ReturnAnnots, ParamInfo);


        // Record bounds for Checked C extension.  Only record parameter bounds array if there are
        // parameter bounds.
        if (HasAnyParameterAnnots)
          EPI.ParamAnnots = ParamAnnots.data();
        EPI.ReturnAnnots = ReturnAnnots;

        if (HasAnyInterestingExtParameterInfos) {
          EPI.ExtParameterInfos = ExtParameterInfos.data();
          checkExtParameterInfos(S, ParamTys, EPI,
              [&](unsigned i) { return FTI.Params[i].Param->getLocation(); });
        }

        EPI.NumTypeVars = D.getDeclSpec().getNumTypeVars();
        EPI.GenericFunction = D.getDeclSpec().isGenericFunctionOrStruct();
        EPI.ItypeGenericFunction = D.getDeclSpec().isItypeGenericFunctionOrStruct();

        SmallVector<QualType, 4> Exceptions;
        SmallVector<ParsedType, 2> DynamicExceptions;
        SmallVector<SourceRange, 2> DynamicExceptionRanges;
        Expr *NoexceptExpr = nullptr;

        if (FTI.getExceptionSpecType() == EST_Dynamic) {
          // FIXME: It's rather inefficient to have to split into two vectors
          // here.
          unsigned N = FTI.getNumExceptions();
          DynamicExceptions.reserve(N);
          DynamicExceptionRanges.reserve(N);
          for (unsigned I = 0; I != N; ++I) {
            DynamicExceptions.push_back(FTI.Exceptions[I].Ty);
            DynamicExceptionRanges.push_back(FTI.Exceptions[I].Range);
          }
        } else if (isComputedNoexcept(FTI.getExceptionSpecType())) {
          NoexceptExpr = FTI.NoexceptExpr;
        }

        S.checkExceptionSpecification(D.isFunctionDeclarationContext(),
                                      FTI.getExceptionSpecType(),
                                      DynamicExceptions,
                                      DynamicExceptionRanges,
                                      NoexceptExpr,
                                      Exceptions,
                                      EPI.ExceptionSpec);

        // FIXME: Set address space from attrs for C++ mode here.
        // OpenCLCPlusPlus: A class member function has an address space.
        auto IsClassMember = [&]() {
          return (!state.getDeclarator().getCXXScopeSpec().isEmpty() &&
                  state.getDeclarator()
                          .getCXXScopeSpec()
                          .getScopeRep()
                          ->getKind() == NestedNameSpecifier::TypeSpec) ||
                 state.getDeclarator().getContext() ==
                     DeclaratorContext::MemberContext ||
                 state.getDeclarator().getContext() ==
                     DeclaratorContext::LambdaExprContext;
        };

        if (state.getSema().getLangOpts().OpenCLCPlusPlus && IsClassMember()) {
          LangAS ASIdx = LangAS::Default;
          // Take address space attr if any and mark as invalid to avoid adding
          // them later while creating QualType.
          if (FTI.MethodQualifiers)
            for (ParsedAttr &attr : FTI.MethodQualifiers->getAttributes()) {
              LangAS ASIdxNew = attr.asOpenCLLangAS();
              if (DiagnoseMultipleAddrSpaceAttributes(S, ASIdx, ASIdxNew,
                                                      attr.getLoc()))
                D.setInvalidType(true);
              else
                ASIdx = ASIdxNew;
            }
          // If a class member function's address space is not set, set it to
          // __generic.
          LangAS AS =
              (ASIdx == LangAS::Default ? S.getDefaultCXXMethodAddrSpace()
                                        : ASIdx);
          EPI.TypeQuals.addAddressSpace(AS);
        }
        T = Context.getFunctionType(T, ParamTys, EPI);
      }
      break;
    }
    case DeclaratorChunk::MemberPointer: {
      // The scope spec must refer to a class, or be dependent.
      CXXScopeSpec &SS = DeclType.Mem.Scope();
      QualType ClsType;

      // Handle pointer nullability.
      inferPointerNullability(SimplePointerKind::MemberPointer, DeclType.Loc,
                              DeclType.EndLoc, DeclType.getAttrs(),
                              state.getDeclarator().getAttributePool());

      if (SS.isInvalid()) {
        // Avoid emitting extra errors if we already errored on the scope.
        D.setInvalidType(true);
      } else if (S.isDependentScopeSpecifier(SS) ||
                 dyn_cast_or_null<CXXRecordDecl>(S.computeDeclContext(SS))) {
        NestedNameSpecifier *NNS = SS.getScopeRep();
        NestedNameSpecifier *NNSPrefix = NNS->getPrefix();
        switch (NNS->getKind()) {
        case NestedNameSpecifier::Identifier:
          ClsType = Context.getDependentNameType(ETK_None, NNSPrefix,
                                                 NNS->getAsIdentifier());
          break;

        case NestedNameSpecifier::Namespace:
        case NestedNameSpecifier::NamespaceAlias:
        case NestedNameSpecifier::Global:
        case NestedNameSpecifier::Super:
          llvm_unreachable("Nested-name-specifier must name a type");

        case NestedNameSpecifier::TypeSpec:
        case NestedNameSpecifier::TypeSpecWithTemplate:
          ClsType = QualType(NNS->getAsType(), 0);
          // Note: if the NNS has a prefix and ClsType is a nondependent
          // TemplateSpecializationType, then the NNS prefix is NOT included
          // in ClsType; hence we wrap ClsType into an ElaboratedType.
          // NOTE: in particular, no wrap occurs if ClsType already is an
          // Elaborated, DependentName, or DependentTemplateSpecialization.
          if (NNSPrefix && isa<TemplateSpecializationType>(NNS->getAsType()))
            ClsType = Context.getElaboratedType(ETK_None, NNSPrefix, ClsType);
          break;
        }
      } else {
        S.Diag(DeclType.Mem.Scope().getBeginLoc(),
             diag::err_illegal_decl_mempointer_in_nonclass)
          << (D.getIdentifier() ? D.getIdentifier()->getName() : "type name")
          << DeclType.Mem.Scope().getRange();
        D.setInvalidType(true);
      }

      if (!ClsType.isNull())
        T = S.BuildMemberPointerType(T, ClsType, DeclType.Loc,
                                     D.getIdentifier());
      if (T.isNull()) {
        T = Context.IntTy;
        D.setInvalidType(true);
      } else if (DeclType.Mem.TypeQuals) {
        T = S.BuildQualifiedType(T, DeclType.Loc, DeclType.Mem.TypeQuals);
      }
      break;
    }

    case DeclaratorChunk::Pipe: {
      T = S.BuildReadPipeType(T, DeclType.Loc);
      processTypeAttrs(state, T, TAL_DeclSpec,
                       D.getMutableDeclSpec().getAttributes());
      break;
    }
    }

    if (T.isNull()) {
      D.setInvalidType(true);
      T = Context.IntTy;
    }

    // See if there are any attributes on this declarator chunk.
    processTypeAttrs(state, T, TAL_DeclChunk, DeclType.getAttrs());

    if (DeclType.Kind != DeclaratorChunk::Paren) {
      if (ExpectNoDerefChunk && !IsNoDerefableChunk(DeclType))
        S.Diag(DeclType.Loc, diag::warn_noderef_on_non_pointer_or_array);

      ExpectNoDerefChunk = state.didParseNoDeref();
    }
  }

  if (ExpectNoDerefChunk)
    S.Diag(state.getDeclarator().getBeginLoc(),
           diag::warn_noderef_on_non_pointer_or_array);

  // GNU warning -Wstrict-prototypes
  //   Warn if a function declaration is without a prototype.
  //   This warning is issued for all kinds of unprototyped function
  //   declarations (i.e. function type typedef, function pointer etc.)
  //   C99 6.7.5.3p14:
  //   The empty list in a function declarator that is not part of a definition
  //   of that function specifies that no information about the number or types
  //   of the parameters is supplied.
  if (!LangOpts.CPlusPlus && D.getFunctionDefinitionKind() == FDK_Declaration) {
    bool IsBlock = false;
    for (const DeclaratorChunk &DeclType : D.type_objects()) {
      switch (DeclType.Kind) {
      case DeclaratorChunk::BlockPointer:
        IsBlock = true;
        break;
      case DeclaratorChunk::Function: {
        const DeclaratorChunk::FunctionTypeInfo &FTI = DeclType.Fun;
        // We supress the warning when there's no LParen location, as this
        // indicates the declaration was an implicit declaration, which gets
        // warned about separately via -Wimplicit-function-declaration.
        if (FTI.NumParams == 0 && !FTI.isVariadic && FTI.getLParenLoc().isValid())
          S.Diag(DeclType.Loc, diag::warn_strict_prototypes)
              << IsBlock
              << FixItHint::CreateInsertion(FTI.getRParenLoc(), "void");
        IsBlock = false;
        break;
      }
      default:
        break;
      }
    }
  }

  assert(!T.isNull() && "T must not be null after this point");

  if (LangOpts.CPlusPlus && T->isFunctionType()) {
    const FunctionProtoType *FnTy = T->getAs<FunctionProtoType>();
    assert(FnTy && "Why oh why is there not a FunctionProtoType here?");

    // C++ 8.3.5p4:
    //   A cv-qualifier-seq shall only be part of the function type
    //   for a nonstatic member function, the function type to which a pointer
    //   to member refers, or the top-level function type of a function typedef
    //   declaration.
    //
    // Core issue 547 also allows cv-qualifiers on function types that are
    // top-level template type arguments.
    enum { NonMember, Member, DeductionGuide } Kind = NonMember;
    if (D.getName().getKind() == UnqualifiedIdKind::IK_DeductionGuideName)
      Kind = DeductionGuide;
    else if (!D.getCXXScopeSpec().isSet()) {
      if ((D.getContext() == DeclaratorContext::MemberContext ||
           D.getContext() == DeclaratorContext::LambdaExprContext) &&
          !D.getDeclSpec().isFriendSpecified())
        Kind = Member;
    } else {
      DeclContext *DC = S.computeDeclContext(D.getCXXScopeSpec());
      if (!DC || DC->isRecord())
        Kind = Member;
    }

    // C++11 [dcl.fct]p6 (w/DR1417):
    // An attempt to specify a function type with a cv-qualifier-seq or a
    // ref-qualifier (including by typedef-name) is ill-formed unless it is:
    //  - the function type for a non-static member function,
    //  - the function type to which a pointer to member refers,
    //  - the top-level function type of a function typedef declaration or
    //    alias-declaration,
    //  - the type-id in the default argument of a type-parameter, or
    //  - the type-id of a template-argument for a type-parameter
    //
    // FIXME: Checking this here is insufficient. We accept-invalid on:
    //
    //   template<typename T> struct S { void f(T); };
    //   S<int() const> s;
    //
    // ... for instance.
    if (IsQualifiedFunction &&
        !(Kind == Member &&
          D.getDeclSpec().getStorageClassSpec() != DeclSpec::SCS_static) &&
        !IsTypedefName &&
        D.getContext() != DeclaratorContext::TemplateArgContext &&
        D.getContext() != DeclaratorContext::TemplateTypeArgContext) {
      SourceLocation Loc = D.getBeginLoc();
      SourceRange RemovalRange;
      unsigned I;
      if (D.isFunctionDeclarator(I)) {
        SmallVector<SourceLocation, 4> RemovalLocs;
        const DeclaratorChunk &Chunk = D.getTypeObject(I);
        assert(Chunk.Kind == DeclaratorChunk::Function);

        if (Chunk.Fun.hasRefQualifier())
          RemovalLocs.push_back(Chunk.Fun.getRefQualifierLoc());

        if (Chunk.Fun.hasMethodTypeQualifiers())
          Chunk.Fun.MethodQualifiers->forEachQualifier(
              [&](DeclSpec::TQ TypeQual, StringRef QualName,
                  SourceLocation SL) { RemovalLocs.push_back(SL); });

        if (!RemovalLocs.empty()) {
          llvm::sort(RemovalLocs,
                     BeforeThanCompare<SourceLocation>(S.getSourceManager()));
          RemovalRange = SourceRange(RemovalLocs.front(), RemovalLocs.back());
          Loc = RemovalLocs.front();
        }
      }

      S.Diag(Loc, diag::err_invalid_qualified_function_type)
        << Kind << D.isFunctionDeclarator() << T
        << getFunctionQualifiersAsString(FnTy)
        << FixItHint::CreateRemoval(RemovalRange);

      // Strip the cv-qualifiers and ref-qualifiers from the type.
      FunctionProtoType::ExtProtoInfo EPI = FnTy->getExtProtoInfo();
      EPI.TypeQuals.removeCVRQualifiers();
      EPI.RefQualifier = RQ_None;

      T = Context.getFunctionType(FnTy->getReturnType(), FnTy->getParamTypes(),
                                  EPI);
      // Rebuild any parens around the identifier in the function type.
      for (unsigned i = 0, e = D.getNumTypeObjects(); i != e; ++i) {
        if (D.getTypeObject(i).Kind != DeclaratorChunk::Paren)
          break;
        T = S.BuildParenType(T);
      }
    }
  }

  // Apply any undistributed attributes from the declarator.
  processTypeAttrs(state, T, TAL_DeclName, D.getAttributes());

  // Diagnose any ignored type attributes.
  state.diagnoseIgnoredTypeAttrs(T);

  // C++0x [dcl.constexpr]p9:
  //  A constexpr specifier used in an object declaration declares the object
  //  as const.
  if (D.getDeclSpec().getConstexprSpecifier() == CSK_constexpr &&
      T->isObjectType())
    T.addConst();

  // C++2a [dcl.fct]p4:
  //   A parameter with volatile-qualified type is deprecated
  if (T.isVolatileQualified() && S.getLangOpts().CPlusPlus20 &&
      (D.getContext() == DeclaratorContext::PrototypeContext ||
       D.getContext() == DeclaratorContext::LambdaExprParameterContext))
    S.Diag(D.getIdentifierLoc(), diag::warn_deprecated_volatile_param) << T;

  // If there was an ellipsis in the declarator, the declaration declares a
  // parameter pack whose type may be a pack expansion type.
  if (D.hasEllipsis()) {
    // C++0x [dcl.fct]p13:
    //   A declarator-id or abstract-declarator containing an ellipsis shall
    //   only be used in a parameter-declaration. Such a parameter-declaration
    //   is a parameter pack (14.5.3). [...]
    switch (D.getContext()) {
    case DeclaratorContext::PrototypeContext:
    case DeclaratorContext::LambdaExprParameterContext:
    case DeclaratorContext::RequiresExprContext:
      // C++0x [dcl.fct]p13:
      //   [...] When it is part of a parameter-declaration-clause, the
      //   parameter pack is a function parameter pack (14.5.3). The type T
      //   of the declarator-id of the function parameter pack shall contain
      //   a template parameter pack; each template parameter pack in T is
      //   expanded by the function parameter pack.
      //
      // We represent function parameter packs as function parameters whose
      // type is a pack expansion.
      if (!T->containsUnexpandedParameterPack() &&
          (!LangOpts.CPlusPlus20 || !T->getContainedAutoType())) {
        S.Diag(D.getEllipsisLoc(),
             diag::err_function_parameter_pack_without_parameter_packs)
          << T <<  D.getSourceRange();
        D.setEllipsisLoc(SourceLocation());
      } else {
        T = Context.getPackExpansionType(T, None);
      }
      break;
    case DeclaratorContext::TemplateParamContext:
      // C++0x [temp.param]p15:
      //   If a template-parameter is a [...] is a parameter-declaration that
      //   declares a parameter pack (8.3.5), then the template-parameter is a
      //   template parameter pack (14.5.3).
      //
      // Note: core issue 778 clarifies that, if there are any unexpanded
      // parameter packs in the type of the non-type template parameter, then
      // it expands those parameter packs.
      if (T->containsUnexpandedParameterPack())
        T = Context.getPackExpansionType(T, None);
      else
        S.Diag(D.getEllipsisLoc(),
               LangOpts.CPlusPlus11
                 ? diag::warn_cxx98_compat_variadic_templates
                 : diag::ext_variadic_templates);
      break;

    case DeclaratorContext::FileContext:
    case DeclaratorContext::KNRTypeListContext:
    case DeclaratorContext::ObjCParameterContext:  // FIXME: special diagnostic
                                                   // here?
    case DeclaratorContext::ObjCResultContext:     // FIXME: special diagnostic
                                                   // here?
    case DeclaratorContext::TypeNameContext:
    case DeclaratorContext::FunctionalCastContext:
    case DeclaratorContext::CXXNewContext:
    case DeclaratorContext::AliasDeclContext:
    case DeclaratorContext::AliasTemplateContext:
    case DeclaratorContext::MemberContext:
    case DeclaratorContext::BlockContext:
    case DeclaratorContext::ForContext:
    case DeclaratorContext::InitStmtContext:
    case DeclaratorContext::ConditionContext:
    case DeclaratorContext::CXXCatchContext:
    case DeclaratorContext::ObjCCatchContext:
    case DeclaratorContext::BlockLiteralContext:
    case DeclaratorContext::LambdaExprContext:
    case DeclaratorContext::ConversionIdContext:
    case DeclaratorContext::TrailingReturnContext:
    case DeclaratorContext::TrailingReturnVarContext:
    case DeclaratorContext::TemplateArgContext:
    case DeclaratorContext::TemplateTypeArgContext:
      // FIXME: We may want to allow parameter packs in block-literal contexts
      // in the future.
      S.Diag(D.getEllipsisLoc(),
             diag::err_ellipsis_in_declarator_not_parameter);
      D.setEllipsisLoc(SourceLocation());
      break;
    }
  }

  assert(!T.isNull() && "T must not be null at the end of this function");
  if (D.isInvalidType())
    return Context.getTrivialTypeSourceInfo(T);

  return GetTypeSourceInfoForDeclarator(state, T, TInfo);
}

/// GetTypeForDeclarator - Convert the type for the specified
/// declarator to Type instances.
///
/// The result of this call will never be null, but the associated
/// type may be a null type if there's an unrecoverable error.
TypeSourceInfo *Sema::GetTypeForDeclarator(Declarator &D, Scope *S) {
  // Determine the type of the declarator. Not all forms of declarator
  // have a type.

  TypeProcessingState state(*this, D);

  TypeSourceInfo *ReturnTypeInfo = nullptr;
  QualType T = GetDeclSpecTypeForDeclarator(state, ReturnTypeInfo);
  if (D.isPrototypeContext() && getLangOpts().ObjCAutoRefCount)
    inferARCWriteback(state, T);

  return GetFullTypeForDeclarator(state, T, ReturnTypeInfo);
}

static void transferARCOwnershipToDeclSpec(Sema &S,
                                           QualType &declSpecTy,
                                           Qualifiers::ObjCLifetime ownership) {
  if (declSpecTy->isObjCRetainableType() &&
      declSpecTy.getObjCLifetime() == Qualifiers::OCL_None) {
    Qualifiers qs;
    qs.addObjCLifetime(ownership);
    declSpecTy = S.Context.getQualifiedType(declSpecTy, qs);
  }
}

static void transferARCOwnershipToDeclaratorChunk(TypeProcessingState &state,
                                            Qualifiers::ObjCLifetime ownership,
                                            unsigned chunkIndex) {
  Sema &S = state.getSema();
  Declarator &D = state.getDeclarator();

  // Look for an explicit lifetime attribute.
  DeclaratorChunk &chunk = D.getTypeObject(chunkIndex);
  if (chunk.getAttrs().hasAttribute(ParsedAttr::AT_ObjCOwnership))
    return;

  const char *attrStr = nullptr;
  switch (ownership) {
  case Qualifiers::OCL_None: llvm_unreachable("no ownership!");
  case Qualifiers::OCL_ExplicitNone: attrStr = "none"; break;
  case Qualifiers::OCL_Strong: attrStr = "strong"; break;
  case Qualifiers::OCL_Weak: attrStr = "weak"; break;
  case Qualifiers::OCL_Autoreleasing: attrStr = "autoreleasing"; break;
  }

  IdentifierLoc *Arg = new (S.Context) IdentifierLoc;
  Arg->Ident = &S.Context.Idents.get(attrStr);
  Arg->Loc = SourceLocation();

  ArgsUnion Args(Arg);

  // If there wasn't one, add one (with an invalid source location
  // so that we don't make an AttributedType for it).
  ParsedAttr *attr = D.getAttributePool().create(
      &S.Context.Idents.get("objc_ownership"), SourceLocation(),
      /*scope*/ nullptr, SourceLocation(),
      /*args*/ &Args, 1, ParsedAttr::AS_GNU);
  chunk.getAttrs().addAtEnd(attr);
  // TODO: mark whether we did this inference?
}

/// Used for transferring ownership in casts resulting in l-values.
static void transferARCOwnership(TypeProcessingState &state,
                                 QualType &declSpecTy,
                                 Qualifiers::ObjCLifetime ownership) {
  Sema &S = state.getSema();
  Declarator &D = state.getDeclarator();

  int inner = -1;
  bool hasIndirection = false;
  for (unsigned i = 0, e = D.getNumTypeObjects(); i != e; ++i) {
    DeclaratorChunk &chunk = D.getTypeObject(i);
    switch (chunk.Kind) {
    case DeclaratorChunk::Paren:
      // Ignore parens.
      break;

    case DeclaratorChunk::Array:
    case DeclaratorChunk::Reference:
    case DeclaratorChunk::Pointer:
      if (inner != -1)
        hasIndirection = true;
      inner = i;
      break;

    case DeclaratorChunk::BlockPointer:
      if (inner != -1)
        transferARCOwnershipToDeclaratorChunk(state, ownership, i);
      return;

    case DeclaratorChunk::Function:
    case DeclaratorChunk::MemberPointer:
    case DeclaratorChunk::Pipe:
      return;
    }
  }

  if (inner == -1)
    return;

  DeclaratorChunk &chunk = D.getTypeObject(inner);
  if (chunk.Kind == DeclaratorChunk::Pointer) {
    if (declSpecTy->isObjCRetainableType())
      return transferARCOwnershipToDeclSpec(S, declSpecTy, ownership);
    if (declSpecTy->isObjCObjectType() && hasIndirection)
      return transferARCOwnershipToDeclaratorChunk(state, ownership, inner);
  } else {
    assert(chunk.Kind == DeclaratorChunk::Array ||
           chunk.Kind == DeclaratorChunk::Reference);
    return transferARCOwnershipToDeclSpec(S, declSpecTy, ownership);
  }
}

TypeSourceInfo *Sema::GetTypeForDeclaratorCast(Declarator &D, QualType FromTy) {
  TypeProcessingState state(*this, D);

  TypeSourceInfo *ReturnTypeInfo = nullptr;
  QualType declSpecTy = GetDeclSpecTypeForDeclarator(state, ReturnTypeInfo);

  if (getLangOpts().ObjC) {
    Qualifiers::ObjCLifetime ownership = Context.getInnerObjCOwnership(FromTy);
    if (ownership != Qualifiers::OCL_None)
      transferARCOwnership(state, declSpecTy, ownership);
  }

  return GetFullTypeForDeclarator(state, declSpecTy, ReturnTypeInfo);
}

static void fillAttributedTypeLoc(AttributedTypeLoc TL,
                                  TypeProcessingState &State) {
  TL.setAttr(State.takeAttrForAttributedType(TL.getTypePtr()));
}

namespace {
  class TypeSpecLocFiller : public TypeLocVisitor<TypeSpecLocFiller> {
    Sema &SemaRef;
    ASTContext &Context;
    TypeProcessingState &State;
    const DeclSpec &DS;

  public:
    TypeSpecLocFiller(Sema &S, ASTContext &Context, TypeProcessingState &State,
                      const DeclSpec &DS)
        : SemaRef(S), Context(Context), State(State), DS(DS) {}

    void VisitAttributedTypeLoc(AttributedTypeLoc TL) {
      Visit(TL.getModifiedLoc());
      fillAttributedTypeLoc(TL, State);
    }
    void VisitMacroQualifiedTypeLoc(MacroQualifiedTypeLoc TL) {
      Visit(TL.getInnerLoc());
      TL.setExpansionLoc(
          State.getExpansionLocForMacroQualifiedType(TL.getTypePtr()));
    }
    void VisitQualifiedTypeLoc(QualifiedTypeLoc TL) {
      Visit(TL.getUnqualifiedLoc());
    }
    void VisitTypedefTypeLoc(TypedefTypeLoc TL) {
      TL.setNameLoc(DS.getTypeSpecTypeLoc());
    }
    void VisitTypeVariableTypeLoc(TypeVariableTypeLoc TL) {
      TL.setNameLoc(DS.getTypeSpecTypeNameLoc());
    }
    void VisitObjCInterfaceTypeLoc(ObjCInterfaceTypeLoc TL) {
      TL.setNameLoc(DS.getTypeSpecTypeLoc());
      // FIXME. We should have DS.getTypeSpecTypeEndLoc(). But, it requires
      // addition field. What we have is good enough for dispay of location
      // of 'fixit' on interface name.
      TL.setNameEndLoc(DS.getEndLoc());
    }
    void VisitObjCObjectTypeLoc(ObjCObjectTypeLoc TL) {
      TypeSourceInfo *RepTInfo = nullptr;
      Sema::GetTypeFromParser(DS.getRepAsType(), &RepTInfo);
      TL.copy(RepTInfo->getTypeLoc());
    }
    void VisitObjCObjectPointerTypeLoc(ObjCObjectPointerTypeLoc TL) {
      TypeSourceInfo *RepTInfo = nullptr;
      Sema::GetTypeFromParser(DS.getRepAsType(), &RepTInfo);
      TL.copy(RepTInfo->getTypeLoc());
    }
    void VisitTemplateSpecializationTypeLoc(TemplateSpecializationTypeLoc TL) {
      TypeSourceInfo *TInfo = nullptr;
      Sema::GetTypeFromParser(DS.getRepAsType(), &TInfo);

      // If we got no declarator info from previous Sema routines,
      // just fill with the typespec loc.
      if (!TInfo) {
        TL.initialize(Context, DS.getTypeSpecTypeNameLoc());
        return;
      }

      TypeLoc OldTL = TInfo->getTypeLoc();
      if (TInfo->getType()->getAs<ElaboratedType>()) {
        ElaboratedTypeLoc ElabTL = OldTL.castAs<ElaboratedTypeLoc>();
        TemplateSpecializationTypeLoc NamedTL = ElabTL.getNamedTypeLoc()
            .castAs<TemplateSpecializationTypeLoc>();
        TL.copy(NamedTL);
      } else {
        TL.copy(OldTL.castAs<TemplateSpecializationTypeLoc>());
        assert(TL.getRAngleLoc() == OldTL.castAs<TemplateSpecializationTypeLoc>().getRAngleLoc());
      }

    }
    void VisitTypeOfExprTypeLoc(TypeOfExprTypeLoc TL) {
      assert(DS.getTypeSpecType() == DeclSpec::TST_typeofExpr);
      TL.setTypeofLoc(DS.getTypeSpecTypeLoc());
      TL.setParensRange(DS.getTypeofParensRange());
    }
    void VisitTypeOfTypeLoc(TypeOfTypeLoc TL) {
      assert(DS.getTypeSpecType() == DeclSpec::TST_typeofType);
      TL.setTypeofLoc(DS.getTypeSpecTypeLoc());
      TL.setParensRange(DS.getTypeofParensRange());
      assert(DS.getRepAsType());
      TypeSourceInfo *TInfo = nullptr;
      Sema::GetTypeFromParser(DS.getRepAsType(), &TInfo);
      TL.setUnderlyingTInfo(TInfo);
    }
    void VisitUnaryTransformTypeLoc(UnaryTransformTypeLoc TL) {
      // FIXME: This holds only because we only have one unary transform.
      assert(DS.getTypeSpecType() == DeclSpec::TST_underlyingType);
      TL.setKWLoc(DS.getTypeSpecTypeLoc());
      TL.setParensRange(DS.getTypeofParensRange());
      assert(DS.getRepAsType());
      TypeSourceInfo *TInfo = nullptr;
      Sema::GetTypeFromParser(DS.getRepAsType(), &TInfo);
      TL.setUnderlyingTInfo(TInfo);
    }
    void VisitBuiltinTypeLoc(BuiltinTypeLoc TL) {
      // By default, use the source location of the type specifier.
      TL.setBuiltinLoc(DS.getTypeSpecTypeLoc());
      if (TL.needsExtraLocalData()) {
        // Set info for the written builtin specifiers.
        TL.getWrittenBuiltinSpecs() = DS.getWrittenBuiltinSpecs();
        // Try to have a meaningful source location.
        if (TL.getWrittenSignSpec() != TSS_unspecified)
          TL.expandBuiltinRange(DS.getTypeSpecSignLoc());
        if (TL.getWrittenWidthSpec() != TSW_unspecified)
          TL.expandBuiltinRange(DS.getTypeSpecWidthRange());
      }
    }
    void VisitElaboratedTypeLoc(ElaboratedTypeLoc TL) {
      ElaboratedTypeKeyword Keyword
        = TypeWithKeyword::getKeywordForTypeSpec(DS.getTypeSpecType());
      if (DS.getTypeSpecType() == TST_typename) {
        TypeSourceInfo *TInfo = nullptr;
        Sema::GetTypeFromParser(DS.getRepAsType(), &TInfo);
        if (TInfo) {
          TL.copy(TInfo->getTypeLoc().castAs<ElaboratedTypeLoc>());
          return;
        }
      }
      TL.setElaboratedKeywordLoc(Keyword != ETK_None
                                 ? DS.getTypeSpecTypeLoc()
                                 : SourceLocation());
      const CXXScopeSpec& SS = DS.getTypeSpecScope();
      TL.setQualifierLoc(SS.getWithLocInContext(Context));
      Visit(TL.getNextTypeLoc().getUnqualifiedLoc());
    }
    void VisitDependentNameTypeLoc(DependentNameTypeLoc TL) {
      assert(DS.getTypeSpecType() == TST_typename);
      TypeSourceInfo *TInfo = nullptr;
      Sema::GetTypeFromParser(DS.getRepAsType(), &TInfo);
      assert(TInfo);
      TL.copy(TInfo->getTypeLoc().castAs<DependentNameTypeLoc>());
    }
    void VisitDependentTemplateSpecializationTypeLoc(
                                 DependentTemplateSpecializationTypeLoc TL) {
      assert(DS.getTypeSpecType() == TST_typename);
      TypeSourceInfo *TInfo = nullptr;
      Sema::GetTypeFromParser(DS.getRepAsType(), &TInfo);
      assert(TInfo);
      TL.copy(
          TInfo->getTypeLoc().castAs<DependentTemplateSpecializationTypeLoc>());
    }
    void VisitAutoTypeLoc(AutoTypeLoc TL) {
      assert(DS.getTypeSpecType() == TST_auto ||
             DS.getTypeSpecType() == TST_decltype_auto ||
             DS.getTypeSpecType() == TST_auto_type ||
             DS.getTypeSpecType() == TST_unspecified);
      TL.setNameLoc(DS.getTypeSpecTypeLoc());
      if (!DS.isConstrainedAuto())
        return;
      TemplateIdAnnotation *TemplateId = DS.getRepAsTemplateId();
      if (DS.getTypeSpecScope().isNotEmpty())
        TL.setNestedNameSpecifierLoc(
            DS.getTypeSpecScope().getWithLocInContext(Context));
      else
        TL.setNestedNameSpecifierLoc(NestedNameSpecifierLoc());
      TL.setTemplateKWLoc(TemplateId->TemplateKWLoc);
      TL.setConceptNameLoc(TemplateId->TemplateNameLoc);
      TL.setFoundDecl(nullptr);
      TL.setLAngleLoc(TemplateId->LAngleLoc);
      TL.setRAngleLoc(TemplateId->RAngleLoc);
      if (TemplateId->NumArgs == 0)
        return;
      TemplateArgumentListInfo TemplateArgsInfo;
      ASTTemplateArgsPtr TemplateArgsPtr(TemplateId->getTemplateArgs(),
                                         TemplateId->NumArgs);
      SemaRef.translateTemplateArguments(TemplateArgsPtr, TemplateArgsInfo);
      for (unsigned I = 0; I < TemplateId->NumArgs; ++I)
        TL.setArgLocInfo(I, TemplateArgsInfo.arguments()[I].getLocInfo());
    }
    void VisitTagTypeLoc(TagTypeLoc TL) {
      TL.setNameLoc(DS.getTypeSpecTypeNameLoc());
    }
    void VisitAtomicTypeLoc(AtomicTypeLoc TL) {
      // An AtomicTypeLoc can come from either an _Atomic(...) type specifier
      // or an _Atomic qualifier.
      if (DS.getTypeSpecType() == DeclSpec::TST_atomic) {
        TL.setKWLoc(DS.getTypeSpecTypeLoc());
        TL.setParensRange(DS.getTypeofParensRange());

        TypeSourceInfo *TInfo = nullptr;
        Sema::GetTypeFromParser(DS.getRepAsType(), &TInfo);
        assert(TInfo);
        TL.getValueLoc().initializeFullCopy(TInfo->getTypeLoc());
      } else {
        TL.setKWLoc(DS.getAtomicSpecLoc());
        // No parens, to indicate this was spelled as an _Atomic qualifier.
        TL.setParensRange(SourceRange());
        Visit(TL.getValueLoc());
      }
    }

    void VisitPipeTypeLoc(PipeTypeLoc TL) {
      TL.setKWLoc(DS.getTypeSpecTypeLoc());

      TypeSourceInfo *TInfo = nullptr;
      Sema::GetTypeFromParser(DS.getRepAsType(), &TInfo);
      TL.getValueLoc().initializeFullCopy(TInfo->getTypeLoc());
    }

    void VisitExtIntTypeLoc(ExtIntTypeLoc TL) {
      TL.setNameLoc(DS.getTypeSpecTypeLoc());
    }

    void VisitDependentExtIntTypeLoc(DependentExtIntTypeLoc TL) {
      TL.setNameLoc(DS.getTypeSpecTypeLoc());
    }

    void VisitTypeLoc(TypeLoc TL) {
      // FIXME: add other typespec types and change this to an assert.
      TL.initialize(Context, DS.getTypeSpecTypeLoc());
    }
  };

  class DeclaratorLocFiller : public TypeLocVisitor<DeclaratorLocFiller> {
    ASTContext &Context;
    TypeProcessingState &State;
    const DeclaratorChunk &Chunk;

  public:
    DeclaratorLocFiller(ASTContext &Context, TypeProcessingState &State,
                        const DeclaratorChunk &Chunk)
        : Context(Context), State(State), Chunk(Chunk) {}

    void VisitQualifiedTypeLoc(QualifiedTypeLoc TL) {
      llvm_unreachable("qualified type locs not expected here!");
    }
    void VisitDecayedTypeLoc(DecayedTypeLoc TL) {
      llvm_unreachable("decayed type locs not expected here!");
    }

    void VisitAttributedTypeLoc(AttributedTypeLoc TL) {
      fillAttributedTypeLoc(TL, State);
    }
    void VisitAdjustedTypeLoc(AdjustedTypeLoc TL) {
      // nothing
    }
    void VisitBlockPointerTypeLoc(BlockPointerTypeLoc TL) {
      assert(Chunk.Kind == DeclaratorChunk::BlockPointer);
      TL.setCaretLoc(Chunk.Loc);
    }
    void VisitPointerTypeLoc(PointerTypeLoc TL) {
      assert(Chunk.Kind == DeclaratorChunk::Pointer);
      TL.setStarLoc(Chunk.Loc);
    }
    void VisitObjCObjectPointerTypeLoc(ObjCObjectPointerTypeLoc TL) {
      assert(Chunk.Kind == DeclaratorChunk::Pointer);
      TL.setStarLoc(Chunk.Loc);
    }
    void VisitMemberPointerTypeLoc(MemberPointerTypeLoc TL) {
      assert(Chunk.Kind == DeclaratorChunk::MemberPointer);
      const CXXScopeSpec& SS = Chunk.Mem.Scope();
      NestedNameSpecifierLoc NNSLoc = SS.getWithLocInContext(Context);

      const Type* ClsTy = TL.getClass();
      QualType ClsQT = QualType(ClsTy, 0);
      TypeSourceInfo *ClsTInfo = Context.CreateTypeSourceInfo(ClsQT, 0);
      // Now copy source location info into the type loc component.
      TypeLoc ClsTL = ClsTInfo->getTypeLoc();
      switch (NNSLoc.getNestedNameSpecifier()->getKind()) {
      case NestedNameSpecifier::Identifier:
        assert(isa<DependentNameType>(ClsTy) && "Unexpected TypeLoc");
        {
          DependentNameTypeLoc DNTLoc = ClsTL.castAs<DependentNameTypeLoc>();
          DNTLoc.setElaboratedKeywordLoc(SourceLocation());
          DNTLoc.setQualifierLoc(NNSLoc.getPrefix());
          DNTLoc.setNameLoc(NNSLoc.getLocalBeginLoc());
        }
        break;

      case NestedNameSpecifier::TypeSpec:
      case NestedNameSpecifier::TypeSpecWithTemplate:
        if (isa<ElaboratedType>(ClsTy)) {
          ElaboratedTypeLoc ETLoc = ClsTL.castAs<ElaboratedTypeLoc>();
          ETLoc.setElaboratedKeywordLoc(SourceLocation());
          ETLoc.setQualifierLoc(NNSLoc.getPrefix());
          TypeLoc NamedTL = ETLoc.getNamedTypeLoc();
          NamedTL.initializeFullCopy(NNSLoc.getTypeLoc());
        } else {
          ClsTL.initializeFullCopy(NNSLoc.getTypeLoc());
        }
        break;

      case NestedNameSpecifier::Namespace:
      case NestedNameSpecifier::NamespaceAlias:
      case NestedNameSpecifier::Global:
      case NestedNameSpecifier::Super:
        llvm_unreachable("Nested-name-specifier must name a type");
      }

      // Finally fill in MemberPointerLocInfo fields.
      TL.setStarLoc(SourceLocation::getFromRawEncoding(Chunk.Mem.StarLoc));
      TL.setClassTInfo(ClsTInfo);
    }
    void VisitLValueReferenceTypeLoc(LValueReferenceTypeLoc TL) {
      assert(Chunk.Kind == DeclaratorChunk::Reference);
      // 'Amp' is misleading: this might have been originally
      /// spelled with AmpAmp.
      TL.setAmpLoc(Chunk.Loc);
    }
    void VisitRValueReferenceTypeLoc(RValueReferenceTypeLoc TL) {
      assert(Chunk.Kind == DeclaratorChunk::Reference);
      assert(!Chunk.Ref.LValueRef);
      TL.setAmpAmpLoc(Chunk.Loc);
    }
    void VisitArrayTypeLoc(ArrayTypeLoc TL) {
      assert(Chunk.Kind == DeclaratorChunk::Array);
      TL.setLBracketLoc(Chunk.Loc);
      TL.setRBracketLoc(Chunk.EndLoc);
      TL.setSizeExpr(static_cast<Expr*>(Chunk.Arr.NumElts));
    }
    void VisitFunctionTypeLoc(FunctionTypeLoc TL) {
      assert(Chunk.Kind == DeclaratorChunk::Function);
      TL.setLocalRangeBegin(Chunk.Loc);
      TL.setLocalRangeEnd(Chunk.EndLoc);

      const DeclaratorChunk::FunctionTypeInfo &FTI = Chunk.Fun;
      TL.setLParenLoc(FTI.getLParenLoc());
      TL.setRParenLoc(FTI.getRParenLoc());
      for (unsigned i = 0, e = TL.getNumParams(), tpi = 0; i != e; ++i) {
        ParmVarDecl *Param = cast<ParmVarDecl>(FTI.Params[i].Param);
        TL.setParam(tpi++, Param);
      }
      TL.setExceptionSpecRange(FTI.getExceptionSpecRange());
    }
    void VisitParenTypeLoc(ParenTypeLoc TL) {
      assert(Chunk.Kind == DeclaratorChunk::Paren);
      TL.setLParenLoc(Chunk.Loc);
      TL.setRParenLoc(Chunk.EndLoc);
    }
    void VisitPipeTypeLoc(PipeTypeLoc TL) {
      assert(Chunk.Kind == DeclaratorChunk::Pipe);
      TL.setKWLoc(Chunk.Loc);
    }
    void VisitExtIntTypeLoc(ExtIntTypeLoc TL) {
      TL.setNameLoc(Chunk.Loc);
    }
    void VisitMacroQualifiedTypeLoc(MacroQualifiedTypeLoc TL) {
      TL.setExpansionLoc(Chunk.Loc);
    }

    void VisitTypeLoc(TypeLoc TL) {
      llvm_unreachable("unsupported TypeLoc kind in declarator!");
    }
  };
} // end anonymous namespace

static void fillAtomicQualLoc(AtomicTypeLoc ATL, const DeclaratorChunk &Chunk) {
  SourceLocation Loc;
  switch (Chunk.Kind) {
  case DeclaratorChunk::Function:
  case DeclaratorChunk::Array:
  case DeclaratorChunk::Paren:
  case DeclaratorChunk::Pipe:
    llvm_unreachable("cannot be _Atomic qualified");

  case DeclaratorChunk::Pointer:
    Loc = SourceLocation::getFromRawEncoding(Chunk.Ptr.AtomicQualLoc);
    break;

  case DeclaratorChunk::BlockPointer:
  case DeclaratorChunk::Reference:
  case DeclaratorChunk::MemberPointer:
    // FIXME: Provide a source location for the _Atomic keyword.
    break;
  }

  ATL.setKWLoc(Loc);
  ATL.setParensRange(SourceRange());
}

static void
fillDependentAddressSpaceTypeLoc(DependentAddressSpaceTypeLoc DASTL,
                                 const ParsedAttributesView &Attrs) {
  for (const ParsedAttr &AL : Attrs) {
    if (AL.getKind() == ParsedAttr::AT_AddressSpace) {
      DASTL.setAttrNameLoc(AL.getLoc());
      DASTL.setAttrExprOperand(AL.getArgAsExpr(0));
      DASTL.setAttrOperandParensRange(SourceRange());
      return;
    }
  }

  llvm_unreachable(
      "no address_space attribute found at the expected location!");
}

static void fillMatrixTypeLoc(MatrixTypeLoc MTL,
                              const ParsedAttributesView &Attrs) {
  for (const ParsedAttr &AL : Attrs) {
    if (AL.getKind() == ParsedAttr::AT_MatrixType) {
      MTL.setAttrNameLoc(AL.getLoc());
      MTL.setAttrRowOperand(AL.getArgAsExpr(0));
      MTL.setAttrColumnOperand(AL.getArgAsExpr(1));
      MTL.setAttrOperandParensRange(SourceRange());
      return;
    }
  }

  llvm_unreachable("no matrix_type attribute found at the expected location!");
}

/// Create and instantiate a TypeSourceInfo with type source information.
///
/// \param T QualType referring to the type as written in source code.
///
/// \param ReturnTypeInfo For declarators whose return type does not show
/// up in the normal place in the declaration specifiers (such as a C++
/// conversion function), this pointer will refer to a type source information
/// for that return type.
static TypeSourceInfo *
GetTypeSourceInfoForDeclarator(TypeProcessingState &State,
                               QualType T, TypeSourceInfo *ReturnTypeInfo) {
  Sema &S = State.getSema();
  Declarator &D = State.getDeclarator();

  TypeSourceInfo *TInfo = S.Context.CreateTypeSourceInfo(T);
  UnqualTypeLoc CurrTL = TInfo->getTypeLoc().getUnqualifiedLoc();

  // Handle parameter packs whose type is a pack expansion.
  if (isa<PackExpansionType>(T)) {
    CurrTL.castAs<PackExpansionTypeLoc>().setEllipsisLoc(D.getEllipsisLoc());
    CurrTL = CurrTL.getNextTypeLoc().getUnqualifiedLoc();
  }

  for (unsigned i = 0, e = D.getNumTypeObjects(); i != e; ++i) {
    // An AtomicTypeLoc might be produced by an atomic qualifier in this
    // declarator chunk.
    if (AtomicTypeLoc ATL = CurrTL.getAs<AtomicTypeLoc>()) {
      fillAtomicQualLoc(ATL, D.getTypeObject(i));
      CurrTL = ATL.getValueLoc().getUnqualifiedLoc();
    }

    while (MacroQualifiedTypeLoc TL = CurrTL.getAs<MacroQualifiedTypeLoc>()) {
      TL.setExpansionLoc(
          State.getExpansionLocForMacroQualifiedType(TL.getTypePtr()));
      CurrTL = TL.getNextTypeLoc().getUnqualifiedLoc();
    }

    while (AttributedTypeLoc TL = CurrTL.getAs<AttributedTypeLoc>()) {
      fillAttributedTypeLoc(TL, State);
      CurrTL = TL.getNextTypeLoc().getUnqualifiedLoc();
    }

    while (DependentAddressSpaceTypeLoc TL =
               CurrTL.getAs<DependentAddressSpaceTypeLoc>()) {
      fillDependentAddressSpaceTypeLoc(TL, D.getTypeObject(i).getAttrs());
      CurrTL = TL.getPointeeTypeLoc().getUnqualifiedLoc();
    }

    if (MatrixTypeLoc TL = CurrTL.getAs<MatrixTypeLoc>())
      fillMatrixTypeLoc(TL, D.getTypeObject(i).getAttrs());

    // FIXME: Ordering here?
    while (AdjustedTypeLoc TL = CurrTL.getAs<AdjustedTypeLoc>())
      CurrTL = TL.getNextTypeLoc().getUnqualifiedLoc();

    DeclaratorLocFiller(S.Context, State, D.getTypeObject(i)).Visit(CurrTL);
    CurrTL = CurrTL.getNextTypeLoc().getUnqualifiedLoc();
  }

  // If we have different source information for the return type, use
  // that.  This really only applies to C++ conversion functions.
  if (ReturnTypeInfo) {
    TypeLoc TL = ReturnTypeInfo->getTypeLoc();
    assert(TL.getFullDataSize() == CurrTL.getFullDataSize());
    memcpy(CurrTL.getOpaqueData(), TL.getOpaqueData(), TL.getFullDataSize());
  } else {
    TypeSpecLocFiller(S, S.Context, State, D.getDeclSpec()).Visit(CurrTL);
  }

  return TInfo;
}

/// Create a LocInfoType to hold the given QualType and TypeSourceInfo.
ParsedType Sema::CreateParsedType(QualType T, TypeSourceInfo *TInfo) {
  // FIXME: LocInfoTypes are "transient", only needed for passing to/from Parser
  // and Sema during declaration parsing. Try deallocating/caching them when
  // it's appropriate, instead of allocating them and keeping them around.
  LocInfoType *LocT = (LocInfoType*)BumpAlloc.Allocate(sizeof(LocInfoType),
                                                       TypeAlignment);
  new (LocT) LocInfoType(T, TInfo);
  assert(LocT->getTypeClass() != T->getTypeClass() &&
         "LocInfoType's TypeClass conflicts with an existing Type class");
  return ParsedType::make(QualType(LocT, 0));
}

void LocInfoType::getAsStringInternal(std::string &Str,
                                      const PrintingPolicy &Policy) const {
  llvm_unreachable("LocInfoType leaked into the type system; an opaque TypeTy*"
         " was used directly instead of getting the QualType through"
         " GetTypeFromParser");
}

TypeResult Sema::ActOnTypeName(Scope *S, Declarator &D) {
  // C99 6.7.6: Type names have no identifier.  This is already validated by
  // the parser when the context is TypeName.
  assert((D.getContext() != DeclaratorContext::TypeNameContext ||
         D.getIdentifier() == nullptr) &&
         "Type name should have no identifier!");
  if (D.getIdentifier()) {
     Diag(D.getIdentifierLoc(), diag::err_typecheck_bounds_type_annotation_identifier);
     return true;
  }

  TypeSourceInfo *TInfo = GetTypeForDeclarator(D, S);
  QualType T = TInfo->getType();
  if (D.isInvalidType())
    return true;

  // Make sure there are no unused decl attributes on the declarator.
  // We don't want to do this for ObjC parameters because we're going
  // to apply them to the actual parameter declaration.
  // Likewise, we don't want to do this for alias declarations, because
  // we are actually going to build a declaration from this eventually.
  if (D.getContext() != DeclaratorContext::ObjCParameterContext &&
      D.getContext() != DeclaratorContext::AliasDeclContext &&
      D.getContext() != DeclaratorContext::AliasTemplateContext)
    checkUnusedDeclAttributes(D);

  if (getLangOpts().CPlusPlus) {
    // Check that there are no default arguments (C++ only).
    CheckExtraCXXDefaultArguments(D);
  }

  return CreateParsedType(T, TInfo);
}

ParsedType Sema::ActOnObjCInstanceType(SourceLocation Loc) {
  QualType T = Context.getObjCInstanceType();
  TypeSourceInfo *TInfo = Context.getTrivialTypeSourceInfo(T, Loc);
  return CreateParsedType(T, TInfo);
}

//===----------------------------------------------------------------------===//
// Type Attribute Processing
//===----------------------------------------------------------------------===//

/// Build an AddressSpace index from a constant expression and diagnose any
/// errors related to invalid address_spaces. Returns true on successfully
/// building an AddressSpace index.
static bool BuildAddressSpaceIndex(Sema &S, LangAS &ASIdx,
                                   const Expr *AddrSpace,
                                   SourceLocation AttrLoc) {
  if (!AddrSpace->isValueDependent()) {
    llvm::APSInt addrSpace(32);
    if (!AddrSpace->isIntegerConstantExpr(addrSpace, S.Context)) {
      S.Diag(AttrLoc, diag::err_attribute_argument_type)
          << "'address_space'" << AANT_ArgumentIntegerConstant
          << AddrSpace->getSourceRange();
      return false;
    }

    // Bounds checking.
    if (addrSpace.isSigned()) {
      if (addrSpace.isNegative()) {
        S.Diag(AttrLoc, diag::err_attribute_address_space_negative)
            << AddrSpace->getSourceRange();
        return false;
      }
      addrSpace.setIsSigned(false);
    }

    llvm::APSInt max(addrSpace.getBitWidth());
    max =
        Qualifiers::MaxAddressSpace - (unsigned)LangAS::FirstTargetAddressSpace;
    if (addrSpace > max) {
      S.Diag(AttrLoc, diag::err_attribute_address_space_too_high)
          << (unsigned)max.getZExtValue() << AddrSpace->getSourceRange();
      return false;
    }

    ASIdx =
        getLangASFromTargetAS(static_cast<unsigned>(addrSpace.getZExtValue()));
    return true;
  }

  // Default value for DependentAddressSpaceTypes
  ASIdx = LangAS::Default;
  return true;
}

/// BuildAddressSpaceAttr - Builds a DependentAddressSpaceType if an expression
/// is uninstantiated. If instantiated it will apply the appropriate address
/// space to the type. This function allows dependent template variables to be
/// used in conjunction with the address_space attribute
QualType Sema::BuildAddressSpaceAttr(QualType &T, LangAS ASIdx, Expr *AddrSpace,
                                     SourceLocation AttrLoc) {
  if (!AddrSpace->isValueDependent()) {
    if (DiagnoseMultipleAddrSpaceAttributes(*this, T.getAddressSpace(), ASIdx,
                                            AttrLoc))
      return QualType();

    return Context.getAddrSpaceQualType(T, ASIdx);
  }

  // A check with similar intentions as checking if a type already has an
  // address space except for on a dependent types, basically if the
  // current type is already a DependentAddressSpaceType then its already
  // lined up to have another address space on it and we can't have
  // multiple address spaces on the one pointer indirection
  if (T->getAs<DependentAddressSpaceType>()) {
    Diag(AttrLoc, diag::err_attribute_address_multiple_qualifiers);
    return QualType();
  }

  return Context.getDependentAddressSpaceType(T, AddrSpace, AttrLoc);
}

QualType Sema::BuildAddressSpaceAttr(QualType &T, Expr *AddrSpace,
                                     SourceLocation AttrLoc) {
  LangAS ASIdx;
  if (!BuildAddressSpaceIndex(*this, ASIdx, AddrSpace, AttrLoc))
    return QualType();
  return BuildAddressSpaceAttr(T, ASIdx, AddrSpace, AttrLoc);
}

/// HandleAddressSpaceTypeAttribute - Process an address_space attribute on the
/// specified type.  The attribute contains 1 argument, the id of the address
/// space for the type.
static void HandleAddressSpaceTypeAttribute(QualType &Type,
                                            const ParsedAttr &Attr,
                                            TypeProcessingState &State) {
  Sema &S = State.getSema();

  // ISO/IEC TR 18037 S5.3 (amending C99 6.7.3): "A function type shall not be
  // qualified by an address-space qualifier."
  if (Type->isFunctionType()) {
    S.Diag(Attr.getLoc(), diag::err_attribute_address_function_type);
    Attr.setInvalid();
    return;
  }

  LangAS ASIdx;
  if (Attr.getKind() == ParsedAttr::AT_AddressSpace) {

    // Check the attribute arguments.
    if (Attr.getNumArgs() != 1) {
      S.Diag(Attr.getLoc(), diag::err_attribute_wrong_number_arguments) << Attr
                                                                        << 1;
      Attr.setInvalid();
      return;
    }

    Expr *ASArgExpr;
    if (Attr.isArgIdent(0)) {
      // Special case where the argument is a template id.
      CXXScopeSpec SS;
      SourceLocation TemplateKWLoc;
      UnqualifiedId id;
      id.setIdentifier(Attr.getArgAsIdent(0)->Ident, Attr.getLoc());

      ExprResult AddrSpace = S.ActOnIdExpression(
          S.getCurScope(), SS, TemplateKWLoc, id, /*HasTrailingLParen=*/false,
          /*IsAddressOfOperand=*/false);
      if (AddrSpace.isInvalid())
        return;

      ASArgExpr = static_cast<Expr *>(AddrSpace.get());
    } else {
      ASArgExpr = static_cast<Expr *>(Attr.getArgAsExpr(0));
    }

    LangAS ASIdx;
    if (!BuildAddressSpaceIndex(S, ASIdx, ASArgExpr, Attr.getLoc())) {
      Attr.setInvalid();
      return;
    }

    ASTContext &Ctx = S.Context;
    auto *ASAttr =
        ::new (Ctx) AddressSpaceAttr(Ctx, Attr, static_cast<unsigned>(ASIdx));

    // If the expression is not value dependent (not templated), then we can
    // apply the address space qualifiers just to the equivalent type.
    // Otherwise, we make an AttributedType with the modified and equivalent
    // type the same, and wrap it in a DependentAddressSpaceType. When this
    // dependent type is resolved, the qualifier is added to the equivalent type
    // later.
    QualType T;
    if (!ASArgExpr->isValueDependent()) {
      QualType EquivType =
          S.BuildAddressSpaceAttr(Type, ASIdx, ASArgExpr, Attr.getLoc());
      if (EquivType.isNull()) {
        Attr.setInvalid();
        return;
      }
      T = State.getAttributedType(ASAttr, Type, EquivType);
    } else {
      T = State.getAttributedType(ASAttr, Type, Type);
      T = S.BuildAddressSpaceAttr(T, ASIdx, ASArgExpr, Attr.getLoc());
    }

    if (!T.isNull())
      Type = T;
    else
      Attr.setInvalid();
  } else {
    // The keyword-based type attributes imply which address space to use.
    ASIdx = Attr.asOpenCLLangAS();
    if (ASIdx == LangAS::Default)
      llvm_unreachable("Invalid address space");

    if (DiagnoseMultipleAddrSpaceAttributes(S, Type.getAddressSpace(), ASIdx,
                                            Attr.getLoc())) {
      Attr.setInvalid();
      return;
    }

    Type = S.Context.getAddrSpaceQualType(Type, ASIdx);
  }
}

/// handleObjCOwnershipTypeAttr - Process an objc_ownership
/// attribute on the specified type.
///
/// Returns 'true' if the attribute was handled.
static bool handleObjCOwnershipTypeAttr(TypeProcessingState &state,
                                        ParsedAttr &attr, QualType &type) {
  bool NonObjCPointer = false;

  if (!type->isDependentType() && !type->isUndeducedType()) {
    if (const PointerType *ptr = type->getAs<PointerType>()) {
      QualType pointee = ptr->getPointeeType();
      if (pointee->isObjCRetainableType() || pointee->isPointerType())
        return false;
      // It is important not to lose the source info that there was an attribute
      // applied to non-objc pointer. We will create an attributed type but
      // its type will be the same as the original type.
      NonObjCPointer = true;
    } else if (!type->isObjCRetainableType()) {
      return false;
    }

    // Don't accept an ownership attribute in the declspec if it would
    // just be the return type of a block pointer.
    if (state.isProcessingDeclSpec()) {
      Declarator &D = state.getDeclarator();
      if (maybeMovePastReturnType(D, D.getNumTypeObjects(),
                                  /*onlyBlockPointers=*/true))
        return false;
    }
  }

  Sema &S = state.getSema();
  SourceLocation AttrLoc = attr.getLoc();
  if (AttrLoc.isMacroID())
    AttrLoc =
        S.getSourceManager().getImmediateExpansionRange(AttrLoc).getBegin();

  if (!attr.isArgIdent(0)) {
    S.Diag(AttrLoc, diag::err_attribute_argument_type) << attr
                                                       << AANT_ArgumentString;
    attr.setInvalid();
    return true;
  }

  IdentifierInfo *II = attr.getArgAsIdent(0)->Ident;
  Qualifiers::ObjCLifetime lifetime;
  if (II->isStr("none"))
    lifetime = Qualifiers::OCL_ExplicitNone;
  else if (II->isStr("strong"))
    lifetime = Qualifiers::OCL_Strong;
  else if (II->isStr("weak"))
    lifetime = Qualifiers::OCL_Weak;
  else if (II->isStr("autoreleasing"))
    lifetime = Qualifiers::OCL_Autoreleasing;
  else {
    S.Diag(AttrLoc, diag::warn_attribute_type_not_supported) << attr << II;
    attr.setInvalid();
    return true;
  }

  // Just ignore lifetime attributes other than __weak and __unsafe_unretained
  // outside of ARC mode.
  if (!S.getLangOpts().ObjCAutoRefCount &&
      lifetime != Qualifiers::OCL_Weak &&
      lifetime != Qualifiers::OCL_ExplicitNone) {
    return true;
  }

  SplitQualType underlyingType = type.split();

  // Check for redundant/conflicting ownership qualifiers.
  if (Qualifiers::ObjCLifetime previousLifetime
        = type.getQualifiers().getObjCLifetime()) {
    // If it's written directly, that's an error.
    if (S.Context.hasDirectOwnershipQualifier(type)) {
      S.Diag(AttrLoc, diag::err_attr_objc_ownership_redundant)
        << type;
      return true;
    }

    // Otherwise, if the qualifiers actually conflict, pull sugar off
    // and remove the ObjCLifetime qualifiers.
    if (previousLifetime != lifetime) {
      // It's possible to have multiple local ObjCLifetime qualifiers. We
      // can't stop after we reach a type that is directly qualified.
      const Type *prevTy = nullptr;
      while (!prevTy || prevTy != underlyingType.Ty) {
        prevTy = underlyingType.Ty;
        underlyingType = underlyingType.getSingleStepDesugaredType();
      }
      underlyingType.Quals.removeObjCLifetime();
    }
  }

  underlyingType.Quals.addObjCLifetime(lifetime);

  if (NonObjCPointer) {
    StringRef name = attr.getAttrName()->getName();
    switch (lifetime) {
    case Qualifiers::OCL_None:
    case Qualifiers::OCL_ExplicitNone:
      break;
    case Qualifiers::OCL_Strong: name = "__strong"; break;
    case Qualifiers::OCL_Weak: name = "__weak"; break;
    case Qualifiers::OCL_Autoreleasing: name = "__autoreleasing"; break;
    }
    S.Diag(AttrLoc, diag::warn_type_attribute_wrong_type) << name
      << TDS_ObjCObjOrBlock << type;
  }

  // Don't actually add the __unsafe_unretained qualifier in non-ARC files,
  // because having both 'T' and '__unsafe_unretained T' exist in the type
  // system causes unfortunate widespread consistency problems.  (For example,
  // they're not considered compatible types, and we mangle them identicially
  // as template arguments.)  These problems are all individually fixable,
  // but it's easier to just not add the qualifier and instead sniff it out
  // in specific places using isObjCInertUnsafeUnretainedType().
  //
  // Doing this does means we miss some trivial consistency checks that
  // would've triggered in ARC, but that's better than trying to solve all
  // the coexistence problems with __unsafe_unretained.
  if (!S.getLangOpts().ObjCAutoRefCount &&
      lifetime == Qualifiers::OCL_ExplicitNone) {
    type = state.getAttributedType(
        createSimpleAttr<ObjCInertUnsafeUnretainedAttr>(S.Context, attr),
        type, type);
    return true;
  }

  QualType origType = type;
  if (!NonObjCPointer)
    type = S.Context.getQualifiedType(underlyingType);

  // If we have a valid source location for the attribute, use an
  // AttributedType instead.
  if (AttrLoc.isValid()) {
    type = state.getAttributedType(::new (S.Context)
                                       ObjCOwnershipAttr(S.Context, attr, II),
                                   origType, type);
  }

  auto diagnoseOrDelay = [](Sema &S, SourceLocation loc,
                            unsigned diagnostic, QualType type) {
    if (S.DelayedDiagnostics.shouldDelayDiagnostics()) {
      S.DelayedDiagnostics.add(
          sema::DelayedDiagnostic::makeForbiddenType(
              S.getSourceManager().getExpansionLoc(loc),
              diagnostic, type, /*ignored*/ 0));
    } else {
      S.Diag(loc, diagnostic);
    }
  };

  // Sometimes, __weak isn't allowed.
  if (lifetime == Qualifiers::OCL_Weak &&
      !S.getLangOpts().ObjCWeak && !NonObjCPointer) {

    // Use a specialized diagnostic if the runtime just doesn't support them.
    unsigned diagnostic =
      (S.getLangOpts().ObjCWeakRuntime ? diag::err_arc_weak_disabled
                                       : diag::err_arc_weak_no_runtime);

    // In any case, delay the diagnostic until we know what we're parsing.
    diagnoseOrDelay(S, AttrLoc, diagnostic, type);

    attr.setInvalid();
    return true;
  }

  // Forbid __weak for class objects marked as
  // objc_arc_weak_reference_unavailable
  if (lifetime == Qualifiers::OCL_Weak) {
    if (const ObjCObjectPointerType *ObjT =
          type->getAs<ObjCObjectPointerType>()) {
      if (ObjCInterfaceDecl *Class = ObjT->getInterfaceDecl()) {
        if (Class->isArcWeakrefUnavailable()) {
          S.Diag(AttrLoc, diag::err_arc_unsupported_weak_class);
          S.Diag(ObjT->getInterfaceDecl()->getLocation(),
                 diag::note_class_declared);
        }
      }
    }
  }

  return true;
}

/// handleObjCGCTypeAttr - Process the __attribute__((objc_gc)) type
/// attribute on the specified type.  Returns true to indicate that
/// the attribute was handled, false to indicate that the type does
/// not permit the attribute.
static bool handleObjCGCTypeAttr(TypeProcessingState &state, ParsedAttr &attr,
                                 QualType &type) {
  Sema &S = state.getSema();

  // Delay if this isn't some kind of pointer.
  if (!type->isPointerType() &&
      !type->isObjCObjectPointerType() &&
      !type->isBlockPointerType())
    return false;

  if (type.getObjCGCAttr() != Qualifiers::GCNone) {
    S.Diag(attr.getLoc(), diag::err_attribute_multiple_objc_gc);
    attr.setInvalid();
    return true;
  }

  // Check the attribute arguments.
  if (!attr.isArgIdent(0)) {
    S.Diag(attr.getLoc(), diag::err_attribute_argument_type)
        << attr << AANT_ArgumentString;
    attr.setInvalid();
    return true;
  }
  Qualifiers::GC GCAttr;
  if (attr.getNumArgs() > 1) {
    S.Diag(attr.getLoc(), diag::err_attribute_wrong_number_arguments) << attr
                                                                      << 1;
    attr.setInvalid();
    return true;
  }

  IdentifierInfo *II = attr.getArgAsIdent(0)->Ident;
  if (II->isStr("weak"))
    GCAttr = Qualifiers::Weak;
  else if (II->isStr("strong"))
    GCAttr = Qualifiers::Strong;
  else {
    S.Diag(attr.getLoc(), diag::warn_attribute_type_not_supported)
        << attr << II;
    attr.setInvalid();
    return true;
  }

  QualType origType = type;
  type = S.Context.getObjCGCQualType(origType, GCAttr);

  // Make an attributed type to preserve the source information.
  if (attr.getLoc().isValid())
    type = state.getAttributedType(
        ::new (S.Context) ObjCGCAttr(S.Context, attr, II), origType, type);

  return true;
}

namespace {
  /// A helper class to unwrap a type down to a function for the
  /// purposes of applying attributes there.
  ///
  /// Use:
  ///   FunctionTypeUnwrapper unwrapped(SemaRef, T);
  ///   if (unwrapped.isFunctionType()) {
  ///     const FunctionType *fn = unwrapped.get();
  ///     // change fn somehow
  ///     T = unwrapped.wrap(fn);
  ///   }
  struct FunctionTypeUnwrapper {
    enum WrapKind {
      Desugar,
      Attributed,
      Parens,
      Array,
      Pointer,
      BlockPointer,
      Reference,
      MemberPointer,
      MacroQualified,
    };

    QualType Original;
    const FunctionType *Fn;
    SmallVector<unsigned char /*WrapKind*/, 8> Stack;

    FunctionTypeUnwrapper(Sema &S, QualType T) : Original(T) {
      while (true) {
        const Type *Ty = T.getTypePtr();
        if (isa<FunctionType>(Ty)) {
          Fn = cast<FunctionType>(Ty);
          return;
        } else if (isa<ParenType>(Ty)) {
          T = cast<ParenType>(Ty)->getInnerType();
          Stack.push_back(Parens);
        } else if (isa<ConstantArrayType>(Ty) || isa<VariableArrayType>(Ty) ||
                   isa<IncompleteArrayType>(Ty)) {
          T = cast<ArrayType>(Ty)->getElementType();
          Stack.push_back(Array);
        } else if (isa<PointerType>(Ty)) {
          T = cast<PointerType>(Ty)->getPointeeType();
          Stack.push_back(Pointer);
        } else if (isa<BlockPointerType>(Ty)) {
          T = cast<BlockPointerType>(Ty)->getPointeeType();
          Stack.push_back(BlockPointer);
        } else if (isa<MemberPointerType>(Ty)) {
          T = cast<MemberPointerType>(Ty)->getPointeeType();
          Stack.push_back(MemberPointer);
        } else if (isa<ReferenceType>(Ty)) {
          T = cast<ReferenceType>(Ty)->getPointeeType();
          Stack.push_back(Reference);
        } else if (isa<AttributedType>(Ty)) {
          T = cast<AttributedType>(Ty)->getEquivalentType();
          Stack.push_back(Attributed);
        } else if (isa<MacroQualifiedType>(Ty)) {
          T = cast<MacroQualifiedType>(Ty)->getUnderlyingType();
          Stack.push_back(MacroQualified);
        } else {
          const Type *DTy = Ty->getUnqualifiedDesugaredType();
          if (Ty == DTy) {
            Fn = nullptr;
            return;
          }

          T = QualType(DTy, 0);
          Stack.push_back(Desugar);
        }
      }
    }

    bool isFunctionType() const { return (Fn != nullptr); }
    const FunctionType *get() const { return Fn; }

    QualType wrap(Sema &S, const FunctionType *New) {
      // If T wasn't modified from the unwrapped type, do nothing.
      if (New == get()) return Original;

      Fn = New;
      return wrap(S.Context, Original, 0);
    }

  private:
    QualType wrap(ASTContext &C, QualType Old, unsigned I) {
      if (I == Stack.size())
        return C.getQualifiedType(Fn, Old.getQualifiers());

      // Build up the inner type, applying the qualifiers from the old
      // type to the new type.
      SplitQualType SplitOld = Old.split();

      // As a special case, tail-recurse if there are no qualifiers.
      if (SplitOld.Quals.empty())
        return wrap(C, SplitOld.Ty, I);
      return C.getQualifiedType(wrap(C, SplitOld.Ty, I), SplitOld.Quals);
    }

    QualType wrap(ASTContext &C, const Type *Old, unsigned I) {
      if (I == Stack.size()) return QualType(Fn, 0);

      switch (static_cast<WrapKind>(Stack[I++])) {
      case Desugar:
        // This is the point at which we potentially lose source
        // information.
        return wrap(C, Old->getUnqualifiedDesugaredType(), I);

      case Attributed:
        return wrap(C, cast<AttributedType>(Old)->getEquivalentType(), I);

      case Parens: {
        QualType New = wrap(C, cast<ParenType>(Old)->getInnerType(), I);
        return C.getParenType(New);
      }

      case MacroQualified:
        return wrap(C, cast<MacroQualifiedType>(Old)->getUnderlyingType(), I);

      case Array: {
        if (const auto *CAT = dyn_cast<ConstantArrayType>(Old)) {
          QualType New = wrap(C, CAT->getElementType(), I);
          return C.getConstantArrayType(New, CAT->getSize(), CAT->getSizeExpr(),
                                        CAT->getSizeModifier(),
                                        CAT->getIndexTypeCVRQualifiers());
        }

        if (const auto *VAT = dyn_cast<VariableArrayType>(Old)) {
          QualType New = wrap(C, VAT->getElementType(), I);
          return C.getVariableArrayType(
              New, VAT->getSizeExpr(), VAT->getSizeModifier(),
              VAT->getIndexTypeCVRQualifiers(), VAT->getBracketsRange());
        }

        const auto *IAT = cast<IncompleteArrayType>(Old);
        QualType New = wrap(C, IAT->getElementType(), I);
        return C.getIncompleteArrayType(New, IAT->getSizeModifier(),
                                        IAT->getIndexTypeCVRQualifiers());
      }

      case Pointer: {
        QualType New = wrap(C, cast<PointerType>(Old)->getPointeeType(), I);
        return C.getPointerType(New);
      }

      case BlockPointer: {
        QualType New = wrap(C, cast<BlockPointerType>(Old)->getPointeeType(),I);
        return C.getBlockPointerType(New);
      }

      case MemberPointer: {
        const MemberPointerType *OldMPT = cast<MemberPointerType>(Old);
        QualType New = wrap(C, OldMPT->getPointeeType(), I);
        return C.getMemberPointerType(New, OldMPT->getClass());
      }

      case Reference: {
        const ReferenceType *OldRef = cast<ReferenceType>(Old);
        QualType New = wrap(C, OldRef->getPointeeType(), I);
        if (isa<LValueReferenceType>(OldRef))
          return C.getLValueReferenceType(New, OldRef->isSpelledAsLValue());
        else
          return C.getRValueReferenceType(New);
      }
      }

      llvm_unreachable("unknown wrapping kind");
    }
  };
} // end anonymous namespace

static bool handleMSPointerTypeQualifierAttr(TypeProcessingState &State,
                                             ParsedAttr &PAttr, QualType &Type) {
  Sema &S = State.getSema();

  Attr *A;
  switch (PAttr.getKind()) {
  default: llvm_unreachable("Unknown attribute kind");
  case ParsedAttr::AT_Ptr32:
    A = createSimpleAttr<Ptr32Attr>(S.Context, PAttr);
    break;
  case ParsedAttr::AT_Ptr64:
    A = createSimpleAttr<Ptr64Attr>(S.Context, PAttr);
    break;
  case ParsedAttr::AT_SPtr:
    A = createSimpleAttr<SPtrAttr>(S.Context, PAttr);
    break;
  case ParsedAttr::AT_UPtr:
    A = createSimpleAttr<UPtrAttr>(S.Context, PAttr);
    break;
  }

  llvm::SmallSet<attr::Kind, 2> Attrs;
  attr::Kind NewAttrKind = A->getKind();
  QualType Desugared = Type;
  const AttributedType *AT = dyn_cast<AttributedType>(Type);
  while (AT) {
    Attrs.insert(AT->getAttrKind());
    Desugared = AT->getModifiedType();
    AT = dyn_cast<AttributedType>(Desugared);
  }

  // You cannot specify duplicate type attributes, so if the attribute has
  // already been applied, flag it.
  if (Attrs.count(NewAttrKind)) {
    S.Diag(PAttr.getLoc(), diag::warn_duplicate_attribute_exact) << PAttr;
    return true;
  }
  Attrs.insert(NewAttrKind);

  // You cannot have both __sptr and __uptr on the same type, nor can you
  // have __ptr32 and __ptr64.
  if (Attrs.count(attr::Ptr32) && Attrs.count(attr::Ptr64)) {
    S.Diag(PAttr.getLoc(), diag::err_attributes_are_not_compatible)
        << "'__ptr32'"
        << "'__ptr64'";
    return true;
  } else if (Attrs.count(attr::SPtr) && Attrs.count(attr::UPtr)) {
    S.Diag(PAttr.getLoc(), diag::err_attributes_are_not_compatible)
        << "'__sptr'"
        << "'__uptr'";
    return true;
  }

  // Pointer type qualifiers can only operate on pointer types, but not
  // pointer-to-member types.
  //
  // FIXME: Should we really be disallowing this attribute if there is any
  // type sugar between it and the pointer (other than attributes)? Eg, this
  // disallows the attribute on a parenthesized pointer.
  // And if so, should we really allow *any* type attribute?
  if (!isa<PointerType>(Desugared)) {
    if (Type->isMemberPointerType())
      S.Diag(PAttr.getLoc(), diag::err_attribute_no_member_pointers) << PAttr;
    else
      S.Diag(PAttr.getLoc(), diag::err_attribute_pointers_only) << PAttr << 0;
    return true;
  }

  // Add address space to type based on its attributes.
  LangAS ASIdx = LangAS::Default;
  uint64_t PtrWidth = S.Context.getTargetInfo().getPointerWidth(0);
  if (PtrWidth == 32) {
    if (Attrs.count(attr::Ptr64))
      ASIdx = LangAS::ptr64;
    else if (Attrs.count(attr::UPtr))
      ASIdx = LangAS::ptr32_uptr;
  } else if (PtrWidth == 64 && Attrs.count(attr::Ptr32)) {
    if (Attrs.count(attr::UPtr))
      ASIdx = LangAS::ptr32_uptr;
    else
      ASIdx = LangAS::ptr32_sptr;
  }

  QualType Pointee = Type->getPointeeType();
  if (ASIdx != LangAS::Default)
    Pointee = S.Context.getAddrSpaceQualType(
        S.Context.removeAddrSpaceQualType(Pointee), ASIdx);
  Type = State.getAttributedType(A, Type, S.Context.getPointerType(Pointee));
  return false;
}

/// Map a nullability attribute kind to a nullability kind.
static NullabilityKind mapNullabilityAttrKind(ParsedAttr::Kind kind) {
  switch (kind) {
  case ParsedAttr::AT_TypeNonNull:
    return NullabilityKind::NonNull;

  case ParsedAttr::AT_TypeNullable:
    return NullabilityKind::Nullable;

  case ParsedAttr::AT_TypeNullUnspecified:
    return NullabilityKind::Unspecified;

  default:
    llvm_unreachable("not a nullability attribute kind");
  }
}

/// Applies a nullability type specifier to the given type, if possible.
///
/// \param state The type processing state.
///
/// \param type The type to which the nullability specifier will be
/// added. On success, this type will be updated appropriately.
///
/// \param attr The attribute as written on the type.
///
/// \param allowOnArrayType Whether to accept nullability specifiers on an
/// array type (e.g., because it will decay to a pointer).
///
/// \returns true if a problem has been diagnosed, false on success.
static bool checkNullabilityTypeSpecifier(TypeProcessingState &state,
                                          QualType &type,
                                          ParsedAttr &attr,
                                          bool allowOnArrayType) {
  Sema &S = state.getSema();

  NullabilityKind nullability = mapNullabilityAttrKind(attr.getKind());
  SourceLocation nullabilityLoc = attr.getLoc();
  bool isContextSensitive = attr.isContextSensitiveKeywordAttribute();

  recordNullabilitySeen(S, nullabilityLoc);

  // Check for existing nullability attributes on the type.
  QualType desugared = type;
  while (auto attributed = dyn_cast<AttributedType>(desugared.getTypePtr())) {
    // Check whether there is already a null
    if (auto existingNullability = attributed->getImmediateNullability()) {
      // Duplicated nullability.
      if (nullability == *existingNullability) {
        S.Diag(nullabilityLoc, diag::warn_nullability_duplicate)
          << DiagNullabilityKind(nullability, isContextSensitive)
          << FixItHint::CreateRemoval(nullabilityLoc);

        break;
      }

      // Conflicting nullability.
      S.Diag(nullabilityLoc, diag::err_nullability_conflicting)
        << DiagNullabilityKind(nullability, isContextSensitive)
        << DiagNullabilityKind(*existingNullability, false);
      return true;
    }

    desugared = attributed->getModifiedType();
  }

  // If there is already a different nullability specifier, complain.
  // This (unlike the code above) looks through typedefs that might
  // have nullability specifiers on them, which means we cannot
  // provide a useful Fix-It.
  if (auto existingNullability = desugared->getNullability(S.Context)) {
    if (nullability != *existingNullability) {
      S.Diag(nullabilityLoc, diag::err_nullability_conflicting)
        << DiagNullabilityKind(nullability, isContextSensitive)
        << DiagNullabilityKind(*existingNullability, false);

      // Try to find the typedef with the existing nullability specifier.
      if (auto typedefType = desugared->getAs<TypedefType>()) {
        TypedefNameDecl *typedefDecl = typedefType->getDecl();
        QualType underlyingType = typedefDecl->getUnderlyingType();
        if (auto typedefNullability
              = AttributedType::stripOuterNullability(underlyingType)) {
          if (*typedefNullability == *existingNullability) {
            S.Diag(typedefDecl->getLocation(), diag::note_nullability_here)
              << DiagNullabilityKind(*existingNullability, false);
          }
        }
      }

      return true;
    }
  }

  // If this definitely isn't a pointer type, reject the specifier.
  if (!desugared->canHaveNullability() &&
      !(allowOnArrayType && desugared->isArrayType())) {
    S.Diag(nullabilityLoc, diag::err_nullability_nonpointer)
      << DiagNullabilityKind(nullability, isContextSensitive) << type;
    return true;
  }

  // For the context-sensitive keywords/Objective-C property
  // attributes, require that the type be a single-level pointer.
  if (isContextSensitive) {
    // Make sure that the pointee isn't itself a pointer type.
    const Type *pointeeType = nullptr;
    if (desugared->isArrayType())
      pointeeType = desugared->getArrayElementTypeNoTypeQual();
    else if (desugared->isAnyPointerType())
      pointeeType = desugared->getPointeeType().getTypePtr();

    if (pointeeType && (pointeeType->isAnyPointerType() ||
                        pointeeType->isObjCObjectPointerType() ||
                        pointeeType->isMemberPointerType())) {
      S.Diag(nullabilityLoc, diag::err_nullability_cs_multilevel)
        << DiagNullabilityKind(nullability, true)
        << type;
      S.Diag(nullabilityLoc, diag::note_nullability_type_specifier)
        << DiagNullabilityKind(nullability, false)
        << type
        << FixItHint::CreateReplacement(nullabilityLoc,
                                        getNullabilitySpelling(nullability));
      return true;
    }
  }

  // Form the attributed type.
  type = state.getAttributedType(
      createNullabilityAttr(S.Context, attr, nullability), type, type);
  return false;
}

/// Check the application of the Objective-C '__kindof' qualifier to
/// the given type.
static bool checkObjCKindOfType(TypeProcessingState &state, QualType &type,
                                ParsedAttr &attr) {
  Sema &S = state.getSema();

  if (isa<ObjCTypeParamType>(type)) {
    // Build the attributed type to record where __kindof occurred.
    type = state.getAttributedType(
        createSimpleAttr<ObjCKindOfAttr>(S.Context, attr), type, type);
    return false;
  }

  // Find out if it's an Objective-C object or object pointer type;
  const ObjCObjectPointerType *ptrType = type->getAs<ObjCObjectPointerType>();
  const ObjCObjectType *objType = ptrType ? ptrType->getObjectType()
                                          : type->getAs<ObjCObjectType>();

  // If not, we can't apply __kindof.
  if (!objType) {
    // FIXME: Handle dependent types that aren't yet object types.
    S.Diag(attr.getLoc(), diag::err_objc_kindof_nonobject)
      << type;
    return true;
  }

  // Rebuild the "equivalent" type, which pushes __kindof down into
  // the object type.
  // There is no need to apply kindof on an unqualified id type.
  QualType equivType = S.Context.getObjCObjectType(
      objType->getBaseType(), objType->getTypeArgsAsWritten(),
      objType->getProtocols(),
      /*isKindOf=*/objType->isObjCUnqualifiedId() ? false : true);

  // If we started with an object pointer type, rebuild it.
  if (ptrType) {
    equivType = S.Context.getObjCObjectPointerType(equivType);
    if (auto nullability = type->getNullability(S.Context)) {
      // We create a nullability attribute from the __kindof attribute.
      // Make sure that will make sense.
      assert(attr.getAttributeSpellingListIndex() == 0 &&
             "multiple spellings for __kindof?");
      Attr *A = createNullabilityAttr(S.Context, attr, *nullability);
      A->setImplicit(true);
      equivType = state.getAttributedType(A, equivType, equivType);
    }
  }

  // Build the attributed type to record where __kindof occurred.
  type = state.getAttributedType(
      createSimpleAttr<ObjCKindOfAttr>(S.Context, attr), type, equivType);
  return false;
}

/// Distribute a nullability type attribute that cannot be applied to
/// the type specifier to a pointer, block pointer, or member pointer
/// declarator, complaining if necessary.
///
/// \returns true if the nullability annotation was distributed, false
/// otherwise.
static bool distributeNullabilityTypeAttr(TypeProcessingState &state,
                                          QualType type, ParsedAttr &attr) {
  Declarator &declarator = state.getDeclarator();

  /// Attempt to move the attribute to the specified chunk.
  auto moveToChunk = [&](DeclaratorChunk &chunk, bool inFunction) -> bool {
    // If there is already a nullability attribute there, don't add
    // one.
    if (hasNullabilityAttr(chunk.getAttrs()))
      return false;

    // Complain about the nullability qualifier being in the wrong
    // place.
    enum {
      PK_Pointer,
      PK_BlockPointer,
      PK_MemberPointer,
      PK_FunctionPointer,
      PK_MemberFunctionPointer,
    } pointerKind
      = chunk.Kind == DeclaratorChunk::Pointer ? (inFunction ? PK_FunctionPointer
                                                             : PK_Pointer)
        : chunk.Kind == DeclaratorChunk::BlockPointer ? PK_BlockPointer
        : inFunction? PK_MemberFunctionPointer : PK_MemberPointer;

    auto diag = state.getSema().Diag(attr.getLoc(),
                                     diag::warn_nullability_declspec)
      << DiagNullabilityKind(mapNullabilityAttrKind(attr.getKind()),
                             attr.isContextSensitiveKeywordAttribute())
      << type
      << static_cast<unsigned>(pointerKind);

    // FIXME: MemberPointer chunks don't carry the location of the *.
    if (chunk.Kind != DeclaratorChunk::MemberPointer) {
      diag << FixItHint::CreateRemoval(attr.getLoc())
           << FixItHint::CreateInsertion(
                  state.getSema().getPreprocessor().getLocForEndOfToken(
                      chunk.Loc),
                  " " + attr.getAttrName()->getName().str() + " ");
    }

    moveAttrFromListToList(attr, state.getCurrentAttributes(),
                           chunk.getAttrs());
    return true;
  };

  // Move it to the outermost pointer, member pointer, or block
  // pointer declarator.
  for (unsigned i = state.getCurrentChunkIndex(); i != 0; --i) {
    DeclaratorChunk &chunk = declarator.getTypeObject(i-1);
    switch (chunk.Kind) {
    case DeclaratorChunk::Pointer:
    case DeclaratorChunk::BlockPointer:
    case DeclaratorChunk::MemberPointer:
      return moveToChunk(chunk, false);

    case DeclaratorChunk::Paren:
    case DeclaratorChunk::Array:
      continue;

    case DeclaratorChunk::Function:
      // Try to move past the return type to a function/block/member
      // function pointer.
      if (DeclaratorChunk *dest = maybeMovePastReturnType(
                                    declarator, i,
                                    /*onlyBlockPointers=*/false)) {
        return moveToChunk(*dest, true);
      }

      return false;

    // Don't walk through these.
    case DeclaratorChunk::Reference:
    case DeclaratorChunk::Pipe:
      return false;
    }
  }

  return false;
}

static Attr *getCCTypeAttr(ASTContext &Ctx, ParsedAttr &Attr) {
  assert(!Attr.isInvalid());
  switch (Attr.getKind()) {
  default:
    llvm_unreachable("not a calling convention attribute");
  case ParsedAttr::AT_CDecl:
    return createSimpleAttr<CDeclAttr>(Ctx, Attr);
  case ParsedAttr::AT_FastCall:
    return createSimpleAttr<FastCallAttr>(Ctx, Attr);
  case ParsedAttr::AT_StdCall:
    return createSimpleAttr<StdCallAttr>(Ctx, Attr);
  case ParsedAttr::AT_ThisCall:
    return createSimpleAttr<ThisCallAttr>(Ctx, Attr);
  case ParsedAttr::AT_RegCall:
    return createSimpleAttr<RegCallAttr>(Ctx, Attr);
  case ParsedAttr::AT_Pascal:
    return createSimpleAttr<PascalAttr>(Ctx, Attr);
  case ParsedAttr::AT_SwiftCall:
    return createSimpleAttr<SwiftCallAttr>(Ctx, Attr);
  case ParsedAttr::AT_VectorCall:
    return createSimpleAttr<VectorCallAttr>(Ctx, Attr);
  case ParsedAttr::AT_AArch64VectorPcs:
    return createSimpleAttr<AArch64VectorPcsAttr>(Ctx, Attr);
  case ParsedAttr::AT_Pcs: {
    // The attribute may have had a fixit applied where we treated an
    // identifier as a string literal.  The contents of the string are valid,
    // but the form may not be.
    StringRef Str;
    if (Attr.isArgExpr(0))
      Str = cast<StringLiteral>(Attr.getArgAsExpr(0))->getString();
    else
      Str = Attr.getArgAsIdent(0)->Ident->getName();
    PcsAttr::PCSType Type;
    if (!PcsAttr::ConvertStrToPCSType(Str, Type))
      llvm_unreachable("already validated the attribute");
    return ::new (Ctx) PcsAttr(Ctx, Attr, Type);
  }
  case ParsedAttr::AT_IntelOclBicc:
    return createSimpleAttr<IntelOclBiccAttr>(Ctx, Attr);
  case ParsedAttr::AT_MSABI:
    return createSimpleAttr<MSABIAttr>(Ctx, Attr);
  case ParsedAttr::AT_SysVABI:
    return createSimpleAttr<SysVABIAttr>(Ctx, Attr);
  case ParsedAttr::AT_PreserveMost:
    return createSimpleAttr<PreserveMostAttr>(Ctx, Attr);
  case ParsedAttr::AT_PreserveAll:
    return createSimpleAttr<PreserveAllAttr>(Ctx, Attr);
  }
  llvm_unreachable("unexpected attribute kind!");
}

/// Process an individual function attribute.  Returns true to
/// indicate that the attribute was handled, false if it wasn't.
static bool handleFunctionTypeAttr(TypeProcessingState &state, ParsedAttr &attr,
                                   QualType &type) {
  Sema &S = state.getSema();

  FunctionTypeUnwrapper unwrapped(S, type);

  if (attr.getKind() == ParsedAttr::AT_NoReturn) {
    if (S.CheckAttrNoArgs(attr))
      return true;

    // Delay if this is not a function type.
    if (!unwrapped.isFunctionType())
      return false;

    // Otherwise we can process right away.
    FunctionType::ExtInfo EI = unwrapped.get()->getExtInfo().withNoReturn(true);
    type = unwrapped.wrap(S, S.Context.adjustFunctionType(unwrapped.get(), EI));
    return true;
  }

  if (attr.getKind() == ParsedAttr::AT_CmseNSCall) {
    // Delay if this is not a function type.
    if (!unwrapped.isFunctionType())
      return false;

    // Ignore if we don't have CMSE enabled.
    if (!S.getLangOpts().Cmse) {
      S.Diag(attr.getLoc(), diag::warn_attribute_ignored) << attr;
      attr.setInvalid();
      return true;
    }

    // Otherwise we can process right away.
    FunctionType::ExtInfo EI =
        unwrapped.get()->getExtInfo().withCmseNSCall(true);
    type = unwrapped.wrap(S, S.Context.adjustFunctionType(unwrapped.get(), EI));
    return true;
  }

  // ns_returns_retained is not always a type attribute, but if we got
  // here, we're treating it as one right now.
  if (attr.getKind() == ParsedAttr::AT_NSReturnsRetained) {
    if (attr.getNumArgs()) return true;

    // Delay if this is not a function type.
    if (!unwrapped.isFunctionType())
      return false;

    // Check whether the return type is reasonable.
    if (S.checkNSReturnsRetainedReturnType(attr.getLoc(),
                                           unwrapped.get()->getReturnType()))
      return true;

    // Only actually change the underlying type in ARC builds.
    QualType origType = type;
    if (state.getSema().getLangOpts().ObjCAutoRefCount) {
      FunctionType::ExtInfo EI
        = unwrapped.get()->getExtInfo().withProducesResult(true);
      type = unwrapped.wrap(S, S.Context.adjustFunctionType(unwrapped.get(), EI));
    }
    type = state.getAttributedType(
        createSimpleAttr<NSReturnsRetainedAttr>(S.Context, attr),
        origType, type);
    return true;
  }

  if (attr.getKind() == ParsedAttr::AT_AnyX86NoCallerSavedRegisters) {
    if (S.CheckAttrTarget(attr) || S.CheckAttrNoArgs(attr))
      return true;

    // Delay if this is not a function type.
    if (!unwrapped.isFunctionType())
      return false;

    FunctionType::ExtInfo EI =
        unwrapped.get()->getExtInfo().withNoCallerSavedRegs(true);
    type = unwrapped.wrap(S, S.Context.adjustFunctionType(unwrapped.get(), EI));
    return true;
  }

  if (attr.getKind() == ParsedAttr::AT_AnyX86NoCfCheck) {
    if (!S.getLangOpts().CFProtectionBranch) {
      S.Diag(attr.getLoc(), diag::warn_nocf_check_attribute_ignored);
      attr.setInvalid();
      return true;
    }

    if (S.CheckAttrTarget(attr) || S.CheckAttrNoArgs(attr))
      return true;

    // If this is not a function type, warning will be asserted by subject
    // check.
    if (!unwrapped.isFunctionType())
      return true;

    FunctionType::ExtInfo EI =
      unwrapped.get()->getExtInfo().withNoCfCheck(true);
    type = unwrapped.wrap(S, S.Context.adjustFunctionType(unwrapped.get(), EI));
    return true;
  }

  if (attr.getKind() == ParsedAttr::AT_Regparm) {
    unsigned value;
    if (S.CheckRegparmAttr(attr, value))
      return true;

    // Delay if this is not a function type.
    if (!unwrapped.isFunctionType())
      return false;

    // Diagnose regparm with fastcall.
    const FunctionType *fn = unwrapped.get();
    CallingConv CC = fn->getCallConv();
    if (CC == CC_X86FastCall) {
      S.Diag(attr.getLoc(), diag::err_attributes_are_not_compatible)
        << FunctionType::getNameForCallConv(CC)
        << "regparm";
      attr.setInvalid();
      return true;
    }

    FunctionType::ExtInfo EI =
      unwrapped.get()->getExtInfo().withRegParm(value);
    type = unwrapped.wrap(S, S.Context.adjustFunctionType(unwrapped.get(), EI));
    return true;
  }

  if (attr.getKind() == ParsedAttr::AT_NoThrow) {
    // Delay if this is not a function type.
    if (!unwrapped.isFunctionType())
      return false;

    if (S.CheckAttrNoArgs(attr)) {
      attr.setInvalid();
      return true;
    }

    // Otherwise we can process right away.
    auto *Proto = unwrapped.get()->castAs<FunctionProtoType>();

    // MSVC ignores nothrow if it is in conflict with an explicit exception
    // specification.
    if (Proto->hasExceptionSpec()) {
      switch (Proto->getExceptionSpecType()) {
      case EST_None:
        llvm_unreachable("This doesn't have an exception spec!");

      case EST_DynamicNone:
      case EST_BasicNoexcept:
      case EST_NoexceptTrue:
      case EST_NoThrow:
        // Exception spec doesn't conflict with nothrow, so don't warn.
        LLVM_FALLTHROUGH;
      case EST_Unparsed:
      case EST_Uninstantiated:
      case EST_DependentNoexcept:
      case EST_Unevaluated:
        // We don't have enough information to properly determine if there is a
        // conflict, so suppress the warning.
        break;
      case EST_Dynamic:
      case EST_MSAny:
      case EST_NoexceptFalse:
        S.Diag(attr.getLoc(), diag::warn_nothrow_attribute_ignored);
        break;
      }
      return true;
    }

    type = unwrapped.wrap(
        S, S.Context
               .getFunctionTypeWithExceptionSpec(
                   QualType{Proto, 0},
                   FunctionProtoType::ExceptionSpecInfo{EST_NoThrow})
               ->getAs<FunctionType>());
    return true;
  }

  // Delay if the type didn't work out to a function.
  if (!unwrapped.isFunctionType()) return false;

  // Otherwise, a calling convention.
  CallingConv CC;
  if (S.CheckCallingConvAttr(attr, CC))
    return true;

  const FunctionType *fn = unwrapped.get();
  CallingConv CCOld = fn->getCallConv();
  Attr *CCAttr = getCCTypeAttr(S.Context, attr);

  if (CCOld != CC) {
    // Error out on when there's already an attribute on the type
    // and the CCs don't match.
    if (S.getCallingConvAttributedType(type)) {
      S.Diag(attr.getLoc(), diag::err_attributes_are_not_compatible)
        << FunctionType::getNameForCallConv(CC)
        << FunctionType::getNameForCallConv(CCOld);
      attr.setInvalid();
      return true;
    }
  }

  // Diagnose use of variadic functions with calling conventions that
  // don't support them (e.g. because they're callee-cleanup).
  // We delay warning about this on unprototyped function declarations
  // until after redeclaration checking, just in case we pick up a
  // prototype that way.  And apparently we also "delay" warning about
  // unprototyped function types in general, despite not necessarily having
  // much ability to diagnose it later.
  if (!supportsVariadicCall(CC)) {
    const FunctionProtoType *FnP = dyn_cast<FunctionProtoType>(fn);
    if (FnP && FnP->isVariadic()) {
      // stdcall and fastcall are ignored with a warning for GCC and MS
      // compatibility.
      if (CC == CC_X86StdCall || CC == CC_X86FastCall)
        return S.Diag(attr.getLoc(), diag::warn_cconv_unsupported)
               << FunctionType::getNameForCallConv(CC)
               << (int)Sema::CallingConventionIgnoredReason::VariadicFunction;

      attr.setInvalid();
      return S.Diag(attr.getLoc(), diag::err_cconv_varargs)
             << FunctionType::getNameForCallConv(CC);
    }
  }

  // Also diagnose fastcall with regparm.
  if (CC == CC_X86FastCall && fn->getHasRegParm()) {
    S.Diag(attr.getLoc(), diag::err_attributes_are_not_compatible)
        << "regparm" << FunctionType::getNameForCallConv(CC_X86FastCall);
    attr.setInvalid();
    return true;
  }

  // Modify the CC from the wrapped function type, wrap it all back, and then
  // wrap the whole thing in an AttributedType as written.  The modified type
  // might have a different CC if we ignored the attribute.
  QualType Equivalent;
  if (CCOld == CC) {
    Equivalent = type;
  } else {
    auto EI = unwrapped.get()->getExtInfo().withCallingConv(CC);
    Equivalent =
      unwrapped.wrap(S, S.Context.adjustFunctionType(unwrapped.get(), EI));
  }
  type = state.getAttributedType(CCAttr, type, Equivalent);
  return true;
}

bool Sema::hasExplicitCallingConv(QualType T) {
  const AttributedType *AT;

  // Stop if we'd be stripping off a typedef sugar node to reach the
  // AttributedType.
  while ((AT = T->getAs<AttributedType>()) &&
         AT->getAs<TypedefType>() == T->getAs<TypedefType>()) {
    if (AT->isCallingConv())
      return true;
    T = AT->getModifiedType();
  }
  return false;
}

void Sema::adjustMemberFunctionCC(QualType &T, bool IsStatic, bool IsCtorOrDtor,
                                  SourceLocation Loc) {
  FunctionTypeUnwrapper Unwrapped(*this, T);
  const FunctionType *FT = Unwrapped.get();
  bool IsVariadic = (isa<FunctionProtoType>(FT) &&
                     cast<FunctionProtoType>(FT)->isVariadic());
  CallingConv CurCC = FT->getCallConv();
  CallingConv ToCC = Context.getDefaultCallingConvention(IsVariadic, !IsStatic);

  if (CurCC == ToCC)
    return;

  // MS compiler ignores explicit calling convention attributes on structors. We
  // should do the same.
  if (Context.getTargetInfo().getCXXABI().isMicrosoft() && IsCtorOrDtor) {
    // Issue a warning on ignored calling convention -- except of __stdcall.
    // Again, this is what MS compiler does.
    if (CurCC != CC_X86StdCall)
      Diag(Loc, diag::warn_cconv_unsupported)
          << FunctionType::getNameForCallConv(CurCC)
          << (int)Sema::CallingConventionIgnoredReason::ConstructorDestructor;
  // Default adjustment.
  } else {
    // Only adjust types with the default convention.  For example, on Windows
    // we should adjust a __cdecl type to __thiscall for instance methods, and a
    // __thiscall type to __cdecl for static methods.
    CallingConv DefaultCC =
        Context.getDefaultCallingConvention(IsVariadic, IsStatic);

    if (CurCC != DefaultCC || DefaultCC == ToCC)
      return;

    if (hasExplicitCallingConv(T))
      return;
  }

  FT = Context.adjustFunctionType(FT, FT->getExtInfo().withCallingConv(ToCC));
  QualType Wrapped = Unwrapped.wrap(*this, FT);
  T = Context.getAdjustedType(T, Wrapped);
}

/// HandleVectorSizeAttribute - this attribute is only applicable to integral
/// and float scalars, although arrays, pointers, and function return values are
/// allowed in conjunction with this construct. Aggregates with this attribute
/// are invalid, even if they are of the same size as a corresponding scalar.
/// The raw attribute should contain precisely 1 argument, the vector size for
/// the variable, measured in bytes. If curType and rawAttr are well formed,
/// this routine will return a new vector type.
static void HandleVectorSizeAttr(QualType &CurType, const ParsedAttr &Attr,
                                 Sema &S) {
  // Check the attribute arguments.
  if (Attr.getNumArgs() != 1) {
    S.Diag(Attr.getLoc(), diag::err_attribute_wrong_number_arguments) << Attr
                                                                      << 1;
    Attr.setInvalid();
    return;
  }

  Expr *SizeExpr;
  // Special case where the argument is a template id.
  if (Attr.isArgIdent(0)) {
    CXXScopeSpec SS;
    SourceLocation TemplateKWLoc;
    UnqualifiedId Id;
    Id.setIdentifier(Attr.getArgAsIdent(0)->Ident, Attr.getLoc());

    ExprResult Size = S.ActOnIdExpression(S.getCurScope(), SS, TemplateKWLoc,
                                          Id, /*HasTrailingLParen=*/false,
                                          /*IsAddressOfOperand=*/false);

    if (Size.isInvalid())
      return;
    SizeExpr = Size.get();
  } else {
    SizeExpr = Attr.getArgAsExpr(0);
  }

  QualType T = S.BuildVectorType(CurType, SizeExpr, Attr.getLoc());
  if (!T.isNull())
    CurType = T;
  else
    Attr.setInvalid();
}

/// Process the OpenCL-like ext_vector_type attribute when it occurs on
/// a type.
static void HandleExtVectorTypeAttr(QualType &CurType, const ParsedAttr &Attr,
                                    Sema &S) {
  // check the attribute arguments.
  if (Attr.getNumArgs() != 1) {
    S.Diag(Attr.getLoc(), diag::err_attribute_wrong_number_arguments) << Attr
                                                                      << 1;
    return;
  }

  Expr *sizeExpr;

  // Special case where the argument is a template id.
  if (Attr.isArgIdent(0)) {
    CXXScopeSpec SS;
    SourceLocation TemplateKWLoc;
    UnqualifiedId id;
    id.setIdentifier(Attr.getArgAsIdent(0)->Ident, Attr.getLoc());

    ExprResult Size = S.ActOnIdExpression(S.getCurScope(), SS, TemplateKWLoc,
                                          id, /*HasTrailingLParen=*/false,
                                          /*IsAddressOfOperand=*/false);
    if (Size.isInvalid())
      return;

    sizeExpr = Size.get();
  } else {
    sizeExpr = Attr.getArgAsExpr(0);
  }

  // Create the vector type.
  QualType T = S.BuildExtVectorType(CurType, sizeExpr, Attr.getLoc());
  if (!T.isNull())
    CurType = T;
}

static bool isPermittedNeonBaseType(QualType &Ty,
                                    VectorType::VectorKind VecKind, Sema &S) {
  const BuiltinType *BTy = Ty->getAs<BuiltinType>();
  if (!BTy)
    return false;

  llvm::Triple Triple = S.Context.getTargetInfo().getTriple();

  // Signed poly is mathematically wrong, but has been baked into some ABIs by
  // now.
  bool IsPolyUnsigned = Triple.getArch() == llvm::Triple::aarch64 ||
                        Triple.getArch() == llvm::Triple::aarch64_32 ||
                        Triple.getArch() == llvm::Triple::aarch64_be;
  if (VecKind == VectorType::NeonPolyVector) {
    if (IsPolyUnsigned) {
      // AArch64 polynomial vectors are unsigned.
      return BTy->getKind() == BuiltinType::UChar ||
             BTy->getKind() == BuiltinType::UShort ||
             BTy->getKind() == BuiltinType::ULong ||
             BTy->getKind() == BuiltinType::ULongLong;
    } else {
      // AArch32 polynomial vectors are signed.
      return BTy->getKind() == BuiltinType::SChar ||
             BTy->getKind() == BuiltinType::Short ||
             BTy->getKind() == BuiltinType::LongLong;
    }
  }

  // Non-polynomial vector types: the usual suspects are allowed, as well as
  // float64_t on AArch64.
  if ((Triple.isArch64Bit() || Triple.getArch() == llvm::Triple::aarch64_32) &&
      BTy->getKind() == BuiltinType::Double)
    return true;

  return BTy->getKind() == BuiltinType::SChar ||
         BTy->getKind() == BuiltinType::UChar ||
         BTy->getKind() == BuiltinType::Short ||
         BTy->getKind() == BuiltinType::UShort ||
         BTy->getKind() == BuiltinType::Int ||
         BTy->getKind() == BuiltinType::UInt ||
         BTy->getKind() == BuiltinType::Long ||
         BTy->getKind() == BuiltinType::ULong ||
         BTy->getKind() == BuiltinType::LongLong ||
         BTy->getKind() == BuiltinType::ULongLong ||
         BTy->getKind() == BuiltinType::Float ||
         BTy->getKind() == BuiltinType::Half ||
         BTy->getKind() == BuiltinType::BFloat16;
}

/// HandleNeonVectorTypeAttr - The "neon_vector_type" and
/// "neon_polyvector_type" attributes are used to create vector types that
/// are mangled according to ARM's ABI.  Otherwise, these types are identical
/// to those created with the "vector_size" attribute.  Unlike "vector_size"
/// the argument to these Neon attributes is the number of vector elements,
/// not the vector size in bytes.  The vector width and element type must
/// match one of the standard Neon vector types.
static void HandleNeonVectorTypeAttr(QualType &CurType, const ParsedAttr &Attr,
                                     Sema &S, VectorType::VectorKind VecKind) {
  // Target must have NEON (or MVE, whose vectors are similar enough
  // not to need a separate attribute)
  if (!S.Context.getTargetInfo().hasFeature("neon") &&
      !S.Context.getTargetInfo().hasFeature("mve")) {
    S.Diag(Attr.getLoc(), diag::err_attribute_unsupported) << Attr;
    Attr.setInvalid();
    return;
  }
  // Check the attribute arguments.
  if (Attr.getNumArgs() != 1) {
    S.Diag(Attr.getLoc(), diag::err_attribute_wrong_number_arguments) << Attr
                                                                      << 1;
    Attr.setInvalid();
    return;
  }
  // The number of elements must be an ICE.
  Expr *numEltsExpr = static_cast<Expr *>(Attr.getArgAsExpr(0));
  llvm::APSInt numEltsInt(32);
  if (numEltsExpr->isTypeDependent() || numEltsExpr->isValueDependent() ||
      !numEltsExpr->isIntegerConstantExpr(numEltsInt, S.Context)) {
    S.Diag(Attr.getLoc(), diag::err_attribute_argument_type)
        << Attr << AANT_ArgumentIntegerConstant
        << numEltsExpr->getSourceRange();
    Attr.setInvalid();
    return;
  }
  // Only certain element types are supported for Neon vectors.
  if (!isPermittedNeonBaseType(CurType, VecKind, S)) {
    S.Diag(Attr.getLoc(), diag::err_attribute_invalid_vector_type) << CurType;
    Attr.setInvalid();
    return;
  }

  // The total size of the vector must be 64 or 128 bits.
  unsigned typeSize = static_cast<unsigned>(S.Context.getTypeSize(CurType));
  unsigned numElts = static_cast<unsigned>(numEltsInt.getZExtValue());
  unsigned vecSize = typeSize * numElts;
  if (vecSize != 64 && vecSize != 128) {
    S.Diag(Attr.getLoc(), diag::err_attribute_bad_neon_vector_size) << CurType;
    Attr.setInvalid();
    return;
  }

  CurType = S.Context.getVectorType(CurType, numElts, VecKind);
}

static void HandleArmMveStrictPolymorphismAttr(TypeProcessingState &State,
                                               QualType &CurType,
                                               ParsedAttr &Attr) {
  const VectorType *VT = dyn_cast<VectorType>(CurType);
  if (!VT || VT->getVectorKind() != VectorType::NeonVector) {
    State.getSema().Diag(Attr.getLoc(),
                         diag::err_attribute_arm_mve_polymorphism);
    Attr.setInvalid();
    return;
  }

  CurType =
      State.getAttributedType(createSimpleAttr<ArmMveStrictPolymorphismAttr>(
                                  State.getSema().Context, Attr),
                              CurType, CurType);
}

/// Handle OpenCL Access Qualifier Attribute.
static void HandleOpenCLAccessAttr(QualType &CurType, const ParsedAttr &Attr,
                                   Sema &S) {
  // OpenCL v2.0 s6.6 - Access qualifier can be used only for image and pipe type.
  if (!(CurType->isImageType() || CurType->isPipeType())) {
    S.Diag(Attr.getLoc(), diag::err_opencl_invalid_access_qualifier);
    Attr.setInvalid();
    return;
  }

  if (const TypedefType* TypedefTy = CurType->getAs<TypedefType>()) {
    QualType BaseTy = TypedefTy->desugar();

    std::string PrevAccessQual;
    if (BaseTy->isPipeType()) {
      if (TypedefTy->getDecl()->hasAttr<OpenCLAccessAttr>()) {
        OpenCLAccessAttr *Attr =
            TypedefTy->getDecl()->getAttr<OpenCLAccessAttr>();
        PrevAccessQual = Attr->getSpelling();
      } else {
        PrevAccessQual = "read_only";
      }
    } else if (const BuiltinType* ImgType = BaseTy->getAs<BuiltinType>()) {

      switch (ImgType->getKind()) {
        #define IMAGE_TYPE(ImgType, Id, SingletonId, Access, Suffix) \
      case BuiltinType::Id:                                          \
        PrevAccessQual = #Access;                                    \
        break;
        #include "clang/Basic/OpenCLImageTypes.def"
      default:
        llvm_unreachable("Unable to find corresponding image type.");
      }
    } else {
      llvm_unreachable("unexpected type");
    }
    StringRef AttrName = Attr.getAttrName()->getName();
    if (PrevAccessQual == AttrName.ltrim("_")) {
      // Duplicated qualifiers
      S.Diag(Attr.getLoc(), diag::warn_duplicate_declspec)
         << AttrName << Attr.getRange();
    } else {
      // Contradicting qualifiers
      S.Diag(Attr.getLoc(), diag::err_opencl_multiple_access_qualifiers);
    }

    S.Diag(TypedefTy->getDecl()->getBeginLoc(),
           diag::note_opencl_typedef_access_qualifier) << PrevAccessQual;
  } else if (CurType->isPipeType()) {
    if (Attr.getSemanticSpelling() == OpenCLAccessAttr::Keyword_write_only) {
      QualType ElemType = CurType->getAs<PipeType>()->getElementType();
      CurType = S.Context.getWritePipeType(ElemType);
    }
  }
}

/// HandleMatrixTypeAttr - "matrix_type" attribute, like ext_vector_type
static void HandleMatrixTypeAttr(QualType &CurType, const ParsedAttr &Attr,
                                 Sema &S) {
  if (!S.getLangOpts().MatrixTypes) {
    S.Diag(Attr.getLoc(), diag::err_builtin_matrix_disabled);
    return;
  }

  if (Attr.getNumArgs() != 2) {
    S.Diag(Attr.getLoc(), diag::err_attribute_wrong_number_arguments)
        << Attr << 2;
    return;
  }

  Expr *RowsExpr = nullptr;
  Expr *ColsExpr = nullptr;

  // TODO: Refactor parameter extraction into separate function
  // Get the number of rows
  if (Attr.isArgIdent(0)) {
    CXXScopeSpec SS;
    SourceLocation TemplateKeywordLoc;
    UnqualifiedId id;
    id.setIdentifier(Attr.getArgAsIdent(0)->Ident, Attr.getLoc());
    ExprResult Rows = S.ActOnIdExpression(S.getCurScope(), SS,
                                          TemplateKeywordLoc, id, false, false);

    if (Rows.isInvalid())
      // TODO: maybe a good error message would be nice here
      return;
    RowsExpr = Rows.get();
  } else {
    assert(Attr.isArgExpr(0) &&
           "Argument to should either be an identity or expression");
    RowsExpr = Attr.getArgAsExpr(0);
  }

  // Get the number of columns
  if (Attr.isArgIdent(1)) {
    CXXScopeSpec SS;
    SourceLocation TemplateKeywordLoc;
    UnqualifiedId id;
    id.setIdentifier(Attr.getArgAsIdent(1)->Ident, Attr.getLoc());
    ExprResult Columns = S.ActOnIdExpression(
        S.getCurScope(), SS, TemplateKeywordLoc, id, false, false);

    if (Columns.isInvalid())
      // TODO: a good error message would be nice here
      return;
    RowsExpr = Columns.get();
  } else {
    assert(Attr.isArgExpr(1) &&
           "Argument to should either be an identity or expression");
    ColsExpr = Attr.getArgAsExpr(1);
  }

  // Create the matrix type.
  QualType T = S.BuildMatrixType(CurType, RowsExpr, ColsExpr, Attr.getLoc());
  if (!T.isNull())
    CurType = T;
}

static void HandleLifetimeBoundAttr(TypeProcessingState &State,
                                    QualType &CurType,
                                    ParsedAttr &Attr) {
  if (State.getDeclarator().isDeclarationOfFunction()) {
    CurType = State.getAttributedType(
        createSimpleAttr<LifetimeBoundAttr>(State.getSema().Context, Attr),
        CurType, CurType);
  } else {
    Attr.diagnoseAppertainsTo(State.getSema(), nullptr);
  }
}

static bool isAddressSpaceKind(const ParsedAttr &attr) {
  auto attrKind = attr.getKind();

  return attrKind == ParsedAttr::AT_AddressSpace ||
         attrKind == ParsedAttr::AT_OpenCLPrivateAddressSpace ||
         attrKind == ParsedAttr::AT_OpenCLGlobalAddressSpace ||
         attrKind == ParsedAttr::AT_OpenCLLocalAddressSpace ||
         attrKind == ParsedAttr::AT_OpenCLConstantAddressSpace ||
         attrKind == ParsedAttr::AT_OpenCLGenericAddressSpace;
}

static void processTypeAttrs(TypeProcessingState &state, QualType &type,
                             TypeAttrLocation TAL,
                             ParsedAttributesView &attrs) {
  // Scan through and apply attributes to this type where it makes sense.  Some
  // attributes (such as __address_space__, __vector_size__, etc) apply to the
  // type, but others can be present in the type specifiers even though they
  // apply to the decl.  Here we apply type attributes and ignore the rest.

  // This loop modifies the list pretty frequently, but we still need to make
  // sure we visit every element once. Copy the attributes list, and iterate
  // over that.
  ParsedAttributesView AttrsCopy{attrs};

  state.setParsedNoDeref(false);

  for (ParsedAttr &attr : AttrsCopy) {

    // Skip attributes that were marked to be invalid.
    if (attr.isInvalid())
      continue;

    if (attr.isCXX11Attribute()) {
      // [[gnu::...]] attributes are treated as declaration attributes, so may
      // not appertain to a DeclaratorChunk. If we handle them as type
      // attributes, accept them in that position and diagnose the GCC
      // incompatibility.
      if (attr.isGNUScope()) {
        bool IsTypeAttr = attr.isTypeAttr();
        if (TAL == TAL_DeclChunk) {
          state.getSema().Diag(attr.getLoc(),
                               IsTypeAttr
                                   ? diag::warn_gcc_ignores_type_attr
                                   : diag::warn_cxx11_gnu_attribute_on_type)
              << attr;
          if (!IsTypeAttr)
            continue;
        }
      } else if (TAL != TAL_DeclChunk && !isAddressSpaceKind(attr)) {
        // Otherwise, only consider type processing for a C++11 attribute if
        // it's actually been applied to a type.
        // We also allow C++11 address_space and
        // OpenCL language address space attributes to pass through.
        continue;
      }
    }

    // If this is an attribute we can handle, do so now,
    // otherwise, add it to the FnAttrs list for rechaining.
    switch (attr.getKind()) {
    default:
      // A C++11 attribute on a declarator chunk must appertain to a type.
      if (attr.isCXX11Attribute() && TAL == TAL_DeclChunk) {
        state.getSema().Diag(attr.getLoc(), diag::err_attribute_not_type_attr)
            << attr;
        attr.setUsedAsTypeAttr();
      }
      break;

    case ParsedAttr::UnknownAttribute:
      if (attr.isCXX11Attribute() && TAL == TAL_DeclChunk)
        state.getSema().Diag(attr.getLoc(),
                             diag::warn_unknown_attribute_ignored)
            << attr;
      break;

    case ParsedAttr::IgnoredAttribute:
      break;

    case ParsedAttr::AT_MayAlias:
      // FIXME: This attribute needs to actually be handled, but if we ignore
      // it it breaks large amounts of Linux software.
      attr.setUsedAsTypeAttr();
      break;
    case ParsedAttr::AT_OpenCLPrivateAddressSpace:
    case ParsedAttr::AT_OpenCLGlobalAddressSpace:
    case ParsedAttr::AT_OpenCLLocalAddressSpace:
    case ParsedAttr::AT_OpenCLConstantAddressSpace:
    case ParsedAttr::AT_OpenCLGenericAddressSpace:
    case ParsedAttr::AT_AddressSpace:
      HandleAddressSpaceTypeAttribute(type, attr, state);
      attr.setUsedAsTypeAttr();
      break;
    OBJC_POINTER_TYPE_ATTRS_CASELIST:
      if (!handleObjCPointerTypeAttr(state, attr, type))
        distributeObjCPointerTypeAttr(state, attr, type);
      attr.setUsedAsTypeAttr();
      break;
    case ParsedAttr::AT_VectorSize:
      HandleVectorSizeAttr(type, attr, state.getSema());
      attr.setUsedAsTypeAttr();
      break;
    case ParsedAttr::AT_ExtVectorType:
      HandleExtVectorTypeAttr(type, attr, state.getSema());
      attr.setUsedAsTypeAttr();
      break;
    case ParsedAttr::AT_NeonVectorType:
      HandleNeonVectorTypeAttr(type, attr, state.getSema(),
                               VectorType::NeonVector);
      attr.setUsedAsTypeAttr();
      break;
    case ParsedAttr::AT_NeonPolyVectorType:
      HandleNeonVectorTypeAttr(type, attr, state.getSema(),
                               VectorType::NeonPolyVector);
      attr.setUsedAsTypeAttr();
      break;
    case ParsedAttr::AT_ArmMveStrictPolymorphism: {
      HandleArmMveStrictPolymorphismAttr(state, type, attr);
      attr.setUsedAsTypeAttr();
      break;
    }
    case ParsedAttr::AT_OpenCLAccess:
      HandleOpenCLAccessAttr(type, attr, state.getSema());
      attr.setUsedAsTypeAttr();
      break;
    case ParsedAttr::AT_LifetimeBound:
      if (TAL == TAL_DeclChunk)
        HandleLifetimeBoundAttr(state, type, attr);
      break;

    case ParsedAttr::AT_NoDeref: {
      ASTContext &Ctx = state.getSema().Context;
      type = state.getAttributedType(createSimpleAttr<NoDerefAttr>(Ctx, attr),
                                     type, type);
      attr.setUsedAsTypeAttr();
      state.setParsedNoDeref(true);
      break;
    }

    case ParsedAttr::AT_MatrixType:
      HandleMatrixTypeAttr(type, attr, state.getSema());
      attr.setUsedAsTypeAttr();
      break;

    MS_TYPE_ATTRS_CASELIST:
      if (!handleMSPointerTypeQualifierAttr(state, attr, type))
        attr.setUsedAsTypeAttr();
      break;


    NULLABILITY_TYPE_ATTRS_CASELIST:
      // Either add nullability here or try to distribute it.  We
      // don't want to distribute the nullability specifier past any
      // dependent type, because that complicates the user model.
      if (type->canHaveNullability() || type->isDependentType() ||
          type->isArrayType() ||
          !distributeNullabilityTypeAttr(state, type, attr)) {
        unsigned endIndex;
        if (TAL == TAL_DeclChunk)
          endIndex = state.getCurrentChunkIndex();
        else
          endIndex = state.getDeclarator().getNumTypeObjects();
        bool allowOnArrayType =
            state.getDeclarator().isPrototypeContext() &&
            !hasOuterPointerLikeChunk(state.getDeclarator(), endIndex);
        if (checkNullabilityTypeSpecifier(
              state,
              type,
              attr,
              allowOnArrayType)) {
          attr.setInvalid();
        }

        attr.setUsedAsTypeAttr();
      }
      break;

    case ParsedAttr::AT_ObjCKindOf:
      // '__kindof' must be part of the decl-specifiers.
      switch (TAL) {
      case TAL_DeclSpec:
        break;

      case TAL_DeclChunk:
      case TAL_DeclName:
        state.getSema().Diag(attr.getLoc(),
                             diag::err_objc_kindof_wrong_position)
            << FixItHint::CreateRemoval(attr.getLoc())
            << FixItHint::CreateInsertion(
                   state.getDeclarator().getDeclSpec().getBeginLoc(),
                   "__kindof ");
        break;
      }

      // Apply it regardless.
      if (checkObjCKindOfType(state, type, attr))
        attr.setInvalid();
      break;

    case ParsedAttr::AT_NoThrow:
    // Exception Specifications aren't generally supported in C mode throughout
    // clang, so revert to attribute-based handling for C.
      if (!state.getSema().getLangOpts().CPlusPlus)
        break;
      LLVM_FALLTHROUGH;
    FUNCTION_TYPE_ATTRS_CASELIST:
      attr.setUsedAsTypeAttr();

      // Never process function type attributes as part of the
      // declaration-specifiers.
      if (TAL == TAL_DeclSpec)
        distributeFunctionTypeAttrFromDeclSpec(state, attr, type);

      // Otherwise, handle the possible delays.
      else if (!handleFunctionTypeAttr(state, attr, type))
        distributeFunctionTypeAttr(state, attr, type);
      break;
    case ParsedAttr::AT_AcquireHandle: {
      if (!type->isFunctionType())
        return;

      if (attr.getNumArgs() != 1) {
        state.getSema().Diag(attr.getLoc(),
                             diag::err_attribute_wrong_number_arguments)
            << attr << 1;
        attr.setInvalid();
        return;
      }

      StringRef HandleType;
      if (!state.getSema().checkStringLiteralArgumentAttr(attr, 0, HandleType))
        return;
      type = state.getAttributedType(
          AcquireHandleAttr::Create(state.getSema().Context, HandleType, attr),
          type, type);
      attr.setUsedAsTypeAttr();
      break;
    }
    }

    // Handle attributes that are defined in a macro. We do not want this to be
    // applied to ObjC builtin attributes.
    if (isa<AttributedType>(type) && attr.hasMacroIdentifier() &&
        !type.getQualifiers().hasObjCLifetime() &&
        !type.getQualifiers().hasObjCGCAttr() &&
        attr.getKind() != ParsedAttr::AT_ObjCGC &&
        attr.getKind() != ParsedAttr::AT_ObjCOwnership) {
      const IdentifierInfo *MacroII = attr.getMacroIdentifier();
      type = state.getSema().Context.getMacroQualifiedType(type, MacroII);
      state.setExpansionLocForMacroQualifiedType(
          cast<MacroQualifiedType>(type.getTypePtr()),
          attr.getMacroExpansionLoc());
    }
  }

  if (!state.getSema().getLangOpts().OpenCL ||
      type.getAddressSpace() != LangAS::Default)
    return;
}

void Sema::completeExprArrayBound(Expr *E) {
  if (DeclRefExpr *DRE = dyn_cast<DeclRefExpr>(E->IgnoreParens())) {
    if (VarDecl *Var = dyn_cast<VarDecl>(DRE->getDecl())) {
      if (isTemplateInstantiation(Var->getTemplateSpecializationKind())) {
        auto *Def = Var->getDefinition();
        if (!Def) {
          SourceLocation PointOfInstantiation = E->getExprLoc();
          runWithSufficientStackSpace(PointOfInstantiation, [&] {
            InstantiateVariableDefinition(PointOfInstantiation, Var);
          });
          Def = Var->getDefinition();

          // If we don't already have a point of instantiation, and we managed
          // to instantiate a definition, this is the point of instantiation.
          // Otherwise, we don't request an end-of-TU instantiation, so this is
          // not a point of instantiation.
          // FIXME: Is this really the right behavior?
          if (Var->getPointOfInstantiation().isInvalid() && Def) {
            assert(Var->getTemplateSpecializationKind() ==
                       TSK_ImplicitInstantiation &&
                   "explicit instantiation with no point of instantiation");
            Var->setTemplateSpecializationKind(
                Var->getTemplateSpecializationKind(), PointOfInstantiation);
          }
        }

        // Update the type to the definition's type both here and within the
        // expression.
        if (Def) {
          DRE->setDecl(Def);
          QualType T = Def->getType();
          DRE->setType(T);
          // FIXME: Update the type on all intervening expressions.
          E->setType(T);
        }

        // We still go on to try to complete the type independently, as it
        // may also require instantiations or diagnostics if it remains
        // incomplete.
      }
    }
  }
}

/// Ensure that the type of the given expression is complete.
///
/// This routine checks whether the expression \p E has a complete type. If the
/// expression refers to an instantiable construct, that instantiation is
/// performed as needed to complete its type. Furthermore
/// Sema::RequireCompleteType is called for the expression's type (or in the
/// case of a reference type, the referred-to type).
///
/// \param E The expression whose type is required to be complete.
/// \param Kind Selects which completeness rules should be applied.
/// \param Diagnoser The object that will emit a diagnostic if the type is
/// incomplete.
///
/// \returns \c true if the type of \p E is incomplete and diagnosed, \c false
/// otherwise.
bool Sema::RequireCompleteExprType(Expr *E, CompleteTypeKind Kind,
                                   TypeDiagnoser &Diagnoser) {
  QualType T = E->getType();

  // Incomplete array types may be completed by the initializer attached to
  // their definitions. For static data members of class templates and for
  // variable templates, we need to instantiate the definition to get this
  // initializer and complete the type.
  if (T->isIncompleteArrayType()) {
    completeExprArrayBound(E);
    T = E->getType();
  }

  // FIXME: Are there other cases which require instantiating something other
  // than the type to complete the type of an expression?

  return RequireCompleteType(E->getExprLoc(), T, Kind, Diagnoser);
}

bool Sema::RequireCompleteExprType(Expr *E, unsigned DiagID) {
  BoundTypeDiagnoser<> Diagnoser(DiagID);
  return RequireCompleteExprType(E, CompleteTypeKind::Default, Diagnoser);
}

/// Ensure that the type T is a complete type.
///
/// This routine checks whether the type @p T is complete in any
/// context where a complete type is required. If @p T is a complete
/// type, returns false. If @p T is a class template specialization,
/// this routine then attempts to perform class template
/// instantiation. If instantiation fails, or if @p T is incomplete
/// and cannot be completed, issues the diagnostic @p diag (giving it
/// the type @p T) and returns true.
///
/// @param Loc  The location in the source that the incomplete type
/// diagnostic should refer to.
///
/// @param T  The type that this routine is examining for completeness.
///
/// @param Kind Selects which completeness rules should be applied.
///
/// @returns @c true if @p T is incomplete and a diagnostic was emitted,
/// @c false otherwise.
bool Sema::RequireCompleteType(SourceLocation Loc, QualType T,
                               CompleteTypeKind Kind,
                               TypeDiagnoser &Diagnoser) {
  if (RequireCompleteTypeImpl(Loc, T, Kind, &Diagnoser))
    return true;
  if (const TagType *Tag = T->getAs<TagType>()) {
    if (!Tag->getDecl()->isCompleteDefinitionRequired()) {
      Tag->getDecl()->setCompleteDefinitionRequired();
      Consumer.HandleTagDeclRequiredDefinition(Tag->getDecl());
    }
  }
  return false;
}

bool Sema::hasStructuralCompatLayout(Decl *D, Decl *Suggested) {
  llvm::DenseSet<std::pair<Decl *, Decl *>> NonEquivalentDecls;
  if (!Suggested)
    return false;

  // FIXME: Add a specific mode for C11 6.2.7/1 in StructuralEquivalenceContext
  // and isolate from other C++ specific checks.
  StructuralEquivalenceContext Ctx(
      D->getASTContext(), Suggested->getASTContext(), NonEquivalentDecls,
      StructuralEquivalenceKind::Default,
      false /*StrictTypeSpelling*/, true /*Complain*/,
      true /*ErrorOnTagTypeMismatch*/);
  return Ctx.IsEquivalent(D, Suggested);
}

/// Determine whether there is any declaration of \p D that was ever a
///        definition (perhaps before module merging) and is currently visible.
/// \param D The definition of the entity.
/// \param Suggested Filled in with the declaration that should be made visible
///        in order to provide a definition of this entity.
/// \param OnlyNeedComplete If \c true, we only need the type to be complete,
///        not defined. This only matters for enums with a fixed underlying
///        type, since in all other cases, a type is complete if and only if it
///        is defined.
bool Sema::hasVisibleDefinition(NamedDecl *D, NamedDecl **Suggested,
                                bool OnlyNeedComplete) {
  // Easy case: if we don't have modules, all declarations are visible.
  if (!getLangOpts().Modules && !getLangOpts().ModulesLocalVisibility)
    return true;

  // If this definition was instantiated from a template, map back to the
  // pattern from which it was instantiated.
  if (isa<TagDecl>(D) && cast<TagDecl>(D)->isBeingDefined()) {
    // We're in the middle of defining it; this definition should be treated
    // as visible.
    return true;
  } else if (auto *RD = dyn_cast<CXXRecordDecl>(D)) {
    if (auto *Pattern = RD->getTemplateInstantiationPattern())
      RD = Pattern;
    D = RD->getDefinition();
  } else if (auto *ED = dyn_cast<EnumDecl>(D)) {
    if (auto *Pattern = ED->getTemplateInstantiationPattern())
      ED = Pattern;
    if (OnlyNeedComplete && (ED->isFixed() || getLangOpts().MSVCCompat)) {
      // If the enum has a fixed underlying type, it may have been forward
      // declared. In -fms-compatibility, `enum Foo;` will also forward declare
      // the enum and assign it the underlying type of `int`. Since we're only
      // looking for a complete type (not a definition), any visible declaration
      // of it will do.
      *Suggested = nullptr;
      for (auto *Redecl : ED->redecls()) {
        if (isVisible(Redecl))
          return true;
        if (Redecl->isThisDeclarationADefinition() ||
            (Redecl->isCanonicalDecl() && !*Suggested))
          *Suggested = Redecl;
      }
      return false;
    }
    D = ED->getDefinition();
  } else if (auto *FD = dyn_cast<FunctionDecl>(D)) {
    if (auto *Pattern = FD->getTemplateInstantiationPattern())
      FD = Pattern;
    D = FD->getDefinition();
  } else if (auto *VD = dyn_cast<VarDecl>(D)) {
    if (auto *Pattern = VD->getTemplateInstantiationPattern())
      VD = Pattern;
    D = VD->getDefinition();
  }
  assert(D && "missing definition for pattern of instantiated definition");

  *Suggested = D;

  auto DefinitionIsVisible = [&] {
    // The (primary) definition might be in a visible module.
    if (isVisible(D))
      return true;

    // A visible module might have a merged definition instead.
    if (D->isModulePrivate() ? hasMergedDefinitionInCurrentModule(D)
                             : hasVisibleMergedDefinition(D)) {
      if (CodeSynthesisContexts.empty() &&
          !getLangOpts().ModulesLocalVisibility) {
        // Cache the fact that this definition is implicitly visible because
        // there is a visible merged definition.
        D->setVisibleDespiteOwningModule();
      }
      return true;
    }

    return false;
  };

  if (DefinitionIsVisible())
    return true;

  // The external source may have additional definitions of this entity that are
  // visible, so complete the redeclaration chain now and ask again.
  if (auto *Source = Context.getExternalSource()) {
    Source->CompleteRedeclChain(D);
    return DefinitionIsVisible();
  }

  return false;
}

/// Locks in the inheritance model for the given class and all of its bases.
static void assignInheritanceModel(Sema &S, CXXRecordDecl *RD) {
  RD = RD->getMostRecentNonInjectedDecl();
  if (!RD->hasAttr<MSInheritanceAttr>()) {
    MSInheritanceModel IM;
    bool BestCase = false;
    switch (S.MSPointerToMemberRepresentationMethod) {
    case LangOptions::PPTMK_BestCase:
      BestCase = true;
      IM = RD->calculateInheritanceModel();
      break;
    case LangOptions::PPTMK_FullGeneralitySingleInheritance:
      IM = MSInheritanceModel::Single;
      break;
    case LangOptions::PPTMK_FullGeneralityMultipleInheritance:
      IM = MSInheritanceModel::Multiple;
      break;
    case LangOptions::PPTMK_FullGeneralityVirtualInheritance:
      IM = MSInheritanceModel::Unspecified;
      break;
    }

    SourceRange Loc = S.ImplicitMSInheritanceAttrLoc.isValid()
                          ? S.ImplicitMSInheritanceAttrLoc
                          : RD->getSourceRange();
    RD->addAttr(MSInheritanceAttr::CreateImplicit(
        S.getASTContext(), BestCase, Loc, AttributeCommonInfo::AS_Microsoft,
        MSInheritanceAttr::Spelling(IM)));
    S.Consumer.AssignInheritanceModel(RD);
  }
}

/// The implementation of RequireCompleteType
bool Sema::RequireCompleteTypeImpl(SourceLocation Loc, QualType T,
                                   CompleteTypeKind Kind,
                                   TypeDiagnoser *Diagnoser) {
  // FIXME: Add this assertion to make sure we always get instantiation points.
  //  assert(!Loc.isInvalid() && "Invalid location in RequireCompleteType");
  // FIXME: Add this assertion to help us flush out problems with
  // checking for dependent types and type-dependent expressions.
  //
  //  assert(!T->isDependentType() &&
  //         "Can't ask whether a dependent type is complete");

  if (const MemberPointerType *MPTy = T->getAs<MemberPointerType>()) {
    if (!MPTy->getClass()->isDependentType()) {
      if (getLangOpts().CompleteMemberPointers &&
          !MPTy->getClass()->getAsCXXRecordDecl()->isBeingDefined() &&
          RequireCompleteType(Loc, QualType(MPTy->getClass(), 0), Kind,
                              diag::err_memptr_incomplete))
        return true;

      // We lock in the inheritance model once somebody has asked us to ensure
      // that a pointer-to-member type is complete.
      if (Context.getTargetInfo().getCXXABI().isMicrosoft()) {
        (void)isCompleteType(Loc, QualType(MPTy->getClass(), 0));
        assignInheritanceModel(*this, MPTy->getMostRecentCXXRecordDecl());
      }
    }
  }

  NamedDecl *Def = nullptr;
  bool AcceptSizeless = (Kind == CompleteTypeKind::AcceptSizeless);
  bool Incomplete = (T->isIncompleteType(&Def) ||
                     (!AcceptSizeless && T->isSizelessBuiltinType()));

  // Check that any necessary explicit specializations are visible. For an
  // enum, we just need the declaration, so don't check this.
  if (Def && !isa<EnumDecl>(Def))
    checkSpecializationVisibility(Loc, Def);

  // If we have a complete type, we're done.
  if (!Incomplete) {
    // If we know about the definition but it is not visible, complain.
    NamedDecl *SuggestedDef = nullptr;
    if (Def &&
        !hasVisibleDefinition(Def, &SuggestedDef, /*OnlyNeedComplete*/true)) {
      // If the user is going to see an error here, recover by making the
      // definition visible.
      bool TreatAsComplete = Diagnoser && !isSFINAEContext();
      if (Diagnoser && SuggestedDef)
        diagnoseMissingImport(Loc, SuggestedDef, MissingImportKind::Definition,
                              /*Recover*/TreatAsComplete);
      return !TreatAsComplete;
    } else if (Def && !TemplateInstCallbacks.empty()) {
      CodeSynthesisContext TempInst;
      TempInst.Kind = CodeSynthesisContext::Memoization;
      TempInst.Template = Def;
      TempInst.Entity = Def;
      TempInst.PointOfInstantiation = Loc;
      atTemplateBegin(TemplateInstCallbacks, *this, TempInst);
      atTemplateEnd(TemplateInstCallbacks, *this, TempInst);
    }

    return false;
  }

  TagDecl *Tag = dyn_cast_or_null<TagDecl>(Def);
  ObjCInterfaceDecl *IFace = dyn_cast_or_null<ObjCInterfaceDecl>(Def);

  // Give the external source a chance to provide a definition of the type.
  // This is kept separate from completing the redeclaration chain so that
  // external sources such as LLDB can avoid synthesizing a type definition
  // unless it's actually needed.
  if (Tag || IFace) {
    // Avoid diagnosing invalid decls as incomplete.
    if (Def->isInvalidDecl())
      return true;

    // Give the external AST source a chance to complete the type.
    if (auto *Source = Context.getExternalSource()) {
      if (Tag && Tag->hasExternalLexicalStorage())
          Source->CompleteType(Tag);
      if (IFace && IFace->hasExternalLexicalStorage())
          Source->CompleteType(IFace);
      // If the external source completed the type, go through the motions
      // again to ensure we're allowed to use the completed type.
      if (!T->isIncompleteType())
        return RequireCompleteTypeImpl(Loc, T, Kind, Diagnoser);
    }
  }

  // If we have a class template specialization or a class member of a
  // class template specialization, or an array with known size of such,
  // try to instantiate it.
  if (auto *RD = dyn_cast_or_null<CXXRecordDecl>(Tag)) {
    bool Instantiated = false;
    bool Diagnosed = false;
    if (RD->isDependentContext()) {
      // Don't try to instantiate a dependent class (eg, a member template of
      // an instantiated class template specialization).
      // FIXME: Can this ever happen?
    } else if (auto *ClassTemplateSpec =
            dyn_cast<ClassTemplateSpecializationDecl>(RD)) {
      if (ClassTemplateSpec->getSpecializationKind() == TSK_Undeclared) {
        runWithSufficientStackSpace(Loc, [&] {
          Diagnosed = InstantiateClassTemplateSpecialization(
              Loc, ClassTemplateSpec, TSK_ImplicitInstantiation,
              /*Complain=*/Diagnoser);
        });
        Instantiated = true;
      }
    } else {
      CXXRecordDecl *Pattern = RD->getInstantiatedFromMemberClass();
      if (!RD->isBeingDefined() && Pattern) {
        MemberSpecializationInfo *MSI = RD->getMemberSpecializationInfo();
        assert(MSI && "Missing member specialization information?");
        // This record was instantiated from a class within a template.
        if (MSI->getTemplateSpecializationKind() !=
            TSK_ExplicitSpecialization) {
          runWithSufficientStackSpace(Loc, [&] {
            Diagnosed = InstantiateClass(Loc, RD, Pattern,
                                         getTemplateInstantiationArgs(RD),
                                         TSK_ImplicitInstantiation,
                                         /*Complain=*/Diagnoser);
          });
          Instantiated = true;
        }
      }
    }

    if (Instantiated) {
      // Instantiate* might have already complained that the template is not
      // defined, if we asked it to.
      if (Diagnoser && Diagnosed)
        return true;
      // If we instantiated a definition, check that it's usable, even if
      // instantiation produced an error, so that repeated calls to this
      // function give consistent answers.
      if (!T->isIncompleteType())
        return RequireCompleteTypeImpl(Loc, T, Kind, Diagnoser);
    }
  }

  // FIXME: If we didn't instantiate a definition because of an explicit
  // specialization declaration, check that it's visible.

  if (!Diagnoser)
    return true;

  Diagnoser->diagnose(*this, Loc, T);

  // If the type was a forward declaration of a class/struct/union
  // type, produce a note.
  if (Tag && !Tag->isInvalidDecl() && !Tag->getLocation().isInvalid())
    Diag(Tag->getLocation(),
         Tag->isBeingDefined() ? diag::note_type_being_defined
                               : diag::note_forward_declaration)
      << Context.getTagDeclType(Tag);

  // If the Objective-C class was a forward declaration, produce a note.
  if (IFace && !IFace->isInvalidDecl() && !IFace->getLocation().isInvalid())
    Diag(IFace->getLocation(), diag::note_forward_class);

  // If we have external information that we can use to suggest a fix,
  // produce a note.
  if (ExternalSource)
    ExternalSource->MaybeDiagnoseMissingCompleteType(Loc, T);

  return true;
}

bool Sema::RequireCompleteType(SourceLocation Loc, QualType T,
                               CompleteTypeKind Kind, unsigned DiagID) {
  BoundTypeDiagnoser<> Diagnoser(DiagID);
  return RequireCompleteType(Loc, T, Kind, Diagnoser);
}

/// Get diagnostic %select index for tag kind for
/// literal type diagnostic message.
/// WARNING: Indexes apply to particular diagnostics only!
///
/// \returns diagnostic %select index.
static unsigned getLiteralDiagFromTagKind(TagTypeKind Tag) {
  switch (Tag) {
  case TTK_Struct: return 0;
  case TTK_Interface: return 1;
  case TTK_Class:  return 2;
  default: llvm_unreachable("Invalid tag kind for literal type diagnostic!");
  }
}

/// Ensure that the type T is a literal type.
///
/// This routine checks whether the type @p T is a literal type. If @p T is an
/// incomplete type, an attempt is made to complete it. If @p T is a literal
/// type, or @p AllowIncompleteType is true and @p T is an incomplete type,
/// returns false. Otherwise, this routine issues the diagnostic @p PD (giving
/// it the type @p T), along with notes explaining why the type is not a
/// literal type, and returns true.
///
/// @param Loc  The location in the source that the non-literal type
/// diagnostic should refer to.
///
/// @param T  The type that this routine is examining for literalness.
///
/// @param Diagnoser Emits a diagnostic if T is not a literal type.
///
/// @returns @c true if @p T is not a literal type and a diagnostic was emitted,
/// @c false otherwise.
bool Sema::RequireLiteralType(SourceLocation Loc, QualType T,
                              TypeDiagnoser &Diagnoser) {
  assert(!T->isDependentType() && "type should not be dependent");

  QualType ElemType = Context.getBaseElementType(T);
  if ((isCompleteType(Loc, ElemType) || ElemType->isVoidType()) &&
      T->isLiteralType(Context))
    return false;

  Diagnoser.diagnose(*this, Loc, T);

  if (T->isVariableArrayType())
    return true;

  const RecordType *RT = ElemType->getAs<RecordType>();
  if (!RT)
    return true;

  const CXXRecordDecl *RD = cast<CXXRecordDecl>(RT->getDecl());

  // A partially-defined class type can't be a literal type, because a literal
  // class type must have a trivial destructor (which can't be checked until
  // the class definition is complete).
  if (RequireCompleteType(Loc, ElemType, diag::note_non_literal_incomplete, T))
    return true;

  // [expr.prim.lambda]p3:
  //   This class type is [not] a literal type.
  if (RD->isLambda() && !getLangOpts().CPlusPlus17) {
    Diag(RD->getLocation(), diag::note_non_literal_lambda);
    return true;
  }

  // If the class has virtual base classes, then it's not an aggregate, and
  // cannot have any constexpr constructors or a trivial default constructor,
  // so is non-literal. This is better to diagnose than the resulting absence
  // of constexpr constructors.
  if (RD->getNumVBases()) {
    Diag(RD->getLocation(), diag::note_non_literal_virtual_base)
      << getLiteralDiagFromTagKind(RD->getTagKind()) << RD->getNumVBases();
    for (const auto &I : RD->vbases())
      Diag(I.getBeginLoc(), diag::note_constexpr_virtual_base_here)
          << I.getSourceRange();
  } else if (!RD->isAggregate() && !RD->hasConstexprNonCopyMoveConstructor() &&
             !RD->hasTrivialDefaultConstructor()) {
    Diag(RD->getLocation(), diag::note_non_literal_no_constexpr_ctors) << RD;
  } else if (RD->hasNonLiteralTypeFieldsOrBases()) {
    for (const auto &I : RD->bases()) {
      if (!I.getType()->isLiteralType(Context)) {
        Diag(I.getBeginLoc(), diag::note_non_literal_base_class)
            << RD << I.getType() << I.getSourceRange();
        return true;
      }
    }
    for (const auto *I : RD->fields()) {
      if (!I->getType()->isLiteralType(Context) ||
          I->getType().isVolatileQualified()) {
        Diag(I->getLocation(), diag::note_non_literal_field)
          << RD << I << I->getType()
          << I->getType().isVolatileQualified();
        return true;
      }
    }
  } else if (getLangOpts().CPlusPlus20 ? !RD->hasConstexprDestructor()
                                       : !RD->hasTrivialDestructor()) {
    // All fields and bases are of literal types, so have trivial or constexpr
    // destructors. If this class's destructor is non-trivial / non-constexpr,
    // it must be user-declared.
    CXXDestructorDecl *Dtor = RD->getDestructor();
    assert(Dtor && "class has literal fields and bases but no dtor?");
    if (!Dtor)
      return true;

    if (getLangOpts().CPlusPlus20) {
      Diag(Dtor->getLocation(), diag::note_non_literal_non_constexpr_dtor)
          << RD;
    } else {
      Diag(Dtor->getLocation(), Dtor->isUserProvided()
                                    ? diag::note_non_literal_user_provided_dtor
                                    : diag::note_non_literal_nontrivial_dtor)
          << RD;
      if (!Dtor->isUserProvided())
        SpecialMemberIsTrivial(Dtor, CXXDestructor, TAH_IgnoreTrivialABI,
                               /*Diagnose*/ true);
    }
  }

  return true;
}

bool Sema::RequireLiteralType(SourceLocation Loc, QualType T, unsigned DiagID) {
  BoundTypeDiagnoser<> Diagnoser(DiagID);
  return RequireLiteralType(Loc, T, Diagnoser);
}

/// Retrieve a version of the type 'T' that is elaborated by Keyword, qualified
/// by the nested-name-specifier contained in SS, and that is (re)declared by
/// OwnedTagDecl, which is nullptr if this is not a (re)declaration.
QualType Sema::getElaboratedType(ElaboratedTypeKeyword Keyword,
                                 const CXXScopeSpec &SS, QualType T,
                                 TagDecl *OwnedTagDecl) {
  if (T.isNull())
    return T;
  NestedNameSpecifier *NNS;
  if (SS.isValid())
    NNS = SS.getScopeRep();
  else {
    if (Keyword == ETK_None)
      return T;
    NNS = nullptr;
  }
  return Context.getElaboratedType(Keyword, NNS, T, OwnedTagDecl);
}

QualType Sema::BuildTypeofExprType(Expr *E, SourceLocation Loc) {
  assert(!E->hasPlaceholderType() && "unexpected placeholder");

  if (!getLangOpts().CPlusPlus && E->refersToBitField())
    Diag(E->getExprLoc(), diag::err_sizeof_alignof_typeof_bitfield) << 2;

  if (!E->isTypeDependent()) {
    QualType T = E->getType();
    if (const TagType *TT = T->getAs<TagType>())
      DiagnoseUseOfDecl(TT->getDecl(), E->getExprLoc());
  }
  return Context.getTypeOfExprType(E);
}

/// getDecltypeForExpr - Given an expr, will return the decltype for
/// that expression, according to the rules in C++11
/// [dcl.type.simple]p4 and C++11 [expr.lambda.prim]p18.
static QualType getDecltypeForExpr(Sema &S, Expr *E) {
  if (E->isTypeDependent())
    return S.Context.DependentTy;

  // C++11 [dcl.type.simple]p4:
  //   The type denoted by decltype(e) is defined as follows:
  //
  //     - if e is an unparenthesized id-expression or an unparenthesized class
  //       member access (5.2.5), decltype(e) is the type of the entity named
  //       by e. If there is no such entity, or if e names a set of overloaded
  //       functions, the program is ill-formed;
  //
  // We apply the same rules for Objective-C ivar and property references.
  if (const DeclRefExpr *DRE = dyn_cast<DeclRefExpr>(E)) {
    const ValueDecl *VD = DRE->getDecl();
    return VD->getType();
  } else if (const MemberExpr *ME = dyn_cast<MemberExpr>(E)) {
    if (const ValueDecl *VD = ME->getMemberDecl())
      if (isa<FieldDecl>(VD) || isa<VarDecl>(VD))
        return VD->getType();
  } else if (const ObjCIvarRefExpr *IR = dyn_cast<ObjCIvarRefExpr>(E)) {
    return IR->getDecl()->getType();
  } else if (const ObjCPropertyRefExpr *PR = dyn_cast<ObjCPropertyRefExpr>(E)) {
    if (PR->isExplicitProperty())
      return PR->getExplicitProperty()->getType();
  } else if (auto *PE = dyn_cast<PredefinedExpr>(E)) {
    return PE->getType();
  }

  // C++11 [expr.lambda.prim]p18:
  //   Every occurrence of decltype((x)) where x is a possibly
  //   parenthesized id-expression that names an entity of automatic
  //   storage duration is treated as if x were transformed into an
  //   access to a corresponding data member of the closure type that
  //   would have been declared if x were an odr-use of the denoted
  //   entity.
  using namespace sema;
  if (S.getCurLambda()) {
    if (isa<ParenExpr>(E)) {
      if (DeclRefExpr *DRE = dyn_cast<DeclRefExpr>(E->IgnoreParens())) {
        if (VarDecl *Var = dyn_cast<VarDecl>(DRE->getDecl())) {
          QualType T = S.getCapturedDeclRefType(Var, DRE->getLocation());
          if (!T.isNull())
            return S.Context.getLValueReferenceType(T);
        }
      }
    }
  }


  // C++11 [dcl.type.simple]p4:
  //   [...]
  QualType T = E->getType();
  switch (E->getValueKind()) {
  //     - otherwise, if e is an xvalue, decltype(e) is T&&, where T is the
  //       type of e;
  case VK_XValue: T = S.Context.getRValueReferenceType(T); break;
  //     - otherwise, if e is an lvalue, decltype(e) is T&, where T is the
  //       type of e;
  case VK_LValue: T = S.Context.getLValueReferenceType(T); break;
  //  - otherwise, decltype(e) is the type of e.
  case VK_RValue: break;
  }

  return T;
}

QualType Sema::BuildDecltypeType(Expr *E, SourceLocation Loc,
                                 bool AsUnevaluated) {
  assert(!E->hasPlaceholderType() && "unexpected placeholder");

  if (AsUnevaluated && CodeSynthesisContexts.empty() &&
      E->HasSideEffects(Context, false)) {
    // The expression operand for decltype is in an unevaluated expression
    // context, so side effects could result in unintended consequences.
    Diag(E->getExprLoc(), diag::warn_side_effects_unevaluated_context);
  }

  return Context.getDecltypeType(E, getDecltypeForExpr(*this, E));
}

QualType Sema::BuildUnaryTransformType(QualType BaseType,
                                       UnaryTransformType::UTTKind UKind,
                                       SourceLocation Loc) {
  switch (UKind) {
  case UnaryTransformType::EnumUnderlyingType:
    if (!BaseType->isDependentType() && !BaseType->isEnumeralType()) {
      Diag(Loc, diag::err_only_enums_have_underlying_types);
      return QualType();
    } else {
      QualType Underlying = BaseType;
      if (!BaseType->isDependentType()) {
        // The enum could be incomplete if we're parsing its definition or
        // recovering from an error.
        NamedDecl *FwdDecl = nullptr;
        if (BaseType->isIncompleteType(&FwdDecl)) {
          Diag(Loc, diag::err_underlying_type_of_incomplete_enum) << BaseType;
          Diag(FwdDecl->getLocation(), diag::note_forward_declaration) << FwdDecl;
          return QualType();
        }

        EnumDecl *ED = BaseType->getAs<EnumType>()->getDecl();
        assert(ED && "EnumType has no EnumDecl");

        DiagnoseUseOfDecl(ED, Loc);

        Underlying = ED->getIntegerType();
        assert(!Underlying.isNull());
      }
      return Context.getUnaryTransformType(BaseType, Underlying,
                                        UnaryTransformType::EnumUnderlyingType);
    }
  }
  llvm_unreachable("unknown unary transform type");
}

QualType Sema::BuildAtomicType(QualType T, SourceLocation Loc) {
  if (!T->isDependentType()) {
    // FIXME: It isn't entirely clear whether incomplete atomic types
    // are allowed or not; for simplicity, ban them for the moment.
    if (RequireCompleteType(Loc, T, diag::err_atomic_specifier_bad_type, 0))
      return QualType();

    int DisallowedKind = -1;
    if (T->isArrayType())
      DisallowedKind = 1;
    else if (T->isFunctionType())
      DisallowedKind = 2;
    else if (T->isReferenceType())
      DisallowedKind = 3;
    else if (T->isAtomicType())
      DisallowedKind = 4;
    else if (T.hasQualifiers())
      DisallowedKind = 5;
    else if (T->isSizelessType())
      DisallowedKind = 6;
    else if (!T.isTriviallyCopyableType(Context))
      // Some other non-trivially-copyable type (probably a C++ class)
      DisallowedKind = 7;
    else if (auto *ExtTy = T->getAs<ExtIntType>()) {
      if (ExtTy->getNumBits() < 8)
        DisallowedKind = 8;
      else if (!llvm::isPowerOf2_32(ExtTy->getNumBits()))
        DisallowedKind = 9;
    }

    if (DisallowedKind != -1) {
      Diag(Loc, diag::err_atomic_specifier_bad_type) << DisallowedKind << T;
      return QualType();
    }

    // FIXME: Do we need any handling for ARC here?
  }

  // Build the pointer type.
  return Context.getAtomicType(T);
}<|MERGE_RESOLUTION|>--- conflicted
+++ resolved
@@ -2130,10 +2130,9 @@
   if (getLangOpts().ObjCAutoRefCount)
     T = inferARCLifetimeForPointee(*this, T, Loc, /*reference*/ false);
 
-<<<<<<< HEAD
   if (getLangOpts().OpenCL)
     T = deduceOpenCLPointeeAddrSpace(*this, T);
-=======
+
   // In Checked C, _Array_ptr of functions is not allowed
   if ((kind == CheckedPointerKind::Array ||
        kind == CheckedPointerKind::NtArray) && T->isFunctionType()) {
@@ -2150,7 +2149,6 @@
       << getPrintableNameForEntity(Entity) << T;
     return QualType();
   }
->>>>>>> 5b343589
 
   // Build the pointer type.
   return Context.getPointerType(T, kind);
@@ -2478,11 +2476,7 @@
       }
     }
 
-<<<<<<< HEAD
-    T = Context.getConstantArrayType(T, ConstVal, ArraySize, ASM, Quals);
-=======
-    T = Context.getConstantArrayType(T, ConstVal, ASM, Quals, Kind);
->>>>>>> 5b343589
+    T = Context.getConstantArrayType(T, ConstVal, ArraySize, ASM, Quals, Kind);
   }
 
   // OpenCL v1.2 s6.9.d: variable length arrays are not supported.
@@ -4385,8 +4379,6 @@
   return false;
 }
 
-<<<<<<< HEAD
-=======
 static TypeSourceInfo *
 GetTypeSourceInfoForDeclarator(TypeProcessingState &State,
                                QualType T, TypeSourceInfo *ReturnTypeInfo);
@@ -4463,7 +4455,6 @@
     return CheckedTypeClassification::CCT_Any;
 }
 
->>>>>>> 5b343589
 static TypeSourceInfo *GetFullTypeForDeclarator(TypeProcessingState &state,
                                                 QualType declSpecType,
                                                 TypeSourceInfo *TInfo) {
