//===---------- SemaBounds.cpp - Operations On Bounds Expressions --------===//
//
//                     The LLVM Compiler Infrastructure
//
// Part of the LLVM Project, under the Apache License v2.0 with LLVM Exceptions.
// See https://llvm.org/LICENSE.txt for license information.
// SPDX-License-Identifier: Apache-2.0 WITH LLVM-exception
//
//===----------------------------------------------------------------------===//
//
//  This file implements operations on bounds expressions for semantic analysis.
//  The operations include:
//  * Abstracting bounds expressions so that they can be used in function types.
//    This also checks that requirements on variable references are met and
//    emit diagnostics if they are not.
//
//    The abstraction also removes extraneous details:
//    - References to ParamVarDecl's are abstracted to positional index numbers
//      in argument lists.
//    - References to other VarDecls's are changed to use canonical
//      declarations.
//
//    Line number information is left in place for expressions, though.  It
//    would be a lot of work to write functions to change the line numbers to
//    the invalid line number. The canonicalization of types ignores line number
//    information in determining if two expressions are the same.  Users of bounds
//    expressions that have been abstracted need to be aware that line number
//    information may be inaccurate.
//  * Concretizing bounds expressions from function types.  This undoes the
//    abstraction by substituting parameter varaibles for the positional index
//    numbers.
//
//  Debugging pre-processor flags:
//    - TRACE_CFG:
//      Dumps AST and CFG of the visited nodes when traversing the CFG.
//    - TRACE_RANGE:
//      Dumps the valid bounds ranges, memory access ranges and memory
//      access expressions.
//===----------------------------------------------------------------------===//

#include "clang/Analysis/CFG.h"
#include "clang/Analysis/Analyses/PostOrderCFGView.h"
#include "clang/AST/CanonBounds.h"
#include "clang/AST/RecursiveASTVisitor.h"
#include "clang/Sema/AvailableFactsAnalysis.h"
#include "clang/Sema/BoundsAnalysis.h"
#include "llvm/ADT/SmallBitVector.h"
#include "llvm/ADT/SmallPtrSet.h"
#include "llvm/ADT/SmallString.h"
#include "TreeTransform.h"
#include <queue>

// #define TRACE_CFG 1
// #define TRACE_RANGE 1

using namespace clang;
using namespace sema;

namespace {
class BoundsUtil {
public:
  static bool IsStandardForm(const BoundsExpr *BE) {
    BoundsExpr::Kind K = BE->getKind();
    return (K == BoundsExpr::Kind::Any || K == BoundsExpr::Kind::Unknown ||
      K == BoundsExpr::Kind::Range || K == BoundsExpr::Kind::Invalid);
  }

  static Expr *IgnoreRedundantCast(ASTContext &Ctx, CastKind NewCK, Expr *E) {
    CastExpr *P = dyn_cast<CastExpr>(E);
    if (!P)
      return E;

    CastKind ExistingCK = P->getCastKind();
    Expr *SE = P->getSubExpr();
    if (NewCK == CK_BitCast && ExistingCK == CK_BitCast)
      return SE;

    return E;
  }

  static bool getReferentSizeInChars(ASTContext &Ctx, QualType Ty, llvm::APSInt &Size) {
    assert(Ty->isPointerType());
    const Type *Pointee = Ty->getPointeeOrArrayElementType();
    if (Pointee->isIncompleteType())
      return false;
    uint64_t ElemBitSize = Ctx.getTypeSize(Pointee);
    uint64_t ElemSize = Ctx.toCharUnitsFromBits(ElemBitSize).getQuantity();
    Size = llvm::APSInt(llvm::APInt(Ctx.getTargetInfo().getPointerWidth(0), ElemSize), false);
    return true;
  }

  // Convert I to a signed integer with Ctx.PointerWidth.
  static llvm::APSInt ConvertToSignedPointerWidth(ASTContext &Ctx, llvm::APSInt I, bool &Overflow) {
    uint64_t PointerWidth = Ctx.getTargetInfo().getPointerWidth(0);
    Overflow = false;
    if (I.getBitWidth() > PointerWidth) {
      Overflow = true;
      goto exit;
    }
    if (I.getBitWidth() < PointerWidth)
      I = I.extend(PointerWidth);
    if (I.isUnsigned()) {
      if (I > llvm::APSInt(I.getSignedMaxValue(PointerWidth))) {
        Overflow = true;
        goto exit;
      }
      I = llvm::APSInt(I, false);
    }
    exit:
      return I;
  }
};
}

namespace {
  class ExprCreatorUtil {
    public:
      // If Op is not a compound operator, CreateBinaryOperator returns a
      // binary operator LHS Op RHS.  If Op is a compound operator @=,
      // CreateBinaryOperator returns a binary operator LHS @ RHS.
      // LHS and RHS are cast to rvalues if necessary.
      static BinaryOperator *CreateBinaryOperator(Sema &SemaRef,
                                                  Expr *LHS, Expr *RHS,
                                                  BinaryOperatorKind Op) {
        assert(LHS && "expected LHS to exist");
        assert(RHS && "expected RHS to exist");
        LHS = EnsureRValue(SemaRef, LHS);
        RHS = EnsureRValue(SemaRef, RHS);
        if (BinaryOperator::isCompoundAssignmentOp(Op))
          Op = BinaryOperator::getOpForCompoundAssignment(Op);
        return new (SemaRef.Context) BinaryOperator(LHS, RHS, Op,
                                                    LHS->getType(),
                                                    LHS->getValueKind(),
                                                    LHS->getObjectKind(),
                                                    SourceLocation(),
                                                    FPOptions());
      }

      // Create an unsigned integer literal.
      static IntegerLiteral *CreateUnsignedInt(Sema &SemaRef, unsigned Value) {
        QualType T = SemaRef.Context.UnsignedIntTy;
        llvm::APInt Val(SemaRef.Context.getIntWidth(T), Value);
        return IntegerLiteral::Create(SemaRef.Context, Val,
                                      T, SourceLocation());
      }

      // Create an implicit cast expression.
      static ImplicitCastExpr *CreateImplicitCast(Sema &SemaRef, Expr *E,
                                                  CastKind CK, QualType T) {
        return ImplicitCastExpr::Create(SemaRef.Context, T,
                                        CK, E, nullptr,
                                        ExprValueKind::VK_RValue);
      }

      // If e is an rvalue, EnsureRValue returns e.  Otherwise, EnsureRValue
      // returns a cast of e to an rvalue, based on the type of e.
      static Expr *EnsureRValue(Sema &SemaRef, Expr *E) {
        if (E->isRValue())
          return E;

        CastKind Kind;
        QualType TargetTy;
        if (E->getType()->isArrayType()) {
          Kind = CK_ArrayToPointerDecay;
          TargetTy = SemaRef.getASTContext().getArrayDecayedType(E->getType());
        } else {
          Kind = CK_LValueToRValue;
          TargetTy = E->getType();
        }
        return CreateImplicitCast(SemaRef, E, Kind, TargetTy);
      }
  };
}

namespace {
  class AbstractBoundsExpr : public TreeTransform<AbstractBoundsExpr> {
    typedef TreeTransform<AbstractBoundsExpr> BaseTransform;
    typedef ArrayRef<DeclaratorChunk::ParamInfo> ParamsInfo;

  private:
    const ParamsInfo Params;

    // TODO: change this constant when we want to error on global variables
    // in parameter bounds declarations.
    const bool errorOnGlobals = false;

  public:
    AbstractBoundsExpr(Sema &SemaRef, ParamsInfo Params) :
      BaseTransform(SemaRef), Params(Params) {}

    Decl *TransformDecl(SourceLocation Loc, Decl *D) {
      return D->getCanonicalDecl();
    }

    ExprResult TransformDeclRefExpr(DeclRefExpr *E) {
      ValueDecl *D = E->getDecl();
      if (VarDecl *V = dyn_cast<VarDecl>(D)) {
        if (V->isLocalVarDecl())
          // Parameter bounds may not be in terms of local variables
          SemaRef.Diag(E->getLocation(),
                       diag::err_out_of_scope_function_type_local);
        else if (V->isFileVarDecl() || V->isExternC()) {
          // Parameter bounds may not be in terms of "global" variables
          // TODO: This is guarded by a flag right now, as we don't yet
          // want to error everywhere.
          if (errorOnGlobals) {
            SemaRef.Diag(E->getLocation(),
                          diag::err_out_of_scope_function_type_global);
          }
        }
        else if (ParmVarDecl *PD = dyn_cast<ParmVarDecl>(D)) {
          // Parameter bounds may be in terms of other parameters,
          // in which case we'll convert to a position-based representation.
          for (auto &ParamInfo : Params)
            if (PD == ParamInfo.Param) {
              return SemaRef.CreatePositionalParameterExpr(
                PD->getFunctionScopeIndex(),
                PD->getType());
            }
          SemaRef.Diag(E->getLocation(),
                       diag::err_out_of_scope_function_type_parameter);
        }
      }

      ValueDecl *ND =
        dyn_cast_or_null<ValueDecl>(BaseTransform::TransformDecl(
          SourceLocation(), D));
      if (D == ND || ND == nullptr)
        return E;
      else {
        clang::NestedNameSpecifierLoc QualifierLoc  = E->getQualifierLoc();
        clang::DeclarationNameInfo NameInfo = E->getNameInfo();
        return getDerived().RebuildDeclRefExpr(QualifierLoc, ND, NameInfo,
                                                nullptr);
      }
    }
  };
}

bool Sema::AbstractForFunctionType(
  BoundsAnnotations &Annots,
  ArrayRef<DeclaratorChunk::ParamInfo> Params) {  

  BoundsExpr *Expr = Annots.getBoundsExpr();
  // If there is no bounds expression, the itype does not change
  // as  aresult of abstraction.  Just return the original annotation.
  if (!Expr)
    return false;

  BoundsExpr *Result = nullptr;
  ExprResult AbstractedBounds =
    AbstractBoundsExpr(*this, Params).TransformExpr(Expr);
  if (AbstractedBounds.isInvalid()) {
    llvm_unreachable("unexpected failure to abstract bounds");
    Result = nullptr;
  } else {
    Result = dyn_cast<BoundsExpr>(AbstractedBounds.get());
    assert(Result && "unexpected dyn_cast failure");
  }

  if (Result == Expr)
    return false;

  Annots.setBoundsExpr(Result);
  return true;
}

namespace {
  class ConcretizeBoundsExpr : public TreeTransform<ConcretizeBoundsExpr> {
    typedef TreeTransform<ConcretizeBoundsExpr> BaseTransform;

  private:
    ArrayRef<ParmVarDecl *> Parameters;

  public:
    ConcretizeBoundsExpr(Sema &SemaRef, ArrayRef<ParmVarDecl *> Params) :
      BaseTransform(SemaRef),
      Parameters(Params) { }

    ExprResult TransformPositionalParameterExpr(PositionalParameterExpr *E) {
      unsigned index = E->getIndex();
      if (index < Parameters.size()) {
        ParmVarDecl *PD = Parameters[index];
        return SemaRef.BuildDeclRefExpr(PD, E->getType(),
          clang::ExprValueKind::VK_LValue, SourceLocation());
      } else {
        llvm_unreachable("out of range index for positional parameter");
        return ExprError();
      }
    }
  };
}

BoundsExpr *Sema::ConcretizeFromFunctionType(BoundsExpr *Expr,
                                             ArrayRef<ParmVarDecl *> Params) {
  if (!Expr)
    return Expr;

  BoundsExpr *Result;
  ExprSubstitutionScope Scope(*this); // suppress diagnostics

  ExprResult ConcreteBounds = ConcretizeBoundsExpr(*this, Params).TransformExpr(Expr);
  if (ConcreteBounds.isInvalid()) {
    llvm_unreachable("unexpected failure in making bounds concrete");
    return nullptr;
  }
  else {
    Result = dyn_cast<BoundsExpr>(ConcreteBounds.get());
    assert(Result && "unexpected dyn_cast failure");
    return Result;
  }
}

namespace {
  class CheckForModifyingArgs : public RecursiveASTVisitor<CheckForModifyingArgs> {
  private:
    Sema &SemaRef;
    const ArrayRef<Expr *> Arguments;
    llvm::SmallBitVector VisitedArgs;
    Sema::NonModifyingContext ErrorKind;
    bool ModifyingArg;
  public:
    CheckForModifyingArgs(Sema &SemaRef, ArrayRef<Expr *> Args,
                          Sema::NonModifyingContext ErrorKind) :
      SemaRef(SemaRef),
      Arguments(Args),
      VisitedArgs(Args.size()),
      ErrorKind(ErrorKind),
      ModifyingArg(false) {}

    bool FoundModifyingArg() {
      return ModifyingArg;
    }

    bool VisitPositionalParameterExpr(PositionalParameterExpr *E) {
      unsigned index = E->getIndex();
      if (index < Arguments.size() && !VisitedArgs[index]) {
        VisitedArgs.set(index);
        if (!SemaRef.CheckIsNonModifying(Arguments[index], ErrorKind,
                                         Sema::NonModifyingMessage::NMM_Error)) {
          ModifyingArg = true;
        }
      }
      return true;
    }
  };
}

namespace {
  class ConcretizeBoundsExprWithArgs : public TreeTransform<ConcretizeBoundsExprWithArgs> {
    typedef TreeTransform<ConcretizeBoundsExprWithArgs> BaseTransform;

  private:
    ArrayRef<Expr *> Args;

  public:
    ConcretizeBoundsExprWithArgs(Sema &SemaRef, ArrayRef<Expr *> Args) :
      BaseTransform(SemaRef),
      Args(Args) { }

    ExprResult TransformPositionalParameterExpr(PositionalParameterExpr *E) {
      unsigned index = E->getIndex();
      if (index < Args.size()) {
        return SemaRef.MakeAssignmentImplicitCastExplicit(Args[index]);
      } else {
        llvm_unreachable("out of range index for positional parameter");
        return ExprError();
      }
    }
  };
}

BoundsExpr *Sema::ConcretizeFromFunctionTypeWithArgs(
  BoundsExpr *Bounds, ArrayRef<Expr *> Args,
  NonModifyingContext ErrorKind) {
  if (!Bounds || Bounds->isInvalid())
    return Bounds;

  auto CheckArgs = CheckForModifyingArgs(*this, Args, ErrorKind);
  CheckArgs.TraverseStmt(Bounds);
  if (CheckArgs.FoundModifyingArg())
    return nullptr;

  ExprSubstitutionScope Scope(*this); // suppress diagnostics
  auto Concretizer = ConcretizeBoundsExprWithArgs(*this, Args);
  ExprResult ConcreteBounds = Concretizer.TransformExpr(Bounds);
  if (ConcreteBounds.isInvalid()) {
#ifndef NDEBUG
    llvm::outs() << "Failed concretizing\n";
    llvm::outs() << "Bounds:\n";
    Bounds->dump(llvm::outs());
    int count = Args.size();
    for (int i = 0; i < count; i++) {
      llvm::outs() << "Dumping arg " << i << "\n";
      Args[i]->dump(llvm::outs());
    }
    llvm::outs().flush();
#endif
    llvm_unreachable("unexpected failure in making function bounds concrete with arguments");
    return nullptr;
  }
  else {
    BoundsExpr *Result = dyn_cast<BoundsExpr>(ConcreteBounds.get());
    assert(Result && "unexpected dyn_cast failure");
    return Result;
  }
}

namespace {
  class ConcretizeMemberBounds : public TreeTransform<ConcretizeMemberBounds> {
    typedef TreeTransform<ConcretizeMemberBounds> BaseTransform;

  private:
    Expr *Base;
    bool IsArrow;

  public:
    ConcretizeMemberBounds(Sema &SemaRef, Expr *MemberBaseExpr, bool IsArrow) :
      BaseTransform(SemaRef), Base(MemberBaseExpr), IsArrow(IsArrow) { }

    // TODO: handle the situation where the base expression is an rvalue.
    // By C semantics, the result is an rvalue.  We are setting fields used in
    // bounds expressions to be lvalues, so we end up with a problems when
    // we expand the occurrences of the fields to be expressions that are
    //  rvalues.
    //
    // There are two problematic cases:
    // - We assume field expressions are lvalues, so we will have lvalue-to-rvalue
    //   conversions applied to rvalues.  We need to remove these conversions.
    // - The address of a field is taken.  It is illegal to take the address of
    //   an rvalue.
    //
    // rVvalue structs can arise from function returns of struct values.
    ExprResult TransformDeclRefExpr(DeclRefExpr *E) {
      if (FieldDecl *FD = dyn_cast<FieldDecl>(E->getDecl())) {
        if (Base->isRValue() && !IsArrow)
          // For now, return an error if we see an rvalue base.
          return ExprError();
        ASTContext &Context = SemaRef.getASTContext();
        ExprValueKind ResultKind;
        if (IsArrow)
          ResultKind = VK_LValue;
        else
          ResultKind = Base->isLValue() ? VK_LValue : VK_RValue;
        return
          MemberExpr::CreateImplicit(Context, Base, IsArrow, FD,
                                     E->getType(), ResultKind, OK_Ordinary);
      }
      return E;
    }
  };
}

BoundsExpr *Sema::MakeMemberBoundsConcrete(
  Expr *Base,
  bool IsArrow,
  BoundsExpr *Bounds) {
  ExprSubstitutionScope Scope(*this); // suppress diagnostics
  ExprResult ConcreteBounds =
    ConcretizeMemberBounds(*this, Base, IsArrow).TransformExpr(Bounds);
  if (ConcreteBounds.isInvalid())
    return nullptr;
  else {
    BoundsExpr *Result = dyn_cast<BoundsExpr>(ConcreteBounds.get());
    return Result;
  }
}

#if 0
namespace {
  // Convert occurrences of _Return_value in a return bounds expression
  // to _Current_expr_value.  Don't recurse into any return bounds
  // expressions nested in function types.  Occurrences of _Return_value
  // in those shouldn't be changed to _Current_value.
  class ReplaceReturnValue : public TreeTransform<ReplaceReturnValue> {
    typedef TreeTransform<ReplaceReturnValue> BaseTransform;

  public:
    ReplaceReturnValue(Sema &SemaRef) :BaseTransform(SemaRef) { }

    // Avoid transforming nested return bounds expressions.
    bool TransformReturnBoundsAnnotations(BoundsAnnotations &Annot,
                                          bool &Changed) {
      return false;
    }

    ExprResult TransformBoundsValueExpr(BoundsValueExpr *E) {
      BoundsValueExpr::Kind K = E->getKind();
      bool KindChanged = false;
      if (K == BoundsValueExpr::Kind::Return) {
        K = BoundsValueExpr::Kind::Current;
        KindChanged = true;
      }
      QualType QT = getDerived().TransformType(E->getType());
      if (!getDerived().AlwaysRebuild() && QT == E->getType() &&
          !KindChanged)
        return E;

      return getDerived().
        RebuildBoundsValueExpr(E->getLocation(), QT,K);
    }
   };
}
#endif

// Convert all temporary bindings in an expression to uses of the values	
// produced by a binding.   This should be done for bounds expressions that	
// are used in runtime checks.  That way we don't try to recompute a	
// temporary multiple times in an expression.	
namespace {	
  class PruneTemporaryHelper : public TreeTransform<PruneTemporaryHelper> {	
    typedef TreeTransform<PruneTemporaryHelper> BaseTransform;	


  public:	
    PruneTemporaryHelper(Sema &SemaRef) :	
      BaseTransform(SemaRef) { }	

    ExprResult TransformCHKCBindTemporaryExpr(CHKCBindTemporaryExpr *E) {	
      return new (SemaRef.Context) BoundsValueExpr(SourceLocation(), E);	
    }	
  };	

  Expr *PruneTemporaryBindings(Sema &SemaRef, Expr *E, CheckedScopeSpecifier CSS) {	
    // Account for checked scope information when transforming the expression.
    Sema::CheckedScopeRAII CheckedScope(SemaRef, CSS);

    Sema::ExprSubstitutionScope Scope(SemaRef); // suppress diagnostics	
    ExprResult R = PruneTemporaryHelper(SemaRef).TransformExpr(E);	
    if (R.isInvalid())
      return SemaRef.Context.getPrebuiltBoundsUnknown();
    else
      return R.get();
  }	
}

namespace {
  class VariableCountHelper : public RecursiveASTVisitor<VariableCountHelper> {
    private:
      Sema &SemaRef;
      DeclRefExpr *V;
      int Count;

    public:
      VariableCountHelper(Sema &SemaRef, DeclRefExpr *V) :
        SemaRef(SemaRef),
        V(V),
        Count(0) {}

      int GetCount() { return Count; }

      bool VisitDeclRefExpr(DeclRefExpr *E) {
        Lexicographic Lex(SemaRef.Context, nullptr);
        if (Lex.CompareExpr(E, V) == Lexicographic::Result::Equal)
          ++Count;
        return true;
      }
  };

  // VariableOccurrenceCount returns the number of occurrences of V in E.
  int VariableOccurrenceCount(Sema &SemaRef, DeclRefExpr *V, Expr *E) {
    VariableCountHelper Counter(SemaRef, V);
    Counter.TraverseStmt(E);
    return Counter.GetCount();
  }
}

namespace {
using EqualExprTy = SmallVector<Expr *, 4>;

// EqualExprsContainsExpr returns true if the set Exprs contains E.
bool EqualExprsContainsExpr(Sema &S, const EqualExprTy Exprs, Expr *E,
                            EquivExprSets *EquivExprs) {
  for (auto I = Exprs.begin(); I != Exprs.end(); ++I) {
    if (Lexicographic(S.Context, EquivExprs).CompareExpr(*I, E) ==
        Lexicographic::Result::Equal)
      return true;
  }
  return false;
}

// Helper class for collecting a vector of unique variables as rvalues from an
// expression. We collect rvalues because CheckingState.EquivExprSet uses
// rvalues to check equality.
class CollectVariableSetHelper
    : public RecursiveASTVisitor<CollectVariableSetHelper> {
private:
  Sema &SemaRef;
  EqualExprTy VariableList;

public:
  CollectVariableSetHelper(Sema &SemaRef)
      : SemaRef(SemaRef), VariableList() {}

  const EqualExprTy &GetVariableList() const { return VariableList; }

  bool VisitDeclRefExpr(DeclRefExpr *E) {
    ImplicitCastExpr *CastExpr = ExprCreatorUtil::CreateImplicitCast(
        SemaRef, E, CK_LValueToRValue, E->getType());
    if (!EqualExprsContainsExpr(SemaRef, VariableList, CastExpr, nullptr)) {
      VariableList.push_back(CastExpr);
    }

    return true;
  }

  /*bool VisitMemberExpr(MemberExpr* E) {
    return false;
  }*/
};

EqualExprTy CollectVariableSet(Sema &SemaRef, Expr *E) {
  CollectVariableSetHelper Helper(SemaRef);
  Helper.TraverseStmt(E);
  return Helper.GetVariableList();
}
}

namespace {
  class ReplaceVariableHelper : public TreeTransform<ReplaceVariableHelper> {
    typedef TreeTransform<ReplaceVariableHelper> BaseTransform;
    private:
      // The variable whose uses should be replaced in an expression.
      DeclRefExpr *Variable;

      // The original value (if any) to replace uses of the variable with.
      // If no original value is provided, an expression using the variable
      // will be transformed into an invalid result.
      Expr *OriginalValue;

    public:
      ReplaceVariableHelper(Sema &SemaRef, DeclRefExpr *V, Expr *OriginalValue) :
        BaseTransform(SemaRef),
        Variable(V),
        OriginalValue(OriginalValue) { }

      ExprResult TransformDeclRefExpr(DeclRefExpr *E) {
        Lexicographic Lex(SemaRef.Context, nullptr);
        if (Lex.CompareExpr(Variable, E) == Lexicographic::Result::Equal) {
          if (OriginalValue)
            return OriginalValue;
          else
            return ExprError();
        } else
          return E;
      }

      // Overriding TransformImplicitCastExpr is necessary since TreeTransform
      // does not preserve implicit casts.
      ExprResult TransformImplicitCastExpr(ImplicitCastExpr *E) {
        // Replace V with OV (if applicable) in the subexpression of E.
        ExprResult ChildResult = TransformExpr(E->getSubExpr());
        if (ChildResult.isInvalid())
          return ChildResult;

        Expr *Child = ChildResult.get();
        CastKind CK = E->getCastKind();

        if (CK == CastKind::CK_LValueToRValue ||
            CK == CastKind::CK_ArrayToPointerDecay)
          // Only cast children of lvalue to rvalue casts to an rvalue if
          // necessary.  The transformed child expression may no longer be
          // an lvalue, depending on the original value.  For example, if x
          // is transformed to the original value x + 1, it does not need to
          // be cast to an rvalue.
          return ExprCreatorUtil::EnsureRValue(SemaRef, Child);
        else
          return ExprCreatorUtil::CreateImplicitCast(SemaRef, Child,
                                                     CK, E->getType());
      }
  };

  // If an original value is provided, ReplaceVariableReferences returns
  // an expression that replaces all uses of the variable V in E with the
  // original value.  If no original value is provided and E uses V,
  // ReplaceVariableReferences returns nullptr.
  Expr *ReplaceVariableReferences(Sema &SemaRef, Expr *E, DeclRefExpr *V,
                                  Expr *OriginalValue,
                                  CheckedScopeSpecifier CSS) {
    // Don't transform e if it does not use the value of v.
    if (!VariableOccurrenceCount(SemaRef, V, E))
      return E;

    // Account for checked scope information when transforming the expression.
    Sema::CheckedScopeRAII CheckedScope(SemaRef, CSS);

    Sema::ExprSubstitutionScope Scope(SemaRef); // suppress diagnostics
    ExprResult R = ReplaceVariableHelper(SemaRef, V, OriginalValue).TransformExpr(E);
    if (R.isInvalid())
      return nullptr;
    else
      return R.get();
  }
}

namespace {
  // BoundsContextTy denotes a map of a variable declaration to the bounds
  // that are currently known to be valid for the variable.
  using BoundsContextTy = llvm::DenseMap<const VarDecl *, BoundsExpr *>;

  // EqualExprTy denotes a set of expressions that produce the same value
  // as an expression e.
  using EqualExprTy = SmallVector<Expr *, 4>;

  // ExprEqualMapTy denotes a map of an expression e to the set of
  // expressions that produce the same value as e.
  using ExprEqualMapTy = llvm::DenseMap<Expr *, EqualExprTy>;

  // Describes the position of a free variable (FR).
  enum class FVPos {
    Lower = 0x1,    // The FR appears in (any) lower bounds.
    Upper = 0x2,    // The FR appears in (any) upper bounds.
    Base = Lower | Upper, // The FR appears in (any) base bounds.
    Observed = 0x4, // The FR appears in the observed bounds.
    ObservedLower =
        Observed | Lower, // The FR appears in the observed lower bounds.
    ObservedUpper =
        Observed | Upper, // The FR appears in the observed upper bounds.
    ObservedBase = Observed | Base, // The FR appears in the observed base.
    Declared = 0x8,            // The FR appears in the declared bounds.
    DeclaredLower =
        Declared | Lower, // The FR appears in the declared lower bounds
    DeclaredUpper =
        Declared | Upper, // The FR appears in the declared lower bounds
    DeclaredBase = Declared | Base, // The FR appears in the declared base.
  };

  // FreeVariableListTy denotes a vector of <free variable, poaision> pairs, and
  // represents a list of free variables and their positions w.r.t. the observed
  // and declared bounds.
  using FreeVariableListTy =
      SmallVector<std::pair<Expr *, FVPos>, 4>;

  // CheckingState stores the outputs of bounds checking methods.
  // These members represent the state during bounds checking
  // and are updated while checking individual expressions.
  class CheckingState {
    public:
      // ObservedBounds maps variables to their current known bounds as
      // inferred by bounds checking.  These bounds are updated after
      // assignments to variables.
      //
      // ObservedBounds is named UC in the Checked C spec.
      //
      // The bounds in the ObservedBounds context should always be normalized
      // to range bounds if possible.  This allows updates to variables that
      // are implicitly used in bounds declarations to update the observed
      // bounds.  For example, an assignment to the variable p where p has
      // declared bounds count(i) should update the bounds of p, which
      // normalize to bounds(p, p + i).
      BoundsContextTy ObservedBounds;

      // EquivExprs stores sets of expressions that are equivalent to each
      // other after checking an expression e.  If two expressions e1 and
      // e2 are in the same set in EquivExprs, e1 and e2 produce the same
      // value.
      //
      // EquivExprs is named UEQ in the Checked C spec.
      EquivExprSets EquivExprs;

      // SameValue is a set of expressions that produce the same value as an
      // expression e once checking of e is complete.
      //
      // SameValue is named G in the Checked C spec.
      EqualExprTy SameValue;

      // LostVariables maps a variable declaration V whose observed bounds
      // are unknown to a pair <B, W>, where the initial observed bounds B
      // of V have been set to unknown due to an assignment to the variable W,
      // where W had no original value.
      //
      // LostVariables is used to emit notes to provide more context to the
      // user when diagnosing unknown bounds errors.
      llvm::DenseMap<const VarDecl *, std::pair<BoundsExpr *, DeclRefExpr *>> LostVariables;

      // UnknownSrcBounds maps a variable declaration V whose observed bounds
      // are unknown to a set of expressions with unknown bounds that have
      // been assigned to V.
      //
      // UnknownSrcBounds is used to emit notes to provide more context to the
      // user when diagnosing unknown bounds errors.
      llvm::DenseMap<const VarDecl *, SmallVector<Expr *, 4>> UnknownSrcBounds;

      // BlameAssignments maps a variable declaration V to an expression in a
      // top-level CFG statement that last updates any variable used in the
      // declared bounds of V.
      //
      // BlameAssignments is used to provide more context for two types of
      // diagnostic messages:
      //   1. The compiler cannot prove or can disprove the declared bounds for
      //   V are valid after an assignment to a variable in the bounds of V; and
      //   2. The inferred bounds of V become unknown after an assignment to a
      //   variable in the bounds of V.
      //
      // BlameAssignments is updated in UpdateAfterAssignments and reset after
      // checking each top-level CFG statement.
      llvm::DenseMap<const VarDecl *, Expr *> BlameAssignments;

      // TargetSrcEquality maps a target expression V to the most recent
      // expression Src that has been assigned to V within the current
      // top-level CFG statement.  When validating the bounds context,
      // each pair <V, Src> should be included in a set EQ that contains
      // all equality facts in the EquivExprs state set.  The set EQ will
      // then be used to validate the bounds context.
      llvm::DenseMap<Expr *, Expr *> TargetSrcEquality;

      // Resets the checking state after checking a top-level CFG statement.
      void Reset() {
        SameValue.clear();
        LostVariables.clear();
        UnknownSrcBounds.clear();
        BlameAssignments.clear();
        TargetSrcEquality.clear();
      }
  };
}

namespace {
  class DeclaredBoundsHelper : public RecursiveASTVisitor<DeclaredBoundsHelper> {
    private:
      Sema &SemaRef;
      BoundsContextTy &BoundsContextRef;

    public:
      DeclaredBoundsHelper(Sema &SemaRef, BoundsContextTy &Context) :
        SemaRef(SemaRef),
        BoundsContextRef(Context) {}

      // If a variable declaration has declared bounds, modify BoundsContextRef
      // to map the variable declaration to the normalized declared bounds.
      // 
      // Returns true if visiting the variable declaration did not terminate
      // early.  Visiting variable declarations in DeclaredBoundsHelper should
      // never terminate early.
      bool VisitVarDecl(const VarDecl *D) {
        if (!D)
          return true;
        if (D->isInvalidDecl())
          return true;
        if (!D->hasBoundsExpr())
          return true;
        // The bounds expressions in the bounds context should be normalized
        // to range bounds.
        if (BoundsExpr *Bounds = SemaRef.NormalizeBounds(D))
          BoundsContextRef[D] = Bounds;
        return true;
      }
  };

  // GetDeclaredBounds modifies the bounds context to map any variables
  // declared in S to their declared bounds (if any).
  void GetDeclaredBounds(Sema &SemaRef, BoundsContextTy &Context, Stmt *S) {
    DeclaredBoundsHelper Declared(SemaRef, Context);
    Declared.TraverseStmt(S);
  }
}

namespace {
  class CheckBoundsDeclarations {
  private:
    Sema &S;
    bool DumpBounds;
    bool DumpState;
    uint64_t PointerWidth;
    Stmt *Body;
    CFG *Cfg;
    BoundsExpr *ReturnBounds; // return bounds expression for enclosing
                              // function, if any.
    ASTContext &Context;
    std::pair<ComparisonSet, ComparisonSet> &Facts;

    // Having a BoundsAnalysis object here allows us to easily invoke methods
    // for bounds-widening and get back the bounds-widening info needed for
    // bounds inference/checking.
    BoundsAnalysis BoundsAnalyzer;

    // When this flag is set to true, include the null terminator in the
    // bounds of a null-terminated array.  This is used when calculating
    // physical sizes during casts to pointers to null-terminated arrays.
    bool IncludeNullTerminator;

    void DumpAssignmentBounds(raw_ostream &OS, BinaryOperator *E,
                              BoundsExpr *LValueTargetBounds,
                              BoundsExpr *RHSBounds) {
      OS << "\n";
      E->dump(OS);
      if (LValueTargetBounds) {
        OS << "Target Bounds:\n";
        LValueTargetBounds->dump(OS);
      }
      if (RHSBounds) {
        OS << "RHS Bounds:\n ";
        RHSBounds->dump(OS);
      }
    }

    void DumpBoundsCastBounds(raw_ostream &OS, CastExpr *E,
                              BoundsExpr *Declared, BoundsExpr *NormalizedDeclared,
                              BoundsExpr *SubExprBounds) {
      OS << "\n";
      E->dump(OS);
      if (Declared) {
        OS << "Declared Bounds:\n";
        Declared->dump(OS);
      }
      if (NormalizedDeclared) {
        OS << "Normalized Declared Bounds:\n ";
        NormalizedDeclared->dump(OS);
      }
      if (SubExprBounds) {
        OS << "Inferred Subexpression Bounds:\n ";
        SubExprBounds->dump(OS);
      }
    }

    void DumpInitializerBounds(raw_ostream &OS, VarDecl *D,
                               BoundsExpr *Target, BoundsExpr *B) {
      OS << "\n";
      D->dump(OS);
      OS << "Declared Bounds:\n";
      Target->dump(OS);
      OS << "Initializer Bounds:\n ";
      B->dump(OS);
    }

    void DumpExpression(raw_ostream &OS, Expr *E) {
      OS << "\n";
      E->dump(OS);
    }

    void DumpCallArgumentBounds(raw_ostream &OS, BoundsExpr *Param,
                                Expr *Arg,
                                BoundsExpr *ParamBounds,
                                BoundsExpr *ArgBounds) {
      OS << "\n";
      if (Param) {
        OS << "Original parameter bounds\n";
        Param->dump(OS);
      }
      if (Arg) {
        OS << "Argument:\n";
        Arg->dump(OS);
      }
      if (ParamBounds) {
        OS << "Parameter Bounds:\n";
        ParamBounds->dump(OS);
      }
      if (ArgBounds) {
        OS << "Argument Bounds:\n ";
        ArgBounds->dump(OS);
      }
    }

    void DumpCheckingState(raw_ostream &OS, Stmt *S, CheckingState &State) {
      OS << "\nStatement S:\n";
      S->dump(OS);

      OS << "Observed bounds context after checking S:\n";
      DumpBoundsContext(OS, State.ObservedBounds);

      OS << "Sets of equivalent expressions after checking S:\n";
      if (State.EquivExprs.size() == 0)
        OS << "{ }\n";
      else {
        OS << "{\n";
        for (auto OuterList = State.EquivExprs.begin(); OuterList != State.EquivExprs.end(); ++OuterList) {
          auto ExprList = *OuterList;
          DumpExprsSet(OS, ExprList);
        }
        OS << "}\n";
      }

      OS << "Expressions that produce the same value as S:\n";
      DumpExprsSet(OS, State.SameValue);
    }

    void DumpBoundsContext(raw_ostream &OS, BoundsContextTy &Context) {
      if (Context.empty())
        OS << "{ }\n";
      else {
        // The keys in an llvm::DenseMap are unordered.  Create a set of
        // variable declarations in the context ordered first by name,
        // then by location in order to guarantee a deterministic output
        // so that printing the bounds context can be tested.
        std::vector<const VarDecl *> OrderedDecls;
        for (auto const &Pair : Context)
          OrderedDecls.push_back(Pair.first);
        llvm::sort(OrderedDecls.begin(), OrderedDecls.end(),
             [] (const VarDecl *A, const VarDecl *B) {
               if (A->getNameAsString() == B->getNameAsString())
                 return A->getLocation() < B->getLocation();
               else
                 return A->getNameAsString() < B->getNameAsString();
             });

        OS << "{\n";
        for (auto I = OrderedDecls.begin(); I != OrderedDecls.end(); ++I) {
          const VarDecl *Variable = *I;
          auto It = Context.find(Variable);
          if (It == Context.end())
            continue;
          OS << "Variable:\n";
          Variable->dump(OS);
          OS << "Bounds:\n";
          It->second->dump(OS);
        }
        OS << "}\n";
      }
    }

    void DumpExprsSet(raw_ostream &OS, EqualExprTy Exprs) {
      if (Exprs.size() == 0)
        OS << "{ }\n";
      else {
        OS << "{\n";
        for (auto I = Exprs.begin(); I != Exprs.end(); ++I) {
          Expr *E = *I;
          E->dump(OS);
        }
        OS << "}\n";
      }
    }

    // Add bounds check to an lvalue expression, if it is an Array_ptr
    // dereference.  The caller has determined that the lvalue is being
    // used in a way that requies a bounds check if the lvalue is an
    // _Array_ptr or _Nt_array_ptr dereference.  The lvalue uses are to read
    // or write memory or as the base expression of a member reference.
    //
    // If the Array_ptr has unknown bounds, this is a compile-time error.
    // Generate an error message and set the bounds to an invalid bounds
    // expression.
    enum class OperationKind {
      Read,   // just reads memory
      Assign, // simple assignment to memory
      Other   // reads and writes memory, struct base check
    };

    bool AddBoundsCheck(Expr *E, OperationKind OpKind, CheckedScopeSpecifier CSS,
                        EquivExprSets *EquivExprs, BoundsExpr *LValueBounds) {
      assert(E->isLValue());
      bool NeedsBoundsCheck = false;
      QualType PtrType;
      if (Expr *Deref = S.GetArrayPtrDereference(E, PtrType)) {
        NeedsBoundsCheck = true;
        LValueBounds = S.CheckNonModifyingBounds(LValueBounds, E);
        BoundsCheckKind Kind = BCK_Normal;
        // Null-terminated array pointers have special semantics for
        // bounds checks.
        if (PtrType->isCheckedPointerNtArrayType()) {
          if (OpKind == OperationKind::Read)
            Kind = BCK_NullTermRead;
          else if (OpKind == OperationKind::Assign)
            Kind = BCK_NullTermWriteAssign;
          // Otherwise, use the default range check for bounds.
        }
        if (LValueBounds->isUnknown()) {
          S.Diag(E->getBeginLoc(), diag::err_expected_bounds) << E->getSourceRange();
          LValueBounds = S.CreateInvalidBoundsExpr();
        } else {
          CheckBoundsAtMemoryAccess(Deref, LValueBounds, Kind, CSS, EquivExprs);
        }
        if (UnaryOperator *UO = dyn_cast<UnaryOperator>(Deref)) {
          assert(!UO->hasBoundsExpr());
          UO->setBoundsExpr(LValueBounds);
          UO->setBoundsCheckKind(Kind);

        } else if (ArraySubscriptExpr *AS = dyn_cast<ArraySubscriptExpr>(Deref)) {
          assert(!AS->hasBoundsExpr());
          AS->setBoundsExpr(LValueBounds);
          AS->setBoundsCheckKind(Kind);
        } else
          llvm_unreachable("unexpected expression kind");
      }
      return NeedsBoundsCheck;
    }

    // Add bounds check to the base expression of a member reference, if the
    // base expression is an Array_ptr dereference.  Such base expressions
    // always need bounds checks, even though their lvalues are only used for an
    // address computation.
    bool AddMemberBaseBoundsCheck(MemberExpr *E, CheckedScopeSpecifier CSS,
                                  EquivExprSets *EquivExprs,
                                  BoundsExpr *BaseLValueBounds,
                                  BoundsExpr *BaseBounds) {
      Expr *Base = E->getBase();
      // E.F
      if (!E->isArrow()) {
        // The base expression only needs a bounds check if it is an lvalue.
        if (Base->isLValue())
          return AddBoundsCheck(Base, OperationKind::Other, CSS,
                                EquivExprs, BaseLValueBounds);
        return false;
      }

      // E->F.  This is equivalent to (*E).F.
      if (Base->getType()->isCheckedPointerArrayType()) {
        BoundsExpr *Bounds = S.CheckNonModifyingBounds(BaseBounds, Base);
        if (Bounds->isUnknown()) {
          S.Diag(Base->getBeginLoc(), diag::err_expected_bounds) << Base->getSourceRange();
          Bounds = S.CreateInvalidBoundsExpr();
        } else {
          CheckBoundsAtMemoryAccess(E, Bounds, BCK_Normal, CSS, EquivExprs);
        }
        E->setBoundsExpr(Bounds);
        return true;
      }

      return false;
    }


    // The result of trying to prove a statement about bounds declarations.
    // The proof system is incomplete, so there are will be statements that
    // cannot be proved true or false.  That's why "maybe" is a result.
    enum class ProofResult {
      True,  // Definitely provable.
      False, // Definitely false (an error)
      Maybe  // We're not sure yet.
    };

    // The kind of statement that we are trying to prove true or false.
    //
    // This enum is used in generating diagnostic messages. If you change the order,
    // update the messages in DiagnosticSemaKinds.td used in
    // ExplainProofFailure
    enum class ProofStmtKind : unsigned {
      BoundsDeclaration,
      StaticBoundsCast,
      MemoryAccess,
      MemberArrowBase
    };

    // ProofFailure: codes that explain why a statement is false.  This is a
    // bitmask because there may be multiple reasons why a statement false.
    enum class ProofFailure : unsigned {
      None = 0x0,
      LowerBound = 0x1,     // The destination lower bound is below the source lower bound.
      UpperBound = 0x2,     // The destination upper bound is above the source upper bound.
      SrcEmpty = 0x4,       // The source bounds are empty (LB == UB)
      SrcInvalid = 0x8,     // The source bounds are invalid (LB > UB).
      DstEmpty = 0x10,      // The destination bounds are empty (LB == UB).
      DstInvalid = 0x20,    // The destination bounds are invalid (LB > UB).
      Width = 0x40,         // The source bounds are narrower than the destination bounds.
      PartialOverlap = 0x80, // There was only partial overlap of the destination bounds with
                            // the source bounds.
      NoBaseRange = 0x100,  // Fails to extract base ranges from source and destination.
      HasFreeVariables = 0x200, // Source or destination has free variables.
    };

    enum class DiagnosticNameForTarget {
      Destination = 0x0,
      Target = 0x1
    };

    enum class BoundsComponent {
        Lower,
        Upper,
        Base
    };

    // Combine proof failure codes.
    static constexpr ProofFailure CombineFailures(ProofFailure A,
                                                  ProofFailure B) {
      return static_cast<ProofFailure>(static_cast<unsigned>(A) |
                                       static_cast<unsigned>(B));
    }

    // Check that all the conditions in "Test" are in the failure code.
    static constexpr bool TestFailure(ProofFailure A, ProofFailure Test) {
      return ((static_cast<unsigned>(A) &  static_cast<unsigned>(Test)) ==
              static_cast<unsigned>(Test));
    }

    // Combine free variable positions.
    static constexpr FVPos
    CombineFRPosition(FVPos A, FVPos B) {
      return static_cast<FVPos>(static_cast<unsigned>(A) |
                                               static_cast<unsigned>(B));
    }

    // Check that all the free variable positions in "Test" are in A.
    static constexpr bool TestFRPosition(FVPos A,
                                         FVPos Test) {
      return ((static_cast<unsigned>(A) & static_cast<unsigned>(Test)) ==
              static_cast<unsigned>(Test));
    }

    static void DumpFailure(raw_ostream &OS, ProofFailure A) {
      OS << "[ ";
      if (TestFailure(A, ProofFailure::LowerBound)) OS << "LowerBound ";
      if (TestFailure(A, ProofFailure::UpperBound)) OS << "UpperBound ";
      if (TestFailure(A, ProofFailure::SrcEmpty)) OS << "SrcEmpty ";
      if (TestFailure(A, ProofFailure::SrcInvalid)) OS << "SrcInvalid ";
      if (TestFailure(A, ProofFailure::DstEmpty)) OS << "DstEmpty ";
      if (TestFailure(A, ProofFailure::DstInvalid)) OS << "DstInvalid ";
      if (TestFailure(A, ProofFailure::Width)) OS << "Width ";
      if (TestFailure(A, ProofFailure::PartialOverlap)) OS << "PartialOverlap ";
      OS << "]";
    }

    // Representation and operations on ranges.
    // A range has the form (e1 + e2, e1 + e3) where e1 is an expression.
    // A range can be either Constant- or Variable-sized.
    //
    // - If e2 and e3 are both constant integer expressions, the range is Constant-sized.
    //   For now, in this case, we represent e2 and e3 as signed (APSInt) integers.
    //   They must have the same bitsize.
    //   More specifically: (UpperOffsetVariable == nullptr && LowerOffsetVariable == nullptr)
    // - If one or both of e2 and e3 are non-constant expressions, the range is Variable-sized.
    //   More specifically: (UpperOffsetVariable != nullptr || LowerOffsetVariable != nullptr)
    class BaseRange {
    public:
      enum Kind {
        ConstantSized,
        VariableSized,
        Invalid
      };

    private:
      Sema &S;
      Expr *Base;
      llvm::APSInt LowerOffsetConstant;
      llvm::APSInt UpperOffsetConstant;
      Expr *LowerOffsetVariable;
      Expr *UpperOffsetVariable;

    public:
      BaseRange(Sema &S) : S(S), Base(nullptr), LowerOffsetConstant(1, true),
        UpperOffsetConstant(1, true), LowerOffsetVariable(nullptr), UpperOffsetVariable(nullptr) {
      }

      BaseRange(Sema &S, Expr *Base,
                         llvm::APSInt &LowerOffsetConstant,
                         llvm::APSInt &UpperOffsetConstant) :
        S(S), Base(Base), LowerOffsetConstant(LowerOffsetConstant), UpperOffsetConstant(UpperOffsetConstant),
        LowerOffsetVariable(nullptr), UpperOffsetVariable(nullptr) {
      }

      BaseRange(Sema &S, Expr *Base,
                         Expr *LowerOffsetVariable,
                         Expr *UpperOffsetVariable) :
        S(S), Base(Base), LowerOffsetConstant(1, true), UpperOffsetConstant(1, true),
        LowerOffsetVariable(LowerOffsetVariable), UpperOffsetVariable(UpperOffsetVariable) {
      }

      // Is R a subrange of this range?
      ProofResult InRange(BaseRange &R, ProofFailure &Cause, EquivExprSets *EquivExprs,
                          std::pair<ComparisonSet, ComparisonSet>& Facts) {

        // We will warn on declaration of Invalid ranges (upperBound < lowerBound).
        // The following cases are handled by the callers of this function:
        // - Error on memory access to Invalid and Empty ranges
        if (R.IsInvalid()) {
          Cause = CombineFailures(Cause, ProofFailure::DstInvalid);
          return ProofResult::Maybe;
        }

        if (EqualValue(S.Context, Base, R.Base, EquivExprs)) {
          ProofResult LowerBoundsResult = CompareLowerOffsetsImpl(R, Cause, EquivExprs, Facts);
          ProofResult UpperBoundsResult = CompareUpperOffsetsImpl(R, Cause, EquivExprs, Facts);

          if (LowerBoundsResult == ProofResult::True &&
              UpperBoundsResult == ProofResult::True)
            return ProofResult::True;
          if (LowerBoundsResult == ProofResult::False ||
              UpperBoundsResult == ProofResult::False)
            return ProofResult::False;
        }
        return ProofResult::Maybe;
      }

      ProofResult
      InRangeWithFreeVars(BaseRange &R, ProofFailure &Cause,
                          EquivExprSets *EquivExprs,
                          std::pair<ComparisonSet, ComparisonSet> &Facts,
                          FreeVariableListTy &FreeVariables) {
        // We will warn on declaration of Invalid ranges (upperBound <
        // lowerBound). The following cases are handled by the callers of this
        // function:
        // - Error on memory access to Invalid and Empty ranges
        if (R.IsInvalid()) {
          Cause = CombineFailures(Cause, ProofFailure::DstInvalid);
          return ProofResult::Maybe;
        }

        if (EqualValue(S.Context, Base, R.Base, EquivExprs)) {
          ProofResult LowerBoundsResult =
              CompareLowerOffsets(R, Cause, EquivExprs, Facts, FreeVariables);
          ProofResult UpperBoundsResult =
              CompareUpperOffsets(R, Cause, EquivExprs, Facts, FreeVariables);

          if (LowerBoundsResult == ProofResult::True &&
              UpperBoundsResult == ProofResult::True)
            return ProofResult::True;
          if (LowerBoundsResult == ProofResult::False ||
              UpperBoundsResult == ProofResult::False)
            return ProofResult::False;
        } else if (CheckFreeVarInExprs(S, R.Base, Base, FVPos::DeclaredBase,
                                       FVPos::ObservedBase, EquivExprs,
                                       FreeVariables)) {
          Cause = CombineFailures(Cause, ProofFailure::HasFreeVariables);
          return ProofResult::False;
        }
        return ProofResult::Maybe;
      }

      // This function proves whether this.LowerOffset <= R.LowerOffset.
      // Depending on whether these lower offsets are ConstantSized or VariableSized, various cases should be checked:
      // - If `this` and `R` both have constant lower offsets (i.e., if the following condition holds:
      //   `IsLowerOffsetConstant() && R.IsLowerOffsetConstant()`), the function returns
      //   true only if `LowerOffsetConstant <= R.LowerOffsetConstant`. Otherwise, it should return false.
      // - If `this` and `R` both have variable lower offsets (i.e., if the following condition holds:
      //   `IsLowerOffsetVariable() && R.IsLowerOffsetVariable()`), the function returns true if
      //   `EqualValue()` determines that `LowerOffsetVariable` and `R.LowerOffsetVariable` are equal.
      // - If `this` has a constant lower offset (i.e., `IsLowerOffsetConstant()` is true),
      //   but `R` has a variable lower offset (i.e., `R.IsLowerOffsetVariable()` is true), the function
      //   returns true only if `R.LowerOffsetVariable` has unsgined integer type and `this.LowerOffsetConstant`
      //   has value 0 when it is extended to int64_t.
      // - If none of the above cases happen, it means that the function has not been able to prove
      //   whether this.LowerOffset is less than or equal to R.LowerOffset, or not. Therefore,
      //   it returns maybe as the result.
      ProofResult CompareLowerOffsetsImpl(BaseRange &R, ProofFailure &Cause, EquivExprSets *EquivExprs,
                                      std::pair<ComparisonSet, ComparisonSet> &Facts) {
        if (IsLowerOffsetConstant() && R.IsLowerOffsetConstant()) {
          if (LowerOffsetConstant <= R.LowerOffsetConstant)
            return ProofResult::True;
          Cause = CombineFailures(Cause, ProofFailure::LowerBound);
          return ProofResult::False;
        }
        if (IsLowerOffsetVariable() && R.IsLowerOffsetVariable())
          if (LessThanOrEqualExtended(S.Context, Base, R.Base, LowerOffsetVariable, R.LowerOffsetVariable, EquivExprs, Facts))
            return ProofResult::True;
        if (R.IsLowerOffsetVariable() && IsLowerOffsetConstant() &&
            R.LowerOffsetVariable->getType()->isUnsignedIntegerType() && LowerOffsetConstant.getExtValue() == 0)
          return ProofResult::True;

        return ProofResult::Maybe;
      }

      // This function proves whether R.UpperOffset <= this.UpperOffset.
      // Depending on whether these upper offsets are ConstantSized or VariableSized, various cases should be checked:
      // - If `this` and `R` both have constant upper offsets (i.e., if the following condition holds:
      //   `IsUpperOffsetConstant() && R.IsUpperOffsetConstant()`), the function returns
      //   true only if `R.UpperOffsetConstant <= UpperOffsetConstant`. Otherwise, it should return false.
      // - If `this` and `R` both have variable upper offsets (i.e., if the following condition holds:
      //   `IsUpperOffsetVariable() && R.IsUpperOffsetVariable()`), the function returns true if
      //   `EqualValue()` determines that `UpperOffsetVariable` and `R.UpperOffsetVariable` are equal.
      // - If `R` has a constant upper offset (i.e., `R.IsUpperOffsetConstant()` is true),
      //   but `this` has a variable upper offset (i.e., `IsUpperOffsetVariable()` is true), the function
      //   returns true only if `UpperOffsetVariable` has unsgined integer type and `R.UpperOffsetConstant`
      //   has value 0 when it is extended to int64_t.
      // - If none of the above cases happen, it means that the function has not been able to prove
      //   whether R.UpperOffset is less than or equal to this.UpperOffset, or not. Therefore,
      //   it returns maybe as the result.
      ProofResult CompareUpperOffsetsImpl(BaseRange &R, ProofFailure &Cause, EquivExprSets *EquivExprs,
                                      std::pair<ComparisonSet, ComparisonSet>& Facts) {
        if (IsUpperOffsetConstant() && R.IsUpperOffsetConstant()) {
          if (R.UpperOffsetConstant <= UpperOffsetConstant)
            return ProofResult::True;
          Cause = CombineFailures(Cause, ProofFailure::UpperBound);
          return ProofResult::False;
        }
        if (IsUpperOffsetVariable() && R.IsUpperOffsetVariable())
          if (LessThanOrEqualExtended(S.Context, R.Base, Base, R.UpperOffsetVariable, UpperOffsetVariable, EquivExprs, Facts))
            return ProofResult::True;
        if (IsUpperOffsetVariable() && R.IsUpperOffsetConstant() &&
            UpperOffsetVariable->getType()->isUnsignedIntegerType() && R.UpperOffsetConstant.getExtValue() == 0)
          return ProofResult::True;

        return ProofResult::Maybe;
      }

      ProofResult
      CompareLowerOffsets(BaseRange &R, ProofFailure &Cause,
                          EquivExprSets *EquivExprs,
                          std::pair<ComparisonSet, ComparisonSet> &Facts,
                          FreeVariableListTy &FreeVariables) {
        ProofResult Result =
            CompareLowerOffsetsImpl(R, Cause, EquivExprs, Facts);
        if (Result != ProofResult::Maybe)
          return Result;

        if (CheckFreeVarInExprs(S, R.LowerOffsetVariable, LowerOffsetVariable,
                                FVPos::DeclaredLower, FVPos::ObservedLower,
                                EquivExprs, FreeVariables)) {
          Cause = CombineFailures(Cause, ProofFailure::HasFreeVariables);
          return ProofResult::False;
        }

        return ProofResult::Maybe;
      }

      ProofResult
      CompareUpperOffsets(BaseRange &R, ProofFailure &Cause,
                          EquivExprSets *EquivExprs,
                          std::pair<ComparisonSet, ComparisonSet> &Facts,
                          FreeVariableListTy &FreeVariables) {
        ProofResult Result =
            CompareUpperOffsetsImpl(R, Cause, EquivExprs, Facts);
        if (Result != ProofResult::Maybe)
          return Result;

        if (CheckFreeVarInExprs(S, R.UpperOffsetVariable, UpperOffsetVariable,
                                FVPos::DeclaredUpper, FVPos::ObservedUpper,
                                EquivExprs, FreeVariables)) {
          Cause = CombineFailures(Cause, ProofFailure::HasFreeVariables);
          return ProofResult::False;
        }

        return ProofResult::Maybe;
      }

      // GetFreeVariables gathers "free variables" in SrcVars.
      //
      // Given two variable sets SrcVars and DstVars, and a set of equivalent
      // sets of Expr EquivExprs. A variable V in SrcVars is *free* if the two
      // conditions are met:
      //   1. either (1) V is not an integer type, or (2) there is no set in
      //   EquivExprs that contains both V and a constant (i.e. an integer-typed
      //   value); and
      //   2. for each variable U in DstVars, there is not set in EquivExprs
      //   that contains both V and U.
      //
      // GetFreeVariables returns true if any free variable is found in SrcVars,
      // and appends the free variables to FreeVariables.
      static bool GetFreeVariables(Sema &S, const EqualExprTy &SrcVars,
                            const EqualExprTy &DstVars,
                            EquivExprSets *EquivExprs,
                            EqualExprTy &FreeVariables) {
        bool HasFreeVariables = false;

        // Gather free variables.
        for (const auto &SrcV : SrcVars) {
          if (IsEqualToConstant(S, SrcV, EquivExprs))
            continue;
          auto It = DstVars.begin();
          for (; It != DstVars.end(); It++) {
            if (EqualValue(S.Context, SrcV, *It, EquivExprs))
              break;
          }

          // We searched all declared variables and found neither a constant nor
          // a match for SrcV.
          if (It == DstVars.end()) {
            HasFreeVariables = true;
            FreeVariables.push_back(SrcV);
          }
        }
        return HasFreeVariables;
      }

      // Check free variables between E1 and E2. Append any found free variables
      // to FreeVars with each free variable in E1 (resp. E2) having Pos1 (resp.
      // Pos2).
      static bool CheckFreeVarInExprs(Sema &S, Expr *E1, Expr *E2, FVPos Pos1,
                                      FVPos Pos2, EquivExprSets *EquivExprs,
                                      FreeVariableListTy &FreeVars) {
        // Do not check free variables in bounds that contain indirect accesses.
        if ((E1 && ReadsMemoryViaPointer(E1)) || (E2 && ReadsMemoryViaPointer(E2)))
          return false;

        bool HasFreeVariables = false;
        EqualExprTy Vars1 = CollectVariableSet(S, E1);
        EqualExprTy Vars2 = CollectVariableSet(S, E2);

        if (CombineFreeVariables(S, Vars1, Vars2, EquivExprs, Pos1, FreeVars))
          HasFreeVariables = true;

        if (CombineFreeVariables(S, Vars2, Vars1, EquivExprs, Pos2, FreeVars))
          HasFreeVariables = true;

        return HasFreeVariables;
      }

      static bool
      CombineFreeVariables(Sema &S, const EqualExprTy &SrcVars,
                           const EqualExprTy &DstVars,
                           EquivExprSets *EquivExprs, FVPos Pos,
                           FreeVariableListTy &FreeVariablesWithPos) {
        EqualExprTy FreeVariables;
        if (GetFreeVariables(S, SrcVars, DstVars, EquivExprs, FreeVariables)) {
          for (const auto V : FreeVariables) {
            FreeVariablesWithPos.push_back(std::make_pair(V, Pos));
          }
          return true;
        }
        return false;
      }

      static bool IsEqualToConstant(Sema &S, Expr *Variable, const EquivExprSets *EquivExprs) {
        if (Variable->getType()->isPointerType())
          return false;

        EqualExprTy EquivSet =
            GetEqualExprSetContainingExpr(S, Variable, *EquivExprs);
        for (const auto &E : EquivSet) {
          if (E->getType()->isIntegerType())
            return true;
        }

        return false;
      }

      bool IsConstantSizedRange() {
        return IsLowerOffsetConstant() && IsUpperOffsetConstant();
      }

      bool IsVariableSizedRange() {
        return IsLowerOffsetVariable() || IsUpperOffsetVariable();
      }

      bool IsLowerOffsetConstant() {
        return !LowerOffsetVariable;
      }

      bool IsLowerOffsetVariable() {
        return LowerOffsetVariable;
      }

      bool IsUpperOffsetConstant() {
        return !UpperOffsetVariable;
      }

      bool IsUpperOffsetVariable() {
        return UpperOffsetVariable;
      }

      // This function returns true if, when the range is ConstantSized,
      // `UpperOffsetConstant == LowerOffsetConstant`.
      // Currently, it returns false when the range is not ConstantSized.
      // However, this should be generalized in the future.
      bool IsEmpty() {
        if (IsConstantSizedRange())
          return UpperOffsetConstant == LowerOffsetConstant;
        // TODO: can we generalize IsEmpty to non-constant ranges?
        return false;
      }

      // This function returns true if, when the range is ConstantSized,
      // `UpperOffsetConstant < LowerOffsetConstant`.
      // Currently, it returns false when the range is not ConstantSized.
      // However, this should be generalized in the future.
      bool IsInvalid() {
        if (IsConstantSizedRange())
          return UpperOffsetConstant < LowerOffsetConstant;
        // TODO: can we generalize IsInvalid to non-constant ranges?
        return false;
      }

      // Does R partially overlap this range?
      ProofResult PartialOverlap(BaseRange &R) {
        if (Lexicographic(S.Context, nullptr).CompareExpr(Base, R.Base) ==
            Lexicographic::Result::Equal) {
          // TODO: can we generalize this function to non-constant ranges?
          if (IsConstantSizedRange() && R.IsConstantSizedRange()) {
            if (!IsEmpty() && !R.IsEmpty() && !IsInvalid() && !R.IsInvalid()) {
              // R.LowerOffset is within this range, but R.UpperOffset is above the range
              if (LowerOffsetConstant <= R.LowerOffsetConstant && R.LowerOffsetConstant < UpperOffsetConstant &&
                  UpperOffsetConstant < R.UpperOffsetConstant)
                return ProofResult::True;
              // Or R.UpperOffset is within this range, but R.LowerOffset is below the range.
              if (LowerOffsetConstant < R.UpperOffsetConstant && R.UpperOffsetConstant <= UpperOffsetConstant &&
                  R.LowerOffsetConstant < LowerOffsetConstant)
                return ProofResult::True;
            }
          }
          return ProofResult::False;
        }
        return ProofResult::Maybe;
      }

      bool AddToUpper(llvm::APSInt &Num) {
        bool Overflow;
        UpperOffsetConstant = UpperOffsetConstant.sadd_ov(Num, Overflow);
        return Overflow;
      }

      llvm::APSInt GetWidth() {
        return UpperOffsetConstant - LowerOffsetConstant;
      }

      void SetBase(Expr *B) {
        Base = B;
      }

      void SetLowerConstant(llvm::APSInt &Lower) {
        LowerOffsetConstant = Lower;
      }

      void SetUpperConstant(llvm::APSInt &Upper) {
        UpperOffsetConstant = Upper;
      }

      void SetLowerVariable(Expr *Lower) {
        LowerOffsetVariable = Lower;
      }

      void SetUpperVariable(Expr *Upper) {
        UpperOffsetVariable = Upper;
      }

      void Dump(raw_ostream &OS) {
        OS << "Range:\n";
        OS << "Base: ";
        if (Base)
          Base->dump(OS);
        else
          OS << "nullptr\n";
        if (IsLowerOffsetConstant()) {
          SmallString<12> Str;
          LowerOffsetConstant.toString(Str);
          OS << "Lower offset:" << Str << "\n";
        }
        if (IsUpperOffsetConstant()) {
          SmallString<12> Str;
          UpperOffsetConstant.toString(Str);
          OS << "Upper offset:" << Str << "\n";
        }
        if (IsLowerOffsetVariable()) {
          OS << "Lower offset:\n";
          LowerOffsetVariable->dump(OS);
        }
        if (IsUpperOffsetVariable()) {
          OS << "Upper offset:\n";
          UpperOffsetVariable->dump(OS);
        }
      }
    };



    // This function splits the expression `E` into an expression `Base`, and an offset.
    // The offset can be an integer constant or not. If it is an integer constant, the
    // extracted offset can be found in `OffsetConstant`, and `OffsetVariable` will be nullptr.
    // In this case, the return value is `BaseRange::Kind::ConstantSized`.
    // Otherwise, the extracted offset can be found in `OffsetVariable`, and `OffsetConstant`
    // will not be updated. In this case, the return value is `BaseRange::Kind::VariableSized`.
    //
    // Implementation details:
    // - If `E` is a BinaryOperator with an additive opcode, depending on whether the LHS or RHS
    //   is a pointer, Base and offset can get different values in different cases:
    //
    //    First, for extracting the `Base`,
    //     1a. if E.LHS is a pointer, Base = E.LHS.
    //     2a. if E.RHS is a pointer, Base = E.RHS.
    //     If (1a) and (2a) do not hold, Base = E and OffsetConstant = 0 and OffsetVariable = nullptr. Also,
    //     `BaseRange::Kind::ConstantSized` will be returned.
    //
    //    Next, for extracting the offset,
    //     1b. if E.LHS is a pointer and E.RHS is a constant integer,
    //         or, if E.RHS is a pointer and E.LHS is a constant integer, the function will set
    //        `OffsetConstant` to the constant integer and widen and/or normalize it if needed.
    //        Then, it returns `BaseRange::Kind::ConstantSized`. When manipulating the extracted
    //        constant integer, if an overflow occurres in any of the steps, `OffsetConstant = 0`
    //        and `OffsetVariable = nullptr`. Also, `BaseRange::Kind::ConstantSized` will be returned.
    //     If (1b) does not hold, we define the offset to be VariableSized. Therefore,
    //     `OffsetVariable = E.RHS` if E.LHS is a pointer, and `OffsetVariable = E.LHS` if E.RHS is
    //     a pointer. In this case, `BaseRange::Kind::VariableSized` will be returned.
    //
    // TODO: we use signed integers to represent the result of the OffsetConstant.
    // We can't represent unsigned offsets larger the the maximum signed
    // integer that will fit pointer width.
    BaseRange::Kind SplitIntoBaseAndOffset(Expr *E, Expr *&Base, llvm::APSInt &OffsetConstant,
                                Expr *&OffsetVariable) {
      if (const BinaryOperator *BO = dyn_cast<BinaryOperator>(E->IgnoreParens())) {
        if (BO->isAdditiveOp()) {
          Expr *Other = nullptr;
          if (BO->getLHS()->getType()->isPointerType()) {
            Base = BO->getLHS();
            Other = BO->getRHS();
          } else if (BO->getRHS()->getType()->isPointerType()) {
            Base = BO->getRHS();
            Other = BO->getLHS();
          } else
            goto exit;
          assert(Other->getType()->isIntegerType());
          if (Other->isIntegerConstantExpr(OffsetConstant, S.Context)) {
            // Widen the integer to the number of bits in a pointer.
            bool Overflow;
            OffsetConstant = BoundsUtil::ConvertToSignedPointerWidth(S.Context, OffsetConstant, Overflow);
            if (Overflow)
              goto exit;
            // Normalize the operation by negating the offset if necessary.
            if (BO->getOpcode() == BO_Sub) {
              OffsetConstant = llvm::APSInt(PointerWidth, false).ssub_ov(OffsetConstant, Overflow);
              if (Overflow)
                goto exit;
            }
            llvm::APSInt ElemSize;
            if (!BoundsUtil::getReferentSizeInChars(S.Context, Base->getType(), ElemSize))
                goto exit;
            OffsetConstant = OffsetConstant.smul_ov(ElemSize, Overflow);
            if (Overflow)
              goto exit;
            OffsetVariable = nullptr;
            return BaseRange::Kind::ConstantSized;
          } else {
            OffsetVariable = Other;
            return BaseRange::Kind::VariableSized;
          }
        }
      }

    exit:
      // Return (E, 0).
      Base = E->IgnoreParens();
      OffsetConstant = llvm::APSInt(PointerWidth, false);
      OffsetVariable = nullptr;
      return BaseRange::Kind::ConstantSized;
    }

    // Given a `Base` and `Offset`, this function tries to convert it to a standard form `Base + (ConstantPart OP VariablePart)`.
    // The OP's signedness is stored in IsOpSigned. If the function fails to create the standard form, it returns false. Otherwise,
    // it returns true to indicate success, and stores each part of the standard form in a separate argument as follows:
    // `ConstantPart`: a signed integer
    // `IsOpSigned`: a boolean which is true if VariablePart is signed, and false otherwise
    // `VariablePart`: an integer expression that can be a either signed or unsigned integer
    //
    // Given array_ptr<T> p:
    // 1. For (char *)p + e1 or (unsigned char *)p + e1, ConstantPart = 1, VariablePart = e1.
    // 2. For p + e1, ConstantPart = sizeof(T), VariablePart = e1.
    //
    // Note that another way to interpret the functionality of this function is that it expands
    // pointer arithmetic to bytewise arithmetic.
    static bool CreateStandardForm(ASTContext &Ctx, Expr *Base, Expr *Offset, llvm::APSInt &ConstantPart, bool &IsOpSigned, Expr *&VariablePart) {
      bool Overflow;
      uint64_t PointerWidth = Ctx.getTargetInfo().getPointerWidth(0);
      if (!Base->getType()->isPointerType())
        return false;
      if (Base->getType()->getPointeeOrArrayElementType()->isCharType()) {
        if (BinaryOperator *BO = dyn_cast<BinaryOperator>(Offset)) {
          if (BO->getRHS()->isIntegerConstantExpr(ConstantPart, Ctx))
            VariablePart = BO->getLHS();
          else if (BO->getLHS()->isIntegerConstantExpr(ConstantPart, Ctx))
            VariablePart = BO->getRHS();
          else
            goto exit;
          IsOpSigned = VariablePart->getType()->isSignedIntegerType();
          ConstantPart = BoundsUtil::ConvertToSignedPointerWidth(Ctx, ConstantPart, Overflow);
          if (Overflow)
            goto exit;
        } else
          goto exit;
        return true;

      exit:
        VariablePart = Offset;
        ConstantPart = llvm::APSInt(llvm::APInt(PointerWidth, 1), false);
        IsOpSigned = VariablePart->getType()->isSignedIntegerType();
        return true;
      } else {
        VariablePart = Offset;
        IsOpSigned = VariablePart->getType()->isSignedIntegerType();
        if (!BoundsUtil::getReferentSizeInChars(Ctx, Base->getType(), ConstantPart))
          return false;
        ConstantPart = BoundsUtil::ConvertToSignedPointerWidth(Ctx, ConstantPart, Overflow);
        if (Overflow)
          return false;
        return true;
      }
    }

    // In this function, the goal is to compare two expressions: `Base1 + Offset1` and `Base2 + Offset2`.
    // The function returns true if they are equal, and false otherwise. Note that before checking equivalence
    // of expressions, the function expands pointer arithmetic to bytewise arithmetic.
    //
    // Steps in checking the equivalence:
    // 0. If `Offset1` or `Offset2` is null, return false.
    // 1. If `Base1` and `Base2` are not lexicographically equal, return false.
    // 2. Next, both bounds are converted into standard forms `Base + ConstantPart * VariablePart` as explained in `CreateStandardForm()`
    // 3. If any of the expressions cannot be converted successfully, return false.
    // 4. If VariableParts are not lexicographically equal, return false.
    // 5. If OP signs are not equivalent in both, return false.
    // 6. If ConstantParts are not equal, return false.
    // If the expressions pass all the above tests, then return true.
    //
    // Note that in all steps involving in checking the equality of the types or values of offsets, parentheses and
    // casts are ignored.
    static bool EqualExtended(ASTContext &Ctx, Expr *Base1, Expr *Base2, Expr *Offset1, Expr *Offset2, EquivExprSets *EquivExprs) {
      if (!Offset1 && !Offset2)
        return false;

      if (!EqualValue(Ctx, Base1, Base2, EquivExprs))
        return false;

      llvm::APSInt ConstantPart1, ConstantPart2;
      bool IsOpSigned1, IsOpSigned2;
      Expr *VariablePart1, *VariablePart2;

      bool CreatedStdForm1 = CreateStandardForm(Ctx, Base1, Offset1, ConstantPart1, IsOpSigned1, VariablePart1);
      bool CreatedStdForm2 = CreateStandardForm(Ctx, Base2, Offset2, ConstantPart2, IsOpSigned2, VariablePart2);
      
      if (!CreatedStdForm1 || !CreatedStdForm2)
        return false;
      if (!EqualValue(Ctx, VariablePart1, VariablePart2, EquivExprs))
        return false;
      if (IsOpSigned1 != IsOpSigned2)
        return false;
      if (ConstantPart1 != ConstantPart2)
        return false;

      return true;
    }

    // This function is an extension of EqualExtended. It looks into the provided `Facts`
    // in order to prove `Base1 + Offset1 <= Base2 + Offset2`. Note that in order to prove this,
    // Base1 must equal Base2 (as in EqualExtended), and the fact that
    // "Offset1 <= Offset2" must exist in `Facts`.
    //
    // TODO: we are ignoring the possibility of overflow in the addition.
    static bool LessThanOrEqualExtended(ASTContext &Ctx, Expr *Base1, Expr *Base2, Expr *Offset1, Expr *Offset2,
                                        EquivExprSets *EquivExprs, std::pair<ComparisonSet, ComparisonSet>& Facts) {
      if (!Offset1 && !Offset2)
        return false;

      if (!EqualValue(Ctx, Base1, Base2, EquivExprs))
        return false;

      llvm::APSInt ConstantPart1, ConstantPart2;
      bool IsOpSigned1, IsOpSigned2;
      Expr *VariablePart1, *VariablePart2;

      bool CreatedStdForm1 = CreateStandardForm(Ctx, Base1, Offset1, ConstantPart1, IsOpSigned1, VariablePart1);
      bool CreatedStdForm2 = CreateStandardForm(Ctx, Base2, Offset2, ConstantPart2, IsOpSigned2, VariablePart2);

      if (!CreatedStdForm1 || !CreatedStdForm2)
        return false;
      if (IsOpSigned1 != IsOpSigned2)
        return false;
      if (ConstantPart1 != ConstantPart2)
        return false;

      if (EqualValue(Ctx, VariablePart1, VariablePart2, EquivExprs))
        return true;
      if (FactExists(Ctx, VariablePart1, VariablePart2, EquivExprs, Facts))
        return true;

      return false;
    }

    // Given `Facts`, `E1`, and `E2`, this function looks for the fact `E1 <= E2` inside
    // the fatcs and returns true if it is able to find it. Otherwise, it returns false.
    static bool FactExists(ASTContext &Ctx, Expr *E1, Expr *E2, EquivExprSets *EquivExprs,
                           std::pair<ComparisonSet, ComparisonSet>& Facts) {
      bool ExistsIn = false, ExistsKill = false;
      for (auto InFact : Facts.first) {
        if (Lexicographic(Ctx, EquivExprs).CompareExpr(E1, InFact.first) == Lexicographic::Result::Equal &&
            Lexicographic(Ctx, EquivExprs).CompareExpr(E2, InFact.second) == Lexicographic::Result::Equal) {
          ExistsIn = true;
          break;
        }
      }
      for (auto KillFact : Facts.second) {
        if (Lexicographic(Ctx, EquivExprs).CompareExpr(E1, KillFact.first) == Lexicographic::Result::Equal &&
            Lexicographic(Ctx, EquivExprs).CompareExpr(E2, KillFact.second) == Lexicographic::Result::Equal) {
          ExistsKill = true;
          break;
        }
      }
      return ExistsIn && !ExistsKill;
    }

    static bool EqualValue(ASTContext &Ctx, Expr *E1, Expr *E2, EquivExprSets *EquivExprs) {
      Lexicographic::Result R = Lexicographic(Ctx, EquivExprs).CompareExpr(E1, E2);
      return R == Lexicographic::Result::Equal;
    }

    // Convert the bounds expression `Bounds` to a range `R`. This function returns true
    // if the conversion is successful, and false otherwise.
    // Currently, this function only performs the conversion for bounds expression of
    // kind Range and returns false for other kinds.
    //
    // Implementation details:
    // - First, SplitIntoBaseAndOffset is called on lower and upper fields in BoundsExpr to extract
    //   the bases and offsets. Note that offsets can be either ConstantSized or VariablesSized.
    // - Next, if the extracted lower base and upper base are equal, the function sets the base and
    //   the offsets of `R` based on the extracted values. Finally, it returns true to indicate success.
    //   If bases are not equal, R's fields will not be updated and the function returns false.
    bool CreateBaseRange(const BoundsExpr *Bounds, BaseRange *R,
                             EquivExprSets *EquivExprs) {
      switch (Bounds->getKind()) {
        case BoundsExpr::Kind::Invalid:
        case BoundsExpr::Kind::Unknown:
        case BoundsExpr::Kind::Any:
          return false;
        case BoundsExpr::Kind::ByteCount:
        case BoundsExpr::Kind::ElementCount:
          // TODO: fill these cases in.
          return false;
        case BoundsExpr::Kind::Range: {
          const RangeBoundsExpr *RB = cast<RangeBoundsExpr>(Bounds);
          Expr *Lower = RB->getLowerExpr();
          Expr *Upper = RB->getUpperExpr();
          Expr *LowerBase, *UpperBase;
          llvm::APSInt LowerOffsetConstant(1, true);
          llvm::APSInt  UpperOffsetConstant(1, true);
          Expr *LowerOffsetVariable = nullptr;
          Expr *UpperOffsetVariable = nullptr;
          SplitIntoBaseAndOffset(Lower, LowerBase, LowerOffsetConstant, LowerOffsetVariable);
          SplitIntoBaseAndOffset(Upper, UpperBase, UpperOffsetConstant, UpperOffsetVariable);

          // If both of the offsets are constants, the range is considered constant-sized.
          // Otherwise, it is a variable-sized range.
          if (EqualValue(S.Context, LowerBase, UpperBase, EquivExprs)) {
            R->SetBase(LowerBase);
            R->SetLowerConstant(LowerOffsetConstant);
            R->SetLowerVariable(LowerOffsetVariable);
            R->SetUpperConstant(UpperOffsetConstant);
            R->SetUpperVariable(UpperOffsetVariable);
            return true;
          }
        }
      }
      return false;
    }

    // Try to prove that SrcBounds implies the validity of DeclaredBounds.
    //
    // If Kind is StaticBoundsCast, check whether a static cast between Ptr
    // types from SrcBounds to DestBounds is legal.
    // 
    // If any free variable is found in SrcBounds or DeclaredBounds, return
    // False and store the free variables to State.FreeVariables.
    ProofResult ProveBoundsDeclValidity(
        const BoundsExpr *DeclaredBounds, const BoundsExpr *SrcBounds,
        ProofFailure &Cause, EquivExprSets *EquivExprs,
        FreeVariableListTy &FreeVariables,
        ProofStmtKind Kind = ProofStmtKind::BoundsDeclaration) {
      assert(BoundsUtil::IsStandardForm(DeclaredBounds) &&
        "declared bounds not in standard form");
      assert(BoundsUtil::IsStandardForm(SrcBounds) &&
        "src bounds not in standard form");
      Cause = ProofFailure::None;

      // Ignore invalid bounds.
      if (SrcBounds->isInvalid() || DeclaredBounds->isInvalid())
        return ProofResult::True;

     // source bounds(any) implies that any other bounds is valid.
      if (SrcBounds->isAny())
        return ProofResult::True;

      // target bounds(unknown) implied by any other bounds.
      if (DeclaredBounds->isUnknown())
        return ProofResult::True;

      if (S.Context.EquivalentBounds(DeclaredBounds, SrcBounds, EquivExprs))
        return ProofResult::True;

      BaseRange DeclaredRange(S);
      BaseRange SrcRange(S);

      if (CreateBaseRange(DeclaredBounds, &DeclaredRange, EquivExprs) &&
          CreateBaseRange(SrcBounds, &SrcRange, EquivExprs)) {

#ifdef TRACE_RANGE
        llvm::outs() << "Found constant ranges:\n";
        llvm::outs() << "Declared bounds";
        DeclaredBounds->dump(llvm::outs());
        llvm::outs() << "\nSource bounds";
        SrcBounds->dump(llvm::outs());
        llvm::outs() << "\nDeclared range:";
        DeclaredRange.Dump(llvm::outs());
        llvm::outs() << "\nSource range:";
        SrcRange.Dump(llvm::outs());
#endif
        ProofResult R = SrcRange.InRangeWithFreeVars(DeclaredRange, Cause, EquivExprs, Facts, FreeVariables);
        if (R == ProofResult::True)
          return R;
        if (R == ProofResult::False || R == ProofResult::Maybe) {
          if (R == ProofResult::False && SrcRange.IsEmpty())
            Cause = CombineFailures(Cause, ProofFailure::SrcEmpty);
          if (SrcRange.IsInvalid())
            Cause = CombineFailures(Cause, ProofFailure::SrcInvalid);
          if (DeclaredRange.IsConstantSizedRange() && SrcRange.IsConstantSizedRange()) {
            if (DeclaredRange.GetWidth() > SrcRange.GetWidth()) {
              Cause = CombineFailures(Cause, ProofFailure::Width);
              R = ProofResult::False;
            } else if (Kind == ProofStmtKind::StaticBoundsCast) {
              // For checking static casts between Ptr types, we only need to
              // prove that the declared width <= the source width.
              return ProofResult::True;
            }
          }
        }
        return R;
      } else
        Cause = CombineFailures(Cause, ProofFailure::NoBaseRange);
      return ProofResult::Maybe;
    }

    // Try to prove that PtrBase + Offset is within Bounds, where PtrBase has pointer type.
    // Offset is optional and may be a nullptr.
    ProofResult ProveMemoryAccessInRange(Expr *PtrBase, Expr *Offset, BoundsExpr *Bounds,
                                         BoundsCheckKind Kind, EquivExprSets *EquivExprs,
                                         ProofFailure &Cause) {
#ifdef TRACE_RANGE
      llvm::outs() << "Examining:\nPtrBase\n";
      PtrBase->dump(llvm::outs());
      llvm::outs() << "Offset = ";
      if (Offset != nullptr) {
        Offset->dump(llvm::outs());
      } else
        llvm::outs() << "nullptr\n";
      llvm::outs() << "Bounds\n";
      Bounds->dump(llvm::outs());
#endif
      assert(BoundsUtil::IsStandardForm(Bounds) &&
             "bounds not in standard form");
      Cause = ProofFailure::None;
      BaseRange ValidRange(S);

      // Currently, we do not try to prove whether the memory access is in range for non-constant ranges
      // TODO: generalize memory access range check to non-constants
      if (!CreateBaseRange(Bounds, &ValidRange, nullptr))
        return ProofResult::Maybe;
      if (ValidRange.IsVariableSizedRange())
        return ProofResult::Maybe;

      bool Overflow;
      llvm::APSInt ElementSize;
      if (!BoundsUtil::getReferentSizeInChars(S.Context, PtrBase->getType(), ElementSize))
          return ProofResult::Maybe;
      if (Kind == BoundsCheckKind::BCK_NullTermRead || Kind == BoundsCheckKind::BCK_NullTermWriteAssign) {
        Overflow = ValidRange.AddToUpper(ElementSize);
        if (Overflow)
          return ProofResult::Maybe;
      }

      Expr *AccessBase;
      llvm::APSInt AccessStartOffset;
      Expr *DummyOffset;
      // Currently, we do not try to prove whether the memory access is in range for non-constant ranges
      // TODO: generalize memory access range check to non-constants
      if (SplitIntoBaseAndOffset(PtrBase, AccessBase, AccessStartOffset, DummyOffset) != BaseRange::Kind::ConstantSized)
        return ProofResult::Maybe;

      // The access base for bounds_cast(e) should be a temporary binding of e.
      if (isa<BoundsCastExpr>(AccessBase))
        AccessBase = GetTempBinding(AccessBase);

      if (Offset) {
        llvm::APSInt IntVal;
        if (!Offset->isIntegerConstantExpr(IntVal, S.Context))
          return ProofResult::Maybe;
        IntVal = BoundsUtil::ConvertToSignedPointerWidth(S.Context, IntVal, Overflow);
        if (Overflow)
          return ProofResult::Maybe;
        IntVal = IntVal.smul_ov(ElementSize, Overflow);
        if (Overflow)
          return ProofResult::Maybe;
        AccessStartOffset = AccessStartOffset.sadd_ov(IntVal, Overflow);
        if (Overflow)
          return ProofResult::Maybe;
      }
      BaseRange MemoryAccessRange(S, AccessBase, AccessStartOffset,
                                           AccessStartOffset);
      Overflow = MemoryAccessRange.AddToUpper(ElementSize);
      if (Overflow)
        return ProofResult::Maybe;
#ifdef TRACE_RANGE
      llvm::outs() << "Memory access range:\n";
      MemoryAccessRange.Dump(llvm::outs());
      llvm::outs() << "Valid range:\n";
      ValidRange.Dump(llvm::outs());
#endif
      if (MemoryAccessRange.IsEmpty()) {
        Cause = CombineFailures(Cause, ProofFailure::DstEmpty);
        return ProofResult::False;
      }
      else if (MemoryAccessRange.IsInvalid()) {
        Cause = CombineFailures(Cause, ProofFailure::DstInvalid);
        return ProofResult::False;
      }
      std::pair<ComparisonSet, ComparisonSet> EmptyFacts;
      ProofResult R = ValidRange.InRange(MemoryAccessRange, Cause, EquivExprs, EmptyFacts);
      if (R == ProofResult::True)
        return R;
      if (R == ProofResult::False || R == ProofResult::Maybe) {
        if (R == ProofResult::False &&
            ValidRange.PartialOverlap(MemoryAccessRange) == ProofResult::True)
          Cause = CombineFailures(Cause, ProofFailure::PartialOverlap);
        if (ValidRange.IsEmpty()) {
          Cause = CombineFailures(Cause, ProofFailure::SrcEmpty);
          R = ProofResult::False;
        }
        if (ValidRange.IsInvalid()) {
          Cause = CombineFailures(Cause, ProofFailure::SrcInvalid);
          R = ProofResult::False;
        }
        if (MemoryAccessRange.GetWidth() > ValidRange.GetWidth()) {
          Cause = CombineFailures(Cause, ProofFailure::Width);
          R = ProofResult::False;
        }
      }
      return R;
    }

    // Convert ProofFailure codes into diagnostic notes explaining why the
    // statement involving bounds is false.
    void ExplainProofFailure(SourceLocation Loc, ProofFailure Cause,
                             ProofStmtKind Kind) {
      // Prefer diagnosis of empty bounds over bounds being too narrow.
      if (TestFailure(Cause, ProofFailure::SrcEmpty))
        S.Diag(Loc, diag::note_source_bounds_empty);
      else if (TestFailure(Cause, ProofFailure::DstEmpty))
        S.Diag(Loc, diag::note_destination_bounds_empty);
      else if (TestFailure(Cause, ProofFailure::SrcInvalid))
        S.Diag(Loc, diag::note_source_bounds_invalid);
      else if (TestFailure(Cause, ProofFailure::DstInvalid))
        S.Diag(Loc, diag::note_destination_bounds_invalid);
      else if (Kind != ProofStmtKind::StaticBoundsCast &&
               TestFailure(Cause, ProofFailure::Width))
        S.Diag(Loc, diag::note_bounds_too_narrow) << (unsigned)Kind;

      // Memory access/struct base error message.
      if (Kind == ProofStmtKind::MemoryAccess || Kind == ProofStmtKind::MemberArrowBase) {
        if (TestFailure(Cause, ProofFailure::PartialOverlap)) {
          S.Diag(Loc, diag::note_bounds_partially_overlap);
        }
      }

      if (TestFailure(Cause, ProofFailure::LowerBound))
        S.Diag(Loc, diag::note_lower_out_of_bounds) << (unsigned) Kind;
      if (TestFailure(Cause, ProofFailure::UpperBound))
        S.Diag(Loc, diag::note_upper_out_of_bounds) << (unsigned) Kind;
    }

    // Prints a note for each free variable at Loc.
    void DiagnoseFreeVariables(SourceLocation Loc,
                               FreeVariableListTy &FreeVars) {
      for (const auto &Pair : FreeVars) {
        unsigned DiagId = TestFRPosition(Pair.second, FVPos::Declared) 
            ? diag::note_free_variable_in_declared_bounds
            : diag::note_free_variable_in_inferred_bounds;

        unsigned LowerOrUpper =
            TestFRPosition(Pair.second, FVPos::Base)
                ? (unsigned)BoundsComponent::Base
                : (TestFRPosition(Pair.second, FVPos::Lower)
                       ? (unsigned)BoundsComponent::Lower
                       : (unsigned)BoundsComponent::Upper);
        S.Diag(Loc, DiagId) << LowerOrUpper << Pair.first;
      }
    }

    CHKCBindTemporaryExpr *GetTempBinding(Expr *E) {
      // Bounds casts should always have a temporary binding.
      if (BoundsCastExpr *BCE = dyn_cast<BoundsCastExpr>(E)) {
        CHKCBindTemporaryExpr *Result = dyn_cast<CHKCBindTemporaryExpr>(BCE->getSubExpr());
        return Result;
      }

      CHKCBindTemporaryExpr *Result =
        dyn_cast<CHKCBindTemporaryExpr>(E->IgnoreParenNoopCasts(S.getASTContext()));
      return Result;
    }

    // Given an assignment target = e, where target has declared bounds
    // DeclaredBounds and and e has inferred bounds SrcBounds, make sure
    // that SrcBounds implies that DeclaredBounds are provably true.
    //
    // CheckBoundsDeclAtAssignment is currently used only to check the bounds
    // for assignments to non-variable target expressions.  Variable bounds
    // are checked after each top-level statement in ValidateBoundsContext.
    void CheckBoundsDeclAtAssignment(SourceLocation ExprLoc, Expr *Target,
                                     BoundsExpr *DeclaredBounds, Expr *Src,
                                     BoundsExpr *SrcBounds,
                                     EquivExprSets EquivExprs,
                                     CheckedScopeSpecifier CSS) {
      // Record expression equality implied by assignment.
      // EquivExprs may not already contain equality implied by assignment.
      // For example, EquivExprs will not contain equality implied by
      // assignments to non-variables, e.g. *p = e, a[i] = e, s.f = e.
      // EquivExprs also will not contain equality implied by assignment
      // for certain kinds of source expressions.  For example, EquivExprs
      // will not contain equality implied by the assignments v = *e, v = a[i],
      // or v = s->f, since the sets of expressions that produce the same value
      // as *e, a[i], and s->f are empty.
      if (S.CheckIsNonModifying(Target, Sema::NonModifyingContext::NMC_Unknown,
                                Sema::NonModifyingMessage::NMM_None)) {
         CHKCBindTemporaryExpr *Temp = GetTempBinding(Src);
         // TODO: make sure assignment to lvalue doesn't modify value used in Src.
         bool SrcIsNonModifying =
           S.CheckIsNonModifying(Src, Sema::NonModifyingContext::NMC_Unknown,
                                 Sema::NonModifyingMessage::NMM_None);
         if (Temp || SrcIsNonModifying) {
           SmallVector<Expr *, 4> EqualExpr;
           Expr *TargetExpr =
             CreateImplicitCast(Target->getType(), CK_LValueToRValue, Target);
           EqualExpr.push_back(TargetExpr);
           if (Temp)
             EqualExpr.push_back(CreateTemporaryUse(Temp));
           else
             EqualExpr.push_back(Src);
           EquivExprs.push_back(EqualExpr);
         }
      }

      ProofFailure Cause;
      FreeVariableListTy FreeVars;
      ProofResult Result = ProveBoundsDeclValidity(DeclaredBounds, SrcBounds, Cause, &EquivExprs, FreeVars);
      if (Result != ProofResult::True) {
        unsigned DiagId =
            (Result == ProofResult::False)
                ? (TestFailure(Cause, ProofFailure::HasFreeVariables)
                       ? diag::error_bounds_declaration_unprovable
                       : diag::error_bounds_declaration_invalid)
                : (CSS != CheckedScopeSpecifier::CSS_Unchecked
                       ? diag::warn_checked_scope_bounds_declaration_invalid
                       : diag::warn_bounds_declaration_invalid);
        S.Diag(ExprLoc, DiagId)
          << Sema::BoundsDeclarationCheck::BDC_Assignment << Target
          << Target->getSourceRange() << Src->getSourceRange();
        if (Result == ProofResult::False)
          ExplainProofFailure(ExprLoc, Cause, ProofStmtKind::BoundsDeclaration);

        if (TestFailure(Cause, ProofFailure::HasFreeVariables))
          DiagnoseFreeVariables(ExprLoc, FreeVars);

        S.Diag(Target->getExprLoc(), diag::note_declared_bounds)
          << DeclaredBounds << DeclaredBounds->getSourceRange();
        S.Diag(Src->getExprLoc(), diag::note_expanded_inferred_bounds)
          << SrcBounds << Src->getSourceRange();
      }
    }

    // Given an increment/decrement operator ++e, e++, --e, or e--, where
    // e has declared bounds DeclaredBounds and e +/- 1 has inferred bounds
    // SrcBounds, make sure that SrcBounds implies that DeclaredBounds are
    // provably true.
    void CheckBoundsDeclAtIncrementDecrement(UnaryOperator *E,
                                             BoundsExpr *DeclaredBounds,
                                             BoundsExpr *SrcBounds,
                                             EquivExprSets EquivExprs,
                                             CheckedScopeSpecifier CSS) {
      if (!UnaryOperator::isIncrementDecrementOp(E->getOpcode()))
        return;

      ProofFailure Cause;
      FreeVariableListTy FreeVars;
      ProofResult Result = ProveBoundsDeclValidity(DeclaredBounds, SrcBounds, Cause, &EquivExprs, FreeVars);

      if (Result != ProofResult::True) {
        Expr *Target = E->getSubExpr();
        Expr *Src = E;
        unsigned DiagId =
            (Result == ProofResult::False)
                ? (TestFailure(Cause, ProofFailure::HasFreeVariables)
                       ? diag::error_bounds_declaration_unprovable
                       : diag::error_bounds_declaration_invalid)
                : (CSS != CheckedScopeSpecifier::CSS_Unchecked
                       ? diag::warn_checked_scope_bounds_declaration_invalid
                       : diag::warn_bounds_declaration_invalid);
        S.Diag(E->getExprLoc(), DiagId)
          << Sema::BoundsDeclarationCheck::BDC_Assignment << Target
          << Target->getSourceRange() << Src->getSourceRange();
        if (Result == ProofResult::False)
          ExplainProofFailure(E->getExprLoc(), Cause, ProofStmtKind::BoundsDeclaration);

        if (TestFailure(Cause, ProofFailure::HasFreeVariables))
          DiagnoseFreeVariables(E->getExprLoc(), FreeVars);

        S.Diag(Target->getExprLoc(), diag::note_declared_bounds)
          << DeclaredBounds << DeclaredBounds->getSourceRange();
        S.Diag(Src->getExprLoc(), diag::note_expanded_inferred_bounds)
          << SrcBounds << Src->getSourceRange();
      }
    }

    // Check that the bounds for an argument imply the expected
    // bounds for the argument.   The expected bounds are computed
    // by substituting the arguments into the bounds expression for
    // the corresponding parameter.
    void CheckBoundsDeclAtCallArg(unsigned ParamNum,
                                  BoundsExpr *ExpectedArgBounds, Expr *Arg,
                                  BoundsExpr *ArgBounds,
                                  CheckedScopeSpecifier CSS,
                                  EquivExprSets EquivExprs) {
      SourceLocation ArgLoc = Arg->getBeginLoc();
      ProofFailure Cause;
      FreeVariableListTy FreeVars;
      ProofResult Result = ProveBoundsDeclValidity(ExpectedArgBounds, ArgBounds, Cause, &EquivExprs, FreeVars);
      if (Result != ProofResult::True) {
        unsigned DiagId =
            (Result == ProofResult::False)
                ? (TestFailure(Cause, ProofFailure::HasFreeVariables)
                       ? diag::error_argument_bounds_unprovable
                       : diag::error_argument_bounds_invalid)
                : (CSS != CheckedScopeSpecifier::CSS_Unchecked
                       ? diag::warn_checked_scope_argument_bounds_invalid
                       : diag::warn_argument_bounds_invalid);
        S.Diag(ArgLoc, DiagId) << (ParamNum + 1) << Arg->getSourceRange();
        if (Result == ProofResult::False)
          ExplainProofFailure(ArgLoc, Cause, ProofStmtKind::BoundsDeclaration);

        if (TestFailure(Cause, ProofFailure::HasFreeVariables))
          DiagnoseFreeVariables(ArgLoc, FreeVars);

        S.Diag(ArgLoc, diag::note_expected_argument_bounds) << ExpectedArgBounds;
        S.Diag(Arg->getExprLoc(), diag::note_expanded_inferred_bounds)
          << ArgBounds << Arg->getSourceRange();
      }
    }

    // Given an initializer v = e, where v is a variable that has declared
    // bounds DeclaredBounds and and e has inferred bounds SrcBounds, make sure
    // that SrcBounds implies that DeclaredBounds are provably true.
    void CheckBoundsDeclAtInitializer(SourceLocation ExprLoc, VarDecl *D,
                                      BoundsExpr *DeclaredBounds, Expr *Src,
                                      BoundsExpr *SrcBounds,
                                      EquivExprSets EquivExprs,
                                      CheckedScopeSpecifier CSS) {
      // Record expression equality implied by initialization (see
      // CheckBoundsDeclAtAssignment).
      
      // Record equivalence between expressions implied by initializion.
      // If D declares a variable V, and
      // 1. Src binds a temporary variable T, record equivalence
      //    beteween V and T.
      // 2. Otherwise, if Src is a non-modifying expression, record
      //    equivalence between V and Src.
      CHKCBindTemporaryExpr *Temp = GetTempBinding(Src);
      if (Temp ||  S.CheckIsNonModifying(Src, Sema::NonModifyingContext::NMC_Unknown,
                                         Sema::NonModifyingMessage::NMM_None)) {
        // TODO: make sure variable being initialized isn't read by Src.
        DeclRefExpr *TargetDeclRef =
          DeclRefExpr::Create(S.getASTContext(), NestedNameSpecifierLoc(),
                              SourceLocation(), D, false, SourceLocation(),
                              D->getType(), ExprValueKind::VK_LValue);
        CastKind Kind;
        QualType TargetTy;
        if (D->getType()->isArrayType()) {
          Kind = CK_ArrayToPointerDecay;
          TargetTy = S.getASTContext().getArrayDecayedType(D->getType());
        } else {
          Kind = CK_LValueToRValue;
          TargetTy = D->getType();
        }
        SmallVector<Expr *, 4> EqualExpr;
        Expr *TargetExpr = CreateImplicitCast(TargetTy, Kind, TargetDeclRef);
        EqualExpr.push_back(TargetExpr);
        if (Temp)
          EqualExpr.push_back(CreateTemporaryUse(Temp));
        else
          EqualExpr.push_back(Src);
        EquivExprs.push_back(EqualExpr);
        /*
        llvm::outs() << "Dumping target/src equality relation\n";
        for (Expr *E : EqualExpr)
          E->dump(llvm::outs());
        */
      }
      ProofFailure Cause;
      FreeVariableListTy FreeVars;
      ProofResult Result = ProveBoundsDeclValidity(
          DeclaredBounds, SrcBounds, Cause, &EquivExprs, FreeVars);
      if (Result != ProofResult::True) {
        unsigned DiagId =
            (Result == ProofResult::False)
                ? (TestFailure(Cause, ProofFailure::HasFreeVariables)
                       ? diag::error_bounds_declaration_unprovable
                       : diag::error_bounds_declaration_invalid)
                : (CSS != CheckedScopeSpecifier::CSS_Unchecked
                       ? diag::warn_checked_scope_bounds_declaration_invalid
                       : diag::warn_bounds_declaration_invalid);
        S.Diag(ExprLoc, DiagId)
          << Sema::BoundsDeclarationCheck::BDC_Initialization << D
          << D->getLocation() << Src->getSourceRange();
        if (Result == ProofResult::False)
          ExplainProofFailure(ExprLoc, Cause, ProofStmtKind::BoundsDeclaration);

        if (TestFailure(Cause, ProofFailure::HasFreeVariables))
          DiagnoseFreeVariables(ExprLoc, FreeVars);

        S.Diag(D->getLocation(), diag::note_declared_bounds)
          << DeclaredBounds << D->getLocation();
        S.Diag(Src->getExprLoc(), diag::note_expanded_inferred_bounds)
          << SrcBounds << Src->getSourceRange();
      }
    }

    // Given a static cast to a Ptr type, where the Ptr type has
    // TargetBounds and the source has SrcBounds, make sure that (1) SrcBounds
    // implies Targetbounds or (2) the SrcBounds is at least as wide as
    // the TargetBounds.
    void CheckBoundsDeclAtStaticPtrCast(CastExpr *Cast,
                                        BoundsExpr *TargetBounds,
                                        Expr *Src,
                                        BoundsExpr *SrcBounds,
                                        CheckedScopeSpecifier CSS) {
      ProofFailure Cause;
      bool IsStaticPtrCast = (Src->getType()->isCheckedPointerPtrType() &&
                              Cast->getType()->isCheckedPointerPtrType());
      ProofStmtKind Kind = IsStaticPtrCast ? ProofStmtKind::StaticBoundsCast :
                             ProofStmtKind::BoundsDeclaration;
      FreeVariableListTy FreeVars;
      ProofResult Result = ProveBoundsDeclValidity(
          TargetBounds, SrcBounds, Cause, nullptr, FreeVars, Kind);
      if (Result != ProofResult::True) {
        unsigned DiagId =
            (Result == ProofResult::False)
                ? (TestFailure(Cause, ProofFailure::HasFreeVariables)
                       ? diag::error_static_cast_bounds_unprovable
                       : diag::error_static_cast_bounds_invalid)
                : (CSS != CheckedScopeSpecifier::CSS_Unchecked
                       ? diag::warn_checked_scopestatic_cast_bounds_invalid
                       : diag::warn_static_cast_bounds_invalid);
        SourceLocation ExprLoc = Cast->getExprLoc();
        S.Diag(ExprLoc, DiagId) << Cast->getType() << Cast->getSourceRange();
        if (Result == ProofResult::False)
          ExplainProofFailure(ExprLoc, Cause,
                              ProofStmtKind::StaticBoundsCast);

        if (TestFailure(Cause, ProofFailure::HasFreeVariables))
          DiagnoseFreeVariables(ExprLoc, FreeVars);

        S.Diag(ExprLoc, diag::note_required_bounds) << TargetBounds;
        S.Diag(ExprLoc, diag::note_expanded_inferred_bounds) << SrcBounds;
      }
    }

    void CheckBoundsAtMemoryAccess(Expr *Deref, BoundsExpr *ValidRange,
                                   BoundsCheckKind CheckKind,
                                   CheckedScopeSpecifier CSS,
                                   EquivExprSets *EquivExprs) {

      // If we are running to Checked C converter (AST only) tool, then disable
      // bounds checking.
      if (S.getLangOpts().CheckedCConverter)
        return;

      ProofFailure Cause;
      ProofResult Result;
      ProofStmtKind ProofKind;
      #ifdef TRACE_RANGE
      llvm::outs() << "CheckBoundsMemAccess: Deref Expr: ";
      Deref->dumpPretty(S.Context);
      llvm::outs() << "\n";
      #endif
      if (UnaryOperator *UO = dyn_cast<UnaryOperator>(Deref)) {
        ProofKind = ProofStmtKind::MemoryAccess;
        Result = ProveMemoryAccessInRange(UO->getSubExpr(), nullptr, ValidRange,
                                          CheckKind, EquivExprs, Cause);
      } else if (ArraySubscriptExpr *AS = dyn_cast<ArraySubscriptExpr>(Deref)) {
        ProofKind = ProofStmtKind::MemoryAccess;
        Result = ProveMemoryAccessInRange(AS->getBase(), AS->getIdx(),
                                          ValidRange, CheckKind, EquivExprs, Cause);
      } else if (MemberExpr *ME = dyn_cast<MemberExpr>(Deref)) {
        assert(ME->isArrow());
        ProofKind = ProofStmtKind::MemberArrowBase;
        Result = ProveMemoryAccessInRange(ME->getBase(), nullptr, ValidRange, CheckKind, EquivExprs, Cause);
      } else {
        llvm_unreachable("unexpected expression kind");
      }

      if (Result == ProofResult::False) {
        #ifdef TRACE_RANGE
        llvm::outs() << "Memory access Failure Causes:";
        DumpFailure(llvm::outs(), Cause);
        llvm::outs() << "\n";
        #endif
        unsigned DiagId = diag::error_out_of_bounds_access;
        SourceLocation ExprLoc = Deref->getExprLoc();
        S.Diag(ExprLoc, DiagId) << (unsigned) ProofKind << Deref->getSourceRange();
        ExplainProofFailure(ExprLoc, Cause, ProofKind);
        S.Diag(ExprLoc, diag::note_expanded_inferred_bounds) << ValidRange;
      }
    }


  public:
    CheckBoundsDeclarations(Sema &SemaRef, Stmt *Body, CFG *Cfg, BoundsExpr *ReturnBounds, std::pair<ComparisonSet, ComparisonSet> &Facts) : S(SemaRef),
      DumpBounds(SemaRef.getLangOpts().DumpInferredBounds),
      DumpState(SemaRef.getLangOpts().DumpCheckingState),
      PointerWidth(SemaRef.Context.getTargetInfo().getPointerWidth(0)),
      Body(Body),
      Cfg(Cfg),
      ReturnBounds(ReturnBounds),
      Context(SemaRef.Context),
      Facts(Facts),
      BoundsAnalyzer(BoundsAnalysis(SemaRef, Cfg)),
      IncludeNullTerminator(false) {}

    CheckBoundsDeclarations(Sema &SemaRef, std::pair<ComparisonSet, ComparisonSet> &Facts) : S(SemaRef),
      DumpBounds(SemaRef.getLangOpts().DumpInferredBounds),
      DumpState(SemaRef.getLangOpts().DumpCheckingState),
      PointerWidth(SemaRef.Context.getTargetInfo().getPointerWidth(0)),
      Body(nullptr),
      Cfg(nullptr),
      ReturnBounds(nullptr),
      Context(SemaRef.Context),
      Facts(Facts),
      BoundsAnalyzer(BoundsAnalysis(SemaRef, nullptr)),
      IncludeNullTerminator(false) {}

    void IdentifyChecked(Stmt *S, StmtSet &MemoryCheckedStmts, StmtSet &BoundsCheckedStmts, CheckedScopeSpecifier CSS) {
      if (!S)
        return;

      if (CSS == CheckedScopeSpecifier::CSS_Memory)
        if (isa<Expr>(S) || isa<DeclStmt>(S) || isa<ReturnStmt>(S))
          MemoryCheckedStmts.insert(S);

      if (CSS == CheckedScopeSpecifier::CSS_Bounds)
        if (isa<Expr>(S) || isa<DeclStmt>(S) || isa<ReturnStmt>(S))
          BoundsCheckedStmts.insert(S);

      if (const CompoundStmt *CS = dyn_cast<CompoundStmt>(S))
        CSS = CS->getCheckedSpecifier();

      auto Begin = S->child_begin(), End = S->child_end();
      for (auto I = Begin; I != End; ++I)
        IdentifyChecked(*I, MemoryCheckedStmts, BoundsCheckedStmts, CSS);
    }

    // Add any subexpressions of S that occur in TopLevelElems to NestedExprs.
    void MarkNested(const Stmt *S, StmtSet &NestedExprs, StmtSet &TopLevelElems) {
      auto Begin = S->child_begin(), End = S->child_end();
      for (auto I = Begin; I != End; ++I) {
        const Stmt *Child = *I;
        if (!Child)
          continue;
        if (TopLevelElems.find(Child) != TopLevelElems.end())
          NestedExprs.insert(Child);
        MarkNested(Child, NestedExprs, TopLevelElems);
      }
   }

  // Identify CFG elements that are statements that are substatements of other
  // CFG elements.  (CFG elements are the components of basic blocks).  When a
  // CFG is constructed, subexpressions of top-level expressions may be placed
  // in separate CFG elements.  This is done for subexpressions of expressions
  // with control-flow, for example. When checking bounds declarations, we want
  // to process a subexpression with its enclosing expression. We want to
  // ignore CFG elements that are substatements of other CFG elements.
  //
  // As an example, given a conditional expression, all subexpressions will
  // be made into separate CFG elements.  The expression
  //    x = (cond == 0) ? f1() : f2(),
  // has a CFG of the form:
  //    B1:
  //     1: cond == 0
  //     branch cond == 0 B2, B3
  //   B2:
  //     1: f1();
  //     jump B4
  //   B3:
  //     1: f2();
  //     jump B4
  //   B4:
  //     1: x = (cond == 0) ? f1 : f2();
  //
  // For now, we want to skip B1.1, B2.1, and B3.1 because they will be processed
  // as part of B4.1.
   void FindNestedElements(StmtSet &NestedStmts) {
      // Create the set of top-level CFG elements.
      StmtSet TopLevelElems;
      for (const CFGBlock *Block : *Cfg) {
        for (CFGElement Elem : *Block) {
          if (Elem.getKind() == CFGElement::Statement) {
            CFGStmt CS = Elem.castAs<CFGStmt>();
            const Stmt *S = CS.getStmt();
            TopLevelElems.insert(S);
          }
        }
      }

      // Create the set of top-level elements that are subexpressions
      // of other top-level elements.
      for (const CFGBlock *Block : *Cfg) {
        for (CFGElement Elem : *Block) {
          if (Elem.getKind() == CFGElement::Statement) {
            CFGStmt CS = Elem.castAs<CFGStmt>();
            const Stmt *S = CS.getStmt();
            MarkNested(S, NestedStmts, TopLevelElems);
          }
        }
      }
   }

   void ResetKilledBounds(StmtDeclSetTy &KilledBounds, Stmt *St,
                          CheckingState &State) {
     auto I = KilledBounds.find(St);
     if (I == KilledBounds.end())
       return;

     // KilledBounds stores a mapping of statements to all variables whose
     // bounds are killed by each statement. Here we reset the bounds of all
     // variables killed by the statement S to the normalized declared bounds.
     for (const VarDecl *V : I->second) {
       if (BoundsExpr *Bounds = S.NormalizeBounds(V))
         State.ObservedBounds[V] = Bounds;
     }
   }

   void UpdateCtxWithWidenedBounds(BoundsMapTy &WidenedBounds,
                                   CheckingState &State) {
     // WidenedBounds contains the mapping from _Nt_array_ptr to the offset by
     // which its declared bounds should be widened. In this function we apply
     // the offset to the declared bounds of the _Nt_array_ptr and update its
     // bounds in ObservedBounds.

     for (const auto item : WidenedBounds) {
       const VarDecl *V = item.first;
       unsigned Offset = item.second;

       // We normalize the declared bounds to RangeBoundsExpr here so that we
       // can easily apply the offset to the upper bound.
       BoundsExpr *Bounds = S.NormalizeBounds(V);
       if (RangeBoundsExpr *RBE = dyn_cast<RangeBoundsExpr>(Bounds)) {
         const llvm::APInt
           APIntOff(Context.getTargetInfo().getPointerWidth(0), Offset);
         IntegerLiteral *WidenedOffset = CreateIntegerLiteral(APIntOff);

         Expr *Lower = RBE->getLowerExpr();
         Expr *Upper = RBE->getUpperExpr();

         // WidenedUpperBound = UpperBound + WidenedOffset.
         Expr *WidenedUpper = ExprCreatorUtil::CreateBinaryOperator(
                                S, Upper, WidenedOffset,
                                BinaryOperatorKind::BO_Add);

         RangeBoundsExpr *R =
           new (Context) RangeBoundsExpr(Lower, WidenedUpper,
                                         SourceLocation(), SourceLocation());
         State.ObservedBounds[V] = R;
       }
     }
   }

   // Walk the CFG, traversing basic blocks in reverse post-oder.
   // For each element of a block, check bounds declarations.  Skip
   // CFG elements that are subexpressions of other CFG elements.
   void TraverseCFG(AvailableFactsAnalysis& AFA, FunctionDecl *FD) {
     assert(Cfg && "expected CFG to exist");
#if TRACE_CFG
     llvm::outs() << "Dumping AST";
     Body->dump(llvm::outs());
     llvm::outs() << "Dumping CFG:\n";
     Cfg->print(llvm::outs(), S.getLangOpts(), true);
     llvm::outs() << "Traversing CFG:\n";
#endif

     // Map each function parameter to its declared bounds (if any),
     // normalized to range bounds, before checking the body of the function.
     // The context formed by the declared parameter bounds is the initial
     // observed bounds context for checking the function body.
     CheckingState ParamsState;
     for (auto I = FD->param_begin(); I != FD->param_end(); ++I) {
       ParmVarDecl *Param = *I;
       if (!Param->hasBoundsExpr())
         continue;
       if (BoundsExpr *Bounds = S.NormalizeBounds(Param))
         ParamsState.ObservedBounds[Param] = Bounds;
     }

     // Store a checking state for each CFG block in order to track
     // the variables with bounds declarations that are in scope.
     llvm::DenseMap<unsigned int, CheckingState> BlockStates;
     BlockStates[Cfg->getEntry().getBlockID()] = ParamsState;

     StmtSet NestedElements;
     FindNestedElements(NestedElements);
     StmtSet MemoryCheckedStmts;
     StmtSet BoundsCheckedStmts;
     IdentifyChecked(Body, MemoryCheckedStmts, BoundsCheckedStmts, CheckedScopeSpecifier::CSS_Unchecked);

     // Run the bounds widening analysis on this function.
     BoundsAnalysis BA = getBoundsAnalyzer();
     BA.WidenBounds(FD, NestedElements);
     if (S.getLangOpts().DumpWidenedBounds)
       BA.DumpWidenedBounds(FD);

     PostOrderCFGView POView = PostOrderCFGView(Cfg);
     ResetFacts();
     for (const CFGBlock *Block : POView) {
       AFA.GetFacts(Facts);
       CheckingState BlockState = GetIncomingBlockState(Block, BlockStates);

       // Get the widened bounds for the current block as computed by the
       // bounds widening analysis invoked by WidenBounds above.
       BoundsMapTy WidenedBounds = BA.GetWidenedBounds(Block);
       // Also get the bounds killed (if any) by each statement in the current
       // block.
       StmtDeclSetTy KilledBounds = BA.GetKilledBounds(Block);
       // Update the observed bounds with the widened bounds calculated above.
       UpdateCtxWithWidenedBounds(WidenedBounds, BlockState);

       for (CFGElement Elem : *Block) {
         if (Elem.getKind() == CFGElement::Statement) {
           CFGStmt CS = Elem.castAs<CFGStmt>();
           // We may attach a bounds expression to Stmt, so drop the const
           // modifier.
           Stmt *S = const_cast<Stmt *>(CS.getStmt());

           // Skip top-level elements that are nested in
           // another top-level element.
           if (NestedElements.find(S) != NestedElements.end())
             continue;

           CheckedScopeSpecifier CSS = CheckedScopeSpecifier::CSS_Unchecked;
           const Stmt *Statement = S;
           if (DeclStmt *DS = dyn_cast<DeclStmt>(S))
             // CFG construction will synthesize decl statements so that
             // each declarator is a separate CFGElem.  To see if we are in
             // a checked scope, look at the original decl statement.
             Statement = Cfg->getSourceDeclStmt(DS);
           if (MemoryCheckedStmts.find(Statement) != MemoryCheckedStmts.end())
             CSS = CheckedScopeSpecifier::CSS_Memory;
           else if (BoundsCheckedStmts.find(Statement) != BoundsCheckedStmts.end())
             CSS = CheckedScopeSpecifier::CSS_Bounds;

#if TRACE_CFG
            llvm::outs() << "Visiting ";
            S->dump(llvm::outs());
            llvm::outs().flush();
#endif
            // Modify the ObservedBounds context to include any variables with
            // bounds that are declared in S.  Before checking S, the observed
            // bounds for each variable v that is in scope are the widened
            // bounds for v (if any), or the declared bounds for v (if any).
            GetDeclaredBounds(this->S, BlockState.ObservedBounds, S);

            BoundsContextTy InitialObservedBounds = BlockState.ObservedBounds;
            BlockState.Reset();

            Check(S, CSS, BlockState);

            if (DumpState)
              DumpCheckingState(llvm::outs(), S, BlockState);

            // For each variable v in ObservedBounds, check that the
            // observed bounds of v imply the declared bounds of v.
            ValidateBoundsContext(S, BlockState, WidenedBounds,
                                  KilledBounds, CSS);

            // The observed bounds that were updated after checking S should
            // only be used to check that the updated observed bounds imply
            // the declared variable bounds.  After checking the observed and
            // declared bounds, the observed bounds for each variable should
            // be reset to their observed bounds from before checking S.
            BlockState.ObservedBounds = InitialObservedBounds;

            // If the widened bounds of any variables are killed by statement
            // S, reset their observed bounds to their declared bounds.
            // Resetting the widened bounds killed by S should be the last
            // thing done as part of traversing S.  The widened bounds of each
            // variable should be in effect until the very end of traversing S.
            ResetKilledBounds(KilledBounds, S, BlockState);
         }
       }
       if (Block->getBlockID() != Cfg->getEntry().getBlockID())
         BlockStates[Block->getBlockID()] = BlockState;
       AFA.Next();
     }
    }

  // Methods for inferring bounds expressions for C expressions.

  // C has an interesting semantics for expressions that differentiates between
  // lvalue and value expressions and inserts implicit conversions from lvalues
  // to values.  Value expressions are usually called rvalue expressions.  This
  // semantics is represented directly in the clang IR by having some
  // expressions evaluate to lvalues and having implicit conversions that convert
  // those lvalues to rvalues.
  //
  // Using ths representation directly would make it clumsy to compute bounds
  // expressions.  For an expression that evaluates to an lvalue, we would have
  // to compute and carry along two bounds expressions: the bounds expression
  // for the lvalue and the bounds expression for the value at which the lvalue
  // points.
  //
  // We address this by having two methods for computing bounds.  One method
  // (Check) computes the bounds for an rvalue expression. For lvalue
  // expressions, we have one method that compute two kinds of bounds.
  // CheckLValue computes the bounds for the lvalue produced by an expression
  // and the bounds for the target of the lvalue produced by the expression.
  //
  // There are only a few contexts where an lvalue expression can occur, so it
  // is straightforward to determine which method to use. Also, the clang IR
  // makes it explicit when an lvalue is converted to an rvalue by an lvalue
  // cast operation.
  //
  // An expression denotes an lvalue if it occurs in the following contexts:
  // 1. As the left-hand side of an assignment operator.
  // 2. As the operand to a postfix or prefix incrementation operators (which
  //    implicitly do assignment).
  // 3. As the operand of the address-of (&) operator.
  // 4. If a member access operation e1.f denotes an lvalue, e1 denotes an
  //    lvalue.
  // 5. In clang IR, as an operand to an LValueToRValue cast operation.
  // Otherwise an expression denotes an rvalue.

  public:
    BoundsExpr *Check(Stmt *S, CheckedScopeSpecifier CSS) {
      CheckingState State;
      BoundsExpr *Bounds = Check(S, CSS, State);
      if (DumpState)
        DumpCheckingState(llvm::outs(), S, State);
      return Bounds;
    }

    // If e is an rvalue, Check checks e and its children, performing any
    // necessary side effects, and returns the bounds for the value
    // produced by e.
    // If e is an lvalue, Check checks e and its children, performing any
    // necessary side effects, and returns unknown bounds.
    //
    // The returned bounds expression may contain a modifying expression within
    // it. It is the caller's responsibility to validate that the bounds
    // expression is non-modifying.
    //
    // Check recursively checks the children of e and performs any
    // necessary side effects on e.  Check and CheckLValue work together
    // to traverse each expression in a CFG exactly once.
    //
    // State is an out parameter that holds the result of Check.
    BoundsExpr *Check(Stmt *S, CheckedScopeSpecifier CSS, CheckingState &State) {
      if (!S)
        return CreateBoundsEmpty();

      if (Expr *E = dyn_cast<Expr>(S)) {
        E = E->IgnoreParens();
        S = E;
        if (E->isLValue()) {
          BoundsExpr *TargetBounds = nullptr;
          CheckLValue(E, CSS, TargetBounds, State);
          return CreateBoundsAlwaysUnknown();
        }
      }

      BoundsExpr *ResultBounds = CreateBoundsAlwaysUnknown();

      switch (S->getStmtClass()) {
        case Expr::UnaryOperatorClass:
          ResultBounds = CheckUnaryOperator(cast<UnaryOperator>(S),
                                            CSS, State);
          break;
        case Expr::CallExprClass:
          ResultBounds = CheckCallExpr(cast<CallExpr>(S), CSS, State);
          break;
        case Expr::ImplicitCastExprClass:
        case Expr::CStyleCastExprClass:
        case Expr::BoundsCastExprClass:
          ResultBounds = CheckCastExpr(cast<CastExpr>(S), CSS, State);
          break;
        case Expr::BinaryOperatorClass:
        case Expr::CompoundAssignOperatorClass:
          ResultBounds = CheckBinaryOperator(cast<BinaryOperator>(S),
                                             CSS, State);
          break;
        case Stmt::CompoundStmtClass: {
          CompoundStmt *CS = cast<CompoundStmt>(S);
          CSS = CS->getCheckedSpecifier();
          // Check may be called on a CompoundStmt if a CFG could not be
          // constructed, so check the children of a CompoundStmt.
          CheckChildren(CS, CSS, State);
          break;
        }
        case Stmt::DeclStmtClass: {
          DeclStmt *DS = cast<DeclStmt>(S);
          auto BeginDecls = DS->decl_begin(), EndDecls = DS->decl_end();
          for (auto I = BeginDecls; I != EndDecls; ++I) {
            Decl *D = *I;
            // If an initializer expression is present, it is visited
            // during the traversal of the variable declaration.
            if (VarDecl *VD = dyn_cast<VarDecl>(D))
              ResultBounds = CheckVarDecl(VD, CSS, State);
          }
          break;
        }
        case Stmt::ReturnStmtClass:
          ResultBounds = CheckReturnStmt(cast<ReturnStmt>(S), CSS, State);
          break;
        case Stmt::CHKCBindTemporaryExprClass: {
          CHKCBindTemporaryExpr *Binding = cast<CHKCBindTemporaryExpr>(S);
          ResultBounds = CheckTemporaryBinding(Binding, CSS, State);
          break;
        }
        case Expr::ConditionalOperatorClass:
        case Expr::BinaryConditionalOperatorClass: {
          AbstractConditionalOperator *ACO = cast<AbstractConditionalOperator>(S);
          ResultBounds = CheckConditionalOperator(ACO, CSS, State);
          break;
        }
        case Expr::BoundsValueExprClass:
          ResultBounds = CheckBoundsValueExpr(cast<BoundsValueExpr>(S),
                                              CSS, State);
          break;
        default:
          CheckChildren(S, CSS, State);
          break;
      }

      if (Expr *E = dyn_cast<Expr>(S)) {
        // Null ptrs always have bounds(any).
        // This is the correct way to detect all the different ways that
        // C can make a null ptr.
        if (E->isNullPointerConstant(Context, Expr::NPC_NeverValueDependent))
          return CreateBoundsAny();
      }

      return ResultBounds;
    }

    // Infer the bounds for an lvalue and the bounds for the target
    // of the lvalue.
    //
    // The lvalue bounds determine whether it is valid to access memory
    // using the lvalue.  The bounds should be the range of an object in
    // memory or a subrange of an object.
    // Values assigned through the lvalue must satisfy the target bounds.
    // Values read through the lvalue will meet the target bounds.
    //
    // The returned bounds expressions may contain a modifying expression within
    // them. It is the caller's responsibility to validate that the bounds
    // expressions are non-modifying.
    //
    // CheckLValue recursively checks the children of e and performs any
    // necessary side effects on e.  Check and CheckLValue work together
    // to traverse each expression in a CFG exactly once.
    //
    // State is an out parameter that holds the result of Check.
    BoundsExpr *CheckLValue(Expr *E, CheckedScopeSpecifier CSS,
                            BoundsExpr *&OutTargetBounds,
                            CheckingState &State) {
      if (!E->isLValue())
        return CreateBoundsInferenceError();

      E = E->IgnoreParens();

      OutTargetBounds = CreateBoundsAlwaysUnknown();
      BoundsExpr *Bounds = CreateBoundsAlwaysUnknown();

      switch (E->getStmtClass()) {
        case Expr::DeclRefExprClass:
          Bounds = CheckDeclRefExpr(cast<DeclRefExpr>(E),
                                    CSS, OutTargetBounds, State);
          break;
        case Expr::UnaryOperatorClass:
          Bounds = CheckUnaryLValue(cast<UnaryOperator>(E),
                                    CSS, OutTargetBounds, State);
          break;
        case Expr::ArraySubscriptExprClass:
          Bounds = CheckArraySubscriptExpr(cast<ArraySubscriptExpr>(E),
                                           CSS, OutTargetBounds, State);
          break;
        case Expr::MemberExprClass:
          Bounds = CheckMemberExpr(cast<MemberExpr>(E),
                                   CSS, OutTargetBounds, State);
          break;
        case Expr::ImplicitCastExprClass:
          Bounds = CheckCastLValue(cast<CastExpr>(E),
                                   CSS, OutTargetBounds, State);
          break;
        case Expr::CHKCBindTemporaryExprClass:
          Bounds = CheckTempBindingLValue(cast<CHKCBindTemporaryExpr>(E),
                                          CSS, OutTargetBounds, State);
          break;
        default:
          CheckChildren(E, CSS, State);
          break;
      }

      // The type for inferring the target bounds cannot ever be an array
      // type, as these are dealt with by an array conversion, not an lvalue
      // conversion. The bounds for an array conversion are the same as the
      // lvalue bounds of the array-typed expression.
      if (E->getType()->isArrayType())
        OutTargetBounds = CreateBoundsInferenceError();

      return Bounds;
    }

    // CheckChildren recursively checks and performs any side effects on the
    // children of a statement or expression, throwing away the resulting
    // bounds.
    void CheckChildren(Stmt *S, CheckedScopeSpecifier CSS,
                       CheckingState &State) {
      ExprEqualMapTy SubExprSameValueSets;
      auto Begin = S->child_begin(), End = S->child_end();

      for (auto I = Begin; I != End; ++I) {
        Stmt *Child = *I;
        if (!Child) continue;
        // Accumulate the EquivExprs from checking each child into the
        // EquivExprs for S.
        Check(Child, CSS, State);

        // Store the set SameValue_i for each subexpression S_i.
        if (Expr *SubExpr = dyn_cast<Expr>(Child))
          SubExprSameValueSets[SubExpr] = State.SameValue;
      }

      // Use the stored sets SameValue_i for each subexpression S_i
      // to update the set SameValue for the expression S.
      if (Expr *E = dyn_cast<Expr>(S))
        UpdateSameValue(E, SubExprSameValueSets, State.SameValue);
    }

    // Traverse a top-level variable declaration.  If there is an
    // initializer, it will be traversed in CheckVarDecl.
    void TraverseTopLevelVarDecl(VarDecl *VD, CheckedScopeSpecifier CSS) {
      ResetFacts();
      CheckingState State;
      CheckVarDecl(VD, CSS, State, /*CheckBounds=*/true);
    }

    void ResetFacts() {
      std::pair<ComparisonSet, ComparisonSet> EmptyFacts;
      Facts = EmptyFacts;
    }

    bool IsBoundsSafeInterfaceAssignment(QualType DestTy, Expr *E) {
      if (DestTy->isUncheckedPointerType()) {
        ImplicitCastExpr *ICE = dyn_cast<ImplicitCastExpr>(E);
        if (ICE)
          return ICE && ICE->getCastKind() == CK_BitCast &&
                 ICE->getSubExpr()->getType()->isCheckedPointerType();
      }
      return false;
    }

  // Methods to infer bounds for an expression that produces an rvalue.

  private:
    // CheckBinaryOperator returns the bounds for the value produced by e.
    // e is an rvalue.
    BoundsExpr *CheckBinaryOperator(BinaryOperator *E,
                                    CheckedScopeSpecifier CSS,
                                    CheckingState &State) {
      Expr *LHS = E->getLHS();
      Expr *RHS = E->getRHS();
      ExprEqualMapTy SubExprSameValueSets;

      // Infer the lvalue or rvalue bounds of the LHS, saving the set
      // SameValue of expressions that produce the same value as the LHS.
      BoundsExpr *LHSTargetBounds, *LHSLValueBounds, *LHSBounds;
      InferBounds(LHS, CSS, LHSTargetBounds,
                  LHSLValueBounds, LHSBounds, State);
      SubExprSameValueSets[LHS] = State.SameValue;

      // Infer the rvalue bounds of the RHS, saving the set SameValue
      // of expressions that produce the same value as the RHS.
      BoundsExpr *RHSBounds = Check(RHS, CSS, State);
      SubExprSameValueSets[RHS] = State.SameValue;

      BinaryOperatorKind Op = E->getOpcode();

      // Bounds of the binary operator.
      BoundsExpr *ResultBounds = CreateBoundsEmpty();

      // Floating point expressions have empty bounds.
      if (E->getType()->isFloatingType())
        ResultBounds = CreateBoundsEmpty();

      // `e1 = e2` has the bounds of `e2`. `e2` is an RValue.
      else if (Op == BinaryOperatorKind::BO_Assign)
        ResultBounds = RHSBounds;

      // `e1, e2` has the bounds of `e2`. Both `e1` and `e2`
      // are RValues.
      else if (Op == BinaryOperatorKind::BO_Comma)
        ResultBounds = RHSBounds;
      
      else {
        // Compound Assignments function like assignments mostly,
        // except the LHS is an L-Value, so we'll use its lvalue target bounds
        bool IsCompoundAssignment = false;
        if (BinaryOperator::isCompoundAssignmentOp(Op)) {
          Op = BinaryOperator::getOpForCompoundAssignment(Op);
          IsCompoundAssignment = true;
        }

        // Pointer arithmetic.
        //
        // `p + i` has the bounds of `p`. `p` is an RValue.
        // `p += i` has the lvalue target bounds of `p`. `p` is an LValue. `p += i` is an RValue
        // same applies for `-` and `-=` respectively
        if (LHS->getType()->isPointerType() &&
            RHS->getType()->isIntegerType() &&
            BinaryOperator::isAdditiveOp(Op)) {
          ResultBounds = IsCompoundAssignment ?
            LHSTargetBounds : LHSBounds;
        }
        // `i + p` has the bounds of `p`. `p` is an RValue.
        // `i += p` has the bounds of `p`. `p` is an RValue.
        else if (LHS->getType()->isIntegerType() &&
            RHS->getType()->isPointerType() &&
            Op == BinaryOperatorKind::BO_Add) {
          ResultBounds = RHSBounds;
        }
        // `e - p` has empty bounds, regardless of the bounds of p.
        // `e -= p` has empty bounds, regardless of the bounds of p.
        else if (RHS->getType()->isPointerType() &&
            Op == BinaryOperatorKind::BO_Sub) {
          ResultBounds = CreateBoundsEmpty();
        }

        // Arithmetic on integers with bounds.
        //
        // `e1 @ e2` has the bounds of whichever of `e1` or `e2` has bounds.
        // if both `e1` and `e2` have bounds, then they must be equal.
        // Both `e1` and `e2` are RValues
        //
        // `e1 @= e2` has the bounds of whichever of `e1` or `e2` has bounds.
        // if both `e1` and `e2` have bounds, then they must be equal.
        // `e1` is an LValue, its bounds are the lvalue target bounds.
        // `e2` is an RValue
        //
        // @ can stand for: +, -, *, /, %, &, |, ^, >>, <<
        else if (LHS->getType()->isIntegerType() &&
            RHS->getType()->isIntegerType() &&
            (BinaryOperator::isAdditiveOp(Op) ||
              BinaryOperator::isMultiplicativeOp(Op) ||
              BinaryOperator::isBitwiseOp(Op) ||
              BinaryOperator::isShiftOp(Op))) {
          BoundsExpr *LeftBounds = IsCompoundAssignment ?
            LHSTargetBounds : LHSBounds;
          if (LeftBounds->isUnknown() && !RHSBounds->isUnknown())
            ResultBounds = RHSBounds;
          else if (!LeftBounds->isUnknown() && RHSBounds->isUnknown())
            ResultBounds = LeftBounds;
          else if (!LeftBounds->isUnknown() && !RHSBounds->isUnknown()) {
            // TODO: Check if LeftBounds and RHSBounds are equal.
            // if so, return one of them. If not, return bounds(unknown)
            ResultBounds = CreateBoundsAlwaysUnknown();
          }
          else if (LeftBounds->isUnknown() && RHSBounds->isUnknown())
            ResultBounds = CreateBoundsEmpty();
        }
      }

      // Determine whether the assignment is to a variable.
      DeclRefExpr *LHSVar = GetLValueVariable(LHS);

      // Update the checking state.  The result bounds may also be updated
      // for assignments to a variable.
      if (E->isAssignmentOp()) {
        Expr *Target =
             CreateImplicitCast(LHS->getType(), CK_LValueToRValue, LHS);
        Expr *Src = RHS;

        // A compound assignment `e1 @= e2` implies an assignment `e1 = e1 @ e2`.
        if (E->isCompoundAssignmentOp()) {
          // Create the RHS of the implied assignment `e1 = e1 @ e2`.
          Src = ExprCreatorUtil::CreateBinaryOperator(S, Target, RHS, Op);

          // Update State.SameValue to be the set of expressions that produce
          // the same value as the source `e1 @ e2` of the assignment
          // `e1 = e1 @ e2`.
          UpdateSameValue(Src, SubExprSameValueSets, State.SameValue);
        }

        // Update the checking state and result bounds for assignments to `e1`
        // where `e1` is a variable.
        if (LHSVar)
          ResultBounds = UpdateAfterAssignment(LHSVar, E, Target, Src,
                                               ResultBounds, CSS, State, State);
        // Update EquivExprs and SameValue for assignments where `e1` is not
        // a variable.
        else
          // SameValue is empty for assignments to a non-variable.  This
          // conservative approach avoids recording false equality facts for
          // assignments where the LHS appears on the RHS, e.g. *p = *p + 1.
          State.SameValue.clear();
      } else if (BinaryOperator::isLogicalOp(Op)) {
        // TODO: update State for logical operators `e1 && e2` and `e1 || e2`.
      } else if (Op == BinaryOperatorKind::BO_Comma) {
        // Do nothing for comma operators `e1, e2`. State already contains the
        // the correct EquivExprs and SameValue sets as a result of checking
        // `e1` and `e2`.
      } else
        // For all other binary operators `e1 @ e2`, use the SameValue sets for
        // `e1` and `e2` stored in SubExprSameValueSets to update
        // State.SameValue for `e1 @ e2`.
        UpdateSameValue(E, SubExprSameValueSets, State.SameValue);

      // TODO: checkedc-clang issue #873: combine this E->isAssignmentOp()
      // block with the earlier E->isAssignmentOp() block for updating the
      // checking state.
      if (E->isAssignmentOp()) {
        QualType LHSType = LHS->getType();
        // Bounds of the right-hand side of the assignment
        BoundsExpr *RightBounds = nullptr;

        if (!E->isCompoundAssignmentOp() &&
            LHSType->isCheckedPointerPtrType() &&
            RHS->getType()->isCheckedPointerPtrType()) {
          // ptr<T> to ptr<T> assignment, no obligation to check assignment bounds
        }
        else if (LHSType->isCheckedPointerType() ||
                  LHSType->isIntegerType() ||
                  IsBoundsSafeInterfaceAssignment(LHSType, RHS)) {
          // Check that the value being assigned has bounds if the
          // target of the LHS lvalue has bounds.
          LHSTargetBounds = S.CheckNonModifyingBounds(LHSTargetBounds, LHS);
          if (!LHSTargetBounds->isUnknown()) {
            if (E->isCompoundAssignmentOp())
              RightBounds = S.CheckNonModifyingBounds(ResultBounds, E);
            else
              RightBounds = S.CheckNonModifyingBounds(ResultBounds, RHS);

            // If RightBounds are invalid bounds, it is because the bounds for
            // the RHS contained a modifying expression. Update the variable's
            // observed bounds to be InvalidBounds to avoid extraneous errors
            // during bounds declaration validation.
            if (LHSVar && RightBounds->isInvalid()) {
              VarDecl *V = dyn_cast_or_null<VarDecl>(LHSVar->getDecl());
              if (V)
                State.ObservedBounds[V] = RightBounds;
            }

            // Check bounds declarations for assignments to a non-variable.
            // Assignments to variables will be checked after checking the
            // current top-level CFG statement.
            if (!LHSVar) {
              if (RightBounds->isUnknown()) {
                S.Diag(RHS->getBeginLoc(),
                       diag::err_expected_bounds_for_assignment)
                    << RHS->getSourceRange();
                RightBounds = S.CreateInvalidBoundsExpr();
              }
              CheckBoundsDeclAtAssignment(E->getExprLoc(), LHS, LHSTargetBounds,
                                          RHS, RightBounds, State.EquivExprs,
                                          CSS);
            }
          }
        }

        // Check that the LHS lvalue of the assignment has bounds, if it is an
        // lvalue that was produced by dereferencing an _Array_ptr.
        bool LHSNeedsBoundsCheck = false;
        OperationKind OpKind = (E->getOpcode() == BO_Assign) ?
          OperationKind::Assign : OperationKind::Other;
        LHSNeedsBoundsCheck = AddBoundsCheck(LHS, OpKind, CSS,
                                             &State.EquivExprs,
                                             LHSLValueBounds);
        if (DumpBounds && (LHSNeedsBoundsCheck ||
                            (LHSTargetBounds && !LHSTargetBounds->isUnknown()))) {
          if (RightBounds && RightBounds->isUnknown())
            RightBounds = S.CreateInvalidBoundsExpr();
          DumpAssignmentBounds(llvm::outs(), E, LHSTargetBounds, RightBounds);
        }
      }

      return ResultBounds;
    }

    // CheckCallExpr returns the bounds for the value produced by e.
    // e is an rvalue.
    BoundsExpr *CheckCallExpr(CallExpr *E, CheckedScopeSpecifier CSS,
                              CheckingState &State,
                              CHKCBindTemporaryExpr *Binding = nullptr) {
      BoundsExpr *ResultBounds = CallExprBounds(E, Binding);

      QualType CalleeType = E->getCallee()->getType();
      // Extract the pointee type.  The caller type could be a regular pointer
      // type or a block pointer type.
      QualType PointeeType;
      if (const PointerType *FuncPtrTy = CalleeType->getAs<PointerType>())
        PointeeType = FuncPtrTy->getPointeeType();
      else if (const BlockPointerType *BlockPtrTy = CalleeType->getAs<BlockPointerType>())
        PointeeType = BlockPtrTy->getPointeeType();
      else {
        llvm_unreachable("Unexpected callee type");
        return CreateBoundsInferenceError();
      }

      const FunctionType *FuncTy = PointeeType->getAs<FunctionType>();
      assert(FuncTy);
      const FunctionProtoType *FuncProtoTy = FuncTy->getAs<FunctionProtoType>();

      // If the callee and arguments will not be checked during
      // the bounds declaration checking below, check them here.
      if (!FuncProtoTy) {
        CheckChildren(E, CSS, State);
        return ResultBounds;
      }
      if (!FuncProtoTy->hasParamAnnots()) {
        CheckChildren(E, CSS, State);
        return ResultBounds;
      }

      // Check the callee since CheckCallExpr should check
      // all its children.  The arguments will be checked below.
      Check(E->getCallee(), CSS, State);

      unsigned NumParams = FuncProtoTy->getNumParams();
      unsigned NumArgs = E->getNumArgs();
      unsigned Count = (NumParams < NumArgs) ? NumParams : NumArgs;
      ArrayRef<Expr *> ArgExprs = llvm::makeArrayRef(const_cast<Expr**>(E->getArgs()), E->getNumArgs());

      for (unsigned i = 0; i < Count; i++) {
        // Check each argument.
        Expr *Arg = E->getArg(i);
        BoundsExpr *ArgBounds = Check(Arg, CSS, State);

        QualType ParamType = FuncProtoTy->getParamType(i);
        // Skip checking bounds for unchecked pointer parameters, unless
        // the argument was subject to a bounds-safe interface cast.
        if (ParamType->isUncheckedPointerType() && !IsBoundsSafeInterfaceAssignment(ParamType, E->getArg(i))) {
          continue;
        }
        // We want to check the argument expression implies the desired parameter bounds.
        // To compute the desired parameter bounds, we substitute the arguments for
        // parameters in the parameter bounds expression.
        const BoundsAnnotations ParamAnnots = FuncProtoTy->getParamAnnots(i);
        const BoundsExpr *ParamBounds = ParamAnnots.getBoundsExpr();
        const InteropTypeExpr *ParamIType = ParamAnnots.getInteropTypeExpr();
        if (!ParamBounds && !ParamIType)
          continue;

        bool UsedIType = false;
        if (!ParamBounds && ParamIType) {
          ParamBounds = CreateTypeBasedBounds(nullptr, ParamIType->getType(),
                                                true, true);
          UsedIType = true;
        }

        // Check after handling the interop type annotation, not before, because
        // handling the interop type annotation could make the bounds known.
        if (ParamBounds->isUnknown())
          continue;

        ArgBounds = S.CheckNonModifyingBounds(ArgBounds, Arg);
        if (ArgBounds->isUnknown()) {
          S.Diag(Arg->getBeginLoc(),
                  diag::err_expected_bounds_for_argument) << (i + 1) <<
            Arg->getSourceRange();
          ArgBounds = S.CreateInvalidBoundsExpr();
          continue;
        } else if (ArgBounds->isInvalid())
          continue;

        // Concretize parameter bounds with argument expressions. This fails
        // and returns null if an argument expression is a modifying
        // expression,  We issue an error during concretization about that.
        BoundsExpr *SubstParamBounds =
          S.ConcretizeFromFunctionTypeWithArgs(
            const_cast<BoundsExpr *>(ParamBounds),
            ArgExprs,
            Sema::NonModifyingContext::NMC_Function_Parameter);

        if (!SubstParamBounds)
          continue;

        // Put the parameter bounds in a standard form if necessary.
        if (SubstParamBounds->isElementCount() ||
            SubstParamBounds->isByteCount()) {
          // TODO: turn this check on as part of adding temporary variables for
          // calls.
          // Turning it on now would cause errors to be issued for arguments
          // that are calls.
          if (true /* S.CheckIsNonModifying(Arg,
                              Sema::NonModifyingContext::NMC_Function_Parameter,
                                    Sema::NonModifyingMessage::NMM_Error) */) {
            Expr *TypedArg = Arg;
            // The bounds expression is for an interface type. Retype the
            // argument to the interface type.
            if (UsedIType) {
              TypedArg = CreateExplicitCast(
                ParamIType->getType(), CK_BitCast, Arg, true);
            }
            SubstParamBounds = ExpandToRange(TypedArg,
                                    const_cast<BoundsExpr *>(SubstParamBounds));
            } else
              continue;
        }

        if (DumpBounds) {
          DumpCallArgumentBounds(llvm::outs(), FuncProtoTy->getParamAnnots(i).getBoundsExpr(), Arg, SubstParamBounds, ArgBounds);
        }

        CheckBoundsDeclAtCallArg(i, SubstParamBounds, Arg, ArgBounds, CSS, State.EquivExprs);
      }

      // Check any arguments that are beyond the number of function
      // parameters.
      for (unsigned i = Count; i < NumArgs; i++) {
        Expr *Arg = E->getArg(i);
        Check(Arg, CSS, State);
      }

      // State.SameValue is empty for call expressions.
      State.SameValue.clear();

      return ResultBounds;
    }

    // If e is an rvalue, CheckCastExpr returns the bounds for
    // the value produced by e.
    // If e is an lvalue, it returns unknown bounds (CheckCastLValue
    // should be called instead).
    // This includes both ImplicitCastExprs and CStyleCastExprs.
    BoundsExpr *CheckCastExpr(CastExpr *E, CheckedScopeSpecifier CSS,
                              CheckingState &State) {
      // If the rvalue bounds for e cannot be determined,
      // e may be an lvalue (or may have unknown rvalue bounds).
      BoundsExpr *ResultBounds = CreateBoundsUnknown();

      Expr *SubExpr = E->getSubExpr();
      CastKind CK = E->getCastKind();

      bool IncludeNullTerm =
          E->getType()->getPointeeOrArrayElementType()->isNtCheckedArrayType();
      bool PreviousIncludeNullTerminator = IncludeNullTerminator;
      IncludeNullTerminator = IncludeNullTerm;

      // Infer the lvalue or rvalue bounds of the subexpression e1,
      // setting State to contain the results for e1.
      BoundsExpr *SubExprTargetBounds, *SubExprLValueBounds, *SubExprBounds;
      InferBounds(SubExpr, CSS, SubExprTargetBounds,
                  SubExprLValueBounds, SubExprBounds, State);

      IncludeNullTerminator = PreviousIncludeNullTerminator;

      // Update the set State.SameValue of expressions that produce the
      // same value as e.
      if (CK == CastKind::CK_ArrayToPointerDecay) {
        // State.SameValue = { e } for lvalues with array type.
        if (!CreatesNewObject(E) && CheckIsNonModifying(E))
          State.SameValue = { E };
      } else if (CK == CastKind::CK_LValueToRValue) {
        if (E->getType()->isArrayType()) {
          // State.Same = { e } for lvalues with array type.
          if (!CreatesNewObject(E) && CheckIsNonModifying(E))
            State.SameValue = { E };
        }
        else {
          // If e appears in some set F in State.EquivExprs,
          // State.SameValue = F.
          State.SameValue = GetEqualExprSetContainingExpr(E, State.EquivExprs);
          if (State.SameValue.size() == 0) {
            // Otherwise, if e is nonmodifying and does not read memory via a
            // pointer, State.SameValue = { e }.  Otherwise, State.SameValue
            // is empty.
            if (CheckIsNonModifying(E) && !ReadsMemoryViaPointer(E) &&
                !CreatesNewObject(E))
              State.SameValue.push_back(E);
          }
        }
      } else
        // Use the default rules to update State.SameValue for e using
        // the current State.SameValue for the subexpression e1.
        UpdateSameValue(E, State.SameValue, State.SameValue);

      // Casts to _Ptr narrow the bounds.  If the cast to
      // _Ptr is invalid, that will be diagnosed separately.
      if (E->getStmtClass() == Stmt::ImplicitCastExprClass ||
          E->getStmtClass() == Stmt::CStyleCastExprClass) {
        if (E->getType()->isCheckedPointerPtrType())
          ResultBounds = CreateTypeBasedBounds(E, E->getType(), false, false);
        else
          ResultBounds = RValueCastBounds(E, SubExprTargetBounds,
                                          SubExprLValueBounds,
                                          SubExprBounds, State);
      }

      CheckDisallowedFunctionPtrCasts(E);

      if (CK == CK_LValueToRValue && !E->getType()->isArrayType()) {
        bool NeedsBoundsCheck = AddBoundsCheck(SubExpr, OperationKind::Read,
                                               CSS, &State.EquivExprs,
                                               SubExprLValueBounds);
        if (NeedsBoundsCheck && DumpBounds)
          DumpExpression(llvm::outs(), E);
        return ResultBounds;
      }

      // Handle dynamic_bounds_casts.
      //
      // If the inferred bounds of the subexpression are:
      // - bounds(unknown), this is a compile-time error.
      // - bounds(any), there is no runtime checks.
      // - bounds(lb, ub):  If the declared bounds of the cast operation are
      // (e2, e3),  a runtime check that lb <= e2 && e3 <= ub is inserted
      // during code generation.
      if (CK == CK_DynamicPtrBounds || CK == CK_AssumePtrBounds) {
        CHKCBindTemporaryExpr *TempExpr = dyn_cast<CHKCBindTemporaryExpr>(SubExpr);
        assert(TempExpr);

        // These bounds may be computed and tested at runtime.  Don't
        // recompute any expressions computed to temporaries already.
        Expr *TempUse = CreateTemporaryUse(TempExpr);

        Expr *SubExprAtNewType = CreateExplicitCast(E->getType(),
                                                CastKind::CK_BitCast,
                                                TempUse, true);

        if (CK == CK_AssumePtrBounds)
          return ExpandToRange(SubExprAtNewType, E->getBoundsExpr());

        BoundsExpr *DeclaredBounds = E->getBoundsExpr();
        BoundsExpr *NormalizedBounds = ExpandToRange(SubExprAtNewType,
                                                      DeclaredBounds);

        SubExprBounds = S.CheckNonModifyingBounds(SubExprBounds, SubExpr);
        if (SubExprBounds->isUnknown()) {
          S.Diag(SubExpr->getBeginLoc(), diag::err_expected_bounds);
        }

        assert(NormalizedBounds);

        E->setNormalizedBoundsExpr(NormalizedBounds);
        E->setSubExprBoundsExpr(SubExprBounds);

        if (DumpBounds)
          DumpBoundsCastBounds(llvm::outs(), E, DeclaredBounds, NormalizedBounds, SubExprBounds);
        
        return ExpandToRange(SubExprAtNewType, E->getBoundsExpr());
      }

      // Casts to _Ptr type must have a source for which we can infer bounds.
      if ((CK == CK_BitCast || CK == CK_IntegralToPointer) &&
          E->getType()->isCheckedPointerPtrType() &&
          !E->getType()->isFunctionPointerType()) {
        SubExprBounds = S.CheckNonModifyingBounds(SubExprBounds, SubExpr);
        if (SubExprBounds->isUnknown()) {
          S.Diag(SubExpr->getBeginLoc(),
                  diag::err_expected_bounds_for_ptr_cast)
                  << SubExpr->getSourceRange();
          SubExprBounds = S.CreateInvalidBoundsExpr();
        } else {
          BoundsExpr *TargetBounds =
            CreateTypeBasedBounds(E, E->getType(), false, false);
          CheckBoundsDeclAtStaticPtrCast(E, TargetBounds, SubExpr,
                                         SubExprBounds, CSS);
        }
        assert(SubExprBounds);
        assert(!E->getSubExprBoundsExpr());
        E->setSubExprBoundsExpr(SubExprBounds);
        if (DumpBounds)
          DumpExpression(llvm::outs(), E);
      }

      return ResultBounds;
    }

    // If e is an rvalue, CheckUnaryOperator returns the bounds for
    // the value produced by e.
    // If e is an lvalue, CheckUnaryLValue should be called instead.
    BoundsExpr *CheckUnaryOperator(UnaryOperator *E, CheckedScopeSpecifier CSS,
                                   CheckingState &State) {
      UnaryOperatorKind Op = E->getOpcode();
      Expr *SubExpr = E->getSubExpr();

      // Infer the lvalue or rvalue bounds of the subexpression e1,
      // setting State to contain the results for e1.
      BoundsExpr *SubExprTargetBounds, *SubExprLValueBounds, *SubExprBounds;
      InferBounds(SubExpr, CSS, SubExprTargetBounds,
                  SubExprLValueBounds, SubExprBounds, State);

      if (Op == UO_AddrOf)
        S.CheckAddressTakenMembers(E);

      if (E->isIncrementDecrementOp()) {
        bool NeedsBoundsCheck = AddBoundsCheck(SubExpr, OperationKind::Other,
                                               CSS, &State.EquivExprs,
                                               SubExprLValueBounds);
        if (NeedsBoundsCheck && DumpBounds)
          DumpExpression(llvm::outs(), E);
      }

      // `*e` is not an rvalue.
      if (Op == UnaryOperatorKind::UO_Deref)
        return CreateBoundsInferenceError();

      // Check inc/dec operators `++e1`, `e1++`, `--e1`, `e1--`.
      // At this point, State contains EquivExprs and SameValue for `e1`.
      if (UnaryOperator::isIncrementDecrementOp(Op)) {
        // `++e1`, `e1++`, `--e1`, `e1--` all have bounds of `e1`.
        // `e1` is an lvalue, so its bounds are its lvalue target bounds.
        // These bounds may be updated if `e1` is a variable.
        BoundsExpr *IncDecResultBounds = SubExprTargetBounds;

        // Create the target of the implied assignment `e1 = e1 +/- 1`.
        CastExpr *Target = CreateImplicitCast(SubExpr->getType(),
                                              CK_LValueToRValue, SubExpr);

        // Only use the RHS `e1 +/1 ` of the implied assignment to update
        // the checking state if the integer constant 1 can be created, which
        // is only true if `e1` has integer or pointer type.
        IntegerLiteral *One = CreateIntegerLiteral(1, SubExpr->getType());
        Expr *RHS = nullptr;
        if (One) {
          BinaryOperatorKind RHSOp = UnaryOperator::isIncrementOp(Op) ?
                                      BinaryOperatorKind::BO_Add :
                                      BinaryOperatorKind::BO_Sub;
          RHS = ExprCreatorUtil::CreateBinaryOperator(S, SubExpr, One, RHSOp);
        }

        // Update the checking state and result bounds for inc/dec operators
        // where `e1` is a variable.
        if (DeclRefExpr *V = GetLValueVariable(SubExpr)) {
          // Update SameValue to be the set of expressions that produce the
          // same value as the RHS `e1 +/- 1` (if the RHS could be created).
          UpdateSameValue(E, State.SameValue, State.SameValue, RHS);
          // The bounds of the RHS `e1 +/- 1` are the rvalue bounds of the
          // rvalue cast `e1`.
          BoundsExpr *RHSBounds = RValueCastBounds(Target, SubExprTargetBounds,
                                                   SubExprLValueBounds,
                                                   SubExprBounds, State);
          IncDecResultBounds = UpdateAfterAssignment(
              V, E, Target, RHS, RHSBounds, CSS, State, State);
        }

        // Update the set SameValue of expressions that produce the same
        // value as `e`.
        if (One) {
          // For integer or pointer-typed expressions, create the expression
          // Val that is equivalent to `e` in the program state after the
          // increment/decrement expression `e` has executed.
          // (The call to UpdateSameValue will only add Val to SameValue if
          // Val is a non-modifying expression).

          // `++e1` and `--e1` produce the same value as the rvalue cast of
          // `e1` after executing `++e1` or `--e1`.
          Expr *Val = Target;
          // `e1++` produces the same value as `e1 - 1` after executing `e1++`.
          if (Op == UnaryOperatorKind::UO_PostInc)
            Val = ExprCreatorUtil::CreateBinaryOperator(S, SubExpr, One,
                                    BinaryOperatorKind::BO_Sub);
          // `e1--` produces the same value as `e1 + 1` after executing `e1--`.
          else if (Op == UnaryOperatorKind::UO_PostDec)
            Val = ExprCreatorUtil::CreateBinaryOperator(S, SubExpr, One,
                                    BinaryOperatorKind::BO_Add);
          UpdateSameValue(E, State.SameValue, State.SameValue, Val);
        } else {
          // SameValue is empty for expressions where the integer constant 1
          // could not be constructed (e.g. floating point expressions).
          State.SameValue.clear();
        }

        return IncDecResultBounds;
      }

      // `&e` has the bounds of `e`.
      // `e` is an lvalue, so its bounds are its lvalue bounds.
      // State.SameValue for `&e` remains the same as State.SameValue for `e`.
      if (Op == UnaryOperatorKind::UO_AddrOf) {

        // Functions have bounds corresponding to the empty range.
        if (SubExpr->getType()->isFunctionType())
          return CreateBoundsEmpty();

        return SubExprLValueBounds;
      }

      // Update State.SameValue for `!e`, `+e`, `-e`, and `~e`
      // using the current State.SameValue for `e`.
      UpdateSameValue(E, State.SameValue, State.SameValue);

      // `!e` has empty bounds.
      if (Op == UnaryOperatorKind::UO_LNot)
        return CreateBoundsEmpty();

      // `+e`, `-e`, `~e` all have bounds of `e`. `e` is an rvalue.
      if (Op == UnaryOperatorKind::UO_Plus ||
          Op == UnaryOperatorKind::UO_Minus ||
          Op == UnaryOperatorKind::UO_Not)
        return SubExprBounds;

      // We cannot infer the bounds of other unary operators.
      return CreateBoundsAlwaysUnknown();
    }

    // CheckVarDecl returns empty bounds.
    BoundsExpr *CheckVarDecl(VarDecl *D, CheckedScopeSpecifier CSS,
                             CheckingState &State, bool CheckBounds = false) {
      BoundsExpr *ResultBounds = CreateBoundsEmpty();

      Expr *Init = D->getInit();
      BoundsExpr *InitBounds = nullptr;
      // If there is an initializer, check it, and update the state to record
      // expression equality implied by initialization. After checking Init,
      // State.SameValue will contain non-modifying expressions that produce
      // values equivalent to the value produced by Init.
      if (Init) {
        InitBounds = Check(Init, CSS, State);

        // Create an rvalue expression for v. v could be an array or
        // non-array variable.
        DeclRefExpr *TargetDeclRef =
          DeclRefExpr::Create(S.getASTContext(), NestedNameSpecifierLoc(),
                              SourceLocation(), D, false, SourceLocation(),
                              D->getType(), ExprValueKind::VK_LValue);
        CastKind Kind;
        QualType TargetTy;
        if (D->getType()->isArrayType()) {
          Kind = CK_ArrayToPointerDecay;
          TargetTy = S.getASTContext().getArrayDecayedType(D->getType());
        } else {
          Kind = CK_LValueToRValue;
          TargetTy = D->getType();
        }
        Expr *TargetExpr = CreateImplicitCast(TargetTy, Kind, TargetDeclRef);

        // Record equality between the target and initializer.
        RecordEqualityWithTarget(TargetExpr, Init, State);
      }

      if (D->isInvalidDecl())
        return ResultBounds;

      if (isa<ParmVarDecl>(D))
        return ResultBounds;

      VarDecl::DefinitionKind defKind = D->isThisDeclarationADefinition();
      if (defKind == VarDecl::DefinitionKind::DeclarationOnly)
        return ResultBounds;

      // Handle variables with bounds declarations
      BoundsExpr *DeclaredBounds = D->getBoundsExpr();
      if (!DeclaredBounds || DeclaredBounds->isInvalid() ||
          DeclaredBounds->isUnknown())
        return ResultBounds;

      // TODO: checkedc-clang issue #862: for array types, check that any
      // declared bounds at the point of initialization are true based on
      // the array size.

      // If there is a scalar initializer, record the initializer bounds as the
      // observed bounds for the variable and check that the initializer meets
      // the bounds requirements for the variable.  For non-scalar types
      // arrays, structs, and unions), the amount of storage allocated depends
      // on the type, so we don't need to check the initializer bounds.
      if (Init && D->getType()->isScalarType()) {
        assert(D->getInitStyle() == VarDecl::InitializationStyle::CInit);
        InitBounds = S.CheckNonModifyingBounds(InitBounds, Init);
        State.ObservedBounds[D] = InitBounds;
        if (InitBounds->isUnknown()) {
          if (CheckBounds)
            // TODO: need some place to record the initializer bounds
            S.Diag(Init->getBeginLoc(), diag::err_expected_bounds_for_initializer)
                << Init->getSourceRange();
          InitBounds = S.CreateInvalidBoundsExpr();
        } else if (CheckBounds) {
          BoundsExpr *NormalizedDeclaredBounds = ExpandToRange(D, DeclaredBounds);
          CheckBoundsDeclAtInitializer(D->getLocation(), D, NormalizedDeclaredBounds,
            Init, InitBounds, State.EquivExprs, CSS);
        }
        if (DumpBounds)
          DumpInitializerBounds(llvm::outs(), D, DeclaredBounds, InitBounds);
      }

      return ResultBounds;
    }

    // CheckReturnStmt returns empty bounds.
    BoundsExpr *CheckReturnStmt(ReturnStmt *RS, CheckedScopeSpecifier CSS,
                                CheckingState &State) {
      BoundsExpr *ResultBounds = CreateBoundsEmpty();

      Expr *RetValue = RS->getRetValue();

      if (!RetValue)
        // We already issued an error message for this case.
        return ResultBounds;

      // Check the return value if it exists.
      Check(RetValue, CSS, State);

      if (!ReturnBounds)
        return ResultBounds;

      // TODO: Actually check that the return expression bounds imply the 
      // return bounds.
      // TODO: Also check that any parameters used in the return bounds are
      // unmodified.
      return ResultBounds;
    }

    // If e is an rvalue, CheckTemporaryBinding returns the bounds for
    // the value produced by e.
    // If e is an lvalue, CheckTempBindingLValue should be called instead.
    BoundsExpr *CheckTemporaryBinding(CHKCBindTemporaryExpr *E,
                                      CheckedScopeSpecifier CSS,
                                      CheckingState &State) {
      Expr *Child = E->getSubExpr();

      BoundsExpr *SubExprBounds = nullptr;
      if (CallExpr *CE = dyn_cast<CallExpr>(Child))
        SubExprBounds = CheckCallExpr(CE, CSS, State, E);
      else
        SubExprBounds = Check(Child, CSS, State);

      UpdateSameValue(E, State.SameValue, State.SameValue);
      return SubExprBounds;
    }

    // CheckBoundsValueExpr returns the bounds for the value produced by e.
    // e is an rvalue.
    BoundsExpr *CheckBoundsValueExpr(BoundsValueExpr *E,
                                     CheckedScopeSpecifier CSS,
                                     CheckingState &State) {
      Expr *Binding = E->getTemporaryBinding();
      return Check(Binding, CSS, State);
    }

    // CheckConditionalOperator returns the bounds for the value produced by e.
    // e is an rvalue.
    BoundsExpr *CheckConditionalOperator(AbstractConditionalOperator *E,
                                         CheckedScopeSpecifier CSS,
                                         CheckingState &State) {
      CheckChildren(E, CSS, State);
      // TODO: infer correct bounds for conditional operators
      return CreateBoundsAllowedButNotComputed();
    }

  // Methods to infer both:
  // 1. Bounds for an expression that produces an lvalue, and
  // 2. Bounds for the target of an expression that produces an lvalue.

  private:

    // CheckDeclRefExpr returns the lvalue and target bounds of e.
    // e is an lvalue.
    BoundsExpr *CheckDeclRefExpr(DeclRefExpr *E, CheckedScopeSpecifier CSS,
                                 BoundsExpr *&OutTargetBounds,
                                 CheckingState &State) {
      CheckChildren(E, CSS, State);
      State.SameValue.clear();

      VarDecl *VD = dyn_cast<VarDecl>(E->getDecl());
      BoundsExpr *B = nullptr;
      InteropTypeExpr *IT = nullptr;
      if (VD) {
        B = VD->getBoundsExpr();
        IT = VD->getInteropTypeExpr();
      }

      if (E->getType()->isArrayType()) {
        // Variables with array type do not have target bounds.
        OutTargetBounds = CreateBoundsAlwaysUnknown();

        if (!VD) {
          llvm_unreachable("declref with array type not a vardecl");
          return CreateBoundsInferenceError();
        }

        // Update SameValue for variables with array type.
        const ConstantArrayType *CAT = Context.getAsConstantArrayType(E->getType());
        if (CAT) {
          if (E->getType()->isCheckedArrayType())
            State.SameValue.push_back(E);
          else if (VD->hasLocalStorage() || VD->hasExternalStorage())
            State.SameValue.push_back(E);
        }

        // Declared bounds override the bounds based on the array type.
        if (B) {
          Expr *Base = CreateImplicitCast(Context.getDecayedType(E->getType()),
                                          CastKind::CK_ArrayToPointerDecay, E);
          return ExpandToRange(Base, B);
        }

        // If B is an interop type annotation, the type must be identical
        // to the declared type, modulo checkedness.  So it is OK to
        // compute the array bounds based on the original type.
        return ArrayExprBounds(E);
      }

      // Infer the target bounds of e.
      // e only has target bounds if e does not have array type.
      bool IsParam = isa<ParmVarDecl>(E->getDecl());
      if (E->getType()->isCheckedPointerPtrType())
        OutTargetBounds = CreateTypeBasedBounds(E, E->getType(),
                                                IsParam, false);
      else if (!VD)
        OutTargetBounds = CreateBoundsInferenceError();
      else if (!B && IT)
        OutTargetBounds = CreateTypeBasedBounds(E, IT->getType(),
                                                IsParam, true);
      else if (!B || B->isUnknown())
        OutTargetBounds = CreateBoundsAlwaysUnknown();
      else {
        Expr *Base = CreateImplicitCast(E->getType(),
                                        CastKind::CK_LValueToRValue, E);
        OutTargetBounds = ExpandToRange(Base, B);
      }

      if (E->getType()->isFunctionType()) {
        // Only function decl refs should have function type.
        assert(isa<FunctionDecl>(E->getDecl()));
        return CreateBoundsEmpty();
      }

      Expr *AddrOf = CreateAddressOfOperator(E);
      // SameValue = { &v } for variables v that do not have array type.
      State.SameValue.push_back(AddrOf);
      return CreateSingleElementBounds(AddrOf);
    }

    // If e is an lvalue, CheckUnaryLValue returns the
    // lvalue and target bounds of e.
    // If e is an rvalue, CheckUnaryOperator should be called instead.
    BoundsExpr *CheckUnaryLValue(UnaryOperator *E, CheckedScopeSpecifier CSS,
                                 BoundsExpr *&OutTargetBounds,
                                 CheckingState &State) {
      BoundsExpr *SubExprBounds = Check(E->getSubExpr(), CSS, State);

      if (E->getOpcode() == UnaryOperatorKind::UO_Deref) {
        // Currently, we don't know the target bounds of a pointer stored in a
        // pointer dereference, unless it is a _Ptr type or an _Nt_array_ptr.
        if (E->getType()->isCheckedPointerPtrType() ||
            E->getType()->isCheckedPointerNtArrayType())
          OutTargetBounds = CreateTypeBasedBounds(E, E->getType(),
                                                  false, false);
        else
          OutTargetBounds = CreateBoundsUnknown();

        // SameValue is empty for pointer dereferences.
        State.SameValue.clear();

        // The lvalue bounds of *e are the rvalue bounds of e.
        return SubExprBounds;
      }

      OutTargetBounds = CreateBoundsInferenceError();
      return CreateBoundsInferenceError();
    }

    // CheckArraySubscriptExpr returns the lvalue and target bounds of e.
    // e is an lvalue.
    BoundsExpr *CheckArraySubscriptExpr(ArraySubscriptExpr *E,
                                        CheckedScopeSpecifier CSS,
                                        BoundsExpr *&OutTargetBounds,
                                        CheckingState &State) {
      // Currently, we don't know the target bounds of a pointer returned by a
      // subscripting operation, unless it is a _Ptr type or an _Nt_array_ptr.
      if (E->getType()->isCheckedPointerPtrType() ||
          E->getType()->isCheckedPointerNtArrayType())
        OutTargetBounds = CreateTypeBasedBounds(E, E->getType(), false, false);
      else
        OutTargetBounds = CreateBoundsAlwaysUnknown();

      // e1[e2] is a synonym for *(e1 + e2).  The bounds are
      // the bounds of e1 + e2, which reduces to the bounds
      // of whichever subexpression has pointer type.
      // getBase returns the pointer-typed expression.
      BoundsExpr *Bounds = Check(E->getBase(), CSS, State);
      Check(E->getIdx(), CSS, State);

      // SameValue is empty for array subscript expressions.
      State.SameValue.clear();

      return Bounds;
    }

    // CheckMemberExpr returns the lvalue and target bounds of e.
    // e is an lvalue.
    //
    // A member expression is a narrowing operator that shrinks the range of
    // memory to which the base refers to a specific member.  We always bounds
    // check the base.  That way we know that the lvalue produced by the
    // member points to a valid range of memory given by
    // (lvalue, lvalue + 1).   The lvalue is interpreted as a pointer to T,
    // where T is the type of the member.
    BoundsExpr *CheckMemberExpr(MemberExpr *E, CheckedScopeSpecifier CSS,
                                BoundsExpr *&OutTargetBounds,
                                CheckingState &State) {
      // The lvalue and target bounds must be inferred before
      // performing any side effects on the base, since
      // inferring these bounds may call PruneTemporaryBindings.
      OutTargetBounds = MemberExprTargetBounds(E, CSS);
      BoundsExpr *Bounds = MemberExprBounds(E, CSS);

      // Infer the lvalue or rvalue bounds of the base.
      Expr *Base = E->getBase();
      BoundsExpr *BaseTargetBounds, *BaseLValueBounds, *BaseBounds;
      InferBounds(Base, CSS, BaseTargetBounds,
                  BaseLValueBounds, BaseBounds, State);

      // Clear State.SameValue to avoid adding false equality information.
      // TODO: implement updating state for member expressions.
      State.SameValue.clear();

      bool NeedsBoundsCheck = AddMemberBaseBoundsCheck(E, CSS,
                                                       &State.EquivExprs,
                                                       BaseLValueBounds,
                                                       BaseBounds);
      if (NeedsBoundsCheck && DumpBounds)
        DumpExpression(llvm::outs(), E);
      return Bounds;
    }

    // If e is an lvalue, CheckCastLValue returns the
    // lvalue and target bounds of e.
    // If e is an rvalue, CheckCastExpr should be called instead.
    BoundsExpr *CheckCastLValue(CastExpr *E, CheckedScopeSpecifier CSS,
                                BoundsExpr *&OutTargetBounds,
                                CheckingState &State) {
      // An LValueBitCast adjusts the type of the lvalue.  The bounds are not
      // changed, except that their relative alignment may change (the bounds 
      // may only cover a partial object).  TODO: When we add relative
      // alignment support to the compiler, adjust the relative alignment.
      if (E->getCastKind() == CastKind::CK_LValueBitCast)
        return CheckLValue(E->getSubExpr(), CSS, OutTargetBounds, State);

      CheckChildren(E, CSS, State);

      // Cast kinds other than LValueBitCast
      // do not have lvalue or target bounds.
      OutTargetBounds = CreateBoundsAlwaysUnknown();
      return CreateBoundsAlwaysUnknown();
    }

    // If e is an lvalue, CheckTempBindingLValue returns the
    // lvalue and target bounds of e.
    // If e is an rvalue, CheckTemporaryBinding should be called instead.
    BoundsExpr *CheckTempBindingLValue(CHKCBindTemporaryExpr *E,
                                       CheckedScopeSpecifier CSS,
                                       BoundsExpr *&OutTargetBounds,
                                       CheckingState &State) {
      OutTargetBounds = CreateBoundsAlwaysUnknown();

      CheckChildren(E, CSS, State);

      Expr *SubExpr = E->getSubExpr()->IgnoreParens();

      if (isa<CompoundLiteralExpr>(SubExpr)) {
        // The lvalue bounds of a struct-typed compound literal expression e
        // are bounds(&value(temp(e), &value(temp(e)) + 1).
        if (E->getType()->isStructureType()) {
          Expr *TempUse = CreateTemporaryUse(E);
          Expr *Addr = CreateAddressOfOperator(TempUse);
          return ExpandToRange(Addr, Context.getPrebuiltCountOne());
        }

        // The lvalue bounds of an array-typed compound literal expression e
        // are based on the dimension size of e.
        if (E->getType()->isArrayType()) {
          BoundsExpr *BE = CreateBoundsForArrayType(E->getType());
          QualType PtrType = Context.getDecayedType(E->getType());
          Expr *ArrLValue = CreateTemporaryUse(E);
          Expr *Base = CreateImplicitCast(PtrType,
                                          CastKind::CK_ArrayToPointerDecay,
                                          ArrLValue);
          return ExpandToRange(Base, BE);
        }

        // All other types of compound literals do not have lvalue bounds.
        return CreateBoundsAlwaysUnknown();
      }

      if (auto *SL = dyn_cast<StringLiteral>(SubExpr))
        return InferBoundsForStringLiteral(E, SL, E);

      if (auto *PE = dyn_cast<PredefinedExpr>(SubExpr)) {
        auto *SL = PE->getFunctionName();
        return InferBoundsForStringLiteral(E, SL, E);
      }

      return CreateBoundsAlwaysUnknown();
    }

  public:

    // Given an array type with constant dimension size, produce a count
    // expression with that size.
    BoundsExpr *CreateBoundsForArrayType(QualType QT) {
      const IncompleteArrayType *IAT = Context.getAsIncompleteArrayType(QT);
      if (IAT) {
        if (IAT->getKind() == CheckedArrayKind::NtChecked)
          return Context.getPrebuiltCountZero();
        else
          return CreateBoundsAlwaysUnknown();
      }
      const ConstantArrayType *CAT = Context.getAsConstantArrayType(QT);
      if (!CAT)
        return CreateBoundsAlwaysUnknown();

      llvm::APInt size = CAT->getSize();
      // Null-terminated arrays of size n have bounds of count(n - 1).
      // The null terminator is excluded from the count.
      if (!IncludeNullTerminator &&
          CAT->getKind() == CheckedArrayKind::NtChecked) {
        assert(size.uge(1) && "must have at least one element");
        size = size - 1;
      }
      IntegerLiteral *Size = CreateIntegerLiteral(size);
      CountBoundsExpr *CBE =
          new (Context) CountBoundsExpr(BoundsExpr::Kind::ElementCount,
                                        Size, SourceLocation(),
                                        SourceLocation());
      return CBE;
    }

    Expr *CreateExplicitCast(QualType Target, CastKind CK, Expr *E,
                               bool isBoundsSafeInterface) {
      // Avoid building up nested chains of no-op casts.
      E = BoundsUtil::IgnoreRedundantCast(Context, CK, E);

      // Synthesize some dummy type source source information.
      TypeSourceInfo *DI = Context.getTrivialTypeSourceInfo(Target);
      CStyleCastExpr *CE = CStyleCastExpr::Create(Context, Target,
        ExprValueKind::VK_RValue, CK, E, nullptr, DI, SourceLocation(),
        SourceLocation());
      CE->setBoundsSafeInterface(isBoundsSafeInterface);
      return CE;
    }

    ImplicitCastExpr *CreateImplicitCast(QualType Target, CastKind CK,
                                         Expr *E) {
      return ImplicitCastExpr::Create(Context, Target, CK, E, nullptr,
                                       ExprValueKind::VK_RValue);
    }

    // Given a byte_count or count bounds expression for the expression Base,
    // expand it to a range bounds expression:
    //  E : Count(C) expands to Bounds(E, E + C)
    //  E : ByteCount(C)  expands to Bounds((array_ptr<char>) E,
    //                                      (array_ptr<char>) E + C)
    BoundsExpr *ExpandToRange(Expr *Base, BoundsExpr *B) {
      assert(Base->isRValue() && "expected rvalue expression");
      BoundsExpr::Kind K = B->getKind();
      switch (K) {
        case BoundsExpr::Kind::ByteCount:
        case BoundsExpr::Kind::ElementCount: {
          CountBoundsExpr *BC = dyn_cast<CountBoundsExpr>(B);
          if (!BC) {
            llvm_unreachable("unexpected cast failure");
            return CreateBoundsInferenceError();
          }
          Expr *Count = BC->getCountExpr();
          QualType ResultTy;
          Expr *LowerBound;
          Base = S.MakeAssignmentImplicitCastExplicit(Base);
          if (K == BoundsExpr::ByteCount) {
            ResultTy = Context.getPointerType(Context.CharTy,
                                              CheckedPointerKind::Array);
            // When bounds are pretty-printed as source code, the cast needs
            // to appear in the source code for the code to be correct, so
            // use an explicit cast operation.
            //
            // The bounds-safe interface argument is false because casts
            // to checked pointer types are always allowed by type checking.
            LowerBound =
              CreateExplicitCast(ResultTy, CastKind::CK_BitCast, Base, false);
          } else {
            ResultTy = Base->getType();
            LowerBound = Base;
            if (ResultTy->isCheckedPointerPtrType()) {
              ResultTy = Context.getPointerType(ResultTy->getPointeeType(),
                CheckedPointerKind::Array);
              // The bounds-safe interface argument is false because casts
              // between checked pointer types are always allowed by type
              // checking.
              LowerBound =
                CreateExplicitCast(ResultTy, CastKind::CK_BitCast, Base, false);
            }
          }
          Expr *UpperBound =
            new (Context) BinaryOperator(LowerBound, Count,
                                          BinaryOperatorKind::BO_Add,
                                          ResultTy,
                                          ExprValueKind::VK_RValue,
                                          ExprObjectKind::OK_Ordinary,
                                          SourceLocation(),
                                          FPOptions());
          RangeBoundsExpr *R = new (Context) RangeBoundsExpr(LowerBound, UpperBound,
                                               SourceLocation(),
                                               SourceLocation());
          return R;
        }
        default:
          return B;
      }
    }

    BoundsExpr *ExpandToRange(VarDecl *D, BoundsExpr *B) {
      QualType QT = D->getType();
      ExprResult ER = S.BuildDeclRefExpr(D, QT,
                                       clang::ExprValueKind::VK_LValue, SourceLocation());
      if (ER.isInvalid())
        return nullptr;
      Expr *Base = ER.get();
      if (!QT->isArrayType())
        Base = CreateImplicitCast(QT, CastKind::CK_LValueToRValue, Base);
      return ExpandToRange(Base, B);
    }

    // Compute bounds for a variable expression or member reference expression
    // with an array type.
    BoundsExpr *ArrayExprBounds(Expr *E) {
      DeclRefExpr *DR = dyn_cast<DeclRefExpr>(E);
      assert((DR && dyn_cast<VarDecl>(DR->getDecl())) || isa<MemberExpr>(E));
      BoundsExpr *BE = CreateBoundsForArrayType(E->getType());
      if (BE->isUnknown())
        return BE;

      Expr *Base = CreateImplicitCast(Context.getDecayedType(E->getType()),
                                      CastKind::CK_ArrayToPointerDecay,
                                      E);
      return ExpandToRange(Base, BE);
    }

    BoundsAnalysis getBoundsAnalyzer() { return BoundsAnalyzer; }

  private:
    // Sets the bounds expressions based on
    // whether e is an lvalue or an rvalue.
    void InferBounds(Expr *E, CheckedScopeSpecifier CSS,
                     BoundsExpr *&TargetBounds, BoundsExpr *&LValueBounds,
                     BoundsExpr *&RValueBounds, CheckingState &State) {
      TargetBounds = CreateBoundsUnknown();
      LValueBounds = CreateBoundsUnknown();
      RValueBounds = CreateBoundsUnknown();
      if (E->isLValue())
        LValueBounds = CheckLValue(E, CSS, TargetBounds, State);
      else if (E->isRValue())
        RValueBounds = Check(E, CSS, State);
    }

    // Methods to validate observed and declared bounds.

    // ValidateBoundsContext checks that, after checking a top-level CFG
    // statement S, for each variable v in the checking state observed bounds
    // context, the observed bounds of v imply the declared bounds of v.
    void ValidateBoundsContext(Stmt *S, CheckingState State,
                               BoundsMapTy WidenedBounds,
                               StmtDeclSetTy KilledBounds,
                               CheckedScopeSpecifier CSS) {
      // Construct a set of sets of equivalent expressions that contains all
      // the equality facts in State.EquivExprs, as well as any equality facts
      // implied by State.TargetSrcEquality.  These equality facts will only
      // be used to validate the bounds context and will not persist across
      // CFG statements.  The source expressions in State.TargetSrcEquality
      // do not meet the criteria for persistent inclusion in State.EquivExprs:
      // for example, they may create new objects or read memory via pointers.
      EquivExprSets EquivExprs = State.EquivExprs;
      for (auto const &Pair : State.TargetSrcEquality) {
        Expr *Target = Pair.first;
        Expr *Src = Pair.second;
        bool FoundTarget = false;
        for (auto I = EquivExprs.begin(); I != EquivExprs.end(); ++I) {
          if (EqualExprsContainsExpr(*I, Target)) {
            FoundTarget = true;
            I->push_back(Src);
            break;
          }
        }
        if (!FoundTarget)
          EquivExprs.push_back({Target, Src});
      }

      for (auto const &Pair : State.ObservedBounds) {
        const VarDecl *V = Pair.first;
        BoundsExpr *ObservedBounds = Pair.second;
        BoundsExpr *DeclaredBounds = this->S.NormalizeBounds(V);
        if (!DeclaredBounds || DeclaredBounds->isUnknown())
          continue;
        if (ObservedBounds->isUnknown())
          DiagnoseUnknownObservedBounds(S, V, DeclaredBounds, State);
        else
          CheckObservedBounds(S, V, DeclaredBounds, ObservedBounds, State,
                              &EquivExprs, WidenedBounds, KilledBounds, CSS);
      }
    }

    // DiagnoseUnknownObservedBounds emits an error message for a variable v
    // whose observed bounds are unknown after checking the top-level CFG
    // statement St.
    //
    // State contains information that is used to provide more context in
    // the diagnostic messages.
    void DiagnoseUnknownObservedBounds(Stmt *St, const VarDecl *V,
                                       BoundsExpr *DeclaredBounds,
                                       CheckingState State) {
      BlameAssignmentWithinStmt(St, V, State,
                                diag::err_unknown_inferred_bounds);
      S.Diag(V->getLocation(), diag::note_declared_bounds)
        << DeclaredBounds << DeclaredBounds->getSourceRange();

      // The observed bounds of v are unknown because the original observed
      // bounds B of v used a variable w, and there was an assignment to w
      // where w had no original value.
      auto LostVarIt = State.LostVariables.find(V);
      if (LostVarIt != State.LostVariables.end()) {
        std::pair<BoundsExpr *, DeclRefExpr *> Lost = LostVarIt->second;
        BoundsExpr *InitialObservedBounds = Lost.first;
        DeclRefExpr *LostVar = Lost.second;
        S.Diag(LostVar->getLocation(), diag::note_lost_variable)
          << LostVar << InitialObservedBounds << V << LostVar->getSourceRange();
      }

      // The observed bounds of v are unknown because at least one expression
      // e with unknown bounds was assigned to v.
      auto BlameSrcIt = State.UnknownSrcBounds.find(V);
      if (BlameSrcIt != State.UnknownSrcBounds.end()) {
        SmallVector<Expr *, 4> UnknownSources = BlameSrcIt->second;
        for (auto I = UnknownSources.begin(); I != UnknownSources.end(); ++I) {
          Expr *Src = *I;
          S.Diag(Src->getBeginLoc(), diag::note_unknown_source_bounds)
            << Src << V << Src->getSourceRange();
        }
      }
    }

    // CheckObservedBounds checks that the observed bounds for a variable v
    // imply that the declared bounds for v are provably true after checking
    // the top-level CFG statement St.
    //
    // EquivExprs contains all equality facts contained in State.EquivExprs,
    // as well as any equality facts implied by State.TargetSrcEquality.
    void CheckObservedBounds(Stmt *St, const VarDecl *V,
                             BoundsExpr *DeclaredBounds,
                             BoundsExpr *ObservedBounds, CheckingState State,
                             EquivExprSets *EquivExprs,
                             BoundsMapTy WidenedBounds,
                             StmtDeclSetTy KilledBounds,
                             CheckedScopeSpecifier CSS) {
      ProofFailure Cause;
      FreeVariableListTy FreeVars;
      ProofResult Result = ProveBoundsDeclValidity(
          DeclaredBounds, ObservedBounds, Cause, EquivExprs, FreeVars);
      if (Result == ProofResult::True)
        return;

      // If v currently has widened bounds and the widened bounds of v are not
      // killed by the statement St, then the proof failure was caused by not
      // being able to prove the widened bounds of v imply the declared bounds
      // of v. Diagnostics should not be emitted in this case. Otherwise,
      // statements that make no changes to v or any variables used in the
      // bounds of v would cause diagnostics to be emitted.
      // For example, the widened bounds (p, (p + 0) + 1) do not provably imply
      // the declared bounds (p, p + 0) due to the left-associativity of the
      // observed upper bound (p + 0) + 1.
      // TODO: checkedc-clang issue #867: the widened bounds of a variable
      // should provably imply the declared bounds of a variable.
      if (WidenedBounds.find(V) != WidenedBounds.end()) {
        auto I = KilledBounds.find(St);
        if (I == KilledBounds.end())
          return;
        if (I->second.find(V) == I->second.end())
          return;
      }
<<<<<<< HEAD
      
      // If proof result is Maybe but SrcRange has free variables, emit an error
      // rather than a warning.
      unsigned DiagId =
          (Result == ProofResult::False)
              ? (TestFailure(Cause, ProofFailure::HasFreeVariables)
                     ? diag::error_bounds_declaration_unprovable
                     : diag::error_bounds_declaration_invalid)
              : (CSS != CheckedScopeSpecifier::CSS_Unchecked
                     ? diag::warn_checked_scope_bounds_declaration_invalid
                     : diag::warn_bounds_declaration_invalid);

=======

      unsigned DiagId = (Result == ProofResult::False) ?
        diag::error_bounds_declaration_invalid :
        (CSS != CheckedScopeSpecifier::CSS_Unchecked?
          diag::warn_checked_scope_bounds_declaration_invalid :
          diag::warn_bounds_declaration_invalid);
>>>>>>> 4093fc78
      SourceLocation Loc = BlameAssignmentWithinStmt(St, V, State, DiagId);
      if (Result == ProofResult::False)
        ExplainProofFailure(Loc, Cause, ProofStmtKind::BoundsDeclaration);
      
      if (TestFailure(Cause, ProofFailure::HasFreeVariables))
        DiagnoseFreeVariables(Loc, FreeVars);

      S.Diag(V->getLocation(), diag::note_declared_bounds)
        << DeclaredBounds << DeclaredBounds->getSourceRange();
      S.Diag(Loc, diag::note_expanded_inferred_bounds)
        << ObservedBounds << ObservedBounds->getSourceRange();
    }

    // BlameAssignmentWithinStmt prints a diagnostic message that highlights the
    // assignment expression in St that causes V's observed bounds to be unknown
    // or not provably valid.  If St is a DeclStmt, St itself and V are
    // highlighted.  BlameAssignmentWithinStmt returns the source location of
    // the blamed assignment.
    SourceLocation BlameAssignmentWithinStmt(Stmt *St, const VarDecl *V,
                                             CheckingState State,
                                             unsigned DiagId) const {
      assert(St);
      SourceRange SrcRange = St->getSourceRange();
      auto BDCType = Sema::BoundsDeclarationCheck::BDC_Statement;

      // For a declaration, show the diagnostic message that starts at the
      // location of v rather than the beginning of St and return.  If the
      // message starts at the beginning of a declaration T v = e, then extra
      // diagnostics may be emitted for T.
      SourceLocation Loc = St->getBeginLoc();
      if (isa<DeclStmt>(St)) {
        Loc = V->getLocation();
        BDCType = Sema::BoundsDeclarationCheck::BDC_Initialization;
        S.Diag(Loc, DiagId) << BDCType << V << SrcRange << SrcRange;
        return Loc;
      }

      // If not a declaration, find the assignment (if it exists) in St to blame
      // for the error or warning.
      auto It = State.BlameAssignments.find(V);
      if (It != State.BlameAssignments.end()) {
        Expr *BlameExpr = It->second;
        Loc = BlameExpr->getBeginLoc();
        SrcRange = BlameExpr->getSourceRange();

        // Choose the type of assignment E to show in the diagnostic messages
<<<<<<< HEAD
        // from: assignment (=), decrement (--) or increment (++). These are all
        // modifying operators that can update observed bounds.
=======
        // from: assignment (=), decrement (--) or increment (++). If none of
        // these cases match, the diagnostic message reports that the error is
        // for a statement.
>>>>>>> 4093fc78
        if (UnaryOperator *UO = dyn_cast<UnaryOperator>(BlameExpr)) {
          if (UO->isIncrementOp())
            BDCType = Sema::BoundsDeclarationCheck::BDC_Increment;
          else if (UO->isDecrementOp())
            BDCType = Sema::BoundsDeclarationCheck::BDC_Decrement;
        } else if (isa<BinaryOperator>(BlameExpr)) {
          // Must be an assignment or a compound assignment, because E is
          // modifying.
          BDCType = Sema::BoundsDeclarationCheck::BDC_Assignment;
        }
      }
      S.Diag(Loc, DiagId) << BDCType << V << SrcRange << SrcRange;
      return Loc;
    }

    // Methods to update the checking state.

    // UpdateAfterAssignment updates the checking state after a variable V
    // is updated in an assignment E of the form Target = Src, based on the
    // state before the assignment.  It also returns updated bounds for Src.
    //
    // If V has an original value, the original value is substituted for
    // any uses of the value of V in the bounds in ObservedBounds and the
    // expressions in EquivExprs and SameValue.
    // If V does not have an original value, any bounds in ObservedBounds
    // that use the value of V are set to bounds(unknown), and any expressions
    // in EquivExprs and SameValue that use the value of V are removed from
    // EquivExprs and SameValue.
    //
    // SrcBounds are the original bounds for the source of the assignment.
    //
    // PrevState is the checking state that was true before the assignment.
    BoundsExpr *UpdateAfterAssignment(DeclRefExpr *V, Expr *E, Expr *Target,
                                      Expr *Src, BoundsExpr *SrcBounds,
                                      CheckedScopeSpecifier CSS,
                                      const CheckingState PrevState,
                                      CheckingState &State) {
      // Get the original value (if any) of V before the assignment, and
      // determine whether the original value uses the value of V.
      // OriginalValue is named OV in the Checked C spec.
      bool OriginalValueUsesV = false;
      Expr *OriginalValue = GetOriginalValue(V, Target, Src,
                              PrevState.EquivExprs, OriginalValueUsesV);

      // Determine whether V has declared bounds.
      VarDecl *VariableDecl = dyn_cast_or_null<VarDecl>(V->getDecl());
      BoundsExpr *DeclaredBounds;
      if (VariableDecl)
        DeclaredBounds = VariableDecl->getBoundsExpr();

      // If V has declared bounds, set ObservedBounds[V] to SrcBounds.
      if (DeclaredBounds)
        State.ObservedBounds[VariableDecl] = SrcBounds;

      // If Src initially has unknown bounds (before making any variable
      // replacements), use Src to explain bounds checking errors that
      // can occur when validating the bounds context.
      if (DeclaredBounds) {
        if (SrcBounds->isUnknown())
          State.UnknownSrcBounds[VariableDecl].push_back(Src);
      }

      // Adjust ObservedBounds to account for any uses of V in the bounds.
      for (auto const &Pair : State.ObservedBounds) {
        const VarDecl *W = Pair.first;
        BoundsExpr *Bounds = Pair.second;
        BoundsExpr *AdjustedBounds = ReplaceVariableInBounds(Bounds, V, OriginalValue, CSS);
        if (!Pair.second->isUnknown() && AdjustedBounds->isUnknown())
          State.LostVariables[W] = std::make_pair(Bounds, V);

        // If E modifies the bounds of W, add the pair to BlameAssignments.  We
        // can check this cheaply by comparing the pointer values of
        // AdjustedBounds and Bounds because ReplaceVariableInBounds returns
        // Bounds as AdjustedBounds if Bounds is not adjusted.
        if (AdjustedBounds != Bounds)
          State.BlameAssignments[W] = E;
        State.ObservedBounds[W] = AdjustedBounds;
      }

      // Adjust SrcBounds to account for any uses of V and, if V has declared
      // bounds, record the updated observed bounds for V.
      BoundsExpr *AdjustedSrcBounds = ReplaceVariableInBounds(SrcBounds, V, OriginalValue, CSS);
      if (DeclaredBounds)
        State.ObservedBounds[VariableDecl] = AdjustedSrcBounds;

      // Record that E updates the observed bounds of VariableDecl.
      if (DeclaredBounds)
        State.BlameAssignments[VariableDecl] = E;

      // If the initial source bounds were not unknown, but they are unknown
      // after replacing uses of V, then the assignment to V caused the
      // source bounds (which are the observed bounds for V) to be unknown.
      if (DeclaredBounds) {
        if (!SrcBounds->isUnknown() && AdjustedSrcBounds->isUnknown())
          State.LostVariables[VariableDecl] = std::make_pair(SrcBounds, V);
      }

      // Adjust EquivExprs to account for any uses of V in PrevState.EquivExprs.
      State.EquivExprs.clear();
      for (auto I = PrevState.EquivExprs.begin(); I != PrevState.EquivExprs.end(); ++I) {
        EqualExprTy ExprList;
        for (auto InnerList = (*I).begin(); InnerList != (*I).end(); ++InnerList) {
          Expr *E = *InnerList;
          Expr *AdjustedE = ReplaceVariableReferences(S, E, V, OriginalValue, CSS);
          // Don't add duplicate expressions to any set in EquivExprs.
          if (AdjustedE && !EqualExprsContainsExpr(ExprList, AdjustedE))
            ExprList.push_back(AdjustedE);
        }
        if (ExprList.size() > 1)
          State.EquivExprs.push_back(ExprList);
      }

      // Adjust SameValue to account for any uses of V in PrevState.SameValue.
      // If the original value uses the value of V, then any expressions that
      // use the value of V should be removed from SameValue.  For example,
      // in the assignment i = i + 2, where the original value is i - 2, the
      // expression i + 2 in SameValue should be removed rather than replaced
      // with (i - 2) + 2.  Otherwise, SameValue would contain (i - 2) + 2 and
      // i, and EquivExprs would record equality between (i - 2) + 2 and i,
      // which is a tautology.
      State.SameValue.clear();
      Expr *OriginalSameValueVal = OriginalValueUsesV ? nullptr : OriginalValue;
      for (auto I = PrevState.SameValue.begin(); I != PrevState.SameValue.end(); ++I) {
        Expr *E = *I;
        Expr *AdjustedE = ReplaceVariableReferences(S, E, V,
                                                    OriginalSameValueVal, CSS);
        // Don't add duplicate expressions to SameValue.
        if (AdjustedE && !EqualExprsContainsExpr(State.SameValue, AdjustedE))
          State.SameValue.push_back(AdjustedE);
      }

      RecordEqualityWithTarget(Target, Src, State);
      return AdjustedSrcBounds;
    }

    // RecordEqualityWithTarget updates the checking state to record equality
    // between the target expression of an assignment and the source of the
    // assignment.
    //
    // State.SameValue is assumed to contain expressions that produce the same
    // value as the source of the assignment.
    void RecordEqualityWithTarget(Expr *Target, Expr *Src, CheckingState &State) {
      // If EquivExprs contains a set F of expressions that produce the same
      // value as the source, add the target to F.  This prevents EquivExprs
      // from growing too large and containing redundant equality information.
      // For example, for the assignments x = 1; y = x; where the target is y,
      // SameValue = { x }, and EquivExprs contains F = { 1, x }, EquivExprs
      // should contain { 1, x, y } rather than { 1, x } and { 1, x, y }.
      if (State.SameValue.size() > 0) {
        for (auto F = State.EquivExprs.begin(); F != State.EquivExprs.end(); ++F) {
          if (IsEqualExprsSubset(State.SameValue, *F)) {
            if (!EqualExprsContainsExpr(*F, Target))
              F->push_back(Target);

            // Add the target to SameValue if SameValue does not already
            // contain the target.
            if (!EqualExprsContainsExpr(State.SameValue, Target))
              State.SameValue.push_back(Target);
            return;
          }
        }
      }

      // If the source will not be included in State.EquivExprs, record
      // equality between the target and source that will be used to validate
      // the bounds context after checking the current top-level CFG statement.
      if (Src && State.SameValue.size() == 0) {
        CHKCBindTemporaryExpr *Temp = GetTempBinding(Src);
        if (Temp)
          State.TargetSrcEquality[Target] = CreateTemporaryUse(Temp);
        else if (CheckIsNonModifying(Src))
          State.TargetSrcEquality[Target] = Src;
      }

      // Avoid adding sets with duplicate expressions such as { e, e }
      // and singleton sets such as { e } to EquivExprs.
      if (!EqualExprsContainsExpr(State.SameValue, Target))
        State.SameValue.push_back(Target);
      if (State.SameValue.size() > 1)
        State.EquivExprs.push_back(State.SameValue);
    }

    // If Bounds uses the value of v and an original value is provided,
    // ReplaceVariableInBounds will return a bounds expression where the uses
    // of v are replaced with the original value.
    // If Bounds uses the value of v and no original value is provided,
    // ReplaceVariableInBounds will return bounds(unknown).
    BoundsExpr *ReplaceVariableInBounds(BoundsExpr *Bounds, DeclRefExpr *V,
                                        Expr *OriginalValue,
                                        CheckedScopeSpecifier CSS) {
      Expr *Replaced = ReplaceVariableReferences(S, Bounds, V,
                                                 OriginalValue, CSS);
      if (!Replaced)
        return CreateBoundsUnknown();
      else if (BoundsExpr *AdjustedBounds = dyn_cast<BoundsExpr>(Replaced))
        return AdjustedBounds;
      else
        return CreateBoundsUnknown();
    }

    // UpdateSameValue updates the set SameValue of expressions that produce
    // the same value as the value produced by the expression e.
    // e is an expression with exactly one subexpression.
    //
    // SubExprSameValue is the set of expressions that produce the same
    // value as the only subexpression of e.
    //
    // Val is an optional expression that may be contained in the updated
    // SameValue set. If Val is not provided, e is used instead.  If Val
    // and e are null, SameValue is not updated.
    void UpdateSameValue(Expr *E, const EqualExprTy SubExprSameValue,
                         EqualExprTy &SameValue, Expr *Val = nullptr) {
      Expr *SubExpr = dyn_cast<Expr>(*(E->child_begin()));
      assert(SubExpr);
      ExprEqualMapTy SubExprSameValueSets;
      SubExprSameValueSets[SubExpr] = SubExprSameValue;
      UpdateSameValue(E, SubExprSameValueSets, SameValue, Val);
    }

    // UpdateSameValue updates the set SameValue of expressions that produce
    // the same value as the value produced by the expression e.
    // e is an expression with n subexpressions, where n >= 0.
    //
    // Some kinds of expressions (e.g. assignments) have their own rules
    // for how to update the set SameValue.  UpdateSameValue is used to
    // update the set SameValue for expressions that do not have their own
    // own defined rules for updating SameValue.
    //
    // SubExprSameValueSets stores, for each subexpression S_i of e, a set
    // SameValue_i of expressions that produce the same value as S_i.
    //
    // Val is an optional expression that may be contained in the updated
    // SameValue set. If Val is not provided, e is used instead.  If Val
    // and e are null, SameValue is not updated.
    void UpdateSameValue(Expr *E, ExprEqualMapTy SubExprSameValueSets,
                         EqualExprTy &SameValue, Expr *Val = nullptr) {
      SameValue.clear();

      if (!Val) Val = E;
      if (!Val)
        return;

      // Expressions that create new objects should not be included
      // in SameValue.
      if (CreatesNewObject(Val))
        return;

      // If Val is a call expression, SameValue does not contain Val.
      if (isa<CallExpr>(Val)) {
      }

      // If Val is a non-modifying expression, SameValue contains Val.
      else if (CheckIsNonModifying(Val))
        SameValue.push_back(Val);

      // If Val is a modifying expression, use the SameValue_i sets of
      // expressions that produce the same value as the subexpressions of e
      // to try to construct a non-modifying expression ValPrime that produces
      // the same value as Val.
      else {
        Expr *ValPrime = nullptr;
        for (llvm::detail::DenseMapPair<Expr *, EqualExprTy> Pair : SubExprSameValueSets) {
          Expr *SubExpr_i = Pair.first;
          // For any modifying subexpression SubExpr_i of e, try to set
          // ValPrime to a nonmodifying expression from the set SameValue_i
          // of expressions that produce the same value as SubExpr_i.
          if (!CheckIsNonModifying(SubExpr_i)) {
            EqualExprTy SameValue_i = Pair.second;
            for (auto I = SameValue_i.begin(); I != SameValue_i.end(); ++I) {
              Expr *E_i = *I;
              if (CheckIsNonModifying(E_i)) {
                ValPrime = E_i;
                break;
              }
            }
          }
        }

        if (ValPrime)
          SameValue.push_back(ValPrime);
      }

      // If Val introduces a temporary to hold the value produced by e,
      // add the value of the temporary to SameValue.
      // TODO: checkedc-clang issue #832: adding uses of temporaries here
      // can result in false equivalence being recorded between expressions.
      if (CHKCBindTemporaryExpr *Temp = GetTempBinding(Val))
        SameValue.push_back(CreateTemporaryUse(Temp));
    }

    // Methods to get the original value of an expression.

    // GetOriginalValue returns the original value (if it exists) of the
    // expression Src with respect to the variable V in an assignment V = Src.
    //
    // Target is the target expression of the assignment (that accounts for
    // any necessary casts of V).
    //
    // The out parameter OriginalValueUsesV will be set to true if the original
    // value uses the value of the variable V.  This prevents callers from
    // having to compute the variable occurrence count of V in the original
    // value, since GetOriginalValue computes this count while trying to
    // construct the inverse expression of the source with respect to V.
    Expr *GetOriginalValue(DeclRefExpr *V, Expr *Target, Expr *Src,
                           const EquivExprSets EQ, bool &OriginalValueUsesV) {
      // Check if Src has an inverse expression with respect to v.
      Expr *IV = nullptr;
      if (IsInvertible(V, Src))
        IV = Inverse(V, Target, Src);
      if (IV) {
        // If Src has an inverse with respect to v, then the original
        // value (the inverse) must use the value of v.
        OriginalValueUsesV = true;
        return IV;
      }

      // If Src does not have an inverse with respect to v, then the original
      // value is either some variable w != v in EQ, or it is null.  In either
      // case, the original value cannot use the value of v.
      OriginalValueUsesV = false;
      
      // Check EQ for a variable w != v that produces the same value as v.
      Expr *ValuePreservingV = nullptr;
      EqualExprTy F = GetEqualExprSetContainingExpr(Target, EQ, ValuePreservingV);
      for (auto I = F.begin(); I != F.end(); ++I) {
        // Account for value-preserving operations on w when searching for
        // a variable w in F. For example, if F contains (T)LValueToRValue(w),
        // where w is a variable != v and (T) is a value-preserving cast, the
        // original value should be (T)LValueToRValue(w).
        Lexicographic Lex(S.Context, nullptr);
        Expr *E = Lex.IgnoreValuePreservingOperations(S.Context, *I);
        DeclRefExpr *W = GetRValueVariable(E);
        if (W != nullptr && !EqualValue(S.Context, V, W, nullptr)) {
          // Expression equality in EquivExprs does not account for types, so
          // expressions in the same set in EquivExprs may not have the same
          // type. The original value of Src with respect to v must have a type
          // compatible with the type of v (accounting for value-preserving
          // operations on v). For example, if F contains (T1)LValueToRValue(v)
          // and LValueToRValue(w), where v and w have type T2, (T1) is a value-
          // preserving cast, and T1 and T2 are not compatible types, the
          // original value should be LValueToRValue(w).
          if (S.Context.typesAreCompatible(ValuePreservingV->getType(),
                                            (*I)->getType()))
            return *I;
        }
      }

      return nullptr;
    }

    // IsInvertible returns true if the expression e can be inverted
    // with respect to the variable x.
    bool IsInvertible(DeclRefExpr *X, Expr *E) {
      if (!E)
        return false;

      E = E->IgnoreParens();
      if (IsRValueCastOfVariable(E, X))
        return true;

      switch (E->getStmtClass()) {
        case Expr::UnaryOperatorClass:
          return IsUnaryOperatorInvertible(X, cast<UnaryOperator>(E));
        case Expr::BinaryOperatorClass:
          return IsBinaryOperatorInvertible(X, cast<BinaryOperator>(E));
        case Expr::ImplicitCastExprClass:
        case Expr::CStyleCastExprClass:
        case Expr::BoundsCastExprClass:
          return IsCastExprInvertible(X, cast<CastExpr>(E));
        default:
          return false;
      }
    }

    // Returns true if a unary operator is invertible with respect to x.
    bool IsUnaryOperatorInvertible(DeclRefExpr *X, UnaryOperator *E) {
      Expr *SubExpr = E->getSubExpr()->IgnoreParens();
      UnaryOperatorKind Op = E->getOpcode();

      if (Op == UnaryOperatorKind::UO_AddrOf) {
        // &*e1 is invertible with respect to x if e1 is invertible with
        // respect to x.
        if (UnaryOperator *UnarySubExpr = dyn_cast<UnaryOperator>(SubExpr)) {
          if (UnarySubExpr->getOpcode() == UnaryOperatorKind::UO_Deref)
            return IsInvertible(X, UnarySubExpr->getSubExpr());
        }
        // &e1[e2] is invertible with respect to x if e1 + e2 is invertible
        // with respect to x.
        else if (ArraySubscriptExpr *ArraySubExpr = dyn_cast<ArraySubscriptExpr>(SubExpr)) {
          Expr *Base = ArraySubExpr->getBase();
          Expr *Index = ArraySubExpr->getIdx();
          BinaryOperator Sum(Base, Index, BinaryOperatorKind::BO_Add,
                             Base->getType(),
                             Base->getValueKind(),
                             Base->getObjectKind(),
                             SourceLocation(),
                             FPOptions());
          return IsInvertible(X, &Sum);
        }
      }

      // *&e1 is invertible with respect to x if e1 is invertible with
      // respect to x.
      if (Op == UnaryOperatorKind::UO_Deref) {
        if (UnaryOperator *UnarySubExpr = dyn_cast<UnaryOperator>(SubExpr)) {
          if (UnarySubExpr->getOpcode() == UnaryOperatorKind::UO_AddrOf)
            return IsInvertible(X, UnarySubExpr->getSubExpr());
        }
      }

      // ~e1, -e1, and +e1 are invertible with respect to x if e1 is
      // invertible with respect to x.
      if (Op == UnaryOperatorKind::UO_Not ||
          Op == UnaryOperatorKind::UO_Minus ||
          Op == UnaryOperatorKind::UO_Plus)
        return IsInvertible(X, SubExpr);

      return false;
    }

    // Returns true if a binary operator is invertible with respect to x.
    bool IsBinaryOperatorInvertible(DeclRefExpr *X, BinaryOperator *E) {
      BinaryOperatorKind Op = E->getOpcode();
      if (Op != BinaryOperatorKind::BO_Add &&
          Op != BinaryOperatorKind::BO_Sub &&
          Op != BinaryOperatorKind::BO_Xor)
        return false;

      Expr *LHS = E->getLHS();
      Expr *RHS = E->getRHS();
      
      // Addition and subtraction operations must be for checked pointer
      // arithmetic or unsigned integer arithmetic.
      if (Op == BinaryOperatorKind::BO_Add || Op == BinaryOperatorKind::BO_Sub) {
        // The operation is checked pointer arithmetic if either the LHS
        // or the RHS have checked pointer type.
        bool IsCheckedPtrArithmetic = LHS->getType()->isCheckedPointerType() ||
                                      RHS->getType()->isCheckedPointerType();
        if (!IsCheckedPtrArithmetic) {
          // The operation is unsigned integer arithmetic if both the LHS
          // and the RHS have unsigned integer type.
          bool IsUnsignedArithmetic = LHS->getType()->isUnsignedIntegerType() &&
                                      RHS->getType()->isUnsignedIntegerType();
          if (!IsUnsignedArithmetic)
            return false;
        }
      }

      // X must appear in exactly one subexpression of E and that
      // subexpression must be invertible with respect to X.
      std::pair<Expr *, Expr*> Pair = SplitByVarCount(X, LHS, RHS);
      if (!Pair.first)
        return false;
      Expr *E_X = Pair.first, *E_NotX = Pair.second;
      if (!IsInvertible(X, E_X))
        return false;

      // The subexpression not containing X must be nonmodifying
      // and cannot be or contain a pointer dereference, member
      // reference, or indirect member reference.
      if (!CheckIsNonModifying(E_NotX) || ReadsMemoryViaPointer(E_NotX, true))
        return false;

      return true;
    }

    // Returns true if a cast expression is invertible with respect to x.
    // A cast expression (T1)e1 is invertible if T1 is a bit-preserving
    // or widening cast and e1 is invertible.
    bool IsCastExprInvertible(DeclRefExpr *X, CastExpr *E) {
      QualType T1 = E->getType();
      QualType T2 = E->getSubExpr()->getType();
      uint64_t Size1 = S.Context.getTypeSize(T1);
      uint64_t Size2 = S.Context.getTypeSize(T2);

      // If T1 is a smaller type than T2, then (T1)e1 is a narrowing cast.
      if (Size1 < Size2)
        return false;

      switch (E->getCastKind()) {
        // Bit-preserving casts
        case CastKind::CK_BitCast:
        case CastKind::CK_LValueBitCast:
        case CastKind::CK_NoOp:
        case CastKind::CK_ArrayToPointerDecay:
        case CastKind::CK_FunctionToPointerDecay:
        case CastKind::CK_NullToPointer:
        // Widening casts
        case CastKind::CK_BooleanToSignedIntegral:
        case CastKind::CK_IntegralToFloating:
          return IsInvertible(X, E->getSubExpr());
        // Bounds casts may be invertible.
        case CastKind::CK_DynamicPtrBounds:
        case CastKind::CK_AssumePtrBounds: {
          CHKCBindTemporaryExpr *Temp =
            dyn_cast<CHKCBindTemporaryExpr>(E->getSubExpr());
          assert(Temp);
          return IsInvertible(X, Temp->getSubExpr());
        }
        // Potentially non-narrowing casts, depending on type sizes
        case CastKind::CK_IntegralToPointer:
        case CastKind::CK_PointerToIntegral:
        case CastKind::CK_IntegralCast:
          return Size1 >= Size2 && IsInvertible(X, E->getSubExpr());
        // All other casts are considered narrowing.
        default:
          return false;
      }
    }

    // Inverse repeatedly applies mathematical rules to the expression e to
    // get the inverse of e with respect to the variable x and expression f.
    // If rules cannot be applied to e, Inverse returns nullptr.
    Expr *Inverse(DeclRefExpr *X, Expr *F, Expr *E) {
      if (!F)
        return nullptr;

      E = E->IgnoreParens();
      if (IsRValueCastOfVariable(E, X))
        return F;

      switch (E->getStmtClass()) {
        case Expr::UnaryOperatorClass:
          return UnaryOperatorInverse(X, F, cast<UnaryOperator>(E));
        case Expr::BinaryOperatorClass:
          return BinaryOperatorInverse(X, F, cast<BinaryOperator>(E));
        case Expr::ImplicitCastExprClass:
        case Expr::CStyleCastExprClass:
        case Expr::BoundsCastExprClass:
          return CastExprInverse(X, F, cast<CastExpr>(E));
        default:
          return nullptr;
      }

      return nullptr;
    }

    // Returns the inverse of a unary operator.
    Expr *UnaryOperatorInverse(DeclRefExpr *X, Expr *F, UnaryOperator *E) {
      Expr *SubExpr = E->getSubExpr()->IgnoreParens();
      UnaryOperatorKind Op = E->getOpcode();
      
      if (Op == UnaryOperatorKind::UO_AddrOf) {
        // Inverse(f, &*e1) = Inverse(f, e1)
        if (UnaryOperator *UnarySubExpr = dyn_cast<UnaryOperator>(SubExpr)) {
          if (UnarySubExpr->getOpcode() == UnaryOperatorKind::UO_Deref)
            return Inverse(X, F, UnarySubExpr->getSubExpr());
        }
        // Inverse(f, &e1[e2]) = Inverse(f, e1 + e2)
        else if (ArraySubscriptExpr *ArraySubExpr = dyn_cast<ArraySubscriptExpr>(SubExpr)) {
          Expr *Base = ArraySubExpr->getBase();
          Expr *Index = ArraySubExpr->getIdx();
          BinaryOperator Sum(Base, Index, BinaryOperatorKind::BO_Add,
                             Base->getType(),
                             Base->getValueKind(),
                             Base->getObjectKind(),
                             SourceLocation(),
                             FPOptions());
          return Inverse(X, F, &Sum);
        }
      }

      // Inverse(f, *&e1) = Inverse(f, e1)
      if (Op == UnaryOperatorKind::UO_Deref) {
        if (UnaryOperator *UnarySubExpr = dyn_cast<UnaryOperator>(SubExpr)) {
          if (UnarySubExpr->getOpcode() == UnaryOperatorKind::UO_AddrOf)
            return Inverse(X, F, UnarySubExpr->getSubExpr());
        }
      }

      // Inverse(f, ~e1) = Inverse(~f, e1)
      // Inverse(f, -e1) = Inverse(-f, e1)
      // Inverse(f, +e1) = Inverse(+f, e1)
      Expr *Child = ExprCreatorUtil::EnsureRValue(S, F);
      Expr *F1 = new (S.Context) UnaryOperator(Child, Op, E->getType(),
                                               E->getValueKind(),
                                               E->getObjectKind(),
                                               SourceLocation(),
                                               E->canOverflow());
      return Inverse(X, F1, SubExpr);
    }

    // Returns the inverse of a binary operator.
    Expr *BinaryOperatorInverse(DeclRefExpr *X, Expr *F, BinaryOperator *E) {
      std::pair<Expr *, Expr*> Pair = SplitByVarCount(X, E->getLHS(), E->getRHS());
      if (!Pair.first)
        return nullptr;

      Expr *E_X = Pair.first, *E_NotX = Pair.second;
      BinaryOperatorKind Op = E->getOpcode();
      Expr *F1 = nullptr;

      switch (Op) {
        case BinaryOperatorKind::BO_Add:
          // Inverse(f, e1 + e2) = Inverse(f - e_notx, e_x)
          F1 = ExprCreatorUtil::CreateBinaryOperator(S, F, E_NotX, BinaryOperatorKind::BO_Sub);
          break;
        case BinaryOperatorKind::BO_Sub: {
          if (E_X == E->getLHS())
            // Inverse(f, e_x - e_notx) = Inverse(f + e_notx, e_x)
            F1 = ExprCreatorUtil::CreateBinaryOperator(S, F, E_NotX, BinaryOperatorKind::BO_Add);
          else
            // Inverse(f, e_notx - e_x) => Inverse(e_notx - f, e_x)
            F1 = ExprCreatorUtil::CreateBinaryOperator(S, E_NotX, F, BinaryOperatorKind::BO_Sub);
          break;
        }
        case BinaryOperatorKind::BO_Xor:
          // Inverse(f, e1 ^ e2) = Inverse(x, f ^ e_notx, e_x)
          F1 = ExprCreatorUtil::CreateBinaryOperator(S, F, E_NotX, BinaryOperatorKind::BO_Xor);
          break;
        default:
          llvm_unreachable("unexpected binary operator kind");
      }

      return Inverse(X, F1, E_X);
    }

    // Returns the inverse of a cast expression.  If e1 has type T2,
    // Inverse(f, (T1)e1) = Inverse((T2)f, e1) (assuming that (T1) is
    // not a narrowing cast).
    Expr *CastExprInverse(DeclRefExpr *X, Expr *F, CastExpr *E) {
      QualType T2 = E->getSubExpr()->getType();
      switch (E->getStmtClass()) {
        case Expr::ImplicitCastExprClass: {
          Expr *F1 = CreateImplicitCast(T2, E->getCastKind(), F);
          return Inverse(X, F1, E->getSubExpr());
        }
        case Expr::CStyleCastExprClass: {
          Expr *F1 = CreateExplicitCast(T2, E->getCastKind(), F,
                                        E->isBoundsSafeInterface());
          return Inverse(X, F1, E->getSubExpr());
        }
        case Expr::BoundsCastExprClass: {
          CHKCBindTemporaryExpr *Temp = dyn_cast<CHKCBindTemporaryExpr>(E->getSubExpr());
          assert(Temp);
          Expr *F1 = CreateExplicitCast(T2, CastKind::CK_BitCast, F,
                                        E->isBoundsSafeInterface());
          return Inverse(X, F1, Temp->getSubExpr());
        }
        default:
          llvm_unreachable("unexpected cast kind");
      }
      return nullptr;
    }

    // GetIncomingBlockState returns the checking state that is true at the
    // beginning of the block by taking the intersection of the observed
    // bounds contexts and sets of equivalent expressions that were true
    // after each of the block's predecessors.
    //
    // Taking the intersection of the observed bounds contexts of the block's
    // predecessors ensures that, before checking a statement S in the block,
    // the block's observed bounds context contains only variables with bounds
    // that are in scope at S.  At the beginning of the block, each variable in
    // scope is mapped to its normalized declared bounds.
    CheckingState GetIncomingBlockState(const CFGBlock *Block,
                                        llvm::DenseMap<unsigned int, CheckingState> BlockStates) {
      CheckingState BlockState;
      bool IntersectionEmpty = true;
      for (const CFGBlock *PredBlock : Block->preds()) {
        // Prevent null or non-traversed (e.g. unreachable) blocks from causing
        // the incoming bounds context and EquivExprs set for a block to be empty.
        if (!PredBlock)
          continue;
        if (BlockStates.find(PredBlock->getBlockID()) == BlockStates.end())
          continue;
        CheckingState PredState = BlockStates[PredBlock->getBlockID()];
        if (IntersectionEmpty) {
          BlockState.ObservedBounds = PredState.ObservedBounds;
          BlockState.EquivExprs = PredState.EquivExprs;
          IntersectionEmpty = false;
        }
        else {
          BlockState.ObservedBounds =
            IntersectBoundsContexts(PredState.ObservedBounds,
                                    BlockState.ObservedBounds);
          BlockState.EquivExprs = IntersectEquivExprs(PredState.EquivExprs,
                                                      BlockState.EquivExprs);
        }
      }
      return BlockState;
    }

    // IntersectBoundsContexts returns a bounds context resulting from taking
    // the intersection of the contexts Context1 and Context2.
    //
    // For each variable declaration v that is in both Context1 and Contex2,
    // the intersected context maps v to its normalized declared bounds.
    // Context1 or Context2 may map v to widened bounds, but those bounds
    // should not persist across CFG blocks.  The observed bounds for each
    // in-scope variable should be reset to its normalized declared bounds
    // at the beginning of a block, before widening the bounds in the block.
    BoundsContextTy IntersectBoundsContexts(BoundsContextTy Context1,
                                            BoundsContextTy Context2) {
      BoundsContextTy IntersectedContext;
      for (auto const &Pair : Context1) {
        const VarDecl *D = Pair.first;
        if (!Pair.second || !Context2.count(D))
          continue;
        if (BoundsExpr *B = S.NormalizeBounds(D))
          IntersectedContext[D] = B;
      }
      return IntersectedContext;
    }

    // IntersectEquivExprs returns the intersection of two sets of sets of
    // equivalent expressions, where each set in EQ1 is intersected with
    // each set in EQ2 to produce an element of the result.
    EquivExprSets IntersectEquivExprs(const EquivExprSets EQ1,
                                      const EquivExprSets EQ2) {
      EquivExprSets IntersectedEQ;
      for (auto I1 = EQ1.begin(); I1 != EQ1.end(); ++I1) {
        EqualExprTy Set1 = *I1;
        for (auto I2 = EQ2.begin(); I2 != EQ2.end(); ++I2) {
          EqualExprTy Set2 = *I2;
          EqualExprTy IntersectedExprSet = IntersectExprSets(Set1, Set2);
          if (IntersectedExprSet.size() > 1)
            IntersectedEQ.push_back(IntersectedExprSet);
        }
      }
      return IntersectedEQ;
    }

    // IntersectExprSets returns the intersection of two sets of expressions.
    EqualExprTy IntersectExprSets(const EqualExprTy Set1,
                                       const EqualExprTy Set2) {
      EqualExprTy IntersectedSet;
      for (auto I = Set1.begin(); I != Set1.end(); ++I) {
        Expr *E1 = *I;
        if (EqualExprsContainsExpr(Set2, E1))
          IntersectedSet.push_back(E1);
      }
      return IntersectedSet;
    }

    // GetEqualExprSetContainingExpr returns the set F in EQ that contains e
    // if such a set F exists, or an empty set otherwise.
    //
    // If there is a set F in EQ that contains an expression e1 such that
    // e1 is canonically equivalent to e, ValuePreservingE is set to e1.
    // e1 may include value-preserving operations.  For example, if a set F
    // in EQ contains (T)e, where (T) is a value-preserving cast,
    // ValuePreservingE will be set to (T)e.
    EqualExprTy GetEqualExprSetContainingExpr(Expr *E, EquivExprSets EQ,
                                              Expr *&ValuePreservingE) {
      ValuePreservingE = nullptr;
      for (auto OuterList = EQ.begin(); OuterList != EQ.end(); ++OuterList) {
        EqualExprTy F = *OuterList;
        for (auto InnerList = F.begin(); InnerList != F.end(); ++InnerList) {
          Expr *E1 = *InnerList;
          if (EqualValue(S.Context, E, E1, nullptr)) {
            ValuePreservingE = E1;
            return F;
          }
        }
      }
      return { };
    }

    // If e appears in a set F in EQ, GetEqualExprSetContainingExpr
    // returns F.  Otherwise, it returns an empty set.
    static EqualExprTy GetEqualExprSetContainingExpr(Sema &S, Expr *E,
                                                     EquivExprSets EQ) {
      for (auto OuterList = EQ.begin(); OuterList != EQ.end(); ++OuterList) {
        EqualExprTy F = *OuterList;
        if (::EqualExprsContainsExpr(S, F, E, nullptr))
          return F;
      }
      return {};
    }

    EqualExprTy GetEqualExprSetContainingExpr(Expr* E, EquivExprSets EQ) {
      return GetEqualExprSetContainingExpr(S, E, EQ);
    }

    // IsEqualExprsSubset returns true if Exprs1 is a subset of Exprs2.
    bool IsEqualExprsSubset(const EqualExprTy Exprs1,
                            const EqualExprTy Exprs2) {
      for (auto I = Exprs1.begin(); I != Exprs1.end(); ++I) {
        Expr *E = *I;
        if (!EqualExprsContainsExpr(Exprs2, E))
          return false;
      }
      return true;
    }

    bool EqualExprsContainsExpr(const EqualExprTy Exprs, Expr *E) {
      return ::EqualExprsContainsExpr(S, Exprs, E, nullptr);
    }

    // If E is a possibly parenthesized lvalue variable V,
    // GetLValueVariable returns V. Otherwise, it returns nullptr.
    //
    // V may have value-preserving operations applied to it, such as
    // LValueBitCasts.  For example, if E is (LValueBitCast(V)), where V
    // is a variable, GetLValueVariable will return V.
    DeclRefExpr *GetLValueVariable(Expr *E) {
      Lexicographic Lex(S.Context, nullptr);
      E = Lex.IgnoreValuePreservingOperations(S.Context, E);
      return dyn_cast<DeclRefExpr>(E);
    }

    // If E is a possibly parenthesized rvalue cast of a variable V,
    // GetRValueVariable returns V. Otherwise, it returns nullptr.
    //
    // V may have value-preserving operations applied to it.  For example,
    // if E is (LValueToRValue(LValueBitCast(V))), where V is a variable,
    // GetRValueVariable will return V.
    DeclRefExpr *GetRValueVariable(Expr *E) {
      if (!E)
        return nullptr;
      if (CastExpr *CE = dyn_cast<CastExpr>(E->IgnoreParens())) {
        CastKind CK = CE->getCastKind();
        if (CK == CastKind::CK_LValueToRValue ||
            CK == CastKind::CK_ArrayToPointerDecay)
          return GetLValueVariable(CE->getSubExpr());
      }
      return nullptr;
    }

    // IsRValueCastOfVariable returns true if the expression e is a possibly
    // parenthesized lvalue-to-rvalue cast of the lvalue variable v.
    bool IsRValueCastOfVariable(Expr *E, DeclRefExpr *V) {
      DeclRefExpr *Var = GetRValueVariable(E);
      if (!Var)
        return false;
      return EqualValue(S.Context, V, Var, nullptr);
    }

    // CreatesNewObject returns true if the expression e creates a new object.
    // Expressions that create new objects should not be added to the
    // EquivExprs or SameValue sets of equivalent expressions in the checking
    // state.
    bool CreatesNewObject(Expr *E) {
      switch (E->getStmtClass()) {
        case Expr::InitListExprClass:
        case Expr::ImplicitValueInitExprClass:
        case Expr::CompoundLiteralExprClass:
        case Expr::ExtVectorElementExprClass:
        case Expr::ExprWithCleanupsClass:
        case Expr::BlockExprClass:
        case Expr::SourceLocExprClass:
        case Expr::PackExprClass:
        case Expr::FixedPointLiteralClass:
        case Expr::StringLiteralClass:
          return true;
        default: {
          for (auto I = E->child_begin(); I != E->child_end(); ++I) {
            if (Expr *SubExpr = dyn_cast<Expr>(*I)) {
              if (CreatesNewObject(SubExpr))
                return true;
            }
          }
          return false;
        }
      }
    }

    // Returns true if the expression e reads memory via a pointer.
    // IncludeAllMemberExprs is used to modify the behavior to return true
    // if e is or contains a pointer dereference, member reference, or
    // indirect member reference (including e1.f which may not read memory
    // via a pointer).
    static bool ReadsMemoryViaPointer(Expr *E, bool IncludeAllMemberExprs = false) {
      E = E->IgnoreParens();

      switch (E->getStmtClass()) {
        case Expr::UnaryOperatorClass: {
          UnaryOperator *UO = cast<UnaryOperator>(E);
          // *e reads memory via a pointer.
          return UO->getOpcode() == UnaryOperatorKind::UO_Deref;
        }
        // e1[e2] is a synonym for *(e1 + e2), which reads memory via a pointer.
        case Expr::ArraySubscriptExprClass:
          return true;
        case Expr::MemberExprClass: {
          if (IncludeAllMemberExprs)
            return true;

          MemberExpr *ME = cast<MemberExpr>(E);
          // e1->f reads memory via a pointer.
          if (ME->isArrow())
            return true;
          // e1.f reads memory via a pointer if and only if e1 reads
          // memory via a pointer.
          else
            return ReadsMemoryViaPointer(ME->getBase());
        }
        default: {
          for (auto I = E->child_begin(); I != E->child_end(); ++I) {
            if (Expr *SubExpr = dyn_cast<Expr>(*I)) {
              if (ReadsMemoryViaPointer(SubExpr))
                return true;
            }
          }
          return false;
        }
      }
    }

    // If the variable X appears exactly once in Ei and does not appear in
    // Ej, SplitByVarCount returns the pair (Ei, Ej).  Otherwise, it returns
    // an empty pair.
    std::pair<Expr *, Expr *> SplitByVarCount(DeclRefExpr *X, Expr *E1, Expr *E2) {
      std::pair<Expr *, Expr *> Pair;
      int Count1 = VariableOccurrenceCount(S, X, E1);
      int Count2 = VariableOccurrenceCount(S, X, E2);
      if (Count1 == 1 && Count2 == 0) {
        // X appears once in E1 and does not appear in E2.
        Pair.first = E1;
        Pair.second = E2;
      } else if (Count2 == 1 && Count1 == 0) {
        // X appears once in E2 and does not appear in E1.
        Pair.first = E2;
        Pair.second = E1;
      }
      return Pair;
    }

    // CheckIsNonModifying suppresses diagnostics while checking
    // whether e is a non-modifying expression.
    bool CheckIsNonModifying(Expr *E) {
      return S.CheckIsNonModifying(E, Sema::NonModifyingContext::NMC_Unknown,
                                   Sema::NonModifyingMessage::NMM_None);
    }

    BoundsExpr *CreateBoundsUnknown() {
      return Context.getPrebuiltBoundsUnknown();
    }

    // This describes an empty range. We use this where semantically the value
    // can never point to any range of memory, and statically understanding this
    // is useful.
    // We use this for example for function pointers or float-typed expressions.
    //
    // This is better than represenging the empty range as bounds(e, e), or even
    // bounds(e1, e2), because in these cases we need to do further analysis to
    // understand that the upper and lower bounds of the range are equal.
    BoundsExpr *CreateBoundsEmpty() {
      return CreateBoundsUnknown();
    }

    // This describes that this is an expression we will never
    // be able to infer bounds for.
    BoundsExpr *CreateBoundsAlwaysUnknown() {
      return CreateBoundsUnknown();
    }

    // If we have an error in our bounds inference that we can't
    // recover from, bounds(unknown) is our error value
    BoundsExpr *CreateBoundsInferenceError() {
      return CreateBoundsUnknown();
    }

    // This describes the bounds of null, which is compatible with every
    // other bounds annotation.
    BoundsExpr *CreateBoundsAny() {
      return new (Context) NullaryBoundsExpr(BoundsExpr::Kind::Any,
                                             SourceLocation(),
                                             SourceLocation());
    }

    // Currently our inference algorithm has some limitations,
    // where we cannot express bounds for things that will have bounds
    //
    // This is for the case where we want to allow these today,
    // but we need to re-visit these places and disallow some instances
    // when we can accurately calculate these bounds.
    BoundsExpr *CreateBoundsAllowedButNotComputed() {
      return CreateBoundsAny();
    }
    // This is for the opposite case, where we want to return bounds(unknown)
    // at the moment, but we want to re-visit these parts of inference
    // and in some cases compute bounds.
    BoundsExpr *CreateBoundsNotAllowedYet() {
      return CreateBoundsUnknown();
    }

    BoundsExpr *CreateSingleElementBounds(Expr *LowerBounds) {
      assert(LowerBounds->isRValue());
      return ExpandToRange(LowerBounds, Context.getPrebuiltCountOne());
    }

    Expr *CreateTemporaryUse(CHKCBindTemporaryExpr *Binding) {
      return new (Context) BoundsValueExpr(SourceLocation(), Binding);
    }

    Expr *CreateAddressOfOperator(Expr *E) {
      QualType Ty = Context.getPointerType(E->getType(), CheckedPointerKind::Array);
      return new (Context) UnaryOperator(E, UnaryOperatorKind::UO_AddrOf, Ty,
                                         ExprValueKind::VK_RValue,
                                         ExprObjectKind::OK_Ordinary,
                                         SourceLocation(), false);
    }

    // Determine if the mathemtical value of I (an unsigned integer) fits within
    // the range of Ty, a signed integer type.  APInt requires that bitsizes
    // match exactly, so if I does fit, return an APInt via Result with
    // exactly the bitsize of Ty.
    bool Fits(QualType Ty, const llvm::APInt &I, llvm::APInt &Result) {
      assert(Ty->isSignedIntegerType());
      unsigned bitSize = Context.getTypeSize(Ty);
      if (bitSize < I.getBitWidth()) {
        if (bitSize < I.getActiveBits())
         // Number of bits in use exceeds bitsize
         return false;
        else Result = I.trunc(bitSize);
      } else if (bitSize > I.getBitWidth())
        Result = I.zext(bitSize);
      else
        Result = I;
      return Result.isNonNegative();
    }

    // Create an integer literal from I.  I is interpreted as an
    // unsigned integer.
    IntegerLiteral *CreateIntegerLiteral(const llvm::APInt &I) {
      QualType Ty;
      // Choose the type of an integer constant following the rules in
      // Section 6.4.4 of the C11 specification: the smallest integer
      // type chosen from int, long int, long long int, unsigned long long
      // in which the integer fits.
      llvm::APInt ResultVal;
      if (Fits(Context.IntTy, I, ResultVal))
        Ty = Context.IntTy;
      else if (Fits(Context.LongTy, I, ResultVal))
        Ty = Context.LongTy;
      else if (Fits(Context.LongLongTy, I, ResultVal))
        Ty = Context.LongLongTy;
      else {
        assert(I.getBitWidth() <=
               Context.getIntWidth(Context.UnsignedLongLongTy));
        ResultVal = I;
        Ty = Context.UnsignedLongLongTy;
      }
      IntegerLiteral *Lit = IntegerLiteral::Create(Context, ResultVal, Ty,
                                                   SourceLocation());
      return Lit;
    }

    // If Ty is a pointer type, CreateIntegerLiteral returns an integer
    // literal with a target-dependent bit width.
    // If Ty is an integer type (char, unsigned int, int, etc.),
    // CreateIntegerLiteral returns an integer literal with Ty type.
    // Otherwise, it returns nullptr.
    IntegerLiteral *CreateIntegerLiteral(int Value, QualType Ty) {
      if (Ty->isPointerType()) {
        const llvm::APInt
          ResultVal(Context.getTargetInfo().getPointerWidth(0), Value);
        return CreateIntegerLiteral(ResultVal);
      }

      if (!Ty->isIntegerType())
        return nullptr;

      unsigned BitSize = Context.getTypeSize(Ty);
      unsigned IntWidth = Context.getIntWidth(Ty);
      if (BitSize != IntWidth)
        return nullptr;

      const llvm::APInt ResultVal(BitSize, Value);
      return IntegerLiteral::Create(Context, ResultVal, Ty, SourceLocation());
    }

    // Infer bounds for string literals.
    BoundsExpr *InferBoundsForStringLiteral(Expr *E, StringLiteral *SL,
                                            CHKCBindTemporaryExpr *Binding) {
      // Use the number of characters in the string (excluding the null
      // terminator) to calcaulte size.  Don't use the array type of the
      // literal.  In unchecked scopes, the array type is unchecked and its
      // size includes the null terminator.  It converts to an ArrayPtr that
      // could be used to overwrite the null terminator.  We need to prevent
      // this because literal strings may be shared and writeable, depending on
      // the C implementation.
      auto *Size = CreateIntegerLiteral(llvm::APInt(64, SL->getLength()));
      auto *CBE =
        new (Context) CountBoundsExpr(BoundsExpr::Kind::ElementCount,
                                      Size, SourceLocation(),
                                      SourceLocation());

      auto PtrType = Context.getDecayedType(E->getType());

      // For a string literal expression, we always bind the result of the
      // expression to a temporary. We then use this temporary in the bounds
      // expression for the string literal expression. Otherwise, a runtime
      // bounds check based on accessing the predefined expression could be
      // incorrect: the base value could be different for the lower and upper
      // bounds.
      auto *ArrLValue = CreateTemporaryUse(Binding);
      auto *Base = CreateImplicitCast(PtrType,
                                      CastKind::CK_ArrayToPointerDecay,
                                      ArrLValue);
      return ExpandToRange(Base, CBE);
    }

    // Infer the bounds for a member expression.
    // A member expression is an lvalue.
    //
    // MemberExprBounds should only be called on an
    // expression that has not had any side effects performed
    // on it, since PruneTemporaryBindings expects no bounds
    // expressions to have been set.
    BoundsExpr *MemberExprBounds(MemberExpr *ME, CheckedScopeSpecifier CSS) {
      FieldDecl *FD = dyn_cast<FieldDecl>(ME->getMemberDecl());
      if (!FD)
        return CreateBoundsInferenceError();

      if (ME->getType()->isArrayType()) {
        // Declared bounds override the bounds based on the array type.
        BoundsExpr *B = FD->getBoundsExpr();
        if (B) {
          B = S.MakeMemberBoundsConcrete(ME->getBase(), ME->isArrow(), B);
          if (!B) {
            assert(ME->getBase()->isRValue());
            // This can happen if the base expression is an rvalue expression.
            // It could be a function call that returns a struct, for example.
            return CreateBoundsNotAllowedYet();
          }
          if (B->isElementCount() || B->isByteCount()) {
            Expr *Base = CreateImplicitCast(Context.getDecayedType(ME->getType()),
                                            CastKind::CK_ArrayToPointerDecay,
                                            ME);
            return cast<BoundsExpr>(PruneTemporaryBindings(S, ExpandToRange(Base, B), CSS));
          } else
            return cast<BoundsExpr>(PruneTemporaryBindings(S, B, CSS));
        }

        // If B is an interop type annotation, the type must be identical
        // to the declared type, modulo checkedness.  So it is OK to
        // compute the array bounds based on the original type.
        return cast<BoundsExpr>(PruneTemporaryBindings(S, ArrayExprBounds(ME), CSS));
      }

      // It is an error for a member to have function type.
      if (ME->getType()->isFunctionType())
        return CreateBoundsInferenceError();

      // If E is an L-value, the ME must be an L-value too.
      if (ME->isRValue()) {
        llvm_unreachable("unexpected MemberExpr r-value");
        return CreateBoundsInferenceError();
      }

      Expr *AddrOf = CreateAddressOfOperator(ME);
      BoundsExpr* Bounds = CreateSingleElementBounds(AddrOf);
      return cast<BoundsExpr>(PruneTemporaryBindings(S, Bounds, CSS));
    }

    // Infer the bounds for the target of a member expression.
    // A member expression is an lvalue.
    //
    // MemberExprTargetBounds should only be called on an
    // expression that has not had any side effects performed
    // on it, since PruneTemporaryBindings expects no bounds
    // expressions to have been set.
    BoundsExpr *MemberExprTargetBounds(MemberExpr *ME,
                                       CheckedScopeSpecifier CSS) {
      FieldDecl *F = dyn_cast<FieldDecl>(ME->getMemberDecl());
      if (!F)
        return CreateBoundsInferenceError();

      BoundsExpr *B = F->getBoundsExpr();
      InteropTypeExpr *IT = F->getInteropTypeExpr();
      if (B && B->isUnknown())
        return CreateBoundsAlwaysUnknown();

      Expr *MemberBaseExpr = ME->getBase();
      if (!B && IT) {
        B = CreateTypeBasedBounds(ME, IT->getType(),
                                      /*IsParam=*/false,
                                      /*IsInteropTypeAnnotation=*/true);
        return cast<BoundsExpr>(PruneTemporaryBindings(S, B, CSS));
      }
            
      if (!B)
        return CreateBoundsAlwaysUnknown();

      B = S.MakeMemberBoundsConcrete(MemberBaseExpr, ME->isArrow(), B);
      if (!B) {
        // This can happen when MemberBaseExpr is an rvalue expression.  An example
        // of this a function call that returns a struct.  MakeMemberBoundsConcrete
        // can't handle this yet.
        return CreateBoundsNotAllowedYet();
      }

      if (B->isElementCount() || B->isByteCount()) {
          Expr *MemberRValue;
        if (ME->isLValue())
          MemberRValue = CreateImplicitCast(ME->getType(),
                                            CastKind::CK_LValueToRValue,
                                            ME);
        else
          MemberRValue = ME;
        B = ExpandToRange(MemberRValue, B);
      }

      return cast<BoundsExpr>(PruneTemporaryBindings(S, B, CSS));
    }

    // Given a Ptr type or a bounds-safe interface type, create the bounds
    // implied by the type.  If E is non-null, place the bounds in standard form
    // (do not use count or byte_count because their meaning changes
    //  when propagated to parent expressions).
    BoundsExpr *CreateTypeBasedBounds(Expr *E, QualType Ty, bool IsParam,
                                      bool IsBoundsSafeInterface) {
      BoundsExpr *BE = nullptr;
      // If the target value v is a Ptr type, it has bounds(v, v + 1), unless
      // it is a function pointer type, in which case it has no required
      // bounds.

      if (Ty->isCheckedPointerPtrType()) {
        if (Ty->isFunctionPointerType())
          BE = CreateBoundsEmpty();
        else if (Ty->isVoidPointerType())
          BE = Context.getPrebuiltByteCountOne();
        else
          BE = Context.getPrebuiltCountOne();
      } else if (Ty->isCheckedArrayType()) {
        assert(IsParam && IsBoundsSafeInterface && "unexpected checked array type");
        BE = CreateBoundsForArrayType(Ty);
      } else if (Ty->isCheckedPointerNtArrayType()) {
        BE = Context.getPrebuiltCountZero();
      }
   
      if (!BE)
        return CreateBoundsEmpty();

      if (!E)
        return BE;

      Expr *Base = E;
      if (Base->isLValue())
        Base = CreateImplicitCast(E->getType(), CastKind::CK_LValueToRValue, Base);

      // If type is a bounds-safe interface type, adjust the type of base to the
      // bounds-safe interface type.
      if (IsBoundsSafeInterface) {
        // Compute the target type.  We could receive an array type for a parameter
        // with a bounds-safe interface.
        QualType TargetTy = Ty;
        if (TargetTy->isArrayType()) {
          assert(IsParam);
          TargetTy = Context.getArrayDecayedType(Ty);
        };

        if (TargetTy != E->getType())
          Base = CreateExplicitCast(TargetTy, CK_BitCast, Base, true);
      } else
        assert(Ty == E->getType());

      return ExpandToRange(Base, BE);
    }

    // Compute the bounds of a cast operation that produces an rvalue.
    BoundsExpr *RValueCastBounds(CastExpr *E,
                                 BoundsExpr *TargetBounds,
                                 BoundsExpr *LValueBounds,
                                 BoundsExpr *RValueBounds,
                                 CheckingState State) {
      switch (E->getCastKind()) {
        case CastKind::CK_BitCast:
        case CastKind::CK_NoOp:
        case CastKind::CK_NullToPointer:
        // Truncation or widening of a value does not affect its bounds.
        case CastKind::CK_IntegralToPointer:
        case CastKind::CK_PointerToIntegral:
        case CastKind::CK_IntegralCast:
        case CastKind::CK_IntegralToBoolean:
        case CastKind::CK_BooleanToSignedIntegral:
          return RValueBounds;
        case CastKind::CK_LValueToRValue: {
          // For an rvalue cast of a variable v, if v has observed bounds,
          // the rvalue bounds of the value of v should be the observed bounds.
          // This also accounts for variables that have widened bounds.
          if (DeclRefExpr *V = GetRValueVariable(E)) {
            if (const VarDecl *D = dyn_cast_or_null<VarDecl>(V->getDecl())) {
              auto It = State.ObservedBounds.find(D);
              if (It != State.ObservedBounds.end())
                return It->second;
            }
          }
          // If an lvalue to rvalue cast e is not the value of a variable
          // with observed bounds, the rvalue bounds of e default to the
          // given target bounds.
          return TargetBounds;
        }
        case CastKind::CK_ArrayToPointerDecay: {
          // For an array to pointer cast of a variable v, if v has observed
          // bounds, the rvalue bounds of the value of v should be the observed
          // bounds. This also accounts for variables with array type that have
          // widened bounds.
          if (DeclRefExpr *V = GetRValueVariable(E)) {
            if (const VarDecl *D = dyn_cast_or_null<VarDecl>(V->getDecl())) {
              auto It = State.ObservedBounds.find(D);
              if (It != State.ObservedBounds.end())
                return It->second;
            }
          }
          // If an array to pointer cast e is not the value of a variable
          // with observed bounds, the rvalue bounds of e default to the
          // given lvalue bounds.
          return LValueBounds;
        }
        case CastKind::CK_DynamicPtrBounds:
        case CastKind::CK_AssumePtrBounds:
          llvm_unreachable("unexpected rvalue bounds cast");
        default:
          return CreateBoundsAlwaysUnknown();
      }
    }

    // Compute the bounds of a call expression.  Call expressions always
    // produce rvalues.
    //
    // If ResultName is non-null, it is a temporary variable where the result
    // of the call expression is stored immediately upon return from the call.
    BoundsExpr *CallExprBounds(const CallExpr *CE,
                               CHKCBindTemporaryExpr *ResultName) {
      BoundsExpr *ReturnBounds = nullptr;
      if (CE->getType()->isCheckedPointerPtrType()) {
        if (CE->getType()->isVoidPointerType())
          ReturnBounds = Context.getPrebuiltByteCountOne();
        else
          ReturnBounds = Context.getPrebuiltCountOne();
      }
      else {
        // Get the function prototype, where the abstract function return
        // bounds are kept.  The callee (if it exists) 
        // is always a function pointer.
        const PointerType *PtrTy =
          CE->getCallee()->getType()->getAs<PointerType>();
        if (PtrTy == nullptr)
          return CreateBoundsInferenceError();
        const FunctionProtoType *CalleeTy =
          PtrTy->getPointeeType()->getAs<FunctionProtoType>();
        if (!CalleeTy)
          // K&R functions have no prototype, and we cannot perform
          // inference on them, so we return bounds(unknown) for their results.
          return CreateBoundsAlwaysUnknown();

        BoundsAnnotations FunReturnAnnots = CalleeTy->getReturnAnnots();
        BoundsExpr *FunBounds = FunReturnAnnots.getBoundsExpr();
        InteropTypeExpr *IType =FunReturnAnnots.getInteropTypeExpr();
        // If there is no return bounds and there is an interop type
        // annotation, use the bounds impied by the interop type
        // annotation.
        if (!FunBounds && IType)
          FunBounds = CreateTypeBasedBounds(nullptr, IType->getType(),
                                            false, true);

        if (!FunBounds)
          // This function has no return bounds
          return CreateBoundsAlwaysUnknown();

        ArrayRef<Expr *> ArgExprs =
          llvm::makeArrayRef(const_cast<Expr**>(CE->getArgs()),
                              CE->getNumArgs());

        // Concretize Call Bounds with argument expressions.
        // We can only do this if the argument expressions are non-modifying
        ReturnBounds =
          S.ConcretizeFromFunctionTypeWithArgs(FunBounds, ArgExprs,
                            Sema::NonModifyingContext::NMC_Function_Return);
        // If concretization failed, this means we tried to substitute with
        // a non-modifying expression, which is not allowed by the
        // specification.
        if (!ReturnBounds)
          return CreateBoundsInferenceError();
      }

      if (ReturnBounds->isElementCount() ||
          ReturnBounds->isByteCount()) {
        if (!ResultName)
          return CreateBoundsInferenceError();
        ReturnBounds = ExpandToRange(CreateTemporaryUse(ResultName), ReturnBounds);
      }
      return ReturnBounds;
    }

    // Check that casts to checked function pointer types produce a valid
    // function pointer.  This implements the checks in Section 3.8 of v0.7
    // of the Checked C specification.
    //
    // The cast expression E has type ToType, a ptr<> to a function p type.  To
    // produce the function pointer,  the program is performing a sequence of
    // casts, both implicit and explicit. This sequence may include uses of
    // addr-of- (&) or deref(*), which act like casts for function pointer
    // types.
    //
    // Start by checking whether E must produce a valid function pointer:
    // - An lvalue-to-rvalue cast,
    // - A bounds-safe interface cast.
    //
    // If E is not guaranteed produce a valid function pointer, check that E
    // is a value-preserving case. Iterate through the chain of subexpressions
    // of E, as long as we see value-preserving casts or a cast-like operator.
    // If a cast is not value-preserving, it is an error because the resulting
    // value may not be valid function pointer.
    //
    // Let Needle be the subexpression the iteration ends at. Check whether
    // Needle is guaranteed to be a valid checked function pointer of type Ty:
    // - It s a null pointer.
    // - It is decl ref to a named function and the pointee type of TyType
    //   matches the function type.
    // - It is a checked function pointer Ty.
    // If is none of those, emit diagnostic about an incompatible type.
    void CheckDisallowedFunctionPtrCasts(CastExpr *E) {
      // The type of the outer value
      QualType ToType = E->getType();

      // We're only looking for casts to checked function ptr<>s.
      if (!ToType->isCheckedPointerPtrType() ||
        !ToType->isFunctionPointerType())
        return;

      if (S.getLangOpts().CheckedCConverter)
        return;

      // Skip lvalue-to-rvalue casts because they preserve types (except that
      // qualifers are removed).  The lvalue type should be a checked pointer
      // type too.
      if (const ImplicitCastExpr *ICE = dyn_cast<ImplicitCastExpr>(E))
        if (ICE->getCastKind() == CK_LValueToRValue) {
          assert(ICE->getSubExpr()->getType()->isCheckedPointerType());
          return;
        }

      // Skip bounds-safe interface casts.  They are trusted casts inserted
      // according to bounds-safe interface rules.  The only difference in
      // types is checkedness, which means that this is a trusted cast
      // to the checked function type pointer.
      if (E->isBoundsSafeInterface())
        return;

      if (!CheckValuePreservingCast(E, ToType)) {
        // The top-level cast is not value-preserving
        return;
      }

      // Iterate through chain of subexpressions that are value-preserving
      // casts or cast-like operations.
      const Expr *Needle = E->getSubExpr();
      while (true) {
        Needle = Needle->IgnoreParens();

        // Stop at any cast or cast-like operators that have a checked pointer
        // type.  If they are potential problematic casts, they'll be checked
        // by another call to CheckedDisallowedFunctionPtrCasts.
        if (Needle->getType()->isCheckedPointerType())
          break;

        // If we've found a cast expression...
        if (const CastExpr *NeedleCast = dyn_cast<CastExpr>(Needle)) {
          if (const ImplicitCastExpr *ICE = 
                dyn_cast<ImplicitCastExpr>(NeedleCast))
            // Stop at lvalue-to-ravlue casts.
            if (ICE->getCastKind() == CK_LValueToRValue)
              break;

          if (NeedleCast->isBoundsSafeInterface())
            break;

          if (!CheckValuePreservingCast(NeedleCast, ToType)) {
            // The cast is not value-preserving,
            return;
          }

          Needle = NeedleCast->getSubExpr();
          continue;
        }

        // If we've found a unary operator (such as * or &)...
        if (const UnaryOperator *NeedleOp = dyn_cast<UnaryOperator>(Needle)) {
          // Check if the operator is value-preserving.
          // Only addr-of (&) and deref (*) are with function pointers
          if (!CheckValuePreservingCastLikeOp(NeedleOp, ToType)) {
            return;
          }

          // Keep iterating.
          Needle = NeedleOp->getSubExpr();
          continue;
        }

        // Otherwise we have found an expression that is neither
        // a cast nor a cast-like operator.  Stop iterating.
        break;
      }

      // See if we stopped at a subexpression that must produce a valid checked
      // function pointer.

      // A null pointer.
      if (Needle->isNullPointerConstant(S.Context, Expr::NPC_NeverValueDependent))
        return;

      // A DeclRef to a function declaration matching the desired function type.
      if (const DeclRefExpr *NeedleDeclRef = dyn_cast<DeclRefExpr>(Needle)) {
        if (isa<FunctionDecl>(NeedleDeclRef->getDecl())) {
          // Checked that the function type is compatible with the pointee type
          // of ToType.
          if (S.Context.typesAreCompatible(ToType->getPointeeType(),
                                           Needle->getType(),
                                           /*CompareUnqualified=*/false,
                                           /*IgnoreBounds=*/false))
            return;
        } else {
          S.Diag(Needle->getExprLoc(),
                 diag::err_cast_to_checked_fn_ptr_not_value_preserving)
            << ToType << E->getSourceRange();
          return;
        }
      }

      // An expression with a checked pointer type.
      QualType NeedleTy = Needle->getType();
      if (!S.Context.typesAreCompatible(ToType, NeedleTy,
                                      /* CompareUnqualified=*/false,
                                      /*IgnoreBounds=*/false)) {
        // See if the only difference is that the source is an unchecked pointer type.
        if (NeedleTy->isPointerType()) {
          const PointerType *NeedlePtrType = NeedleTy->getAs<PointerType>();
          const PointerType *ToPtrType = ToType->getAs<PointerType>();
          if (S.Context.typesAreCompatible(NeedlePtrType->getPointeeType(),
                                           ToPtrType->getPointeeType(),
                                           /*CompareUnqualifed=*/false,
                                           /*IgnoreBounds=*/false)) {
            // An _Assume_bounds_cast can be used to cast an unchecked function
            // pointer to a checked function pointer, if the only difference
            // is that the source is an unchecked pointer type.
            if (E->getCastKind() == CastKind::CK_AssumePtrBounds)
              return;
            S.Diag(Needle->getExprLoc(), 
                   diag::err_cast_to_checked_fn_ptr_from_unchecked_fn_ptr) <<
              ToType << E->getSourceRange();
            return;
          }
        }

        S.Diag(Needle->getExprLoc(), 
               diag::err_cast_to_checked_fn_ptr_from_incompatible_type)
          << ToType << NeedleTy << NeedleTy->isCheckedPointerPtrType()
          << E->getSourceRange();
      }

      return;
    }

    // See if a cast is value-preserving for a function-pointer casts.   Other
    // operations might also be, but this algorithm is currently conservative.
    //
    // This will add the required error messages.
    bool CheckValuePreservingCast(const CastExpr *E, const QualType ToType) {
      switch (E->getCastKind())
      {
      case CK_NoOp:
      case CK_NullToPointer:
      case CK_FunctionToPointerDecay:
      case CK_BitCast:
      case CK_LValueBitCast:
      // An _Assume_bounds_cast can be used to cast an unchecked function
      // pointer to a checked pointer, and should therefore be considered
      // value-preserving for a function-pointer cast.
      case CK_AssumePtrBounds:
        return true;
      default:
        S.Diag(E->getExprLoc(), diag::err_cast_to_checked_fn_ptr_not_value_preserving)
          << ToType << E->getSourceRange();

        return false;
      }
    }

    // See if an operationg is a value-preserving deref (*) or/ addr-of (&)
    // operator on a function pointer type.  Other operations might also be,
    // but this algorithm is currently conservative.
    //
    // This will add the required error messages
    bool CheckValuePreservingCastLikeOp(const UnaryOperator *E, const QualType ToType) {
      QualType ETy = E->getType();
      QualType SETy = E->getSubExpr()->getType();

      switch (E->getOpcode()) {
      case UO_Deref: {
        // This may be more conservative than necessary.
        bool between_functions = ETy->isFunctionType() && SETy->isFunctionPointerType();

        if (!between_functions) {
          // Add Error Message
          S.Diag(E->getExprLoc(), diag::err_cast_to_checked_fn_ptr_can_only_ref_deref_functions)
            << ToType << 0 << E->getSourceRange();
        }

        return between_functions;
      }
      case UO_AddrOf: {
        // This may be more conservative than necessary.
        bool between_functions = ETy->isFunctionPointerType() && SETy->isFunctionType();
        if (!between_functions) {
          // Add Error Message
          S.Diag(E->getExprLoc(), diag::err_cast_to_checked_fn_ptr_can_only_ref_deref_functions)
            << ToType << 1 << E->getSourceRange();
        }

        return between_functions;
      }
      default:
        S.Diag(E->getExprLoc(), diag::err_cast_to_checked_fn_ptr_not_value_preserving)
          << ToType << E->getSourceRange();

        return false;
      }
    }
  };
}

Expr *Sema::GetArrayPtrDereference(Expr *E, QualType &Result) {
  assert(E->isLValue());
  E = E->IgnoreParens();
  switch (E->getStmtClass()) {
    case Expr::DeclRefExprClass:
    case Expr::MemberExprClass:
    case Expr::CompoundLiteralExprClass:
    case Expr::ExtVectorElementExprClass:
      return nullptr;
    case Expr::UnaryOperatorClass: {
      UnaryOperator *UO = cast<UnaryOperator>(E);
      if (UO->getOpcode() == UnaryOperatorKind::UO_Deref &&
          UO->getSubExpr()->getType()->isCheckedPointerArrayType()) {
        Result = UO->getSubExpr()->getType();
        return E;
      }

      return nullptr;
    }

    case Expr::ArraySubscriptExprClass: {
      // e1[e2] is a synonym for *(e1 + e2).
      ArraySubscriptExpr *AS = cast<ArraySubscriptExpr>(E);
      // An important invariant for array types in Checked C is that all
      // dimensions of a multi-dimensional array are either checked or
      // unchecked.  This ensures that the intermediate values for
      // multi-dimensional array accesses have checked type and preserve
      //  the "checkedness" of the outermost array.

      // getBase returns the pointer-typed expression.
      if (getLangOpts().UncheckedPointersDynamicCheck ||
          AS->getBase()->getType()->isCheckedPointerArrayType()) {
        Result = AS->getBase()->getType();
        return E;
      }

      return nullptr;
    }
    case Expr::ImplicitCastExprClass: {
      ImplicitCastExpr *IC = cast<ImplicitCastExpr>(E);
      if (IC->getCastKind() == CK_LValueBitCast)
        return GetArrayPtrDereference(IC->getSubExpr(), Result);
      return nullptr;
    }
    case Expr::CHKCBindTemporaryExprClass: {
      CHKCBindTemporaryExpr *Temp = cast<CHKCBindTemporaryExpr>(E);
      return GetArrayPtrDereference(Temp->getSubExpr(), Result);
    }
    default: {
      llvm_unreachable("unexpected lvalue expression");
      return nullptr;
    }
  }
}

BoundsExpr *Sema::CheckNonModifyingBounds(BoundsExpr *B, Expr *E) {
  if (!CheckIsNonModifying(B, Sema::NonModifyingContext::NMC_Unknown,
                              Sema::NonModifyingMessage::NMM_None)) {
    Diag(E->getBeginLoc(), diag::err_inferred_modifying_bounds) <<
        B << E->getSourceRange();
    CheckIsNonModifying(B, Sema::NonModifyingContext::NMC_Unknown,
                          Sema::NonModifyingMessage::NMM_Note);
    return CreateInvalidBoundsExpr();
  } else
    return B;
}

BoundsExpr *Sema::CreateCountForArrayType(QualType QT) {
  std::pair<ComparisonSet, ComparisonSet> EmptyFacts;
  return CheckBoundsDeclarations(*this, EmptyFacts).CreateBoundsForArrayType(QT);
}

Expr *Sema::MakeAssignmentImplicitCastExplicit(Expr *E) {
  if (!E->isRValue())
    return E;

  ImplicitCastExpr *ICE = dyn_cast<ImplicitCastExpr>(E);
  if (!ICE)
    return E;

  bool isUsualUnaryConversion = false;
  CastKind CK = ICE->getCastKind();
  Expr *SE = ICE->getSubExpr();
  QualType TargetTy = ICE->getType();
  if (CK == CK_FunctionToPointerDecay || CK == CK_ArrayToPointerDecay ||
      CK == CK_LValueToRValue)
    isUsualUnaryConversion = true;
  else if (CK == CK_IntegralCast) {
    QualType Ty = SE->getType();
    // Half FP have to be promoted to float unless it is natively supported
    if (CK == CK_FloatingCast && TargetTy == Context.FloatTy &&
        Ty->isHalfType() && !getLangOpts().NativeHalfType)
      isUsualUnaryConversion = true;
    else if (CK == CK_IntegralCast &&
             Ty->isIntegralOrUnscopedEnumerationType()) {
      QualType PTy = Context.isPromotableBitField(SE);
      if (!PTy.isNull() && TargetTy == PTy)
        isUsualUnaryConversion = true;
      else if (Ty->isPromotableIntegerType() &&
              TargetTy == Context.getPromotedIntegerType(Ty))
        isUsualUnaryConversion = true;
    }
  }

  if (isUsualUnaryConversion)
    return E;

  std::pair<ComparisonSet, ComparisonSet> EmptyFacts;
  return CheckBoundsDeclarations(*this, EmptyFacts).CreateExplicitCast(TargetTy, CK, SE,
                                                   ICE->isBoundsSafeInterface());
}

void Sema::CheckFunctionBodyBoundsDecls(FunctionDecl *FD, Stmt *Body) {
  if (Body == nullptr)
    return;
#if TRACE_CFG
  llvm::outs() << "Checking " << FD->getName() << "\n";
#endif
  ModifiedBoundsDependencies Tracker;
  // Compute a mapping from expressions that modify lvalues to in-scope bounds
  // declarations that depend upon those expressions.  We plan to change
  // CheckBoundsDeclaration to traverse a function body in an order determined
  // by control flow.   The modification information depends on lexically-scoped
  // information that can't be computed easily when doing a control-flow
  // based traversal.
  ComputeBoundsDependencies(Tracker, FD, Body);
  std::pair<ComparisonSet, ComparisonSet> EmptyFacts;
  std::unique_ptr<CFG> Cfg = CFG::buildCFG(nullptr, Body, &getASTContext(), CFG::BuildOptions());
  CheckBoundsDeclarations Checker(*this, Body, Cfg.get(), FD->getBoundsExpr(), EmptyFacts);
  if (Cfg != nullptr) {
    AvailableFactsAnalysis Collector(*this, Cfg.get());
    Collector.Analyze();
    if (getLangOpts().DumpExtractedComparisonFacts)
      Collector.DumpComparisonFacts(llvm::outs(), FD->getNameInfo().getName().getAsString());
    Checker.TraverseCFG(Collector, FD);
  }
  else {
    // A CFG couldn't be constructed.  CFG construction doesn't support
    // __finally or may encounter a malformed AST.  Fall back on to non-flow 
    // based analysis.  The CSS parameter is ignored because the checked
    // scope information is obtained from Body, which is a compound statement.
    Checker.Check(Body, CheckedScopeSpecifier::CSS_Unchecked);
  }

#if TRACE_CFG
  llvm::outs() << "Done " << FD->getName() << "\n";
#endif
}

void Sema::CheckTopLevelBoundsDecls(VarDecl *D) {
  if (!D->isLocalVarDeclOrParm()) {
    std::pair<ComparisonSet, ComparisonSet> EmptyFacts;
    CheckBoundsDeclarations Checker(*this, nullptr, nullptr, nullptr, EmptyFacts);
    Checker.TraverseTopLevelVarDecl(D, GetCheckedScopeInfo());
  }
}

namespace {
  class NonModifiyingExprSema : public RecursiveASTVisitor<NonModifiyingExprSema> {

  private:
    // Represents which kind of modifying expression we have found
    enum ModifyingExprKind {
      MEK_Assign,
      MEK_Increment,
      MEK_Decrement,
      MEK_Call,
      MEK_Volatile
    };

  public:
    NonModifiyingExprSema(Sema &S, Sema::NonModifyingContext From,
                          Sema::NonModifyingMessage Message) :
      S(S), FoundModifyingExpr(false), ReqFrom(From),
      Message(Message) {}

    bool isNonModifyingExpr() { return !FoundModifyingExpr; }

    // Assignments are of course modifying
    bool VisitBinAssign(BinaryOperator* E) {
      addError(E, MEK_Assign);
      FoundModifyingExpr = true;

      return true;
    }

    // Assignments are of course modifying
    bool VisitCompoundAssignOperator(CompoundAssignOperator *E) {
      addError(E, MEK_Assign);
      FoundModifyingExpr = true;

      return true;
    }

    // Pre-increment/decrement, Post-increment/decrement
    bool VisitUnaryOperator(UnaryOperator *E) {
      if (E->isIncrementDecrementOp()) {
        addError(E,
          E->isIncrementOp() ? MEK_Increment : MEK_Decrement);
        FoundModifyingExpr = true;
      }

      return true;
    }

    // Dereferences of volatile variables are modifying.
    bool VisitCastExpr(CastExpr *E) {
      CastKind CK = E->getCastKind();
      if (CK == CK_LValueToRValue)
        FindVolatileVariable(E->getSubExpr());

      return true;
    }

    void FindVolatileVariable(Expr *E) {
      E = E->IgnoreParens();
      switch (E->getStmtClass()) {
        case Expr::DeclRefExprClass: {
          QualType RefType = E->getType();
          if (RefType.isVolatileQualified()) {
            addError(E, MEK_Volatile);
            FoundModifyingExpr = true;
          }
          break;
        }
        case Expr::ImplicitCastExprClass: {
          ImplicitCastExpr *ICE = cast<ImplicitCastExpr>(E);
          if (ICE->getCastKind() == CastKind::CK_LValueBitCast)
            return FindVolatileVariable(ICE->getSubExpr());
          break;
        }
        default:
          break;
      }
    }

    // Function Calls are defined as modifying
    bool VisitCallExpr(CallExpr *E) {
      addError(E, MEK_Call);
      FoundModifyingExpr = true;

      return true;
    }


  private:
    Sema &S;
    bool FoundModifyingExpr;
    Sema::NonModifyingContext ReqFrom;
    Sema::NonModifyingMessage Message;
    // Track modifying expressions so that we can suppress duplicate diagnostic
    // messages for the same modifying expression.
    SmallVector<Expr *, 4> ModifyingExprs;

    void addError(Expr *E, ModifyingExprKind Kind) {
      if (Message != Sema::NonModifyingMessage::NMM_None) {
        for (auto Iter = ModifyingExprs.begin(); Iter != ModifyingExprs.end(); Iter++) {
          if (*Iter == E)
            return;
        }
        ModifyingExprs.push_back(E);
        unsigned DiagId = (Message == Sema::NonModifyingMessage::NMM_Error) ?
          diag::err_not_non_modifying_expr : diag::note_modifying_expression;
        S.Diag(E->getBeginLoc(), DiagId)
          << Kind << ReqFrom << E->getSourceRange();
      }
    }
  };
}

bool Sema::CheckIsNonModifying(Expr *E, NonModifyingContext Req,
                               NonModifyingMessage Message) {
  NonModifiyingExprSema Checker(*this, Req, Message);
  Checker.TraverseStmt(E);

  return Checker.isNonModifyingExpr();
}

/* Will uncomment this in a future pull request.
bool Sema::CheckIsNonModifying(BoundsExpr *E, bool ReportError) {
  NonModifyingContext req = NMC_Unknown;
  if (isa<RangeBoundsExpr>(E))
    req = NMC_Range;
  else if (const CountBoundsExpr *CountBounds = dyn_cast<CountBoundsExpr>(E))
    req = CountBounds->isByteCount() ? NMC_Byte_Count : NMC_Count;

  NonModifiyingExprSema Checker(*this, Req, ReportError);
  Checker.TraverseStmt(E);

  return Checker.isNonModifyingExpr();
}
*/

void Sema::WarnDynamicCheckAlwaysFails(const Expr *Condition) {
  bool ConditionConstant;
  if (Condition->EvaluateAsBooleanCondition(ConditionConstant, Context)) {
    if (!ConditionConstant) {
      // Dynamic Check always fails, emit warning
      Diag(Condition->getBeginLoc(), diag::warn_dynamic_check_condition_fail)
        << Condition->getSourceRange();
    }
  }
}

// If the VarDecl D has a byte_count or count bounds expression,
// NormalizeBounds expands it to a range bounds expression.  The expanded
// range bounds are attached to the VarDecl D to avoid recomputing the
// normalized bounds for D.
BoundsExpr *Sema::NormalizeBounds(const VarDecl *D) {
  // If D already has a normalized bounds expression, do not recompute it.
  if (BoundsExpr *NormalizedBounds = D->getNormalizedBounds())
    return NormalizedBounds;

  // Normalize the bounds of D to a RangeBoundsExpr and attach the normalized
  // bounds to D to avoid recomputing them.
  BoundsExpr *Bounds = ExpandBoundsToRange(D, D->getBoundsExpr());
  D->setNormalizedBounds(Bounds);
  return Bounds;
}

// This is wrapper around CheckBoundsDeclaration::ExpandToRange. This provides
// an easy way to invoke this function from outside the class. Given a
// byte_count or count bounds expression for the VarDecl D, ExpandToRange will
// expand it to a range bounds expression.
BoundsExpr *Sema::ExpandBoundsToRange(const VarDecl *D, const BoundsExpr *B) {
  // If the bounds expr is already a RangeBoundsExpr, simply return it.
  if (B && isa<RangeBoundsExpr>(B))
    return const_cast<BoundsExpr *>(B);

  std::pair<ComparisonSet, ComparisonSet> EmptyFacts;
  CheckBoundsDeclarations CBD = CheckBoundsDeclarations(*this, EmptyFacts);

  if (D->getType()->isArrayType()) {
    ExprResult ER = BuildDeclRefExpr(const_cast<VarDecl *>(D), D->getType(),
                                     clang::ExprValueKind::VK_LValue,
                                     SourceLocation());
    if (ER.isInvalid())
      return nullptr;
    Expr *Base = ER.get();

    // Declared bounds override the bounds based on the array type.
    if (!B)
      return CBD.ArrayExprBounds(Base);
    Base = CBD.CreateImplicitCast(Context.getDecayedType(Base->getType()),
                                  CastKind::CK_ArrayToPointerDecay,
                                  Base);
    return CBD.ExpandToRange(Base, const_cast<BoundsExpr *>(B));
  }
  return CBD.ExpandToRange(const_cast<VarDecl *>(D),
                           const_cast<BoundsExpr *>(B));
}<|MERGE_RESOLUTION|>--- conflicted
+++ resolved
@@ -4338,7 +4338,6 @@
         if (I->second.find(V) == I->second.end())
           return;
       }
-<<<<<<< HEAD
       
       // If proof result is Maybe but SrcRange has free variables, emit an error
       // rather than a warning.
@@ -4351,14 +4350,6 @@
                      ? diag::warn_checked_scope_bounds_declaration_invalid
                      : diag::warn_bounds_declaration_invalid);
 
-=======
-
-      unsigned DiagId = (Result == ProofResult::False) ?
-        diag::error_bounds_declaration_invalid :
-        (CSS != CheckedScopeSpecifier::CSS_Unchecked?
-          diag::warn_checked_scope_bounds_declaration_invalid :
-          diag::warn_bounds_declaration_invalid);
->>>>>>> 4093fc78
       SourceLocation Loc = BlameAssignmentWithinStmt(St, V, State, DiagId);
       if (Result == ProofResult::False)
         ExplainProofFailure(Loc, Cause, ProofStmtKind::BoundsDeclaration);
@@ -4405,14 +4396,9 @@
         SrcRange = BlameExpr->getSourceRange();
 
         // Choose the type of assignment E to show in the diagnostic messages
-<<<<<<< HEAD
-        // from: assignment (=), decrement (--) or increment (++). These are all
-        // modifying operators that can update observed bounds.
-=======
         // from: assignment (=), decrement (--) or increment (++). If none of
         // these cases match, the diagnostic message reports that the error is
         // for a statement.
->>>>>>> 4093fc78
         if (UnaryOperator *UO = dyn_cast<UnaryOperator>(BlameExpr)) {
           if (UO->isIncrementOp())
             BDCType = Sema::BoundsDeclarationCheck::BDC_Increment;
