//===---------- SemaBounds.cpp - Operations On Bounds Expressions --------===//
//
//                     The LLVM Compiler Infrastructure
//
// Part of the LLVM Project, under the Apache License v2.0 with LLVM Exceptions.
// See https://llvm.org/LICENSE.txt for license information.
// SPDX-License-Identifier: Apache-2.0 WITH LLVM-exception
//
//===----------------------------------------------------------------------===//
//
//  This file implements operations on bounds expressions for semantic analysis.
//  The operations include:
//  * Abstracting bounds expressions so that they can be used in function types.
//    This also checks that requirements on variable references are met and
//    emit diagnostics if they are not.
//
//    The abstraction also removes extraneous details:
//    - References to ParamVarDecl's are abstracted to positional index numbers
//      in argument lists.
//    - References to other VarDecls's are changed to use canonical
//      declarations.
//
//    Line number information is left in place for expressions, though.  It
//    would be a lot of work to write functions to change the line numbers to
//    the invalid line number. The canonicalization of types ignores line number
//    information in determining if two expressions are the same.  Users of bounds
//    expressions that have been abstracted need to be aware that line number
//    information may be inaccurate.
//  * Concretizing bounds expressions from function types.  This undoes the
//    abstraction by substituting parameter varaibles for the positional index
//    numbers.
//
//  Debugging pre-processor flags:
//    - TRACE_CFG:
//      Dumps AST and CFG of the visited nodes when traversing the CFG.
//    - TRACE_RANGE:
//      Dumps the valid bounds ranges, memory access ranges and memory
//      access expressions.
//===----------------------------------------------------------------------===//

#include "clang/Analysis/CFG.h"
#include "clang/Analysis/Analyses/PostOrderCFGView.h"
#include "clang/AST/CanonBounds.h"
#include "clang/AST/RecursiveASTVisitor.h"
#include "clang/Sema/AvailableFactsAnalysis.h"
#include "clang/Sema/BoundsAnalysis.h"
#include "llvm/ADT/SmallBitVector.h"
#include "llvm/ADT/SmallPtrSet.h"
#include "llvm/ADT/SmallString.h"
#include "TreeTransform.h"
#include <queue>

// #define TRACE_CFG 1
// #define TRACE_RANGE 1

using namespace clang;
using namespace sema;

namespace {
class BoundsUtil {
public:
  static bool IsStandardForm(const BoundsExpr *BE) {
    BoundsExpr::Kind K = BE->getKind();
    return (K == BoundsExpr::Kind::Any || K == BoundsExpr::Kind::Unknown ||
      K == BoundsExpr::Kind::Range || K == BoundsExpr::Kind::Invalid);
  }

  static Expr *IgnoreRedundantCast(ASTContext &Ctx, CastKind NewCK, Expr *E) {
    CastExpr *P = dyn_cast<CastExpr>(E);
    if (!P)
      return E;

    CastKind ExistingCK = P->getCastKind();
    Expr *SE = P->getSubExpr();
    if (NewCK == CK_BitCast && ExistingCK == CK_BitCast)
      return SE;

    return E;
  }

  static bool getReferentSizeInChars(ASTContext &Ctx, QualType Ty, llvm::APSInt &Size) {
    assert(Ty->isPointerType());
    const Type *Pointee = Ty->getPointeeOrArrayElementType();
    if (Pointee->isIncompleteType())
      return false;
    uint64_t ElemBitSize = Ctx.getTypeSize(Pointee);
    uint64_t ElemSize = Ctx.toCharUnitsFromBits(ElemBitSize).getQuantity();
    Size = llvm::APSInt(llvm::APInt(Ctx.getTargetInfo().getPointerWidth(0), ElemSize), false);
    return true;
  }

  // Convert I to a signed integer with Ctx.PointerWidth.
  static llvm::APSInt ConvertToSignedPointerWidth(ASTContext &Ctx, llvm::APSInt I, bool &Overflow) {
    uint64_t PointerWidth = Ctx.getTargetInfo().getPointerWidth(0);
    Overflow = false;
    if (I.getBitWidth() > PointerWidth) {
      Overflow = true;
      goto exit;
    }
    if (I.getBitWidth() < PointerWidth)
      I = I.extend(PointerWidth);
    if (I.isUnsigned()) {
      if (I > llvm::APSInt(I.getSignedMaxValue(PointerWidth))) {
        Overflow = true;
        goto exit;
      }
      I = llvm::APSInt(I, false);
    }
    exit:
      return I;
  }
};
}

namespace {
  class ExprCreatorUtil {
    public:
      // If Op is not a compound operator, CreateBinaryOperator returns a
      // binary operator LHS Op RHS.  If Op is a compound operator @=,
      // CreateBinaryOperator returns a binary operator LHS @ RHS.
      // LHS and RHS are cast to rvalues if necessary.
      static BinaryOperator *CreateBinaryOperator(Sema &SemaRef,
                                                  Expr *LHS, Expr *RHS,
                                                  BinaryOperatorKind Op) {
        assert(LHS && "expected LHS to exist");
        assert(RHS && "expected RHS to exist");
        LHS = EnsureRValue(SemaRef, LHS);
        RHS = EnsureRValue(SemaRef, RHS);
        if (BinaryOperator::isCompoundAssignmentOp(Op))
          Op = BinaryOperator::getOpForCompoundAssignment(Op);
        return new (SemaRef.Context) BinaryOperator(LHS, RHS, Op,
                                                    LHS->getType(),
                                                    LHS->getValueKind(),
                                                    LHS->getObjectKind(),
                                                    SourceLocation(),
                                                    FPOptions());
      }

      // Create an unsigned integer literal.
      static IntegerLiteral *CreateUnsignedInt(Sema &SemaRef, unsigned Value) {
        QualType T = SemaRef.Context.UnsignedIntTy;
        llvm::APInt Val(SemaRef.Context.getIntWidth(T), Value);
        return IntegerLiteral::Create(SemaRef.Context, Val,
                                      T, SourceLocation());
      }

      // Create an implicit cast expression.
      static ImplicitCastExpr *CreateImplicitCast(Sema &SemaRef, Expr *E,
                                                  CastKind CK, QualType T) {
        return ImplicitCastExpr::Create(SemaRef.Context, T,
                                        CK, E, nullptr,
                                        ExprValueKind::VK_RValue);
      }

      // If e is an rvalue, EnsureRValue returns e.  Otherwise, EnsureRValue
      // returns a cast of e to an rvalue, based on the type of e.
      static Expr *EnsureRValue(Sema &SemaRef, Expr *E) {
        if (E->isRValue())
          return E;

        CastKind Kind;
        QualType TargetTy;
        if (E->getType()->isArrayType()) {
          Kind = CK_ArrayToPointerDecay;
          TargetTy = SemaRef.getASTContext().getArrayDecayedType(E->getType());
        } else {
          Kind = CK_LValueToRValue;
          TargetTy = E->getType();
        }
        return CreateImplicitCast(SemaRef, E, Kind, TargetTy);
      }
  };
}

namespace {
  class AbstractBoundsExpr : public TreeTransform<AbstractBoundsExpr> {
    typedef TreeTransform<AbstractBoundsExpr> BaseTransform;
    typedef ArrayRef<DeclaratorChunk::ParamInfo> ParamsInfo;

  private:
    const ParamsInfo Params;

    // TODO: change this constant when we want to error on global variables
    // in parameter bounds declarations.
    const bool errorOnGlobals = false;

  public:
    AbstractBoundsExpr(Sema &SemaRef, ParamsInfo Params) :
      BaseTransform(SemaRef), Params(Params) {}

    Decl *TransformDecl(SourceLocation Loc, Decl *D) {
      return D->getCanonicalDecl();
    }

    ExprResult TransformDeclRefExpr(DeclRefExpr *E) {
      ValueDecl *D = E->getDecl();
      if (VarDecl *V = dyn_cast<VarDecl>(D)) {
        if (V->isLocalVarDecl())
          // Parameter bounds may not be in terms of local variables
          SemaRef.Diag(E->getLocation(),
                       diag::err_out_of_scope_function_type_local);
        else if (V->isFileVarDecl() || V->isExternC()) {
          // Parameter bounds may not be in terms of "global" variables
          // TODO: This is guarded by a flag right now, as we don't yet
          // want to error everywhere.
          if (errorOnGlobals) {
            SemaRef.Diag(E->getLocation(),
                          diag::err_out_of_scope_function_type_global);
          }
        }
        else if (ParmVarDecl *PD = dyn_cast<ParmVarDecl>(D)) {
          // Parameter bounds may be in terms of other parameters,
          // in which case we'll convert to a position-based representation.
          for (auto &ParamInfo : Params)
            if (PD == ParamInfo.Param) {
              return SemaRef.CreatePositionalParameterExpr(
                PD->getFunctionScopeIndex(),
                PD->getType());
            }
          SemaRef.Diag(E->getLocation(),
                       diag::err_out_of_scope_function_type_parameter);
        }
      }

      ValueDecl *ND =
        dyn_cast_or_null<ValueDecl>(BaseTransform::TransformDecl(
          SourceLocation(), D));
      if (D == ND || ND == nullptr)
        return E;
      else {
        clang::NestedNameSpecifierLoc QualifierLoc  = E->getQualifierLoc();
        clang::DeclarationNameInfo NameInfo = E->getNameInfo();
        return getDerived().RebuildDeclRefExpr(QualifierLoc, ND, NameInfo,
                                                nullptr);
      }
    }
  };
}

bool Sema::AbstractForFunctionType(
  BoundsAnnotations &Annots,
  ArrayRef<DeclaratorChunk::ParamInfo> Params) {  

  BoundsExpr *Expr = Annots.getBoundsExpr();
  // If there is no bounds expression, the itype does not change
  // as  aresult of abstraction.  Just return the original annotation.
  if (!Expr)
    return false;

  BoundsExpr *Result = nullptr;
  ExprResult AbstractedBounds =
    AbstractBoundsExpr(*this, Params).TransformExpr(Expr);
  if (AbstractedBounds.isInvalid()) {
    llvm_unreachable("unexpected failure to abstract bounds");
    Result = nullptr;
  } else {
    Result = dyn_cast<BoundsExpr>(AbstractedBounds.get());
    assert(Result && "unexpected dyn_cast failure");
  }

  if (Result == Expr)
    return false;

  Annots.setBoundsExpr(Result);
  return true;
}

namespace {
  class ConcretizeBoundsExpr : public TreeTransform<ConcretizeBoundsExpr> {
    typedef TreeTransform<ConcretizeBoundsExpr> BaseTransform;

  private:
    ArrayRef<ParmVarDecl *> Parameters;

  public:
    ConcretizeBoundsExpr(Sema &SemaRef, ArrayRef<ParmVarDecl *> Params) :
      BaseTransform(SemaRef),
      Parameters(Params) { }

    ExprResult TransformPositionalParameterExpr(PositionalParameterExpr *E) {
      unsigned index = E->getIndex();
      if (index < Parameters.size()) {
        ParmVarDecl *PD = Parameters[index];
        return SemaRef.BuildDeclRefExpr(PD, E->getType(),
          clang::ExprValueKind::VK_LValue, SourceLocation());
      } else {
        llvm_unreachable("out of range index for positional parameter");
        return ExprError();
      }
    }
  };
}

BoundsExpr *Sema::ConcretizeFromFunctionType(BoundsExpr *Expr,
                                             ArrayRef<ParmVarDecl *> Params) {
  if (!Expr)
    return Expr;

  BoundsExpr *Result;
  ExprSubstitutionScope Scope(*this); // suppress diagnostics

  ExprResult ConcreteBounds = ConcretizeBoundsExpr(*this, Params).TransformExpr(Expr);
  if (ConcreteBounds.isInvalid()) {
    llvm_unreachable("unexpected failure in making bounds concrete");
    return nullptr;
  }
  else {
    Result = dyn_cast<BoundsExpr>(ConcreteBounds.get());
    assert(Result && "unexpected dyn_cast failure");
    return Result;
  }
}

namespace {
  class CheckForModifyingArgs : public RecursiveASTVisitor<CheckForModifyingArgs> {
  private:
    Sema &SemaRef;
    const ArrayRef<Expr *> Arguments;
    llvm::SmallBitVector VisitedArgs;
    Sema::NonModifyingContext ErrorKind;
    bool ModifyingArg;
  public:
    CheckForModifyingArgs(Sema &SemaRef, ArrayRef<Expr *> Args,
                          Sema::NonModifyingContext ErrorKind) :
      SemaRef(SemaRef),
      Arguments(Args),
      VisitedArgs(Args.size()),
      ErrorKind(ErrorKind),
      ModifyingArg(false) {}

    bool FoundModifyingArg() {
      return ModifyingArg;
    }

    bool VisitPositionalParameterExpr(PositionalParameterExpr *E) {
      unsigned index = E->getIndex();
      if (index < Arguments.size() && !VisitedArgs[index]) {
        VisitedArgs.set(index);
        if (!SemaRef.CheckIsNonModifying(Arguments[index], ErrorKind,
                                         Sema::NonModifyingMessage::NMM_Error)) {
          ModifyingArg = true;
        }
      }
      return true;
    }
  };
}

namespace {
  class ConcretizeBoundsExprWithArgs : public TreeTransform<ConcretizeBoundsExprWithArgs> {
    typedef TreeTransform<ConcretizeBoundsExprWithArgs> BaseTransform;

  private:
    ArrayRef<Expr *> Args;

  public:
    ConcretizeBoundsExprWithArgs(Sema &SemaRef, ArrayRef<Expr *> Args) :
      BaseTransform(SemaRef),
      Args(Args) { }

    ExprResult TransformPositionalParameterExpr(PositionalParameterExpr *E) {
      unsigned index = E->getIndex();
      if (index < Args.size()) {
        return SemaRef.MakeAssignmentImplicitCastExplicit(Args[index]);
      } else {
        llvm_unreachable("out of range index for positional parameter");
        return ExprError();
      }
    }
  };
}

BoundsExpr *Sema::ConcretizeFromFunctionTypeWithArgs(
  BoundsExpr *Bounds, ArrayRef<Expr *> Args,
  NonModifyingContext ErrorKind) {
  if (!Bounds || Bounds->isInvalid())
    return Bounds;

  auto CheckArgs = CheckForModifyingArgs(*this, Args, ErrorKind);
  CheckArgs.TraverseStmt(Bounds);
  if (CheckArgs.FoundModifyingArg())
    return nullptr;

  ExprSubstitutionScope Scope(*this); // suppress diagnostics
  auto Concretizer = ConcretizeBoundsExprWithArgs(*this, Args);
  ExprResult ConcreteBounds = Concretizer.TransformExpr(Bounds);
  if (ConcreteBounds.isInvalid()) {
#ifndef NDEBUG
    llvm::outs() << "Failed concretizing\n";
    llvm::outs() << "Bounds:\n";
    Bounds->dump(llvm::outs());
    int count = Args.size();
    for (int i = 0; i < count; i++) {
      llvm::outs() << "Dumping arg " << i << "\n";
      Args[i]->dump(llvm::outs());
    }
    llvm::outs().flush();
#endif
    llvm_unreachable("unexpected failure in making function bounds concrete with arguments");
    return nullptr;
  }
  else {
    BoundsExpr *Result = dyn_cast<BoundsExpr>(ConcreteBounds.get());
    assert(Result && "unexpected dyn_cast failure");
    return Result;
  }
}

namespace {
  class ConcretizeMemberBounds : public TreeTransform<ConcretizeMemberBounds> {
    typedef TreeTransform<ConcretizeMemberBounds> BaseTransform;

  private:
    Expr *Base;
    bool IsArrow;

  public:
    ConcretizeMemberBounds(Sema &SemaRef, Expr *MemberBaseExpr, bool IsArrow) :
      BaseTransform(SemaRef), Base(MemberBaseExpr), IsArrow(IsArrow) { }

    // TODO: handle the situation where the base expression is an rvalue.
    // By C semantics, the result is an rvalue.  We are setting fields used in
    // bounds expressions to be lvalues, so we end up with a problems when
    // we expand the occurrences of the fields to be expressions that are
    //  rvalues.
    //
    // There are two problematic cases:
    // - We assume field expressions are lvalues, so we will have lvalue-to-rvalue
    //   conversions applied to rvalues.  We need to remove these conversions.
    // - The address of a field is taken.  It is illegal to take the address of
    //   an rvalue.
    //
    // rVvalue structs can arise from function returns of struct values.
    ExprResult TransformDeclRefExpr(DeclRefExpr *E) {
      if (FieldDecl *FD = dyn_cast<FieldDecl>(E->getDecl())) {
        if (Base->isRValue() && !IsArrow)
          // For now, return an error if we see an rvalue base.
          return ExprError();
        ASTContext &Context = SemaRef.getASTContext();
        ExprValueKind ResultKind;
        if (IsArrow)
          ResultKind = VK_LValue;
        else
          ResultKind = Base->isLValue() ? VK_LValue : VK_RValue;
        return
          MemberExpr::CreateImplicit(Context, Base, IsArrow, FD,
                                     E->getType(), ResultKind, OK_Ordinary);
      }
      return E;
    }
  };
}

BoundsExpr *Sema::MakeMemberBoundsConcrete(
  Expr *Base,
  bool IsArrow,
  BoundsExpr *Bounds) {
  ExprSubstitutionScope Scope(*this); // suppress diagnostics
  ExprResult ConcreteBounds =
    ConcretizeMemberBounds(*this, Base, IsArrow).TransformExpr(Bounds);
  if (ConcreteBounds.isInvalid())
    return nullptr;
  else {
    BoundsExpr *Result = dyn_cast<BoundsExpr>(ConcreteBounds.get());
    return Result;
  }
}

#if 0
namespace {
  // Convert occurrences of _Return_value in a return bounds expression
  // to _Current_expr_value.  Don't recurse into any return bounds
  // expressions nested in function types.  Occurrences of _Return_value
  // in those shouldn't be changed to _Current_value.
  class ReplaceReturnValue : public TreeTransform<ReplaceReturnValue> {
    typedef TreeTransform<ReplaceReturnValue> BaseTransform;

  public:
    ReplaceReturnValue(Sema &SemaRef) :BaseTransform(SemaRef) { }

    // Avoid transforming nested return bounds expressions.
    bool TransformReturnBoundsAnnotations(BoundsAnnotations &Annot,
                                          bool &Changed) {
      return false;
    }

    ExprResult TransformBoundsValueExpr(BoundsValueExpr *E) {
      BoundsValueExpr::Kind K = E->getKind();
      bool KindChanged = false;
      if (K == BoundsValueExpr::Kind::Return) {
        K = BoundsValueExpr::Kind::Current;
        KindChanged = true;
      }
      QualType QT = getDerived().TransformType(E->getType());
      if (!getDerived().AlwaysRebuild() && QT == E->getType() &&
          !KindChanged)
        return E;

      return getDerived().
        RebuildBoundsValueExpr(E->getLocation(), QT,K);
    }
   };
}
#endif

// Convert all temporary bindings in an expression to uses of the values	
// produced by a binding.   This should be done for bounds expressions that	
// are used in runtime checks.  That way we don't try to recompute a	
// temporary multiple times in an expression.	
namespace {	
  class PruneTemporaryHelper : public TreeTransform<PruneTemporaryHelper> {	
    typedef TreeTransform<PruneTemporaryHelper> BaseTransform;	


  public:	
    PruneTemporaryHelper(Sema &SemaRef) :	
      BaseTransform(SemaRef) { }	

    ExprResult TransformCHKCBindTemporaryExpr(CHKCBindTemporaryExpr *E) {	
      return new (SemaRef.Context) BoundsValueExpr(SourceLocation(), E);	
    }	
  };	

  Expr *PruneTemporaryBindings(Sema &SemaRef, Expr *E, CheckedScopeSpecifier CSS) {	
    // Account for checked scope information when transforming the expression.
    Sema::CheckedScopeRAII CheckedScope(SemaRef, CSS);

    Sema::ExprSubstitutionScope Scope(SemaRef); // suppress diagnostics	
    ExprResult R = PruneTemporaryHelper(SemaRef).TransformExpr(E);	
    if (R.isInvalid())
      return SemaRef.Context.getPrebuiltBoundsUnknown();
    else
      return R.get();
  }	
}

namespace {
  class VariableCountHelper : public RecursiveASTVisitor<VariableCountHelper> {
    private:
      Sema &SemaRef;
      DeclRefExpr *V;
      int Count;

    public:
      VariableCountHelper(Sema &SemaRef, DeclRefExpr *V) :
        SemaRef(SemaRef),
        V(V),
        Count(0) {}

      int GetCount() { return Count; }

      bool VisitDeclRefExpr(DeclRefExpr *E) {
        Lexicographic Lex(SemaRef.Context, nullptr);
        if (Lex.CompareExpr(E, V) == Lexicographic::Result::Equal)
          ++Count;
        return true;
      }
  };

  // VariableOccurrenceCount returns the number of occurrences of V in E.
  int VariableOccurrenceCount(Sema &SemaRef, DeclRefExpr *V, Expr *E) {
    VariableCountHelper Counter(SemaRef, V);
    Counter.TraverseStmt(E);
    return Counter.GetCount();
  }
}

namespace {
  class ReplaceVariableHelper : public TreeTransform<ReplaceVariableHelper> {
    typedef TreeTransform<ReplaceVariableHelper> BaseTransform;
    private:
      // The variable whose uses should be replaced in an expression.
      DeclRefExpr *Variable;

      // The original value (if any) to replace uses of the variable with.
      // If no original value is provided, an expression using the variable
      // will be transformed into an invalid result.
      Expr *OriginalValue;

    public:
      ReplaceVariableHelper(Sema &SemaRef, DeclRefExpr *V, Expr *OV) :
        BaseTransform(SemaRef),
        Variable(V),
        OriginalValue(OV) { }

      ExprResult TransformDeclRefExpr(DeclRefExpr *E) {
        Lexicographic Lex(SemaRef.Context, nullptr);
        if (Lex.CompareExpr(Variable, E) == Lexicographic::Result::Equal) {
          if (OriginalValue)
            return OriginalValue;
          else
            return ExprError();
        } else
          return E;
      }

      // Overriding TransformImplicitCastExpr is necessary since TreeTransform
      // does not preserve implicit casts.
      ExprResult TransformImplicitCastExpr(ImplicitCastExpr *E) {
        // Replace V with OV (if applicable) in the subexpression of E.
        ExprResult ChildResult = TransformExpr(E->getSubExpr());
        if (ChildResult.isInvalid())
          return ChildResult;

        Expr *Child = ChildResult.get();
        CastKind CK = E->getCastKind();

        if (CK == CastKind::CK_LValueToRValue ||
            CK == CastKind::CK_ArrayToPointerDecay)
          // Only cast children of lvalue to rvalue casts to an rvalue if
          // necessary.  The transformed child expression may no longer be
          // an lvalue, depending on the original value.  For example, if x
          // is transformed to the original value x + 1, it does not need to
          // be cast to an rvalue.
          return ExprCreatorUtil::EnsureRValue(SemaRef, Child);
        else
          return ExprCreatorUtil::CreateImplicitCast(SemaRef, Child,
                                                     CK, E->getType());
      }
  };

  // If an original value OV is provided, ReplaceVariableReferences returns
  // an expression that replaces all uses of the variable V in E with OV.
  // If no original value is provided and E uses V, ReplaceVariableReferences
  // returns nullptr.
  Expr *ReplaceVariableReferences(Sema &SemaRef, Expr *E, DeclRefExpr *V,
                                  Expr *OV, CheckedScopeSpecifier CSS) {
    // Don't transform e if it does not use the value of v.
    if (!VariableOccurrenceCount(SemaRef, V, E))
      return E;

    // Account for checked scope information when transforming the expression.
    Sema::CheckedScopeRAII CheckedScope(SemaRef, CSS);

    Sema::ExprSubstitutionScope Scope(SemaRef); // suppress diagnostics
    ExprResult R = ReplaceVariableHelper(SemaRef, V, OV).TransformExpr(E);
    if (R.isInvalid())
      return nullptr;
    else
      return R.get();
  }
}

namespace {
  // BoundsContextTy denotes a map of a variable declaration to the bounds
  // that are currently known to be valid for the variable.
  using BoundsContextTy = llvm::DenseMap<const VarDecl *, BoundsExpr *>;

  // EqualExprTy denotes a set of expressions that produce the same value
  // as an expression e.
  using EqualExprTy = SmallVector<Expr *, 4>;

  // ExprEqualMapTy denotes a map of an expression e to the set of
  // expressions that produce the same value as e.
  using ExprEqualMapTy = llvm::DenseMap<Expr *, EqualExprTy>;

  // CheckingState stores the outputs of bounds checking methods.
  // These members represent the state during bounds checking
  // and are updated while checking individual expressions.
  class CheckingState {
    public:
      // ObservedBounds maps variables to their current known bounds as
      // inferred by bounds checking.  These bounds are updated after
      // assignments to variables.
      //
      // The bounds in the ObservedBounds context should always be normalized
      // to range bounds if possible.  This allows updates to variables that
      // are implicitly used in bounds declarations to update the observed
      // bounds.  For example, an assignment to the variable p where p has
      // declared bounds count(i) should update the bounds of p, which
      // normalize to bounds(p, p + i).
      BoundsContextTy ObservedBounds;

      // UEQ stores sets of expressions that are equivalent to each other
      // after checking an expression e.
      EquivExprSets UEQ;

      // G is a set of expressions that produce the same value as an
      // expression e once checking of e is complete.
      EqualExprTy G;
  };
}

namespace {
  class DeclaredBoundsHelper : public RecursiveASTVisitor<DeclaredBoundsHelper> {
    private:
      Sema &SemaRef;
      BoundsContextTy &BoundsContextRef;

    public:
      DeclaredBoundsHelper(Sema &SemaRef, BoundsContextTy &Context) :
        SemaRef(SemaRef),
        BoundsContextRef(Context) {}

      // If a variable declaration has declared bounds, modify BoundsContextRef
      // to map the variable declaration to the normalized declared bounds.
      // 
      // Returns true if visiting the variable declaration did not terminate
      // early.  Visiting variable declarations in DeclaredBoundsHelper should
      // never terminate early.
      bool VisitVarDecl(const VarDecl *D) {
        if (!D)
          return true;
        if (D->isInvalidDecl())
          return true;
        // The bounds expressions in the bounds context should be normalized
        // to range bounds.
        if (const BoundsExpr *Bounds = D->getBoundsExpr())
          BoundsContextRef[D] = SemaRef.ExpandBoundsToRange(D, Bounds);
        return true;
      }
  };

  // GetDeclaredBounds modifies the bounds context to map any variables
  // declared in S to their declared bounds (if any).
  void GetDeclaredBounds(Sema &SemaRef, BoundsContextTy &Context, Stmt *S) {
    DeclaredBoundsHelper Declared(SemaRef, Context);
    Declared.TraverseStmt(S);
  }
}

namespace {
  class CheckBoundsDeclarations {
  private:
    Sema &S;
    bool DumpBounds;
    bool DumpState;
    uint64_t PointerWidth;
    Stmt *Body;
    CFG *Cfg;
    BoundsExpr *ReturnBounds; // return bounds expression for enclosing
                              // function, if any.
    ASTContext &Context;
    std::pair<ComparisonSet, ComparisonSet> &Facts;

    // Having a BoundsAnalysis object here allows us to easily invoke methods
    // for bounds-widening and get back the bounds-widening info needed for
    // bounds inference/checking.
    BoundsAnalysis BoundsAnalyzer;

    // When this flag is set to true, include the null terminator in the
    // bounds of a null-terminated array.  This is used when calculating
    // physical sizes during casts to pointers to null-terminated arrays.
    bool IncludeNullTerminator;

    void DumpAssignmentBounds(raw_ostream &OS, BinaryOperator *E,
                              BoundsExpr *LValueTargetBounds,
                              BoundsExpr *RHSBounds) {
      OS << "\n";
      E->dump(OS);
      if (LValueTargetBounds) {
        OS << "Target Bounds:\n";
        LValueTargetBounds->dump(OS);
      }
      if (RHSBounds) {
        OS << "RHS Bounds:\n ";
        RHSBounds->dump(OS);
      }
    }

    void DumpBoundsCastBounds(raw_ostream &OS, CastExpr *E,
                              BoundsExpr *Declared, BoundsExpr *NormalizedDeclared,
                              BoundsExpr *SubExprBounds) {
      OS << "\n";
      E->dump(OS);
      if (Declared) {
        OS << "Declared Bounds:\n";
        Declared->dump(OS);
      }
      if (NormalizedDeclared) {
        OS << "Normalized Declared Bounds:\n ";
        NormalizedDeclared->dump(OS);
      }
      if (SubExprBounds) {
        OS << "Inferred Subexpression Bounds:\n ";
        SubExprBounds->dump(OS);
      }
    }

    void DumpInitializerBounds(raw_ostream &OS, VarDecl *D,
                               BoundsExpr *Target, BoundsExpr *B) {
      OS << "\n";
      D->dump(OS);
      OS << "Declared Bounds:\n";
      Target->dump(OS);
      OS << "Initializer Bounds:\n ";
      B->dump(OS);
    }

    void DumpExpression(raw_ostream &OS, Expr *E) {
      OS << "\n";
      E->dump(OS);
    }

    void DumpCallArgumentBounds(raw_ostream &OS, BoundsExpr *Param,
                                Expr *Arg,
                                BoundsExpr *ParamBounds,
                                BoundsExpr *ArgBounds) {
      OS << "\n";
      if (Param) {
        OS << "Original parameter bounds\n";
        Param->dump(OS);
      }
      if (Arg) {
        OS << "Argument:\n";
        Arg->dump(OS);
      }
      if (ParamBounds) {
        OS << "Parameter Bounds:\n";
        ParamBounds->dump(OS);
      }
      if (ArgBounds) {
        OS << "Argument Bounds:\n ";
        ArgBounds->dump(OS);
      }
    }

    void DumpCheckingState(raw_ostream &OS, Stmt *S, CheckingState &State) {
      OS << "\nStatement S:\n";
      S->dump(OS);

      OS << "Observed bounds context after checking S:\n";
      DumpBoundsContext(OS, State.ObservedBounds);

      OS << "Sets of equivalent expressions after checking S:\n";
      if (State.UEQ.size() == 0)
        OS << "{ }\n";
      else {
        OS << "{\n";
        for (auto OuterList = State.UEQ.begin(); OuterList != State.UEQ.end(); ++OuterList) {
          auto ExprList = *OuterList;
          DumpEqualExpr(OS, ExprList);
        }
        OS << "}\n";
      }

      OS << "Expressions that produce the same value as S:\n";
      DumpEqualExpr(OS, State.G);
    }

    void DumpBoundsContext(raw_ostream &OS, BoundsContextTy &Context) {
      if (Context.empty())
        OS << "{ }\n";
      else {
        // The keys in an llvm::DenseMap are unordered.  Create a set of
        // variable declarations in the context ordered first by name,
        // then by location in order to guarantee a deterministic output
        // so that printing the bounds context can be tested.
        std::vector<const VarDecl *> OrderedDecls;
        for (auto Pair : Context)
          OrderedDecls.push_back(Pair.first);
        llvm::sort(OrderedDecls.begin(), OrderedDecls.end(),
             [] (const VarDecl *A, const VarDecl *B) {
               if (A->getNameAsString() == B->getNameAsString())
                 return A->getLocation() < B->getLocation();
               else
                 return A->getNameAsString() < B->getNameAsString();
             });

        OS << "{\n";
        for (auto I = OrderedDecls.begin(); I != OrderedDecls.end(); ++I) {
          const VarDecl *Variable = *I;
          auto It = Context.find(Variable);
          if (It == Context.end())
            continue;
          OS << "Variable:\n";
          Variable->dump(OS);
          OS << "Bounds:\n";
          It->second->dump(OS);
        }
        OS << "}\n";
      }
    }

    void DumpEqualExpr(raw_ostream &OS, EqualExprTy G) {
      if (G.size() == 0)
        OS << "{ }\n";
      else {
        OS << "{\n";
        for (auto I = G.begin(); I != G.end(); ++I) {
          Expr *E = *I;
          E->dump(OS);
        }
        OS << "}\n";
      }
    }

    // Add bounds check to an lvalue expression, if it is an Array_ptr
    // dereference.  The caller has determined that the lvalue is being
    // used in a way that requies a bounds check if the lvalue is an
    // _Array_ptr or _Nt_array_ptr dereference.  The lvalue uses are to read
    // or write memory or as the base expression of a member reference.
    //
    // If the Array_ptr has unknown bounds, this is a compile-time error.
    // Generate an error message and set the bounds to an invalid bounds
    // expression.
    enum class OperationKind {
      Read,   // just reads memory
      Assign, // simple assignment to memory
      Other   // reads and writes memory, struct base check
    };

    bool AddBoundsCheck(Expr *E, OperationKind OpKind, CheckedScopeSpecifier CSS,
                        BoundsExpr *LValueBounds) {
      assert(E->isLValue());
      bool NeedsBoundsCheck = false;
      QualType PtrType;
      if (Expr *Deref = S.GetArrayPtrDereference(E, PtrType)) {
        NeedsBoundsCheck = true;
        LValueBounds = S.CheckNonModifyingBounds(LValueBounds, E);
        BoundsCheckKind Kind = BCK_Normal;
        // Null-terminated array pointers have special semantics for
        // bounds checks.
        if (PtrType->isCheckedPointerNtArrayType()) {
          if (OpKind == OperationKind::Read)
            Kind = BCK_NullTermRead;
          else if (OpKind == OperationKind::Assign)
            Kind = BCK_NullTermWriteAssign;
          // Otherwise, use the default range check for bounds.
        }
        if (LValueBounds->isUnknown()) {
          S.Diag(E->getBeginLoc(), diag::err_expected_bounds) << E->getSourceRange();
          LValueBounds = S.CreateInvalidBoundsExpr();
        } else {
          CheckBoundsAtMemoryAccess(Deref, LValueBounds, Kind, CSS);
        }
        if (UnaryOperator *UO = dyn_cast<UnaryOperator>(Deref)) {
          assert(!UO->hasBoundsExpr());
          UO->setBoundsExpr(LValueBounds);
          UO->setBoundsCheckKind(Kind);

        } else if (ArraySubscriptExpr *AS = dyn_cast<ArraySubscriptExpr>(Deref)) {
          assert(!AS->hasBoundsExpr());
          AS->setBoundsExpr(LValueBounds);
          AS->setBoundsCheckKind(Kind);
        } else
          llvm_unreachable("unexpected expression kind");
      }
      return NeedsBoundsCheck;
    }

    // Add bounds check to the base expression of a member reference, if the
    // base expression is an Array_ptr dereference.  Such base expressions
    // always need bounds checks, even though their lvalues are only used for an
    // address computation.
    bool AddMemberBaseBoundsCheck(MemberExpr *E, CheckedScopeSpecifier CSS,
                                  BoundsExpr *BaseLValueBounds,
                                  BoundsExpr *BaseBounds) {
      Expr *Base = E->getBase();
      // E.F
      if (!E->isArrow()) {
        // The base expression only needs a bounds check if it is an lvalue.
        if (Base->isLValue())
          return AddBoundsCheck(Base, OperationKind::Other, CSS,
                                BaseLValueBounds);
        return false;
      }

      // E->F.  This is equivalent to (*E).F.
      if (Base->getType()->isCheckedPointerArrayType()) {
        BoundsExpr *Bounds = S.CheckNonModifyingBounds(BaseBounds, Base);
        if (Bounds->isUnknown()) {
          S.Diag(Base->getBeginLoc(), diag::err_expected_bounds) << Base->getSourceRange();
          Bounds = S.CreateInvalidBoundsExpr();
        } else {
          CheckBoundsAtMemoryAccess(E, Bounds, BCK_Normal, CSS);
        }
        E->setBoundsExpr(Bounds);
        return true;
      }

      return false;
    }


    // The result of trying to prove a statement about bounds declarations.
    // The proof system is incomplete, so there are will be statements that
    // cannot be proved true or false.  That's why "maybe" is a result.
    enum class ProofResult {
      True,  // Definitely provable.
      False, // Definitely false (an error)
      Maybe  // We're not sure yet.
    };

    // The kind of statement that we are trying to prove true or false.
    //
    // This enum is used in generating diagnostic messages. If you change the order,
    // update the messages in DiagnosticSemaKinds.td used in
    // ExplainProofFailure
    enum class ProofStmtKind : unsigned {
      BoundsDeclaration,
      StaticBoundsCast,
      MemoryAccess,
      MemberArrowBase
    };

    // ProofFailure: codes that explain why a statement is false.  This is a
    // bitmask because there may be multiple reasons why a statement false.
    enum class ProofFailure : unsigned {
      None = 0x0,
      LowerBound = 0x1,     // The destination lower bound is below the source lower bound.
      UpperBound = 0x2,     // The destination upper bound is above the source upper bound.
      SrcEmpty = 0x4,       // The source bounds are empty (LB == UB)
      SrcInvalid = 0x8,     // The source bounds are invalid (LB > UB).
      DstEmpty = 0x10,      // The destination bounds are empty (LB == UB).
      DstInvalid = 0x20,    // The destination bounds are invalid (LB > UB).
      Width = 0x40,         // The source bounds are narrower than the destination bounds.
      PartialOverlap = 0x80 // There was only partial overlap of the destination bounds with
                            // the source bounds.
    };

    enum class DiagnosticNameForTarget {
      Destination = 0x0,
      Target = 0x1
    };

    // Combine proof failure codes.
    static constexpr ProofFailure CombineFailures(ProofFailure A,
                                                  ProofFailure B) {
      return static_cast<ProofFailure>(static_cast<unsigned>(A) |
                                       static_cast<unsigned>(B));
    }

    // Check that all the conditions in "Test" are in the failure code.
    static constexpr bool TestFailure(ProofFailure A, ProofFailure Test) {
      return ((static_cast<unsigned>(A) &  static_cast<unsigned>(Test)) ==
              static_cast<unsigned>(Test));
    }

    static void DumpFailure(raw_ostream &OS, ProofFailure A) {
      OS << "[ ";
      if (TestFailure(A, ProofFailure::LowerBound)) OS << "LowerBound ";
      if (TestFailure(A, ProofFailure::UpperBound)) OS << "UpperBound ";
      if (TestFailure(A, ProofFailure::SrcEmpty)) OS << "SrcEmpty ";
      if (TestFailure(A, ProofFailure::SrcInvalid)) OS << "SrcInvalid ";
      if (TestFailure(A, ProofFailure::DstEmpty)) OS << "DstEmpty ";
      if (TestFailure(A, ProofFailure::DstInvalid)) OS << "DstInvalid ";
      if (TestFailure(A, ProofFailure::Width)) OS << "Width ";
      if (TestFailure(A, ProofFailure::PartialOverlap)) OS << "PartialOverlap ";
      OS << "]";
    }

    // Representation and operations on ranges.
    // A range has the form (e1 + e2, e1 + e3) where e1 is an expression.
    // A range can be either Constant- or Variable-sized.
    //
    // - If e2 and e3 are both constant integer expressions, the range is Constant-sized.
    //   For now, in this case, we represent e2 and e3 as signed (APSInt) integers.
    //   They must have the same bitsize.
    //   More specifically: (UpperOffsetVariable == nullptr && LowerOffsetVariable == nullptr)
    // - If one or both of e2 and e3 are non-constant expressions, the range is Variable-sized.
    //   More specifically: (UpperOffsetVariable != nullptr || LowerOffsetVariable != nullptr)
    class BaseRange {
    public:
      enum Kind {
        ConstantSized,
        VariableSized,
        Invalid
      };

    private:
      Sema &S;
      Expr *Base;
      llvm::APSInt LowerOffsetConstant;
      llvm::APSInt UpperOffsetConstant;
      Expr *LowerOffsetVariable;
      Expr *UpperOffsetVariable;

    public:
      BaseRange(Sema &S) : S(S), Base(nullptr), LowerOffsetConstant(1, true),
        UpperOffsetConstant(1, true), LowerOffsetVariable(nullptr), UpperOffsetVariable(nullptr) {
      }

      BaseRange(Sema &S, Expr *Base,
                         llvm::APSInt &LowerOffsetConstant,
                         llvm::APSInt &UpperOffsetConstant) :
        S(S), Base(Base), LowerOffsetConstant(LowerOffsetConstant), UpperOffsetConstant(UpperOffsetConstant),
        LowerOffsetVariable(nullptr), UpperOffsetVariable(nullptr) {
      }

      BaseRange(Sema &S, Expr *Base,
                         Expr *LowerOffsetVariable,
                         Expr *UpperOffsetVariable) :
        S(S), Base(Base), LowerOffsetConstant(1, true), UpperOffsetConstant(1, true),
        LowerOffsetVariable(LowerOffsetVariable), UpperOffsetVariable(UpperOffsetVariable) {
      }

      // Is R a subrange of this range?
      ProofResult InRange(BaseRange &R, ProofFailure &Cause, EquivExprSets *EquivExprs,
                          std::pair<ComparisonSet, ComparisonSet>& Facts) {

        // We will warn on declaration of Invalid ranges (upperBound < lowerBound).
        // The following cases are handled by the callers of this function:
        // - Error on memory access to Invalid and Empty ranges
        if (R.IsInvalid()) {
          Cause = CombineFailures(Cause, ProofFailure::DstInvalid);
          return ProofResult::Maybe;
        }

        if (EqualValue(S.Context, Base, R.Base, EquivExprs)) {
          ProofResult LowerBoundsResult = CompareLowerOffsets(R, Cause, EquivExprs, Facts);
          ProofResult UpperBoundsResult = CompareUpperOffsets(R, Cause, EquivExprs, Facts);

          if (LowerBoundsResult == ProofResult::True &&
              UpperBoundsResult == ProofResult::True)
            return ProofResult::True;
          if (LowerBoundsResult == ProofResult::False ||
              UpperBoundsResult == ProofResult::False)
            return ProofResult::False;
        }
        return ProofResult::Maybe;
      }

      // This function proves whether this.LowerOffset <= R.LowerOffset.
      // Depending on whether these lower offsets are ConstantSized or VariableSized, various cases should be checked:
      // - If `this` and `R` both have constant lower offsets (i.e., if the following condition holds:
      //   `IsLowerOffsetConstant() && R.IsLowerOffsetConstant()`), the function returns
      //   true only if `LowerOffsetConstant <= R.LowerOffsetConstant`. Otherwise, it should return false.
      // - If `this` and `R` both have variable lower offsets (i.e., if the following condition holds:
      //   `IsLowerOffsetVariable() && R.IsLowerOffsetVariable()`), the function returns true if
      //   `EqualValue()` determines that `LowerOffsetVariable` and `R.LowerOffsetVariable` are equal.
      // - If `this` has a constant lower offset (i.e., `IsLowerOffsetConstant()` is true),
      //   but `R` has a variable lower offset (i.e., `R.IsLowerOffsetVariable()` is true), the function
      //   returns true only if `R.LowerOffsetVariable` has unsgined integer type and `this.LowerOffsetConstant`
      //   has value 0 when it is extended to int64_t.
      // - If none of the above cases happen, it means that the function has not been able to prove
      //   whether this.LowerOffset is less than or equal to R.LowerOffset, or not. Therefore,
      //   it returns maybe as the result.
      ProofResult CompareLowerOffsets(BaseRange &R, ProofFailure &Cause, EquivExprSets *EquivExprs,
                                      std::pair<ComparisonSet, ComparisonSet>& Facts) {
        if (IsLowerOffsetConstant() && R.IsLowerOffsetConstant()) {
          if (LowerOffsetConstant <= R.LowerOffsetConstant)
            return ProofResult::True;
          Cause = CombineFailures(Cause, ProofFailure::LowerBound);
          return ProofResult::False;
        }
        if (IsLowerOffsetVariable() && R.IsLowerOffsetVariable())
          if (LessThanOrEqualExtended(S.Context, Base, R.Base, LowerOffsetVariable, R.LowerOffsetVariable, EquivExprs, Facts))
            return ProofResult::True;
        if (R.IsLowerOffsetVariable() && IsLowerOffsetConstant() &&
            R.LowerOffsetVariable->getType()->isUnsignedIntegerType() && LowerOffsetConstant.getExtValue() == 0)
          return ProofResult::True;

        return ProofResult::Maybe;
      }

      // This function proves whether R.UpperOffset <= this.UpperOffset.
      // Depending on whether these upper offsets are ConstantSized or VariableSized, various cases should be checked:
      // - If `this` and `R` both have constant upper offsets (i.e., if the following condition holds:
      //   `IsUpperOffsetConstant() && R.IsUpperOffsetConstant()`), the function returns
      //   true only if `R.UpperOffsetConstant <= UpperOffsetConstant`. Otherwise, it should return false.
      // - If `this` and `R` both have variable upper offsets (i.e., if the following condition holds:
      //   `IsUpperOffsetVariable() && R.IsUpperOffsetVariable()`), the function returns true if
      //   `EqualValue()` determines that `UpperOffsetVariable` and `R.UpperOffsetVariable` are equal.
      // - If `R` has a constant upper offset (i.e., `R.IsUpperOffsetConstant()` is true),
      //   but `this` has a variable upper offset (i.e., `IsUpperOffsetVariable()` is true), the function
      //   returns true only if `UpperOffsetVariable` has unsgined integer type and `R.UpperOffsetConstant`
      //   has value 0 when it is extended to int64_t.
      // - If none of the above cases happen, it means that the function has not been able to prove
      //   whether R.UpperOffset is less than or equal to this.UpperOffset, or not. Therefore,
      //   it returns maybe as the result.
      ProofResult CompareUpperOffsets(BaseRange &R, ProofFailure &Cause, EquivExprSets *EquivExprs,
                                      std::pair<ComparisonSet, ComparisonSet>& Facts) {
        if (IsUpperOffsetConstant() && R.IsUpperOffsetConstant()) {
          if (R.UpperOffsetConstant <= UpperOffsetConstant)
            return ProofResult::True;
          Cause = CombineFailures(Cause, ProofFailure::UpperBound);
          return ProofResult::False;
        }
        if (IsUpperOffsetVariable() && R.IsUpperOffsetVariable())
          if (LessThanOrEqualExtended(S.Context, R.Base, Base, R.UpperOffsetVariable, UpperOffsetVariable, EquivExprs, Facts))
            return ProofResult::True;
        if (IsUpperOffsetVariable() && R.IsUpperOffsetConstant() &&
            UpperOffsetVariable->getType()->isUnsignedIntegerType() && R.UpperOffsetConstant.getExtValue() == 0)
          return ProofResult::True;

        return ProofResult::Maybe;
      }

      bool IsConstantSizedRange() {
        return IsLowerOffsetConstant() && IsUpperOffsetConstant();
      }

      bool IsVariableSizedRange() {
        return IsLowerOffsetVariable() || IsUpperOffsetVariable();
      }

      bool IsLowerOffsetConstant() {
        return !LowerOffsetVariable;
      }

      bool IsLowerOffsetVariable() {
        return LowerOffsetVariable;
      }

      bool IsUpperOffsetConstant() {
        return !UpperOffsetVariable;
      }

      bool IsUpperOffsetVariable() {
        return UpperOffsetVariable;
      }

      // This function returns true if, when the range is ConstantSized,
      // `UpperOffsetConstant == LowerOffsetConstant`.
      // Currently, it returns false when the range is not ConstantSized.
      // However, this should be generalized in the future.
      bool IsEmpty() {
        if (IsConstantSizedRange())
          return UpperOffsetConstant == LowerOffsetConstant;
        // TODO: can we generalize IsEmpty to non-constant ranges?
        return false;
      }

      // This function returns true if, when the range is ConstantSized,
      // `UpperOffsetConstant < LowerOffsetConstant`.
      // Currently, it returns false when the range is not ConstantSized.
      // However, this should be generalized in the future.
      bool IsInvalid() {
        if (IsConstantSizedRange())
          return UpperOffsetConstant < LowerOffsetConstant;
        // TODO: can we generalize IsInvalid to non-constant ranges?
        return false;
      }

      // Does R partially overlap this range?
      ProofResult PartialOverlap(BaseRange &R) {
        if (Lexicographic(S.Context, nullptr).CompareExpr(Base, R.Base) ==
            Lexicographic::Result::Equal) {
          // TODO: can we generalize this function to non-constant ranges?
          if (IsConstantSizedRange() && R.IsConstantSizedRange()) {
            if (!IsEmpty() && !R.IsEmpty() && !IsInvalid() && !R.IsInvalid()) {
              // R.LowerOffset is within this range, but R.UpperOffset is above the range
              if (LowerOffsetConstant <= R.LowerOffsetConstant && R.LowerOffsetConstant < UpperOffsetConstant &&
                  UpperOffsetConstant < R.UpperOffsetConstant)
                return ProofResult::True;
              // Or R.UpperOffset is within this range, but R.LowerOffset is below the range.
              if (LowerOffsetConstant < R.UpperOffsetConstant && R.UpperOffsetConstant <= UpperOffsetConstant &&
                  R.LowerOffsetConstant < LowerOffsetConstant)
                return ProofResult::True;
            }
          }
          return ProofResult::False;
        }
        return ProofResult::Maybe;
      }

      bool AddToUpper(llvm::APSInt &Num) {
        bool Overflow;
        UpperOffsetConstant = UpperOffsetConstant.sadd_ov(Num, Overflow);
        return Overflow;
      }

      llvm::APSInt GetWidth() {
        return UpperOffsetConstant - LowerOffsetConstant;
      }

      void SetBase(Expr *B) {
        Base = B;
      }

      void SetLowerConstant(llvm::APSInt &Lower) {
        LowerOffsetConstant = Lower;
      }

      void SetUpperConstant(llvm::APSInt &Upper) {
        UpperOffsetConstant = Upper;
      }

      void SetLowerVariable(Expr *Lower) {
        LowerOffsetVariable = Lower;
      }

      void SetUpperVariable(Expr *Upper) {
        UpperOffsetVariable = Upper;
      }

      void Dump(raw_ostream &OS) {
        OS << "Range:\n";
        OS << "Base: ";
        if (Base)
          Base->dump(OS);
        else
          OS << "nullptr\n";
        if (IsLowerOffsetConstant()) {
          SmallString<12> Str;
          LowerOffsetConstant.toString(Str);
          OS << "Lower offset:" << Str << "\n";
        }
        if (IsUpperOffsetConstant()) {
          SmallString<12> Str;
          UpperOffsetConstant.toString(Str);
          OS << "Upper offset:" << Str << "\n";
        }
        if (IsLowerOffsetVariable()) {
          OS << "Lower offset:\n";
          LowerOffsetVariable->dump(OS);
        }
        if (IsUpperOffsetVariable()) {
          OS << "Upper offset:\n";
          UpperOffsetVariable->dump(OS);
        }
      }
    };



    // This function splits the expression `E` into an expression `Base`, and an offset.
    // The offset can be an integer constant or not. If it is an integer constant, the
    // extracted offset can be found in `OffsetConstant`, and `OffsetVariable` will be nullptr.
    // In this case, the return value is `BaseRange::Kind::ConstantSized`.
    // Otherwise, the extracted offset can be found in `OffsetVariable`, and `OffsetConstant`
    // will not be updated. In this case, the return value is `BaseRange::Kind::VariableSized`.
    //
    // Implementation details:
    // - If `E` is a BinaryOperator with an additive opcode, depending on whether the LHS or RHS
    //   is a pointer, Base and offset can get different values in different cases:
    //
    //    First, for extracting the `Base`,
    //     1a. if E.LHS is a pointer, Base = E.LHS.
    //     2a. if E.RHS is a pointer, Base = E.RHS.
    //     If (1a) and (2a) do not hold, Base = E and OffsetConstant = 0 and OffsetVariable = nullptr. Also,
    //     `BaseRange::Kind::ConstantSized` will be returned.
    //
    //    Next, for extracting the offset,
    //     1b. if E.LHS is a pointer and E.RHS is a constant integer,
    //         or, if E.RHS is a pointer and E.LHS is a constant integer, the function will set
    //        `OffsetConstant` to the constant integer and widen and/or normalize it if needed.
    //        Then, it returns `BaseRange::Kind::ConstantSized`. When manipulating the extracted
    //        constant integer, if an overflow occurres in any of the steps, `OffsetConstant = 0`
    //        and `OffsetVariable = nullptr`. Also, `BaseRange::Kind::ConstantSized` will be returned.
    //     If (1b) does not hold, we define the offset to be VariableSized. Therefore,
    //     `OffsetVariable = E.RHS` if E.LHS is a pointer, and `OffsetVariable = E.LHS` if E.RHS is
    //     a pointer. In this case, `BaseRange::Kind::VariableSized` will be returned.
    //
    // TODO: we use signed integers to represent the result of the OffsetConstant.
    // We can't represent unsigned offsets larger the the maximum signed
    // integer that will fit pointer width.
    BaseRange::Kind SplitIntoBaseAndOffset(Expr *E, Expr *&Base, llvm::APSInt &OffsetConstant,
                                Expr *&OffsetVariable) {
      if (const BinaryOperator *BO = dyn_cast<BinaryOperator>(E->IgnoreParens())) {
        if (BO->isAdditiveOp()) {
          Expr *Other = nullptr;
          if (BO->getLHS()->getType()->isPointerType()) {
            Base = BO->getLHS();
            Other = BO->getRHS();
          } else if (BO->getRHS()->getType()->isPointerType()) {
            Base = BO->getRHS();
            Other = BO->getLHS();
          } else
            goto exit;
          assert(Other->getType()->isIntegerType());
          if (Other->isIntegerConstantExpr(OffsetConstant, S.Context)) {
            // Widen the integer to the number of bits in a pointer.
            bool Overflow;
            OffsetConstant = BoundsUtil::ConvertToSignedPointerWidth(S.Context, OffsetConstant, Overflow);
            if (Overflow)
              goto exit;
            // Normalize the operation by negating the offset if necessary.
            if (BO->getOpcode() == BO_Sub) {
              OffsetConstant = llvm::APSInt(PointerWidth, false).ssub_ov(OffsetConstant, Overflow);
              if (Overflow)
                goto exit;
            }
            llvm::APSInt ElemSize;
            if (!BoundsUtil::getReferentSizeInChars(S.Context, Base->getType(), ElemSize))
                goto exit;
            OffsetConstant = OffsetConstant.smul_ov(ElemSize, Overflow);
            if (Overflow)
              goto exit;
            OffsetVariable = nullptr;
            return BaseRange::Kind::ConstantSized;
          } else {
            OffsetVariable = Other;
            return BaseRange::Kind::VariableSized;
          }
        }
      }

    exit:
      // Return (E, 0).
      Base = E->IgnoreParens();
      OffsetConstant = llvm::APSInt(PointerWidth, false);
      OffsetVariable = nullptr;
      return BaseRange::Kind::ConstantSized;
    }

    // Given a `Base` and `Offset`, this function tries to convert it to a standard form `Base + (ConstantPart OP VariablePart)`.
    // The OP's signedness is stored in IsOpSigned. If the function fails to create the standard form, it returns false. Otherwise,
    // it returns true to indicate success, and stores each part of the standard form in a separate argument as follows:
    // `ConstantPart`: a signed integer
    // `IsOpSigned`: a boolean which is true if VariablePart is signed, and false otherwise
    // `VariablePart`: an integer expression that can be a either signed or unsigned integer
    //
    // Given array_ptr<T> p:
    // 1. For (char *)p + e1 or (unsigned char *)p + e1, ConstantPart = 1, VariablePart = e1.
    // 2. For p + e1, ConstantPart = sizeof(T), VariablePart = e1.
    //
    // Note that another way to interpret the functionality of this function is that it expands
    // pointer arithmetic to bytewise arithmetic.
    static bool CreateStandardForm(ASTContext &Ctx, Expr *Base, Expr *Offset, llvm::APSInt &ConstantPart, bool &IsOpSigned, Expr *&VariablePart) {
      bool Overflow;
      uint64_t PointerWidth = Ctx.getTargetInfo().getPointerWidth(0);
      if (!Base->getType()->isPointerType())
        return false;
      if (Base->getType()->getPointeeOrArrayElementType()->isCharType()) {
        if (BinaryOperator *BO = dyn_cast<BinaryOperator>(Offset)) {
          if (BO->getRHS()->isIntegerConstantExpr(ConstantPart, Ctx))
            VariablePart = BO->getLHS();
          else if (BO->getLHS()->isIntegerConstantExpr(ConstantPart, Ctx))
            VariablePart = BO->getRHS();
          else
            goto exit;
          IsOpSigned = VariablePart->getType()->isSignedIntegerType();
          ConstantPart = BoundsUtil::ConvertToSignedPointerWidth(Ctx, ConstantPart, Overflow);
          if (Overflow)
            goto exit;
        } else
          goto exit;
        return true;

      exit:
        VariablePart = Offset;
        ConstantPart = llvm::APSInt(llvm::APInt(PointerWidth, 1), false);
        IsOpSigned = VariablePart->getType()->isSignedIntegerType();
        return true;
      } else {
        VariablePart = Offset;
        IsOpSigned = VariablePart->getType()->isSignedIntegerType();
        if (!BoundsUtil::getReferentSizeInChars(Ctx, Base->getType(), ConstantPart))
          return false;
        ConstantPart = BoundsUtil::ConvertToSignedPointerWidth(Ctx, ConstantPart, Overflow);
        if (Overflow)
          return false;
        return true;
      }
    }

    // In this function, the goal is to compare two expressions: `Base1 + Offset1` and `Base2 + Offset2`.
    // The function returns true if they are equal, and false otherwise. Note that before checking equivalence
    // of expressions, the function expands pointer arithmetic to bytewise arithmetic.
    //
    // Steps in checking the equivalence:
    // 0. If `Offset1` or `Offset2` is null, return false.
    // 1. If `Base1` and `Base2` are not lexicographically equal, return false.
    // 2. Next, both bounds are converted into standard forms `Base + ConstantPart * VariablePart` as explained in `CreateStandardForm()`
    // 3. If any of the expressions cannot be converted successfully, return false.
    // 4. If VariableParts are not lexicographically equal, return false.
    // 5. If OP signs are not equivalent in both, return false.
    // 6. If ConstantParts are not equal, return false.
    // If the expressions pass all the above tests, then return true.
    //
    // Note that in all steps involving in checking the equality of the types or values of offsets, parentheses and
    // casts are ignored.
    static bool EqualExtended(ASTContext &Ctx, Expr *Base1, Expr *Base2, Expr *Offset1, Expr *Offset2, EquivExprSets *EquivExprs) {
      if (!Offset1 && !Offset2)
        return false;

      if (!EqualValue(Ctx, Base1, Base2, EquivExprs))
        return false;

      llvm::APSInt ConstantPart1, ConstantPart2;
      bool IsOpSigned1, IsOpSigned2;
      Expr *VariablePart1, *VariablePart2;

      bool CreatedStdForm1 = CreateStandardForm(Ctx, Base1, Offset1, ConstantPart1, IsOpSigned1, VariablePart1);
      bool CreatedStdForm2 = CreateStandardForm(Ctx, Base2, Offset2, ConstantPart2, IsOpSigned2, VariablePart2);
      
      if (!CreatedStdForm1 || !CreatedStdForm2)
        return false;
      if (!EqualValue(Ctx, VariablePart1, VariablePart2, EquivExprs))
        return false;
      if (IsOpSigned1 != IsOpSigned2)
        return false;
      if (ConstantPart1 != ConstantPart2)
        return false;

      return true;
    }

    // This function is an extension of EqualExtended. It looks into the provided `Facts`
    // in order to prove `Base1 + Offset1 <= Base2 + Offset2`. Note that in order to prove this,
    // Base1 must equal Base2 (as in EqualExtended), and the fact that
    // "Offset1 <= Offset2" must exist in `Facts`.
    //
    // TODO: we are ignoring the possibility of overflow in the addition.
    static bool LessThanOrEqualExtended(ASTContext &Ctx, Expr *Base1, Expr *Base2, Expr *Offset1, Expr *Offset2,
                                        EquivExprSets *EquivExprs, std::pair<ComparisonSet, ComparisonSet>& Facts) {
      if (!Offset1 && !Offset2)
        return false;

      if (!EqualValue(Ctx, Base1, Base2, EquivExprs))
        return false;

      llvm::APSInt ConstantPart1, ConstantPart2;
      bool IsOpSigned1, IsOpSigned2;
      Expr *VariablePart1, *VariablePart2;

      bool CreatedStdForm1 = CreateStandardForm(Ctx, Base1, Offset1, ConstantPart1, IsOpSigned1, VariablePart1);
      bool CreatedStdForm2 = CreateStandardForm(Ctx, Base2, Offset2, ConstantPart2, IsOpSigned2, VariablePart2);

      if (!CreatedStdForm1 || !CreatedStdForm2)
        return false;
      if (IsOpSigned1 != IsOpSigned2)
        return false;
      if (ConstantPart1 != ConstantPart2)
        return false;

      if (EqualValue(Ctx, VariablePart1, VariablePart2, EquivExprs))
        return true;
      if (FactExists(Ctx, VariablePart1, VariablePart2, EquivExprs, Facts))
        return true;

      return false;
    }

    // Given `Facts`, `E1`, and `E2`, this function looks for the fact `E1 <= E2` inside
    // the fatcs and returns true if it is able to find it. Otherwise, it returns false.
    static bool FactExists(ASTContext &Ctx, Expr *E1, Expr *E2, EquivExprSets *EquivExprs,
                           std::pair<ComparisonSet, ComparisonSet>& Facts) {
      bool ExistsIn = false, ExistsKill = false;
      for (auto InFact : Facts.first) {
        if (Lexicographic(Ctx, EquivExprs).CompareExpr(E1, InFact.first) == Lexicographic::Result::Equal &&
            Lexicographic(Ctx, EquivExprs).CompareExpr(E2, InFact.second) == Lexicographic::Result::Equal) {
          ExistsIn = true;
          break;
        }
      }
      for (auto KillFact : Facts.second) {
        if (Lexicographic(Ctx, EquivExprs).CompareExpr(E1, KillFact.first) == Lexicographic::Result::Equal &&
            Lexicographic(Ctx, EquivExprs).CompareExpr(E2, KillFact.second) == Lexicographic::Result::Equal) {
          ExistsKill = true;
          break;
        }
      }
      return ExistsIn && !ExistsKill;
    }

    static bool EqualValue(ASTContext &Ctx, Expr *E1, Expr *E2, EquivExprSets *EquivExprs) {
      Lexicographic::Result R = Lexicographic(Ctx, EquivExprs).CompareExpr(E1, E2);
      return R == Lexicographic::Result::Equal;
    }

    // Convert the bounds expression `Bounds` to a range `R`. This function returns true
    // if the conversion is successful, and false otherwise.
    // Currently, this function only performs the conversion for bounds expression of
    // kind Range and returns false for other kinds.
    //
    // Implementation details:
    // - First, SplitIntoBaseAndOffset is called on lower and upper fields in BoundsExpr to extract
    //   the bases and offsets. Note that offsets can be either ConstantSized or VariablesSized.
    // - Next, if the extracted lower base and upper base are equal, the function sets the base and
    //   the offsets of `R` based on the extracted values. Finally, it returns true to indicate success.
    //   If bases are not equal, R's fields will not be updated and the function returns false.
    bool CreateBaseRange(const BoundsExpr *Bounds, BaseRange *R,
                             EquivExprSets *EquivExprs) {
      switch (Bounds->getKind()) {
        case BoundsExpr::Kind::Invalid:
        case BoundsExpr::Kind::Unknown:
        case BoundsExpr::Kind::Any:
          return false;
        case BoundsExpr::Kind::ByteCount:
        case BoundsExpr::Kind::ElementCount:
          // TODO: fill these cases in.
          return false;
        case BoundsExpr::Kind::Range: {
          const RangeBoundsExpr *RB = cast<RangeBoundsExpr>(Bounds);
          Expr *Lower = RB->getLowerExpr();
          Expr *Upper = RB->getUpperExpr();
          Expr *LowerBase, *UpperBase;
          llvm::APSInt LowerOffsetConstant(1, true);
          llvm::APSInt  UpperOffsetConstant(1, true);
          Expr *LowerOffsetVariable = nullptr;
          Expr *UpperOffsetVariable = nullptr;
          SplitIntoBaseAndOffset(Lower, LowerBase, LowerOffsetConstant, LowerOffsetVariable);
          SplitIntoBaseAndOffset(Upper, UpperBase, UpperOffsetConstant, UpperOffsetVariable);

          // If both of the offsets are constants, the range is considered constant-sized.
          // Otherwise, it is a variable-sized range.
          if (EqualValue(S.Context, LowerBase, UpperBase, EquivExprs)) {
            R->SetBase(LowerBase);
            R->SetLowerConstant(LowerOffsetConstant);
            R->SetLowerVariable(LowerOffsetVariable);
            R->SetUpperConstant(UpperOffsetConstant);
            R->SetUpperVariable(UpperOffsetVariable);
            return true;
          }
        }
      }
      return false;
    }

    // Try to prove that SrcBounds implies the validity of DeclaredBounds.
    //
    // If Kind is StaticBoundsCast, check whether a static cast between Ptr
    // types from SrcBounds to DestBounds is legal.
    ProofResult ProveBoundsDeclValidity(const BoundsExpr *DeclaredBounds,
                                        const BoundsExpr *SrcBounds,
                                        ProofFailure &Cause,
                                        EquivExprSets *EquivExprs,
                                        ProofStmtKind Kind =
                                          ProofStmtKind::BoundsDeclaration) {
      assert(BoundsUtil::IsStandardForm(DeclaredBounds) &&
        "declared bounds not in standard form");
      assert(BoundsUtil::IsStandardForm(SrcBounds) &&
        "src bounds not in standard form");
      Cause = ProofFailure::None;

      // Ignore invalid bounds.
      if (SrcBounds->isInvalid() || DeclaredBounds->isInvalid())
        return ProofResult::True;

     // source bounds(any) implies that any other bounds is valid.
      if (SrcBounds->isAny())
        return ProofResult::True;

      // target bounds(unknown) implied by any other bounds.
      if (DeclaredBounds->isUnknown())
        return ProofResult::True;

      if (S.Context.EquivalentBounds(DeclaredBounds, SrcBounds, EquivExprs))
        return ProofResult::True;

      BaseRange DeclaredRange(S);
      BaseRange SrcRange(S);

      if (CreateBaseRange(DeclaredBounds, &DeclaredRange, EquivExprs) &&
          CreateBaseRange(SrcBounds, &SrcRange, EquivExprs)) {

#ifdef TRACE_RANGE
        llvm::outs() << "Found constant ranges:\n";
        llvm::outs() << "Declared bounds";
        DeclaredBounds->dump(llvm::outs());
        llvm::outs() << "\nSource bounds";
        SrcBounds->dump(llvm::outs());
        llvm::outs() << "\nDeclared range:";
        DeclaredRange.Dump(llvm::outs());
        llvm::outs() << "\nSource range:";
        SrcRange.Dump(llvm::outs());
#endif
        ProofResult R = SrcRange.InRange(DeclaredRange, Cause, EquivExprs, Facts);
        if (R == ProofResult::True)
          return R;
        if (R == ProofResult::False || R == ProofResult::Maybe) {
          if (R == ProofResult::False && SrcRange.IsEmpty())
            Cause = CombineFailures(Cause, ProofFailure::SrcEmpty);
          if (SrcRange.IsInvalid())
            Cause = CombineFailures(Cause, ProofFailure::SrcInvalid);
          if (DeclaredRange.IsConstantSizedRange() && SrcRange.IsConstantSizedRange()) {
            if (DeclaredRange.GetWidth() > SrcRange.GetWidth()) {
              Cause = CombineFailures(Cause, ProofFailure::Width);
              R = ProofResult::False;
            } else if (Kind == ProofStmtKind::StaticBoundsCast) {
              // For checking static casts between Ptr types, we only need to
              // prove that the declared width <= the source width.
              return ProofResult::True;
            }
          }
        }
        return R;
      }
      return ProofResult::Maybe;
    }

    // Try to prove that PtrBase + Offset is within Bounds, where PtrBase has pointer type.
    // Offset is optional and may be a nullptr.
    ProofResult ProveMemoryAccessInRange(Expr *PtrBase, Expr *Offset, BoundsExpr *Bounds,
                                         BoundsCheckKind Kind, ProofFailure &Cause) {
#ifdef TRACE_RANGE
      llvm::outs() << "Examining:\nPtrBase\n";
      PtrBase->dump(llvm::outs());
      llvm::outs() << "Offset = ";
      if (Offset != nullptr) {
        Offset->dump(llvm::outs());
      } else
        llvm::outs() << "nullptr\n";
      llvm::outs() << "Bounds\n";
      Bounds->dump(llvm::outs());
#endif
      assert(BoundsUtil::IsStandardForm(Bounds) &&
             "bounds not in standard form");
      Cause = ProofFailure::None;
      BaseRange ValidRange(S);

      // Currently, we do not try to prove whether the memory access is in range for non-constant ranges
      // TODO: generalize memory access range check to non-constants
      if (!CreateBaseRange(Bounds, &ValidRange, nullptr))
        return ProofResult::Maybe;
      if (ValidRange.IsVariableSizedRange())
        return ProofResult::Maybe;

      bool Overflow;
      llvm::APSInt ElementSize;
      if (!BoundsUtil::getReferentSizeInChars(S.Context, PtrBase->getType(), ElementSize))
          return ProofResult::Maybe;
      if (Kind == BoundsCheckKind::BCK_NullTermRead || Kind == BoundsCheckKind::BCK_NullTermWriteAssign) {
        Overflow = ValidRange.AddToUpper(ElementSize);
        if (Overflow)
          return ProofResult::Maybe;
      }

      Expr *AccessBase;
      llvm::APSInt AccessStartOffset;
      Expr *DummyOffset;
      // Currently, we do not try to prove whether the memory access is in range for non-constant ranges
      // TODO: generalize memory access range check to non-constants
      if (SplitIntoBaseAndOffset(PtrBase, AccessBase, AccessStartOffset, DummyOffset) != BaseRange::Kind::ConstantSized)
        return ProofResult::Maybe;

      // The access base for bounds_cast(e) should be a temporary binding of e.
      if (isa<BoundsCastExpr>(AccessBase))
        AccessBase = GetTempBinding(AccessBase);

      if (Offset) {
        llvm::APSInt IntVal;
        if (!Offset->isIntegerConstantExpr(IntVal, S.Context))
          return ProofResult::Maybe;
        IntVal = BoundsUtil::ConvertToSignedPointerWidth(S.Context, IntVal, Overflow);
        if (Overflow)
          return ProofResult::Maybe;
        IntVal = IntVal.smul_ov(ElementSize, Overflow);
        if (Overflow)
          return ProofResult::Maybe;
        AccessStartOffset = AccessStartOffset.sadd_ov(IntVal, Overflow);
        if (Overflow)
          return ProofResult::Maybe;
      }
      BaseRange MemoryAccessRange(S, AccessBase, AccessStartOffset,
                                           AccessStartOffset);
      Overflow = MemoryAccessRange.AddToUpper(ElementSize);
      if (Overflow)
        return ProofResult::Maybe;
#ifdef TRACE_RANGE
      llvm::outs() << "Memory access range:\n";
      MemoryAccessRange.Dump(llvm::outs());
      llvm::outs() << "Valid range:\n";
      ValidRange.Dump(llvm::outs());
#endif
      if (MemoryAccessRange.IsEmpty()) {
        Cause = CombineFailures(Cause, ProofFailure::DstEmpty);
        return ProofResult::False;
      }
      else if (MemoryAccessRange.IsInvalid()) {
        Cause = CombineFailures(Cause, ProofFailure::DstInvalid);
        return ProofResult::False;
      }
      std::pair<ComparisonSet, ComparisonSet> EmptyFacts;
      ProofResult R = ValidRange.InRange(MemoryAccessRange, Cause, nullptr, EmptyFacts);
      if (R == ProofResult::True)
        return R;
      if (R == ProofResult::False || R == ProofResult::Maybe) {
        if (R == ProofResult::False &&
            ValidRange.PartialOverlap(MemoryAccessRange) == ProofResult::True)
          Cause = CombineFailures(Cause, ProofFailure::PartialOverlap);
        if (ValidRange.IsEmpty()) {
          Cause = CombineFailures(Cause, ProofFailure::SrcEmpty);
          R = ProofResult::False;
        }
        if (ValidRange.IsInvalid()) {
          Cause = CombineFailures(Cause, ProofFailure::SrcInvalid);
          R = ProofResult::False;
        }
        if (MemoryAccessRange.GetWidth() > ValidRange.GetWidth()) {
          Cause = CombineFailures(Cause, ProofFailure::Width);
          R = ProofResult::False;
        }
      }
      return R;
    }

    // Convert ProofFailure codes into diagnostic notes explaining why the
    // statement involving bounds is false.
    void ExplainProofFailure(SourceLocation Loc, ProofFailure Cause,
                             ProofStmtKind Kind) {
      // Prefer diagnosis of empty bounds over bounds being too narrow.
      if (TestFailure(Cause, ProofFailure::SrcEmpty))
        S.Diag(Loc, diag::note_source_bounds_empty);
      else if (TestFailure(Cause, ProofFailure::DstEmpty))
        S.Diag(Loc, diag::note_destination_bounds_empty);
      else if (TestFailure(Cause, ProofFailure::SrcInvalid))
        S.Diag(Loc, diag::note_source_bounds_invalid);
      else if (TestFailure(Cause, ProofFailure::DstInvalid))
        S.Diag(Loc, diag::note_destination_bounds_invalid);
      else if (Kind != ProofStmtKind::StaticBoundsCast &&
               TestFailure(Cause, ProofFailure::Width))
        S.Diag(Loc, diag::note_bounds_too_narrow) << (unsigned)Kind;

      // Memory access/struct base error message.
      if (Kind == ProofStmtKind::MemoryAccess || Kind == ProofStmtKind::MemberArrowBase) {
        if (TestFailure(Cause, ProofFailure::PartialOverlap)) {
          S.Diag(Loc, diag::note_bounds_partially_overlap);
        }
      }

      if (TestFailure(Cause, ProofFailure::LowerBound))
        S.Diag(Loc, diag::note_lower_out_of_bounds) << (unsigned) Kind;
      if (TestFailure(Cause, ProofFailure::UpperBound))
        S.Diag(Loc, diag::note_upper_out_of_bounds) << (unsigned) Kind;
    }

    CHKCBindTemporaryExpr *GetTempBinding(Expr *E) {
      // Bounds casts should always have a temporary binding.
      if (BoundsCastExpr *BCE = dyn_cast<BoundsCastExpr>(E)) {
        CHKCBindTemporaryExpr *Result = dyn_cast<CHKCBindTemporaryExpr>(BCE->getSubExpr());
        return Result;
      }

      CHKCBindTemporaryExpr *Result =
        dyn_cast<CHKCBindTemporaryExpr>(E->IgnoreParenNoopCasts(S.getASTContext()));
      return Result;
    }

    // Given an assignment target = e, where target has declared bounds
    // DeclaredBounds and and e has inferred bounds SrcBounds, make sure
    // that SrcBounds implies that DeclaredBounds are provably true.
    void CheckBoundsDeclAtAssignment(SourceLocation ExprLoc, Expr *Target,
                                     BoundsExpr *DeclaredBounds, Expr *Src,
                                     BoundsExpr *SrcBounds,
                                     CheckedScopeSpecifier CSS) {
      // Record expression equality implied by assignment.
      SmallVector<SmallVector <Expr *, 4>, 4> EquivExprs;
      SmallVector<Expr *, 4> EqualExpr;

      if (S.CheckIsNonModifying(Target, Sema::NonModifyingContext::NMC_Unknown,
                                Sema::NonModifyingMessage::NMM_None)) {
         CHKCBindTemporaryExpr *Temp = GetTempBinding(Src);
         // TODO: make sure assignment to lvalue doesn't modify value used in Src.
         bool SrcIsNonModifying =
           S.CheckIsNonModifying(Src, Sema::NonModifyingContext::NMC_Unknown,
                                 Sema::NonModifyingMessage::NMM_None);
         if (Temp || SrcIsNonModifying) {
           Expr *TargetExpr =
             CreateImplicitCast(Target->getType(), CK_LValueToRValue, Target);
           EqualExpr.push_back(TargetExpr);
           if (Temp)
             EqualExpr.push_back(CreateTemporaryUse(Temp));
           else
             EqualExpr.push_back(Src);
           EquivExprs.push_back(EqualExpr);
         }
      }

      ProofFailure Cause;
      ProofResult Result = ProveBoundsDeclValidity(DeclaredBounds, SrcBounds,
                                                   Cause, &EquivExprs);
      if (Result != ProofResult::True) {
        unsigned DiagId = (Result == ProofResult::False) ?
          diag::error_bounds_declaration_invalid :
          (CSS != CheckedScopeSpecifier::CSS_Unchecked?
           diag::warn_checked_scope_bounds_declaration_invalid :
           diag::warn_bounds_declaration_invalid);
        S.Diag(ExprLoc, DiagId)
          << Sema::BoundsDeclarationCheck::BDC_Assignment << Target
          << Target->getSourceRange() << Src->getSourceRange();
        if (Result == ProofResult::False)
          ExplainProofFailure(ExprLoc, Cause, ProofStmtKind::BoundsDeclaration);
        S.Diag(Target->getExprLoc(), diag::note_declared_bounds)
          << DeclaredBounds << DeclaredBounds->getSourceRange();
        S.Diag(Src->getExprLoc(), diag::note_expanded_inferred_bounds)
          << SrcBounds << Src->getSourceRange();
      }
    }

    // Check that the bounds for an argument imply the expected
    // bounds for the argument.   The expected bounds are computed
    // by substituting the arguments into the bounds expression for
    // the corresponding parameter.
    void CheckBoundsDeclAtCallArg(unsigned ParamNum,
                                  BoundsExpr *ExpectedArgBounds, Expr *Arg,
                                  BoundsExpr *ArgBounds,
                                  CheckedScopeSpecifier CSS,
                                  SmallVector<SmallVector <Expr *, 4>, 4> *EquivExprs) {
      SourceLocation ArgLoc = Arg->getBeginLoc();
      ProofFailure Cause;
      ProofResult Result = ProveBoundsDeclValidity(ExpectedArgBounds,
                                                   ArgBounds, Cause, EquivExprs);
      if (Result != ProofResult::True) {
        unsigned DiagId = (Result == ProofResult::False) ?
          diag::error_argument_bounds_invalid :
          (CSS != CheckedScopeSpecifier::CSS_Unchecked ?
           diag::warn_checked_scope_argument_bounds_invalid :
           diag::warn_argument_bounds_invalid);
        S.Diag(ArgLoc, DiagId) << (ParamNum + 1) << Arg->getSourceRange();
        if (Result == ProofResult::False)
          ExplainProofFailure(ArgLoc, Cause, ProofStmtKind::BoundsDeclaration);
        S.Diag(ArgLoc, diag::note_expected_argument_bounds) << ExpectedArgBounds;
        S.Diag(Arg->getExprLoc(), diag::note_expanded_inferred_bounds)
          << ArgBounds << Arg->getSourceRange();
      }
    }

    // Given an initializer v = e, where v is a variable that has declared
    // bounds DeclaredBounds and and e has inferred bounds SrcBounds, make sure
    // that SrcBounds implies that DeclaredBounds are provably true.
    void CheckBoundsDeclAtInitializer(SourceLocation ExprLoc, VarDecl *D,
                                      BoundsExpr *DeclaredBounds, Expr *Src,
                                      BoundsExpr *SrcBounds,
                                      CheckedScopeSpecifier CSS) {
      // Record expression equality implied by initialization.
      SmallVector<SmallVector <Expr *, 4>, 4> EquivExprs;
      SmallVector<Expr *, 4> EqualExpr;
      // Record equivalence between expressions implied by initializion.
      // If D declares a variable V, and
      // 1. Src binds a temporary variable T, record equivalence
      //    beteween V and T.
      // 2. Otherwise, if Src is a non-modifying expression, record
      //    equivalence between V and Src.
      CHKCBindTemporaryExpr *Temp = GetTempBinding(Src);
      if (Temp ||  S.CheckIsNonModifying(Src, Sema::NonModifyingContext::NMC_Unknown,
                                         Sema::NonModifyingMessage::NMM_None)) {
        // TODO: make sure variable being initialized isn't read by Src.
        DeclRefExpr *TargetDeclRef =
          DeclRefExpr::Create(S.getASTContext(), NestedNameSpecifierLoc(),
                              SourceLocation(), D, false, SourceLocation(),
                              D->getType(), ExprValueKind::VK_LValue);
        CastKind Kind;
        QualType TargetTy;
        if (D->getType()->isArrayType()) {
          Kind = CK_ArrayToPointerDecay;
          TargetTy = S.getASTContext().getArrayDecayedType(D->getType());
        } else {
          Kind = CK_LValueToRValue;
          TargetTy = D->getType();
        }
        Expr *TargetExpr = CreateImplicitCast(TargetTy, Kind, TargetDeclRef);
        EqualExpr.push_back(TargetExpr);
        if (Temp)
          EqualExpr.push_back(CreateTemporaryUse(Temp));
        else
          EqualExpr.push_back(Src);
        EquivExprs.push_back(EqualExpr);
        /*
        llvm::outs() << "Dumping target/src equality relation\n";
        for (Expr *E : EqualExpr)
          E->dump(llvm::outs());
        */
      }
      ProofFailure Cause;
      ProofResult Result = ProveBoundsDeclValidity(DeclaredBounds,
                                                   SrcBounds, Cause, &EquivExprs);
      if (Result != ProofResult::True) {
        unsigned DiagId = (Result == ProofResult::False) ?
          diag::error_bounds_declaration_invalid :
          (CSS != CheckedScopeSpecifier::CSS_Unchecked ?
           diag::warn_checked_scope_bounds_declaration_invalid :
           diag::warn_bounds_declaration_invalid);
        S.Diag(ExprLoc, DiagId)
          << Sema::BoundsDeclarationCheck::BDC_Initialization << D
          << D->getLocation() << Src->getSourceRange();
        if (Result == ProofResult::False)
          ExplainProofFailure(ExprLoc, Cause, ProofStmtKind::BoundsDeclaration);
        S.Diag(D->getLocation(), diag::note_declared_bounds)
          << DeclaredBounds << D->getLocation();
        S.Diag(Src->getExprLoc(), diag::note_expanded_inferred_bounds)
          << SrcBounds << Src->getSourceRange();
      }
    }

    // Given a static cast to a Ptr type, where the Ptr type has
    // TargetBounds and the source has SrcBounds, make sure that (1) SrcBounds
    // implies Targetbounds or (2) the SrcBounds is at least as wide as
    // the TargetBounds.
    void CheckBoundsDeclAtStaticPtrCast(CastExpr *Cast,
                                        BoundsExpr *TargetBounds,
                                        Expr *Src,
                                        BoundsExpr *SrcBounds,
                                        CheckedScopeSpecifier CSS) {
      ProofFailure Cause;
      bool IsStaticPtrCast = (Src->getType()->isCheckedPointerPtrType() &&
                              Cast->getType()->isCheckedPointerPtrType());
      ProofStmtKind Kind = IsStaticPtrCast ? ProofStmtKind::StaticBoundsCast :
                             ProofStmtKind::BoundsDeclaration;
      ProofResult Result =
        ProveBoundsDeclValidity(TargetBounds, SrcBounds, Cause, nullptr, Kind);
      if (Result != ProofResult::True) {
        unsigned DiagId = (Result == ProofResult::False) ?
          diag::error_static_cast_bounds_invalid :
          (CSS != CheckedScopeSpecifier::CSS_Unchecked ?
           diag::warn_checked_scopestatic_cast_bounds_invalid :
           diag::warn_static_cast_bounds_invalid);
        SourceLocation ExprLoc = Cast->getExprLoc();
        S.Diag(ExprLoc, DiagId) << Cast->getType() << Cast->getSourceRange();
        if (Result == ProofResult::False)
          ExplainProofFailure(ExprLoc, Cause,
                              ProofStmtKind::StaticBoundsCast);
        S.Diag(ExprLoc, diag::note_required_bounds) << TargetBounds;
        S.Diag(ExprLoc, diag::note_expanded_inferred_bounds) << SrcBounds;
      }
    }

    void CheckBoundsAtMemoryAccess(Expr *Deref, BoundsExpr *ValidRange,
                                   BoundsCheckKind CheckKind,
                                   CheckedScopeSpecifier CSS) {
      ProofFailure Cause;
      ProofResult Result;
      ProofStmtKind ProofKind;
      #ifdef TRACE_RANGE
      llvm::outs() << "CheckBoundsMemAccess: Deref Expr: ";
      Deref->dumpPretty(S.Context);
      llvm::outs() << "\n";
      #endif
      if (UnaryOperator *UO = dyn_cast<UnaryOperator>(Deref)) {
        ProofKind = ProofStmtKind::MemoryAccess;
        Result = ProveMemoryAccessInRange(UO->getSubExpr(), nullptr, ValidRange,
                                          CheckKind, Cause);
      } else if (ArraySubscriptExpr *AS = dyn_cast<ArraySubscriptExpr>(Deref)) {
        ProofKind = ProofStmtKind::MemoryAccess;
        Result = ProveMemoryAccessInRange(AS->getBase(), AS->getIdx(),
                                          ValidRange, CheckKind, Cause);
      } else if (MemberExpr *ME = dyn_cast<MemberExpr>(Deref)) {
        assert(ME->isArrow());
        ProofKind = ProofStmtKind::MemberArrowBase;
        Result = ProveMemoryAccessInRange(ME->getBase(), nullptr, ValidRange, CheckKind, Cause);
      } else {
        llvm_unreachable("unexpected expression kind");
      }

      if (Result == ProofResult::False) {
        #ifdef TRACE_RANGE
        llvm::outs() << "Memory access Failure Causes:";
        DumpFailure(llvm::outs(), Cause);
        llvm::outs() << "\n";
        #endif
        unsigned DiagId = diag::error_out_of_bounds_access;
        SourceLocation ExprLoc = Deref->getExprLoc();
        S.Diag(ExprLoc, DiagId) << (unsigned) ProofKind << Deref->getSourceRange();
        ExplainProofFailure(ExprLoc, Cause, ProofKind);
        S.Diag(ExprLoc, diag::note_expanded_inferred_bounds) << ValidRange;
      }
    }


  public:
    CheckBoundsDeclarations(Sema &SemaRef, Stmt *Body, CFG *Cfg, BoundsExpr *ReturnBounds, std::pair<ComparisonSet, ComparisonSet> &Facts) : S(SemaRef),
      DumpBounds(SemaRef.getLangOpts().DumpInferredBounds),
      DumpState(SemaRef.getLangOpts().DumpCheckingState),
      PointerWidth(SemaRef.Context.getTargetInfo().getPointerWidth(0)),
      Body(Body),
      Cfg(Cfg),
      ReturnBounds(ReturnBounds),
      Context(SemaRef.Context),
      Facts(Facts),
      BoundsAnalyzer(BoundsAnalysis(SemaRef, Cfg)),
      IncludeNullTerminator(false) {}

    CheckBoundsDeclarations(Sema &SemaRef, std::pair<ComparisonSet, ComparisonSet> &Facts) : S(SemaRef),
      DumpBounds(SemaRef.getLangOpts().DumpInferredBounds),
      DumpState(SemaRef.getLangOpts().DumpCheckingState),
      PointerWidth(SemaRef.Context.getTargetInfo().getPointerWidth(0)),
      Body(nullptr),
      Cfg(nullptr),
      ReturnBounds(nullptr),
      Context(SemaRef.Context),
      Facts(Facts),
      BoundsAnalyzer(BoundsAnalysis(SemaRef, nullptr)),
      IncludeNullTerminator(false) {}

    typedef llvm::SmallPtrSet<const Stmt *, 16> StmtSet;

    void IdentifyChecked(Stmt *S, StmtSet &MemoryCheckedStmts, StmtSet &BoundsCheckedStmts, CheckedScopeSpecifier CSS) {
      if (!S)
        return;

      if (CSS == CheckedScopeSpecifier::CSS_Memory)
        if (isa<Expr>(S) || isa<DeclStmt>(S) || isa<ReturnStmt>(S))
          MemoryCheckedStmts.insert(S);

      if (CSS == CheckedScopeSpecifier::CSS_Bounds)
        if (isa<Expr>(S) || isa<DeclStmt>(S) || isa<ReturnStmt>(S))
          BoundsCheckedStmts.insert(S);

      if (const CompoundStmt *CS = dyn_cast<CompoundStmt>(S))
        CSS = CS->getCheckedSpecifier();

      auto Begin = S->child_begin(), End = S->child_end();
      for (auto I = Begin; I != End; ++I)
        IdentifyChecked(*I, MemoryCheckedStmts, BoundsCheckedStmts, CSS);
    }

    // Add any subexpressions of S that occur in TopLevelElems to NestedExprs.
    void MarkNested(const Stmt *S, StmtSet &NestedExprs, StmtSet &TopLevelElems) {
      auto Begin = S->child_begin(), End = S->child_end();
      for (auto I = Begin; I != End; ++I) {
        const Stmt *Child = *I;
        if (!Child)
          continue;
        if (TopLevelElems.find(Child) != TopLevelElems.end())
          NestedExprs.insert(Child);
        MarkNested(Child, NestedExprs, TopLevelElems);
      }
   }

  // Identify CFG elements that are statements that are substatements of other
  // CFG elements.  (CFG elements are the components of basic blocks).  When a
  // CFG is constructed, subexpressions of top-level expressions may be placed
  // in separate CFG elements.  This is done for subexpressions of expressions
  // with control-flow, for example. When checking bounds declarations, we want
  // to process a subexpression with its enclosing expression. We want to
  // ignore CFG elements that are substatements of other CFG elements.
  //
  // As an example, given a conditional expression, all subexpressions will
  // be made into separate CFG elements.  The expression
  //    x = (cond == 0) ? f1() : f2(),
  // has a CFG of the form:
  //    B1:
  //     1: cond == 0
  //     branch cond == 0 B2, B3
  //   B2:
  //     1: f1();
  //     jump B4
  //   B3:
  //     1: f2();
  //     jump B4
  //   B4:
  //     1: x = (cond == 0) ? f1 : f2();
  //
  // For now, we want to skip B1.1, B2.1, and B3.1 because they will be processed
  // as part of B4.1.
   void FindNestedElements(StmtSet &NestedStmts) {
      // Create the set of top-level CFG elements.
      StmtSet TopLevelElems;
      for (const CFGBlock *Block : *Cfg) {
        for (CFGElement Elem : *Block) {
          if (Elem.getKind() == CFGElement::Statement) {
            CFGStmt CS = Elem.castAs<CFGStmt>();
            const Stmt *S = CS.getStmt();
            TopLevelElems.insert(S);
          }
        }
      }

      // Create the set of top-level elements that are subexpressions
      // of other top-level elements.
      for (const CFGBlock *Block : *Cfg) {
        for (CFGElement Elem : *Block) {
          if (Elem.getKind() == CFGElement::Statement) {
            CFGStmt CS = Elem.castAs<CFGStmt>();
            const Stmt *S = CS.getStmt();
            MarkNested(S, NestedStmts, TopLevelElems);
          }
        }
      }
   }

   // Walk the CFG, traversing basic blocks in reverse post-oder.
   // For each element of a block, check bounds declarations.  Skip
   // CFG elements that are subexpressions of other CFG elements.
   void TraverseCFG(AvailableFactsAnalysis& AFA, FunctionDecl *FD) {
     assert(Cfg && "expected CFG to exist");
#if TRACE_CFG
     llvm::outs() << "Dumping AST";
     Body->dump(llvm::outs());
     llvm::outs() << "Dumping CFG:\n";
     Cfg->print(llvm::outs(), S.getLangOpts(), true);
     llvm::outs() << "Traversing CFG:\n";
#endif

     // Map each function parameter to its declared bounds (if any),
     // normalized to range bounds, before checking the body of the function.
     // The context formed by the declared parameter bounds is the initial
     // observed bounds context for checking the function body.
     CheckingState ParamsState;
     for (auto I = FD->param_begin(); I != FD->param_end(); ++I) {
       ParmVarDecl *Param = *I;
       BoundsExpr *Bounds = Param->getBoundsExpr();
       if (Bounds)
         ParamsState.ObservedBounds[Param] = ExpandToRange(Param, Bounds);
     }

     // Store a checking state for each CFG block in order to track
     // the variables with bounds declarations that are in scope.
     llvm::DenseMap<unsigned int, CheckingState> BlockStates;
     BlockStates[Cfg->getEntry().getBlockID()] = ParamsState;

     StmtSet NestedElements;
     FindNestedElements(NestedElements);
     StmtSet MemoryCheckedStmts;
     StmtSet BoundsCheckedStmts;
     IdentifyChecked(Body, MemoryCheckedStmts, BoundsCheckedStmts, CheckedScopeSpecifier::CSS_Unchecked);
     PostOrderCFGView POView = PostOrderCFGView(Cfg);
     ResetFacts();
     for (const CFGBlock *Block : POView) {
       AFA.GetFacts(Facts);
       CheckingState BlockState = GetIncomingBlockState(Block, BlockStates);
       // TODO: update BlockState.ObservedBounds to reflect the widened bounds
       // for the block.
       for (CFGElement Elem : *Block) {
         if (Elem.getKind() == CFGElement::Statement) {
           CFGStmt CS = Elem.castAs<CFGStmt>();
           // We may attach a bounds expression to Stmt, so drop the const
           // modifier.
           Stmt *S = const_cast<Stmt *>(CS.getStmt());

           // Skip top-level elements that are nested in
           // another top-level element.
           if (NestedElements.find(S) != NestedElements.end())
             continue;

           CheckedScopeSpecifier CSS = CheckedScopeSpecifier::CSS_Unchecked;
           const Stmt *Statement = S;
           if (DeclStmt *DS = dyn_cast<DeclStmt>(S))
             // CFG construction will synthesize decl statements so that
             // each declarator is a separate CFGElem.  To see if we are in
             // a checked scope, look at the original decl statement.
             Statement = Cfg->getSourceDeclStmt(DS);
           if (MemoryCheckedStmts.find(Statement) != MemoryCheckedStmts.end())
             CSS = CheckedScopeSpecifier::CSS_Memory;
           else if (BoundsCheckedStmts.find(Statement) != BoundsCheckedStmts.end())
             CSS = CheckedScopeSpecifier::CSS_Bounds;

#if TRACE_CFG
            llvm::outs() << "Visiting ";
            S->dump(llvm::outs());
            llvm::outs().flush();
#endif
<<<<<<< HEAD
            // Incorporate any bounds declared in S into the initial bounds
            // context before checking S.  TODO: save this context in a
            // declared context DC.
            GetDeclaredBounds(this->S, BlockState.UC, S);
            BlockState.G.clear();
=======
            // Modify the ObservedBounds context to include any variables with
            // bounds that are declared in S.  Before checking S, the observed
            // bounds for each variable v that is in scope are the widened
            // bounds for v (if any), or the declared bounds for v (if any).
            GetDeclaredBounds(this->S, BlockState.ObservedBounds, S);
            // TODO: update BlockState.ObservedBounds to reset any widened
            // bounds that are killed by S to the declared variable bounds.
            BoundsContextTy InitialObservedBounds = BlockState.ObservedBounds;
            BlockState.G.clear();

>>>>>>> f2372b0c
            Check(S, CSS, BlockState);

            if (DumpState)
              DumpCheckingState(llvm::outs(), S, BlockState);

            // TODO: for each variable v in ObservedBounds, check that the
            // observed bounds of v imply the declared bounds of v.

            // The observed bounds that were updated after checking S should
            // only be used to check that the updated observed bounds imply
            // the declared variable bounds.  After checking the observed and
            // declared bounds, the observed bounds for each variable should
            // be reset to their observed bounds from before checking S.
            BlockState.ObservedBounds = InitialObservedBounds;
         }
       }
       if (Block->getBlockID() != Cfg->getEntry().getBlockID())
         BlockStates[Block->getBlockID()] = BlockState;
       AFA.Next();
     }
    }

  // Methods for inferring bounds expressions for C expressions.

  // C has an interesting semantics for expressions that differentiates between
  // lvalue and value expressions and inserts implicit conversions from lvalues
  // to values.  Value expressions are usually called rvalue expressions.  This
  // semantics is represented directly in the clang IR by having some
  // expressions evaluate to lvalues and having implicit conversions that convert
  // those lvalues to rvalues.
  //
  // Using ths representation directly would make it clumsy to compute bounds
  // expressions.  For an expression that evaluates to an lvalue, we would have
  // to compute and carry along two bounds expressions: the bounds expression
  // for the lvalue and the bounds expression for the value at which the lvalue
  // points.
  //
  // We address this by having two methods for computing bounds.  One method
  // (Check) computes the bounds for an rvalue expression. For lvalue
  // expressions, we have one method that compute two kinds of bounds.
  // CheckLValue computes the bounds for the lvalue produced by an expression
  // and the bounds for the target of the lvalue produced by the expression.
  //
  // There are only a few contexts where an lvalue expression can occur, so it
  // is straightforward to determine which method to use. Also, the clang IR
  // makes it explicit when an lvalue is converted to an rvalue by an lvalue
  // cast operation.
  //
  // An expression denotes an lvalue if it occurs in the following contexts:
  // 1. As the left-hand side of an assignment operator.
  // 2. As the operand to a postfix or prefix incrementation operators (which
  //    implicitly do assignment).
  // 3. As the operand of the address-of (&) operator.
  // 4. If a member access operation e1.f denotes an lvalue, e1 denotes an
  //    lvalue.
  // 5. In clang IR, as an operand to an LValueToRValue cast operation.
  // Otherwise an expression denotes an rvalue.

  public:
    BoundsExpr *Check(Stmt *S, CheckedScopeSpecifier CSS) {
      CheckingState State;
      BoundsExpr *Bounds = Check(S, CSS, State);
      if (DumpState)
        DumpCheckingState(llvm::outs(), S, State);
      return Bounds;
    }

    // If e is an rvalue, Check checks e and its children, performing any
    // necessary side effects, and returns the bounds for the value
    // produced by e.
    // If e is an lvalue, Check checks e and its children, performing any
    // necessary side effects, and returns unknown bounds.
    //
    // The returned bounds expression may contain a modifying expression within
    // it. It is the caller's responsibility to validate that the bounds
    // expression is non-modifying.
    //
    // Check recursively checks the children of e and performs any
    // necessary side effects on e.  Check and CheckLValue work together
    // to traverse each expression in a CFG exactly once.
    //
    // State is an out parameter that holds the result of Check.
    BoundsExpr *Check(Stmt *S, CheckedScopeSpecifier CSS, CheckingState &State) {
      if (!S)
        return CreateBoundsEmpty();

      if (Expr *E = dyn_cast<Expr>(S)) {
        E = E->IgnoreParens();
        S = E;
        if (E->isLValue()) {
          BoundsExpr *TargetBounds = nullptr;
          CheckLValue(E, CSS, TargetBounds, State);
          return CreateBoundsAlwaysUnknown();
        }
      }

      BoundsExpr *ResultBounds = CreateBoundsAlwaysUnknown();

      switch (S->getStmtClass()) {
        case Expr::UnaryOperatorClass:
          ResultBounds = CheckUnaryOperator(cast<UnaryOperator>(S),
                                            CSS, State);
          break;
        case Expr::CallExprClass:
          ResultBounds = CheckCallExpr(cast<CallExpr>(S), CSS, State);
          break;
        case Expr::ImplicitCastExprClass:
        case Expr::CStyleCastExprClass:
        case Expr::BoundsCastExprClass:
          ResultBounds = CheckCastExpr(cast<CastExpr>(S), CSS, State);
          break;
        case Expr::BinaryOperatorClass:
        case Expr::CompoundAssignOperatorClass:
          ResultBounds = CheckBinaryOperator(cast<BinaryOperator>(S),
                                             CSS, State);
          break;
        case Stmt::CompoundStmtClass: {
          CompoundStmt *CS = cast<CompoundStmt>(S);
          CSS = CS->getCheckedSpecifier();
          // Check may be called on a CompoundStmt if a CFG could not be
          // constructed, so check the children of a CompoundStmt.
          CheckChildren(CS, CSS, State);
          break;
        }
        case Stmt::DeclStmtClass: {
          DeclStmt *DS = cast<DeclStmt>(S);
          auto BeginDecls = DS->decl_begin(), EndDecls = DS->decl_end();
          for (auto I = BeginDecls; I != EndDecls; ++I) {
            Decl *D = *I;
            // If an initializer expression is present, it is visited
            // during the traversal of the variable declaration.
            if (VarDecl *VD = dyn_cast<VarDecl>(D))
              ResultBounds = CheckVarDecl(VD, CSS, State);
          }
          break;
        }
        case Stmt::ReturnStmtClass:
          ResultBounds = CheckReturnStmt(cast<ReturnStmt>(S), CSS, State);
          break;
        case Stmt::CHKCBindTemporaryExprClass: {
          CHKCBindTemporaryExpr *Binding = cast<CHKCBindTemporaryExpr>(S);
          ResultBounds = CheckTemporaryBinding(Binding, CSS, State);
          break;
        }
        case Expr::ConditionalOperatorClass:
        case Expr::BinaryConditionalOperatorClass: {
          AbstractConditionalOperator *ACO = cast<AbstractConditionalOperator>(S);
          ResultBounds = CheckConditionalOperator(ACO, CSS, State);
          break;
        }
        case Expr::BoundsValueExprClass:
          ResultBounds = CheckBoundsValueExpr(cast<BoundsValueExpr>(S),
                                              CSS, State);
          break;
        default:
          CheckChildren(S, CSS, State);
          break;
      }

      if (Expr *E = dyn_cast<Expr>(S)) {
        // Bounds expressions are not null ptrs.
        if (isa<BoundsExpr>(E))
          return ResultBounds;

        // Temporary bindings are not null ptrs.
        if (isa<CHKCBindTemporaryExpr>(E))
          return ResultBounds;

        // Null ptrs always have bounds(any).
        // This is the correct way to detect all the different ways that
        // C can make a null ptr.
        if (E->isNullPointerConstant(Context, Expr::NPC_NeverValueDependent))
          return CreateBoundsAny();
      }

      return ResultBounds;
    }

    // Infer the bounds for an lvalue and the bounds for the target
    // of the lvalue.
    //
    // The lvalue bounds determine whether it is valid to access memory
    // using the lvalue.  The bounds should be the range of an object in
    // memory or a subrange of an object.
    // Values assigned through the lvalue must satisfy the target bounds.
    // Values read through the lvalue will meet the target bounds.
    //
    // The returned bounds expressions may contain a modifying expression within
    // them. It is the caller's responsibility to validate that the bounds
    // expressions are non-modifying.
    //
    // CheckLValue recursively checks the children of e and performs any
    // necessary side effects on e.  Check and CheckLValue work together
    // to traverse each expression in a CFG exactly once.
    //
    // State is an out parameter that holds the result of Check.
    BoundsExpr *CheckLValue(Expr *E, CheckedScopeSpecifier CSS,
                            BoundsExpr *&OutTargetBounds,
                            CheckingState &State) {
      if (!E->isLValue())
        return CreateBoundsInferenceError();

      E = E->IgnoreParens();

      OutTargetBounds = CreateBoundsAlwaysUnknown();
      BoundsExpr *Bounds = CreateBoundsAlwaysUnknown();

      switch (E->getStmtClass()) {
        case Expr::DeclRefExprClass:
          Bounds = CheckDeclRefExpr(cast<DeclRefExpr>(E),
                                    CSS, OutTargetBounds, State);
          break;
        case Expr::UnaryOperatorClass:
          Bounds = CheckUnaryLValue(cast<UnaryOperator>(E),
                                    CSS, OutTargetBounds, State);
          break;
        case Expr::ArraySubscriptExprClass:
          Bounds = CheckArraySubscriptExpr(cast<ArraySubscriptExpr>(E),
                                           CSS, OutTargetBounds, State);
          break;
        case Expr::MemberExprClass:
          Bounds = CheckMemberExpr(cast<MemberExpr>(E),
                                   CSS, OutTargetBounds, State);
          break;
        case Expr::ImplicitCastExprClass:
          Bounds = CheckCastLValue(cast<CastExpr>(E),
                                   CSS, OutTargetBounds, State);
          break;
        case Expr::CHKCBindTemporaryExprClass:
          Bounds = CheckTempBindingLValue(cast<CHKCBindTemporaryExpr>(E),
                                          CSS, OutTargetBounds, State);
          break;
        default:
          CheckChildren(E, CSS, State);
          break;
      }

      // The type for inferring the target bounds cannot ever be an array
      // type, as these are dealt with by an array conversion, not an lvalue
      // conversion. The bounds for an array conversion are the same as the
      // lvalue bounds of the array-typed expression.
      if (E->getType()->isArrayType())
        OutTargetBounds = CreateBoundsInferenceError();

      return Bounds;
    }

    // CheckChildren recursively checks and performs any side effects on the
    // children of a statement or expression, throwing away the resulting
    // bounds.
    void CheckChildren(Stmt *S, CheckedScopeSpecifier CSS,
                       CheckingState &State) {
      ExprEqualMapTy SubExprGs;
      auto Begin = S->child_begin(), End = S->child_end();

      for (auto I = Begin; I != End; ++I) {
        Stmt *Child = *I;
        if (!Child) continue;
        // Accumulate the UEQ from checking each child into the UEQ for S.
        Check(Child, CSS, State);

        // Store the set Gi for each subexpression Si.
        if (Expr *SubExpr = dyn_cast<Expr>(Child))
          SubExprGs[SubExpr] = State.G;
      }

      // Use the stored sets Gi for each subexpression Si
      // to update the set G for the expression S.
      if (Expr *E = dyn_cast<Expr>(S))
        UpdateG(E, SubExprGs, State.G);
    }

    // Traverse a top-level variable declaration.  If there is an
    // initializer, it will be traversed in CheckVarDecl.
    void TraverseTopLevelVarDecl(VarDecl *VD, CheckedScopeSpecifier CSS) {
      ResetFacts();
      CheckingState State;
      CheckVarDecl(VD, CSS, State);
    }

    void ResetFacts() {
      std::pair<ComparisonSet, ComparisonSet> EmptyFacts;
      Facts = EmptyFacts;
    }

    bool IsBoundsSafeInterfaceAssignment(QualType DestTy, Expr *E) {
      if (DestTy->isUncheckedPointerType()) {
        ImplicitCastExpr *ICE = dyn_cast<ImplicitCastExpr>(E);
        if (ICE)
          return ICE && ICE->getCastKind() == CK_BitCast &&
                 ICE->getSubExpr()->getType()->isCheckedPointerType();
      }
      return false;
    }

  // Methods to infer bounds for an expression that produces an rvalue.

  private:
    // CheckBinaryOperator returns the bounds for the value produced by e.
    // e is an rvalue.
    BoundsExpr *CheckBinaryOperator(BinaryOperator *E,
                                    CheckedScopeSpecifier CSS,
                                    CheckingState &State) {
      Expr *LHS = E->getLHS();
      Expr *RHS = E->getRHS();
      ExprEqualMapTy SubExprGs;

      // Infer the lvalue or rvalue bounds of the LHS, saving the set G 
      // of expressions that produce the same value as the LHS.
      BoundsExpr *LHSTargetBounds, *LHSLValueBounds, *LHSBounds;
      InferBounds(LHS, CSS, LHSTargetBounds,
                  LHSLValueBounds, LHSBounds, State);
      SubExprGs[LHS] = State.G;

      // Infer the rvalue bounds of the RHS, saving the set G
      // of expressions that produce the same value as the RHS.
      BoundsExpr *RHSBounds = Check(RHS, CSS, State);
      SubExprGs[RHS] = State.G;

      BinaryOperatorKind Op = E->getOpcode();

      // Bounds of the binary operator.
      BoundsExpr *ResultBounds = CreateBoundsEmpty();

      // Floating point expressions have empty bounds.
      if (E->getType()->isFloatingType())
        ResultBounds = CreateBoundsEmpty();

      // `e1 = e2` has the bounds of `e2`. `e2` is an RValue.
      else if (Op == BinaryOperatorKind::BO_Assign)
        ResultBounds = RHSBounds;

      // `e1, e2` has the bounds of `e2`. Both `e1` and `e2`
      // are RValues.
      else if (Op == BinaryOperatorKind::BO_Comma)
        ResultBounds = RHSBounds;
      
      else {
        // Compound Assignments function like assignments mostly,
        // except the LHS is an L-Value, so we'll use its lvalue target bounds
        bool IsCompoundAssignment = false;
        if (BinaryOperator::isCompoundAssignmentOp(Op)) {
          Op = BinaryOperator::getOpForCompoundAssignment(Op);
          IsCompoundAssignment = true;
        }

        // Pointer arithmetic.
        //
        // `p + i` has the bounds of `p`. `p` is an RValue.
        // `p += i` has the lvalue target bounds of `p`. `p` is an LValue. `p += i` is an RValue
        // same applies for `-` and `-=` respectively
        if (LHS->getType()->isPointerType() &&
            RHS->getType()->isIntegerType() &&
            BinaryOperator::isAdditiveOp(Op)) {
          ResultBounds = IsCompoundAssignment ?
            LHSTargetBounds : LHSBounds;
        }
        // `i + p` has the bounds of `p`. `p` is an RValue.
        // `i += p` has the bounds of `p`. `p` is an RValue.
        else if (LHS->getType()->isIntegerType() &&
            RHS->getType()->isPointerType() &&
            Op == BinaryOperatorKind::BO_Add) {
          ResultBounds = RHSBounds;
        }
        // `e - p` has empty bounds, regardless of the bounds of p.
        // `e -= p` has empty bounds, regardless of the bounds of p.
        else if (RHS->getType()->isPointerType() &&
            Op == BinaryOperatorKind::BO_Sub) {
          ResultBounds = CreateBoundsEmpty();
        }

        // Arithmetic on integers with bounds.
        //
        // `e1 @ e2` has the bounds of whichever of `e1` or `e2` has bounds.
        // if both `e1` and `e2` have bounds, then they must be equal.
        // Both `e1` and `e2` are RValues
        //
        // `e1 @= e2` has the bounds of whichever of `e1` or `e2` has bounds.
        // if both `e1` and `e2` have bounds, then they must be equal.
        // `e1` is an LValue, its bounds are the lvalue target bounds.
        // `e2` is an RValue
        //
        // @ can stand for: +, -, *, /, %, &, |, ^, >>, <<
        else if (LHS->getType()->isIntegerType() &&
            RHS->getType()->isIntegerType() &&
            (BinaryOperator::isAdditiveOp(Op) ||
              BinaryOperator::isMultiplicativeOp(Op) ||
              BinaryOperator::isBitwiseOp(Op) ||
              BinaryOperator::isShiftOp(Op))) {
          BoundsExpr *LeftBounds = IsCompoundAssignment ?
            LHSTargetBounds : LHSBounds;
          if (LeftBounds->isUnknown() && !RHSBounds->isUnknown())
            ResultBounds = RHSBounds;
          else if (!LeftBounds->isUnknown() && RHSBounds->isUnknown())
            ResultBounds = LeftBounds;
          else if (!LeftBounds->isUnknown() && !RHSBounds->isUnknown()) {
            // TODO: Check if LeftBounds and RHSBounds are equal.
            // if so, return one of them. If not, return bounds(unknown)
            ResultBounds = CreateBoundsAlwaysUnknown();
          }
          else if (LeftBounds->isUnknown() && RHSBounds->isUnknown())
            ResultBounds = CreateBoundsEmpty();
        }
      }

      // Update State.UEQ and State.G.
      if (E->isAssignmentOp()) {
        Expr *Target =
             CreateImplicitCast(LHS->getType(), CK_LValueToRValue, LHS);
        Expr *Src = RHS;

        // A compound assignment `e1 @= e2` implies an assignment `e1 = e1 @ e2`.
        if (E->isCompoundAssignmentOp()) {
          // Create the RHS of the implied assignment `e1 = e1 @ e2`.
          Src = ExprCreatorUtil::CreateBinaryOperator(S, Target, RHS, Op);

          // Update State.G to be the set of expressions that produce the same
          // value as the source `e1 @ e2` of the assignment `e1 = e1 @ e2`.
          UpdateG(Src, SubExprGs, State.G);
        }

        // Update UEQ and G for assignments to `e1` where `e1` is a variable.
        if (DeclRefExpr *V = GetLValueVariable(LHS)) {
          bool OVUsesV = false;
          Expr *OV = GetOriginalValue(V, Target, Src, State.UEQ, OVUsesV);
          UpdateAfterAssignment(V, Target, OV, OVUsesV, CSS, State, State);
        }
        // Update UEQ and G for assignments where `e1` is not a variable.
        else {
          // G is empty for assignments to a non-variable.  This conservative
          // approach avoids recording false equality facts for assignments
          // where the LHS appears on the RHS, e.g. *p = *p + 1.
          State.G.clear();
        }
      } else if (BinaryOperator::isLogicalOp(Op)) {
        // TODO: update State for logical operators `e1 && e2` and `e1 || e2`.
      } else if (Op == BinaryOperatorKind::BO_Comma) {
        // Do nothing for comma operators `e1, e2`. State already contains
        // the correct UEQ and G sets as a result of checking `e1` and `e2`.
      } else {
        // For all other binary operators `e1 @ e2`, use the G sets for
        // `e1` and `e2` stored in SubExprGs to update State.G for `e1 @ e2`.
        UpdateG(E, SubExprGs, State.G);
      }

      if (E->isAssignmentOp()) {
        QualType LHSType = LHS->getType();
        // Bounds of the right-hand side of the assignment
        BoundsExpr *RightBounds = nullptr;

        if (!E->isCompoundAssignmentOp() &&
            LHSType->isCheckedPointerPtrType() &&
            RHS->getType()->isCheckedPointerPtrType()) {
          // ptr<T> to ptr<T> assignment, no obligation to check assignment bounds
        }
        else if (LHSType->isCheckedPointerType() ||
                  LHSType->isIntegerType() ||
                  IsBoundsSafeInterfaceAssignment(LHSType, RHS)) {
          // Check that the value being assigned has bounds if the
          // target of the LHS lvalue has bounds.
          LHSTargetBounds = S.CheckNonModifyingBounds(LHSTargetBounds, LHS);
          if (!LHSTargetBounds->isUnknown()) {
            if (E->isCompoundAssignmentOp())
              RightBounds = S.CheckNonModifyingBounds(ResultBounds, E);
            else
              RightBounds = S.CheckNonModifyingBounds(ResultBounds, RHS);

            if (RightBounds->isUnknown()) {
                S.Diag(RHS->getBeginLoc(),
                      diag::err_expected_bounds_for_assignment)
                      << RHS->getSourceRange();
                RightBounds = S.CreateInvalidBoundsExpr();
            }

            CheckBoundsDeclAtAssignment(E->getExprLoc(), LHS, LHSTargetBounds,
                                        RHS, RightBounds, CSS);
          }
        }

        // Check that the LHS lvalue of the assignment has bounds, if it is an
        // lvalue that was produced by dereferencing an _Array_ptr.
        bool LHSNeedsBoundsCheck = false;
        OperationKind OpKind = (E->getOpcode() == BO_Assign) ?
          OperationKind::Assign : OperationKind::Other;
        LHSNeedsBoundsCheck = AddBoundsCheck(LHS, OpKind, CSS, LHSLValueBounds);
        if (DumpBounds && (LHSNeedsBoundsCheck ||
                            (LHSTargetBounds && !LHSTargetBounds->isUnknown())))
          DumpAssignmentBounds(llvm::outs(), E, LHSTargetBounds, RightBounds);
      }

      return ResultBounds;
    }

    // CheckCallExpr returns the bounds for the value produced by e.
    // e is an rvalue.
    BoundsExpr *CheckCallExpr(CallExpr *E, CheckedScopeSpecifier CSS,
                              CheckingState &State,
                              CHKCBindTemporaryExpr *Binding = nullptr) {
      BoundsExpr *ResultBounds = CallExprBounds(E, Binding);

      QualType CalleeType = E->getCallee()->getType();
      // Extract the pointee type.  The caller type could be a regular pointer
      // type or a block pointer type.
      QualType PointeeType;
      if (const PointerType *FuncPtrTy = CalleeType->getAs<PointerType>())
        PointeeType = FuncPtrTy->getPointeeType();
      else if (const BlockPointerType *BlockPtrTy = CalleeType->getAs<BlockPointerType>())
        PointeeType = BlockPtrTy->getPointeeType();
      else {
        llvm_unreachable("Unexpected callee type");
        return CreateBoundsInferenceError();
      }

      const FunctionType *FuncTy = PointeeType->getAs<FunctionType>();
      assert(FuncTy);
      const FunctionProtoType *FuncProtoTy = FuncTy->getAs<FunctionProtoType>();

      // If the callee and arguments will not be checked during
      // the bounds declaration checking below, check them here.
      if (!FuncProtoTy) {
        CheckChildren(E, CSS, State);
        return ResultBounds;
      }
      if (!FuncProtoTy->hasParamAnnots()) {
        CheckChildren(E, CSS, State);
        return ResultBounds;
      }

      // Check the callee since CheckCallExpr should check
      // all its children.  The arguments will be checked below.
      Check(E->getCallee(), CSS, State);

      unsigned NumParams = FuncProtoTy->getNumParams();
      unsigned NumArgs = E->getNumArgs();
      unsigned Count = (NumParams < NumArgs) ? NumParams : NumArgs;
      ArrayRef<Expr *> ArgExprs = llvm::makeArrayRef(const_cast<Expr**>(E->getArgs()), E->getNumArgs());

      for (unsigned i = 0; i < Count; i++) {
        // Check each argument.
        Expr *Arg = E->getArg(i);
        BoundsExpr *ArgBounds = Check(Arg, CSS, State);

        QualType ParamType = FuncProtoTy->getParamType(i);
        // Skip checking bounds for unchecked pointer parameters, unless
        // the argument was subject to a bounds-safe interface cast.
        if (ParamType->isUncheckedPointerType() && !IsBoundsSafeInterfaceAssignment(ParamType, E->getArg(i))) {
          continue;
        }
        // We want to check the argument expression implies the desired parameter bounds.
        // To compute the desired parameter bounds, we substitute the arguments for
        // parameters in the parameter bounds expression.
        const BoundsAnnotations ParamAnnots = FuncProtoTy->getParamAnnots(i);
        const BoundsExpr *ParamBounds = ParamAnnots.getBoundsExpr();
        const InteropTypeExpr *ParamIType = ParamAnnots.getInteropTypeExpr();
        if (!ParamBounds && !ParamIType)
          continue;

        bool UsedIType = false;
        if (!ParamBounds && ParamIType) {
          ParamBounds = CreateTypeBasedBounds(nullptr, ParamIType->getType(),
                                                true, true);
          UsedIType = true;
        }

        // Check after handling the interop type annotation, not before, because
        // handling the interop type annotation could make the bounds known.
        if (ParamBounds->isUnknown())
          continue;

        ArgBounds = S.CheckNonModifyingBounds(ArgBounds, Arg);
        if (ArgBounds->isUnknown()) {
          S.Diag(Arg->getBeginLoc(),
                  diag::err_expected_bounds_for_argument) << (i + 1) <<
            Arg->getSourceRange();
          ArgBounds = S.CreateInvalidBoundsExpr();
          continue;
        } else if (ArgBounds->isInvalid())
          continue;

        // Concretize parameter bounds with argument expressions. This fails
        // and returns null if an argument expression is a modifying
        // expression,  We issue an error during concretization about that.
        BoundsExpr *SubstParamBounds =
          S.ConcretizeFromFunctionTypeWithArgs(
            const_cast<BoundsExpr *>(ParamBounds),
            ArgExprs,
            Sema::NonModifyingContext::NMC_Function_Parameter);

        if (!SubstParamBounds)
          continue;

        // Put the parameter bounds in a standard form if necessary.
        if (SubstParamBounds->isElementCount() ||
            SubstParamBounds->isByteCount()) {
          // TODO: turn this check on as part of adding temporary variables for
          // calls.
          // Turning it on now would cause errors to be issued for arguments
          // that are calls.
          if (true /* S.CheckIsNonModifying(Arg,
                              Sema::NonModifyingContext::NMC_Function_Parameter,
                                    Sema::NonModifyingMessage::NMM_Error) */) {
            Expr *TypedArg = Arg;
            // The bounds expression is for an interface type. Retype the
            // argument to the interface type.
            if (UsedIType) {
              TypedArg = CreateExplicitCast(
                ParamIType->getType(), CK_BitCast, Arg, true);
            }
            SubstParamBounds = ExpandToRange(TypedArg,
                                    const_cast<BoundsExpr *>(SubstParamBounds));
            } else
              continue;
        }

        if (DumpBounds) {
          DumpCallArgumentBounds(llvm::outs(), FuncProtoTy->getParamAnnots(i).getBoundsExpr(), Arg, SubstParamBounds, ArgBounds);
        }

        CheckBoundsDeclAtCallArg(i, SubstParamBounds, Arg, ArgBounds, CSS, nullptr);
      }

      // Check any arguments that are beyond
      // the number of function parameters.
      for (unsigned i = Count; i < NumArgs; i++) {
        Expr *Arg = E->getArg(i);
        Check(Arg, CSS, State);
      }

      // State.G is empty for call expressions.
      State.G.clear();

      return ResultBounds;
    }

    // If e is an rvalue, CheckCastExpr returns the bounds for
    // the value produced by e.
    // If e is an lvalue, it returns unknown bounds (CheckCastLValue
    // should be called instead).
    // This includes both ImplicitCastExprs and CStyleCastExprs.
    BoundsExpr *CheckCastExpr(CastExpr *E, CheckedScopeSpecifier CSS,
                              CheckingState &State) {
      // If the rvalue bounds for e cannot be determined,
      // e may be an lvalue (or may have unknown rvalue bounds).
      BoundsExpr *ResultBounds = CreateBoundsUnknown();

      Expr *SubExpr = E->getSubExpr();
      CastKind CK = E->getCastKind();

      bool IncludeNullTerm =
          E->getType()->getPointeeOrArrayElementType()->isNtCheckedArrayType();
      bool PreviousIncludeNullTerminator = IncludeNullTerminator;
      IncludeNullTerminator = IncludeNullTerm;

      // Infer the lvalue or rvalue bounds of the subexpression e1,
      // setting State to contain the results for e1.
      BoundsExpr *SubExprTargetBounds, *SubExprLValueBounds, *SubExprBounds;
      InferBounds(SubExpr, CSS, SubExprTargetBounds,
                  SubExprLValueBounds, SubExprBounds, State);

      IncludeNullTerminator = PreviousIncludeNullTerminator;

      // Update the set State.G of expressions that produce the
      // same value as e.
      if (CK == CastKind::CK_ArrayToPointerDecay) {
        // State.G = { e } for lvalues with array type.
        if (!CreatesNewObject(E) && CheckIsNonModifying(E))
          State.G = { E };
      } else if (CK == CastKind::CK_LValueToRValue) {
        if (E->getType()->isArrayType()) {
          // State.G = { e } for lvalues with array type.
          if (!CreatesNewObject(E) && CheckIsNonModifying(E))
            State.G = { E };
        }
        else {
          // If e appears in some set F in State.UEQ, State.G = F.
          State.G = GetEqualExprSetContainingExpr(E, State.UEQ);
          if (State.G.size() == 0) {
            // Otherwise, if e is nonmodifying and does not read memory
            // via a pointer, State.G = { e }.  Otherwise, State.G is empty.
            if (CheckIsNonModifying(E) && !ReadsMemoryViaPointer(E) &&
                !CreatesNewObject(E))
              State.G.push_back(E);
          }
        }
      } else
        // Use the default rules to update State.G for e using
        // the current State.G for the subexpression e1.
        UpdateG(E, State.G, State.G);

      // Casts to _Ptr narrow the bounds.  If the cast to
      // _Ptr is invalid, that will be diagnosed separately.
      if (E->getStmtClass() == Stmt::ImplicitCastExprClass ||
          E->getStmtClass() == Stmt::CStyleCastExprClass) {
        if (E->getType()->isCheckedPointerPtrType())
          ResultBounds = CreateTypeBasedBounds(E, E->getType(), false, false);
        else
          ResultBounds = RValueCastBounds(E, SubExprTargetBounds,
                                          SubExprLValueBounds,
                                          SubExprBounds, State);
      }

      CheckDisallowedFunctionPtrCasts(E);

      if (CK == CK_LValueToRValue && !E->getType()->isArrayType()) {
        bool NeedsBoundsCheck = AddBoundsCheck(SubExpr, OperationKind::Read,
                                               CSS, SubExprLValueBounds);
        if (NeedsBoundsCheck && DumpBounds)
          DumpExpression(llvm::outs(), E);
        return ResultBounds;
      }

      // Handle dynamic_bounds_casts.
      //
      // If the inferred bounds of the subexpression are:
      // - bounds(unknown), this is a compile-time error.
      // - bounds(any), there is no runtime checks.
      // - bounds(lb, ub):  If the declared bounds of the cast operation are
      // (e2, e3),  a runtime check that lb <= e2 && e3 <= ub is inserted
      // during code generation.
      if (CK == CK_DynamicPtrBounds || CK == CK_AssumePtrBounds) {
        CHKCBindTemporaryExpr *TempExpr = dyn_cast<CHKCBindTemporaryExpr>(SubExpr);
        assert(TempExpr);

        // These bounds may be computed and tested at runtime.  Don't
        // recompute any expressions computed to temporaries already.
        Expr *TempUse = CreateTemporaryUse(TempExpr);

        Expr *SubExprAtNewType = CreateExplicitCast(E->getType(),
                                                CastKind::CK_BitCast,
                                                TempUse, true);

        if (CK == CK_AssumePtrBounds)
          return ExpandToRange(SubExprAtNewType, E->getBoundsExpr());

        BoundsExpr *DeclaredBounds = E->getBoundsExpr();
        BoundsExpr *NormalizedBounds = ExpandToRange(SubExprAtNewType,
                                                      DeclaredBounds);

        SubExprBounds = S.CheckNonModifyingBounds(SubExprBounds, SubExpr);
        if (SubExprBounds->isUnknown()) {
          S.Diag(SubExpr->getBeginLoc(), diag::err_expected_bounds);
        }

        assert(NormalizedBounds);

        E->setNormalizedBoundsExpr(NormalizedBounds);
        E->setSubExprBoundsExpr(SubExprBounds);

        if (DumpBounds)
          DumpBoundsCastBounds(llvm::outs(), E, DeclaredBounds, NormalizedBounds, SubExprBounds);
        
        return ExpandToRange(SubExprAtNewType, E->getBoundsExpr());
      }

      // Casts to _Ptr type must have a source for which we can infer bounds.
      if ((CK == CK_BitCast || CK == CK_IntegralToPointer) &&
          E->getType()->isCheckedPointerPtrType() &&
          !E->getType()->isFunctionPointerType()) {
        SubExprBounds = S.CheckNonModifyingBounds(SubExprBounds, SubExpr);
        if (SubExprBounds->isUnknown()) {
          S.Diag(SubExpr->getBeginLoc(),
                  diag::err_expected_bounds_for_ptr_cast)
                  << SubExpr->getSourceRange();
          SubExprBounds = S.CreateInvalidBoundsExpr();
        } else {
          BoundsExpr *TargetBounds =
            CreateTypeBasedBounds(E, E->getType(), false, false);
          CheckBoundsDeclAtStaticPtrCast(E, TargetBounds, SubExpr,
                                         SubExprBounds, CSS);
        }
        assert(SubExprBounds);
        assert(!E->getSubExprBoundsExpr());
        E->setSubExprBoundsExpr(SubExprBounds);
        if (DumpBounds)
          DumpExpression(llvm::outs(), E);
      }

      return ResultBounds;
    }

    // If e is an rvalue, CheckUnaryOperator returns the bounds for
    // the value produced by e.
    // If e is an lvalue, CheckUnaryLValue should be called instead.
    BoundsExpr *CheckUnaryOperator(UnaryOperator *E, CheckedScopeSpecifier CSS,
                                   CheckingState &State) {
      UnaryOperatorKind Op = E->getOpcode();
      Expr *SubExpr = E->getSubExpr();

      // Infer the lvalue or rvalue bounds of the subexpression e1,
      // setting State to contain the results for e1.
      BoundsExpr *SubExprTargetBounds, *SubExprLValueBounds, *SubExprBounds;
      InferBounds(SubExpr, CSS, SubExprTargetBounds,
                  SubExprLValueBounds, SubExprBounds, State);

      if (Op == UO_AddrOf)
        S.CheckAddressTakenMembers(E);

      if (E->isIncrementDecrementOp()) {
        bool NeedsBoundsCheck = AddBoundsCheck(SubExpr, OperationKind::Other,
                                               CSS, SubExprLValueBounds);
        if (NeedsBoundsCheck && DumpBounds)
          DumpExpression(llvm::outs(), E);
      }

      // `*e` is not an rvalue.
      if (Op == UnaryOperatorKind::UO_Deref)
        return CreateBoundsInferenceError();

      // Update UEQ and G for inc/dec operators `++e1`, `e1++`, `--e1`, `e1--`.
      // At this point, State contains UEQ and G for `e1`.
      if (UnaryOperator::isIncrementDecrementOp(Op)) {
        // Create the target of the implied assignment `e1 = e1 +/- 1`.
        Expr *Target = CreateImplicitCast(SubExpr->getType(),
                                            CK_LValueToRValue, SubExpr);

        // Only use the RHS `e1 +/1 ` of the implied assignment to update
        // UEQ and G if the integer constant 1 can be created, which is
        // only true if `e1` has integer type or integer pointer type.
        IntegerLiteral *One = CreateIntegerLiteral(1, SubExpr->getType());
        Expr *RHS = nullptr;
        if (One) {
          BinaryOperatorKind RHSOp = UnaryOperator::isIncrementOp(Op) ?
                                      BinaryOperatorKind::BO_Add :
                                      BinaryOperatorKind::BO_Sub;
          RHS = ExprCreatorUtil::CreateBinaryOperator(S, SubExpr, One, RHSOp);
        }

        // Update UEQ for inc/dec operators where `e1` is a variable.  Any
        // expressions in UEQ that use the value of `e1` need to be adjusted
        // using the original value of `e1`, since `e1` has been updated.
        if (DeclRefExpr *V = GetLValueVariable(SubExpr)) {
          // Update G to be the set of expressions that produce the same
          // value as the RHS `e1 +/- 1` (if the RHS could be created).
          UpdateG(E, State.G, State.G, RHS);
          bool OVUsesV = false;
          Expr *OV = GetOriginalValue(V, Target, RHS, State.UEQ, OVUsesV);
          UpdateAfterAssignment(V, Target, OV, OVUsesV, CSS, State, State);
        }

        // Update the set G of expressions that produce the same value as `e`.
        if (One) {
          // For integer or integer pointer-typed expressions, create the
          // expression Val that is equivalent to `e` in the program state
          // after the increment/decrement expression `e` has executed.
          // (The call to UpdateG will only add Val to G if Val is a
          // non-modifying expression).

          // `++e1` and `--e1` produce the same value as the rvalue cast of
          // `e1` after executing `++e1` or `--e1`.
          Expr *Val = Target;
          // `e1++` produces the same value as `e1 - 1` after executing `e1++`.
          if (Op == UnaryOperatorKind::UO_PostInc)
            Val = ExprCreatorUtil::CreateBinaryOperator(S, SubExpr, One,
                                    BinaryOperatorKind::BO_Sub);
          // `e1--` produces the same value as `e1 + 1` after executing `e1--`.
          else if (Op == UnaryOperatorKind::UO_PostDec)
            Val = ExprCreatorUtil::CreateBinaryOperator(S, SubExpr, One,
                                    BinaryOperatorKind::BO_Add);
          UpdateG(E, State.G, State.G, Val);
        } else {
          // G is empty for expressions where the integer constant 1
          // could not be constructed (e.g. floating point expressions).
          State.G.clear();
        }
      }

      // `&e` has the bounds of `e`.
      // `e` is an lvalue, so its bounds are its lvalue bounds.
      // State.G for `&e` remains the same as State.G for `e`.
      if (Op == UnaryOperatorKind::UO_AddrOf) {

        // Functions have bounds corresponding to the empty range.
        if (SubExpr->getType()->isFunctionType())
          return CreateBoundsEmpty();

        return SubExprLValueBounds;
      }

      // `++e`, `e++`, `--e`, `e--` all have bounds of `e`.
      // `e` is an lvalue, so its bounds are its lvalue target bounds.
      if (UnaryOperator::isIncrementDecrementOp(Op))
        return SubExprTargetBounds;

      // Update State.G for `!e`, `+e`, `-e`, and `~e`
      // using the current State.G for `e`.
      UpdateG(E, State.G, State.G);

      // `!e` has empty bounds.
      if (Op == UnaryOperatorKind::UO_LNot)
        return CreateBoundsEmpty();

      // `+e`, `-e`, `~e` all have bounds of `e`. `e` is an rvalue.
      if (Op == UnaryOperatorKind::UO_Plus ||
          Op == UnaryOperatorKind::UO_Minus ||
          Op == UnaryOperatorKind::UO_Not)
        return SubExprBounds;

      // We cannot infer the bounds of other unary operators.
      return CreateBoundsAlwaysUnknown();
    }

    // CheckVarDecl returns empty bounds.
    BoundsExpr *CheckVarDecl(VarDecl *D, CheckedScopeSpecifier CSS,
                             CheckingState &State) {
      BoundsExpr *ResultBounds = CreateBoundsEmpty();

      Expr *Init = D->getInit();
      BoundsExpr *InitBounds = nullptr;
      // If there is an initializer, check it, and update the state to record
      // expression equality implied by initialization. After checking Init,
      // State.G will contain non-modifying expressions that produce values
      // equivalent to the value produced by Init.
      if (Init) {
        InitBounds = Check(Init, CSS, State);

        // Create an rvalue expression for v. v could be an array or
        // non-array variable.
        DeclRefExpr *TargetDeclRef =
          DeclRefExpr::Create(S.getASTContext(), NestedNameSpecifierLoc(),
                              SourceLocation(), D, false, SourceLocation(),
                              D->getType(), ExprValueKind::VK_LValue);
        CastKind Kind;
        QualType TargetTy;
        if (D->getType()->isArrayType()) {
          Kind = CK_ArrayToPointerDecay;
          TargetTy = S.getASTContext().getArrayDecayedType(D->getType());
        } else {
          Kind = CK_LValueToRValue;
          TargetTy = D->getType();
        }
        Expr *TargetExpr = CreateImplicitCast(TargetTy, Kind, TargetDeclRef);
        
        // Record equality between the target and initializer.
        RecordEqualityWithTarget(TargetExpr, State);
      }

      if (D->isInvalidDecl())
        return ResultBounds;

      if (isa<ParmVarDecl>(D))
        return ResultBounds;

      VarDecl::DefinitionKind defKind = D->isThisDeclarationADefinition();
      if (defKind == VarDecl::DefinitionKind::DeclarationOnly)
        return ResultBounds;

      // Handle variables with bounds declarations
      BoundsExpr *DeclaredBounds = D->getBoundsExpr();
      if (!DeclaredBounds || DeclaredBounds->isInvalid() ||
          DeclaredBounds->isUnknown())
        return ResultBounds;

      // TODO: for array types, check that any declared bounds at the point
      // of initialization are true based on the array size.

      // If there is a scalar initializer, check that the initializer meets the bounds
      // requirements for the variable.  For non-scalar types (arrays, structs, and
      // unions), the amount of storage allocated depends on the type, so we don't
      // to check the initializer bounds.
      if (Init && D->getType()->isScalarType()) {
        assert(D->getInitStyle() == VarDecl::InitializationStyle::CInit);
        InitBounds = S.CheckNonModifyingBounds(InitBounds, Init);
        if (InitBounds->isUnknown()) {
          // TODO: need some place to record the initializer bounds
          S.Diag(Init->getBeginLoc(), diag::err_expected_bounds_for_initializer)
              << Init->getSourceRange();
          InitBounds = S.CreateInvalidBoundsExpr();
        } else {
          BoundsExpr *NormalizedDeclaredBounds = ExpandToRange(D, DeclaredBounds);
          CheckBoundsDeclAtInitializer(D->getLocation(), D, NormalizedDeclaredBounds,
            Init, InitBounds, CSS);
        }
        if (DumpBounds)
          DumpInitializerBounds(llvm::outs(), D, DeclaredBounds, InitBounds);
      }

      return ResultBounds;
    }

    // CheckReturnStmt returns empty bounds.
    BoundsExpr *CheckReturnStmt(ReturnStmt *RS, CheckedScopeSpecifier CSS,
                                CheckingState &State) {
      BoundsExpr *ResultBounds = CreateBoundsEmpty();

      Expr *RetValue = RS->getRetValue();

      if (!RetValue)
        // We already issued an error message for this case.
        return ResultBounds;

      // Check the return value if it exists.
      Check(RetValue, CSS, State);

      if (!ReturnBounds)
        return ResultBounds;

      // TODO: Actually check that the return expression bounds imply the 
      // return bounds.
      // TODO: Also check that any parameters used in the return bounds are
      // unmodified.
      return ResultBounds;
    }

    // If e is an rvalue, CheckTemporaryBinding returns the bounds for
    // the value produced by e.
    // If e is an lvalue, CheckTempBindingLValue should be called instead.
    BoundsExpr *CheckTemporaryBinding(CHKCBindTemporaryExpr *E,
                                      CheckedScopeSpecifier CSS,
                                      CheckingState &State) {
      Expr *Child = E->getSubExpr();

      BoundsExpr *SubExprBounds = nullptr;
      if (CallExpr *CE = dyn_cast<CallExpr>(Child))
        SubExprBounds = CheckCallExpr(CE, CSS, State, E);
      else
        SubExprBounds = Check(Child, CSS, State);

      UpdateG(E, State.G, State.G);
      return SubExprBounds;
    }

    // CheckBoundsValueExpr returns the bounds for the value produced by e.
    // e is an rvalue.
    BoundsExpr *CheckBoundsValueExpr(BoundsValueExpr *E,
                                     CheckedScopeSpecifier CSS,
                                     CheckingState &State) {
      Expr *Binding = E->getTemporaryBinding();
      return Check(Binding, CSS, State);
    }

    // CheckConditionalOperator returns the bounds for the value produced by e.
    // e is an rvalue.
    BoundsExpr *CheckConditionalOperator(AbstractConditionalOperator *E,
                                         CheckedScopeSpecifier CSS,
                                         CheckingState &State) {
      CheckChildren(E, CSS, State);
      // TODO: infer correct bounds for conditional operators
      return CreateBoundsAllowedButNotComputed();
    }

  // Methods to infer both:
  // 1. Bounds for an expression that produces an lvalue, and
  // 2. Bounds for the target of an expression that produces an lvalue.

  private:

    // CheckDeclRefExpr returns the lvalue and target bounds of e.
    // e is an lvalue.
    BoundsExpr *CheckDeclRefExpr(DeclRefExpr *E, CheckedScopeSpecifier CSS,
                                 BoundsExpr *&OutTargetBounds,
                                 CheckingState &State) {
      CheckChildren(E, CSS, State);
      State.G.clear();

      VarDecl *VD = dyn_cast<VarDecl>(E->getDecl());
      BoundsExpr *B = nullptr;
      InteropTypeExpr *IT = nullptr;
      if (VD) {
        B = VD->getBoundsExpr();
        IT = VD->getInteropTypeExpr();
      }

      if (E->getType()->isArrayType()) {
        // Variables with array type do not have target bounds.
        OutTargetBounds = CreateBoundsAlwaysUnknown();

        if (!VD) {
          llvm_unreachable("declref with array type not a vardecl");
          return CreateBoundsInferenceError();
        }

        // Update G for variables with array type.
        const ConstantArrayType *CAT = Context.getAsConstantArrayType(E->getType());
        if (CAT) {
          if (E->getType()->isCheckedArrayType())
            State.G.push_back(E);
          else if (VD->hasLocalStorage() || VD->hasExternalStorage())
            State.G.push_back(E);
        }

        // Declared bounds override the bounds based on the array type.
        if (B) {
          Expr *Base = CreateImplicitCast(Context.getDecayedType(E->getType()),
                                          CastKind::CK_ArrayToPointerDecay, E);
          return ExpandToRange(Base, B);
        }

        // If B is an interop type annotation, the type must be identical
        // to the declared type, modulo checkedness.  So it is OK to
        // compute the array bounds based on the original type.
        return ArrayExprBounds(E);
      }

      // Infer the target bounds of e.
      // e only has target bounds if e does not have array type.
      bool IsParam = isa<ParmVarDecl>(E->getDecl());
      if (E->getType()->isCheckedPointerPtrType())
        OutTargetBounds = CreateTypeBasedBounds(E, E->getType(),
                                                IsParam, false);
      else if (!VD)
        OutTargetBounds = CreateBoundsInferenceError();
      else if (!B && IT)
        OutTargetBounds = CreateTypeBasedBounds(E, IT->getType(),
                                                IsParam, true);
      else if (!B || B->isUnknown())
        OutTargetBounds = CreateBoundsAlwaysUnknown();
      else {
        Expr *Base = CreateImplicitCast(E->getType(),
                                        CastKind::CK_LValueToRValue, E);
        OutTargetBounds = ExpandToRange(Base, B);
      }

      if (E->getType()->isFunctionType()) {
        // Only function decl refs should have function type.
        assert(isa<FunctionDecl>(E->getDecl()));
        return CreateBoundsEmpty();
      }

      Expr *AddrOf = CreateAddressOfOperator(E);
      // G is { &v } for variables v that do not have array type.
      State.G.push_back(AddrOf);
      return CreateSingleElementBounds(AddrOf);
    }

    // If e is an lvalue, CheckUnaryLValue returns the
    // lvalue and target bounds of e.
    // If e is an rvalue, CheckUnaryOperator should be called instead.
    BoundsExpr *CheckUnaryLValue(UnaryOperator *E, CheckedScopeSpecifier CSS,
                                 BoundsExpr *&OutTargetBounds,
                                 CheckingState &State) {
      BoundsExpr *SubExprBounds = Check(E->getSubExpr(), CSS, State);

      if (E->getOpcode() == UnaryOperatorKind::UO_Deref) {
        // Currently, we don't know the target bounds of a pointer stored in a
        // pointer dereference, unless it is a _Ptr type or an _Nt_array_ptr.
        if (E->getType()->isCheckedPointerPtrType() ||
            E->getType()->isCheckedPointerNtArrayType())
          OutTargetBounds = CreateTypeBasedBounds(E, E->getType(),
                                                  false, false);
        else
          OutTargetBounds = CreateBoundsUnknown();

        // G is empty for pointer dereferences.
        State.G.clear();

        // The lvalue bounds of *e are the rvalue bounds of e.
        return SubExprBounds;
      }

      OutTargetBounds = CreateBoundsInferenceError();
      return CreateBoundsInferenceError();
    }

    // CheckArraySubscriptExpr returns the lvalue and target bounds of e.
    // e is an lvalue.
    BoundsExpr *CheckArraySubscriptExpr(ArraySubscriptExpr *E,
                                        CheckedScopeSpecifier CSS,
                                        BoundsExpr *&OutTargetBounds,
                                        CheckingState &State) {
      // Currently, we don't know the target bounds of a pointer returned by a
      // subscripting operation, unless it is a _Ptr type or an _Nt_array_ptr.
      if (E->getType()->isCheckedPointerPtrType() ||
          E->getType()->isCheckedPointerNtArrayType())
        OutTargetBounds = CreateTypeBasedBounds(E, E->getType(), false, false);
      else
        OutTargetBounds = CreateBoundsAlwaysUnknown();

      // e1[e2] is a synonym for *(e1 + e2).  The bounds are
      // the bounds of e1 + e2, which reduces to the bounds
      // of whichever subexpression has pointer type.
      // getBase returns the pointer-typed expression.
      BoundsExpr *Bounds = Check(E->getBase(), CSS, State);
      Check(E->getIdx(), CSS, State);

      // G is empty for array subscript expressions.
      State.G.clear();

      return Bounds;
    }

    // CheckMemberExpr returns the lvalue and target bounds of e.
    // e is an lvalue.
    //
    // A member expression is a narrowing operator that shrinks the range of
    // memory to which the base refers to a specific member.  We always bounds
    // check the base.  That way we know that the lvalue produced by the
    // member points to a valid range of memory given by
    // (lvalue, lvalue + 1).   The lvalue is interpreted as a pointer to T,
    // where T is the type of the member.
    BoundsExpr *CheckMemberExpr(MemberExpr *E, CheckedScopeSpecifier CSS,
                                BoundsExpr *&OutTargetBounds,
                                CheckingState &State) {
      // The lvalue and target bounds must be inferred before
      // performing any side effects on the base, since
      // inferring these bounds may call PruneTemporaryBindings.
      OutTargetBounds = MemberExprTargetBounds(E, CSS);
      BoundsExpr *Bounds = MemberExprBounds(E, CSS);

      // Infer the lvalue or rvalue bounds of the base.
      Expr *Base = E->getBase();
      BoundsExpr *BaseTargetBounds, *BaseLValueBounds, *BaseBounds;
      InferBounds(Base, CSS, BaseTargetBounds,
                  BaseLValueBounds, BaseBounds, State);

      // Clear State.G to avoid adding false equality information.
      // TODO: implement updating state for member expressions.
      State.G.clear();

      bool NeedsBoundsCheck = AddMemberBaseBoundsCheck(E, CSS,
                                                       BaseLValueBounds,
                                                       BaseBounds);
      if (NeedsBoundsCheck && DumpBounds)
        DumpExpression(llvm::outs(), E);
      return Bounds;
    }

    // If e is an lvalue, CheckCastLValue returns the
    // lvalue and target bounds of e.
    // If e is an rvalue, CheckCastExpr should be called instead.
    BoundsExpr *CheckCastLValue(CastExpr *E, CheckedScopeSpecifier CSS,
                                BoundsExpr *&OutTargetBounds,
                                CheckingState &State) {
      // An LValueBitCast adjusts the type of the lvalue.  The bounds are not
      // changed, except that their relative alignment may change (the bounds 
      // may only cover a partial object).  TODO: When we add relative
      // alignment support to the compiler, adjust the relative alignment.
      if (E->getCastKind() == CastKind::CK_LValueBitCast)
        return CheckLValue(E->getSubExpr(), CSS, OutTargetBounds, State);

      CheckChildren(E, CSS, State);

      // Cast kinds other than LValueBitCast
      // do not have lvalue or target bounds.
      OutTargetBounds = CreateBoundsAlwaysUnknown();
      return CreateBoundsAlwaysUnknown();
    }

    // If e is an lvalue, CheckTempBindingLValue returns the
    // lvalue and target bounds of e.
    // If e is an rvalue, CheckTemporaryBinding should be called instead.
    BoundsExpr *CheckTempBindingLValue(CHKCBindTemporaryExpr *E,
                                       CheckedScopeSpecifier CSS,
                                       BoundsExpr *&OutTargetBounds,
                                       CheckingState &State) {
      OutTargetBounds = CreateBoundsAlwaysUnknown();

      CheckChildren(E, CSS, State);

      Expr *SubExpr = E->getSubExpr()->IgnoreParens();

      if (isa<CompoundLiteralExpr>(SubExpr)) {
        BoundsExpr *BE = CreateBoundsForArrayType(E->getType());
        QualType PtrType = Context.getDecayedType(E->getType());
        Expr *ArrLValue = CreateTemporaryUse(E);
        Expr *Base = CreateImplicitCast(PtrType,
                                        CastKind::CK_ArrayToPointerDecay,
                                        ArrLValue);
        return ExpandToRange(Base, BE);
      }

      if (auto *SL = dyn_cast<StringLiteral>(SubExpr))
        return InferBoundsForStringLiteral(E, SL, E);

      if (auto *PE = dyn_cast<PredefinedExpr>(SubExpr)) {
        auto *SL = PE->getFunctionName();
        return InferBoundsForStringLiteral(E, SL, E);
      }

      return CreateBoundsAlwaysUnknown();
    }

  public:

    // Given an array type with constant dimension size, produce a count
    // expression with that size.
    BoundsExpr *CreateBoundsForArrayType(QualType QT) {
      const IncompleteArrayType *IAT = Context.getAsIncompleteArrayType(QT);
      if (IAT) {
        if (IAT->getKind() == CheckedArrayKind::NtChecked)
          return Context.getPrebuiltCountZero();
        else
          return CreateBoundsAlwaysUnknown();
      }
      const ConstantArrayType *CAT = Context.getAsConstantArrayType(QT);
      if (!CAT)
        return CreateBoundsAlwaysUnknown();

      llvm::APInt size = CAT->getSize();
      // Null-terminated arrays of size n have bounds of count(n - 1).
      // The null terminator is excluded from the count.
      if (!IncludeNullTerminator &&
          CAT->getKind() == CheckedArrayKind::NtChecked) {
        assert(size.uge(1) && "must have at least one element");
        size = size - 1;
      }
      IntegerLiteral *Size = CreateIntegerLiteral(size);
      CountBoundsExpr *CBE =
          new (Context) CountBoundsExpr(BoundsExpr::Kind::ElementCount,
                                        Size, SourceLocation(),
                                        SourceLocation());
      return CBE;
    }

    Expr *CreateExplicitCast(QualType Target, CastKind CK, Expr *E,
                               bool isBoundsSafeInterface) {
      // Avoid building up nested chains of no-op casts.
      E = BoundsUtil::IgnoreRedundantCast(Context, CK, E);

      // Synthesize some dummy type source source information.
      TypeSourceInfo *DI = Context.getTrivialTypeSourceInfo(Target);
      CStyleCastExpr *CE = CStyleCastExpr::Create(Context, Target,
        ExprValueKind::VK_RValue, CK, E, nullptr, DI, SourceLocation(),
        SourceLocation());
      CE->setBoundsSafeInterface(isBoundsSafeInterface);
      return CE;
    }

    ImplicitCastExpr *CreateImplicitCast(QualType Target, CastKind CK,
                                         Expr *E) {
      return ImplicitCastExpr::Create(Context, Target, CK, E, nullptr,
                                       ExprValueKind::VK_RValue);
    }

    // Given a byte_count or count bounds expression for the expression Base,
    // expand it to a range bounds expression:
    //  E : Count(C) expands to Bounds(E, E + C)
    //  E : ByteCount(C)  expands to Bounds((array_ptr<char>) E,
    //                                      (array_ptr<char>) E + C)
    BoundsExpr *ExpandToRange(Expr *Base, BoundsExpr *B) {
      assert(Base->isRValue() && "expected rvalue expression");
      BoundsExpr::Kind K = B->getKind();
      switch (K) {
        case BoundsExpr::Kind::ByteCount:
        case BoundsExpr::Kind::ElementCount: {
          CountBoundsExpr *BC = dyn_cast<CountBoundsExpr>(B);
          if (!BC) {
            llvm_unreachable("unexpected cast failure");
            return CreateBoundsInferenceError();
          }
          Expr *Count = BC->getCountExpr();
          QualType ResultTy;
          Expr *LowerBound;
          Base = S.MakeAssignmentImplicitCastExplicit(Base);
          if (K == BoundsExpr::ByteCount) {
            ResultTy = Context.getPointerType(Context.CharTy,
                                              CheckedPointerKind::Array);
            // When bounds are pretty-printed as source code, the cast needs
            // to appear in the source code for the code to be correct, so
            // use an explicit cast operation.
            //
            // The bounds-safe interface argument is false because casts
            // to checked pointer types are always allowed by type checking.
            LowerBound =
              CreateExplicitCast(ResultTy, CastKind::CK_BitCast, Base, false);
          } else {
            ResultTy = Base->getType();
            LowerBound = Base;
            if (ResultTy->isCheckedPointerPtrType()) {
              ResultTy = Context.getPointerType(ResultTy->getPointeeType(),
                CheckedPointerKind::Array);
              // The bounds-safe interface argument is false because casts
              // between checked pointer types are always allowed by type
              // checking.
              LowerBound =
                CreateExplicitCast(ResultTy, CastKind::CK_BitCast, Base, false);
            }
          }
          Expr *UpperBound =
            new (Context) BinaryOperator(LowerBound, Count,
                                          BinaryOperatorKind::BO_Add,
                                          ResultTy,
                                          ExprValueKind::VK_RValue,
                                          ExprObjectKind::OK_Ordinary,
                                          SourceLocation(),
                                          FPOptions());
          RangeBoundsExpr *R = new (Context) RangeBoundsExpr(LowerBound, UpperBound,
                                               SourceLocation(),
                                               SourceLocation());
          return R;
        }
        default:
          return B;
      }
    }

    BoundsExpr *ExpandToRange(VarDecl *D, BoundsExpr *B) {
      QualType QT = D->getType();
      ExprResult ER = S.BuildDeclRefExpr(D, QT,
                                       clang::ExprValueKind::VK_LValue, SourceLocation());
      if (ER.isInvalid())
        return nullptr;
      Expr *Base = ER.get();
      if (!QT->isArrayType())
        Base = CreateImplicitCast(QT, CastKind::CK_LValueToRValue, Base);
      return ExpandToRange(Base, B);
    }

    // Compute bounds for a variable expression or member reference expression
    // with an array type.
    BoundsExpr *ArrayExprBounds(Expr *E) {
      DeclRefExpr *DR = dyn_cast<DeclRefExpr>(E);
      assert((DR && dyn_cast<VarDecl>(DR->getDecl())) || isa<MemberExpr>(E));
      BoundsExpr *BE = CreateBoundsForArrayType(E->getType());
      if (BE->isUnknown())
        return BE;

      Expr *Base = CreateImplicitCast(Context.getDecayedType(E->getType()),
                                      CastKind::CK_ArrayToPointerDecay,
                                      E);
      return ExpandToRange(Base, BE);
    }

    BoundsAnalysis getBoundsAnalyzer() { return BoundsAnalyzer; }

  private:
    // Sets the bounds expressions based on
    // whether e is an lvalue or an rvalue.
    void InferBounds(Expr *E, CheckedScopeSpecifier CSS,
                     BoundsExpr *&TargetBounds, BoundsExpr *&LValueBounds,
                     BoundsExpr *&RValueBounds, CheckingState &State) {
      TargetBounds = CreateBoundsUnknown();
      LValueBounds = CreateBoundsUnknown();
      RValueBounds = CreateBoundsUnknown();
      if (E->isLValue())
        LValueBounds = CheckLValue(E, CSS, TargetBounds, State);
      else if (E->isRValue())
        RValueBounds = Check(E, CSS, State);
    }

    // Methods to update sets of equivalent expressions.

    // UpdateAfterAssignment updates the checking state after a variable V
    // is assigned to, based on the state before the assignment.
    //
    // Target is the target expression of the assignment (that accounts for
    // any necessary casts of V).
    //
    // OV is the original value (if any) for V before the assignment.
    // If OV is non-null, it is substituted for any uses of the value of V
    // in the expressions in UEQ and G.
    // If OV is null, any expressions in UEQ and G that use the value of V
    // are removed from UEQ and G.
    //
    // OVUsesV is true if the original value (if any) uses the value of V.
    // It is used to prevent the UEQ and G sets from recording equality
    // between two mathematically equivalent expressions, which can occur
    // for assignments where the variable appears on the right-hand side,
    // e.g. i = i + 2.
    //
    // PrevState is the checking state that was true before the assignment.
    void UpdateAfterAssignment(DeclRefExpr *V, Expr *Target,
                               Expr *OV, bool OVUsesV,
                               CheckedScopeSpecifier CSS,
                               const CheckingState PrevState,
                               CheckingState &State) {
      // Adjust UEQ to account for any uses of V in PrevState.UEQ.
      State.UEQ.clear();
      for (auto I = PrevState.UEQ.begin(); I != PrevState.UEQ.end(); ++I) {
        EqualExprTy ExprList;
        for (auto InnerList = (*I).begin(); InnerList != (*I).end(); ++InnerList) {
          Expr *E = *InnerList;
          Expr *AdjustedE = ReplaceVariableReferences(S, E, V, OV, CSS);
          // Don't add duplicate expressions to any set in UEQ.
          if (AdjustedE && !EqualExprsContainsExpr(ExprList, AdjustedE))
            ExprList.push_back(AdjustedE);
        }
        if (ExprList.size() > 1)
          State.UEQ.push_back(ExprList);
      }

      // Adjust G to account for any uses of V in PrevState.G.
      // If the original value uses the value of V, then any expressions that
      // use the value of V should be removed from G.  For example, in the
      // assignment i = i + 2, where the original value is i - 2, the
      // expression i + 2 in G should be removed rather than replaced with
      // (i - 2) + 2.  Otherwise, G would contain (i - 2) + 2 and i, and UEQ
      // would record equality between (i - 2) + 2 and i, which is a tautology.
      State.G.clear();
      Expr *OriginalGVal = OVUsesV ? nullptr : OV;
      for (auto I = PrevState.G.begin(); I != PrevState.G.end(); ++I) {
        Expr *E = *I;
        Expr *AdjustedE = ReplaceVariableReferences(S, E, V, OriginalGVal, CSS);
        // Don't add duplicate expressions to G.
        if (AdjustedE && !EqualExprsContainsExpr(State.G, AdjustedE))
          State.G.push_back(AdjustedE);
      }

      RecordEqualityWithTarget(Target, State);
    }

    // RecordEqualityWithTarget updates the checking state to record equality
    // between the target expression of an assignment and the source of the
    // assignment.
    //
    // State.G is assumed to contain expressions that produce the same value
    // as the source of the assignment.
    void RecordEqualityWithTarget(Expr *Target, CheckingState &State) {
      // If UEQ contains a set F of expressions that produce the same value
      // as the source, add the target to F.  This prevents UEQ from growing
      // too large and containing redundant equality information.  For example,
      // for the assignments x = 1; y = x; where the target is y, G = { 1, x },
      // and UEQ contains F = { 1, x }, UEQ should contain { 1, x, y } rather
      // than { 1, x } and { 1, x, y }.
      if (State.G.size() > 0) {
        for (auto I = State.UEQ.begin(); I != State.UEQ.end(); ++I) {
          if (IsEqualExprsSubset(State.G, *I)) {
            I->push_back(Target);
            // Add the target to G if G does not already contain the target.
            if (!EqualExprsContainsExpr(State.G, Target))
              State.G.push_back(Target);
            return;
          }
        }
      }

      // Avoid adding sets with duplicate expressions such as { e, e }
      // and singleton sets such as { e } to UEQ.
      if (!EqualExprsContainsExpr(State.G, Target))
        State.G.push_back(Target);
      if (State.G.size() > 1)
        State.UEQ.push_back(State.G);
    }

    // UpdateG updates the set G of expressions that produce
    // the same value as e.
    // e is an expression with exactly one subexpression.
    //
    // SubExprG is the set of expressions that produce the same
    // value as the only subexpression of e.
    //
    // Val is an optional expression that may be contained in the updated G.
    // If Val is not provided, e is used instead.  If Val and e are null,
    // G is not updated.
    void UpdateG(Expr *E, const EqualExprTy SubExprG,
                 EqualExprTy &G, Expr *Val = nullptr) {
      Expr *SubExpr = dyn_cast<Expr>(*(E->child_begin()));
      assert(SubExpr);
      ExprEqualMapTy SubExprGs;
      SubExprGs[SubExpr] = SubExprG;
      UpdateG(E, SubExprGs, G, Val);
    }

    // UpdateG updates the set G of expressions that produce
    // the same value as e.
    // e is an expression with n subexpressions, where n >= 0.
    //
    // Some kinds of expressions (e.g. assignments) have
    // their own rules for how to update the set G.
    // UpdateG is used to update the set G for expressions
    // that do not have their own defined rules for updating G.
    //
    // SubExprGs stores, for each subexpression Si of e, a set Gi
    // of expressions that produce the same value as Si.
    //
    // Val is an optional expression that may be contained in the updated G.
    // If Val is not provided, e is used instead.  If Val and e are null,
    // G is not updated.
    void UpdateG(Expr *E, ExprEqualMapTy SubExprGs,
                 EqualExprTy &G, Expr *Val = nullptr) {
      G.clear();

      if (!Val) Val = E;
      if (!Val)
        return;

      // Expressions that create new objects should not be included in G.
      if (CreatesNewObject(Val))
        return;

      // If Val is a call expression, G does not contain Val.
      if (isa<CallExpr>(Val)) {
      }

      // If Val is a non-modifying expression, G contains Val.
      else if (CheckIsNonModifying(Val))
        G.push_back(Val);

      // If Val is a modifying expression, use the G_i sets of expressions
      // that produce the same value as the subexpressions of e to try to
      // construct a non-modifying expression ValPrime that produces the same
      // value as Val.
      else {
        Expr *ValPrime = nullptr;
        for (llvm::detail::DenseMapPair<Expr *, EqualExprTy> Pair : SubExprGs) {
          Expr *SubExpr_i = Pair.first;
          // For any modifying subexpression SubExpr_i of e, try to set
          // ValPrime to a nonmodifying expression from the set G_i of
          // expressions that produce the same value as SubExpr_i.
          if (!CheckIsNonModifying(SubExpr_i)) {
            EqualExprTy G_i = Pair.second;
            for (auto I = G_i.begin(); I != G_i.end(); ++I) {
              Expr *E_i = *I;
              if (CheckIsNonModifying(E_i)) {
                ValPrime = E_i;
                break;
              }
            }
          }
        }

        if (ValPrime)
          G.push_back(ValPrime);
      }

      // If Val introduces a temporary to hold the value produced by e,
      // add the value of the temporary to G.
      if (CHKCBindTemporaryExpr *Temp = GetTempBinding(Val))
        G.push_back(CreateTemporaryUse(Temp));
    }

    // Methods to get the original value of an expression.

    // GetOriginalValue returns the original value (if it exists) of the
    // expression Src with respect to the variable V in an assignment V = Src.
    //
    // Target is the target expression of the assignment (that accounts for
    // any necessary casts of V).
    //
    // The out parameter OVUsesV will be set to true if the original value
    // uses the value of the variable V.  This prevents callers from having
    // to compute the variable occurrence count of V in the original value,
    // since GetOriginalValue computes this count while trying to construct
    // the inverse expression of the source with respect to V.
    Expr *GetOriginalValue(DeclRefExpr *V, Expr *Target, Expr *Src,
                           const EquivExprSets EQ, bool &OVUsesV) {
      // Check if Src has an inverse expression with respect to v.
      Expr *IV = nullptr;
      if (IsInvertible(V, Src))
        IV = Inverse(V, V, Src);
      if (IV) {
        // If Src has an inverse with respect to v, then the original
        // value (the inverse) must use the value of v.
        OVUsesV = true;
        return IV;
      }

      // If Src does not have an inverse with respect to v, then the original
      // value is either some variable w != v in EQ, or it is null.  In either
      // case, the original value cannot use the value of v.
      OVUsesV = false;
      
      // Check EQ for a variable w != v that produces the same value as v.
      Expr *ValuePreservingV = nullptr;
      EqualExprTy F = GetEqualExprSetContainingExpr(Target, EQ, ValuePreservingV);
      for (auto I = F.begin(); I != F.end(); ++I) {
        // Account for value-preserving operations on w when searching for
        // a variable w in F. For example, if F contains (T)LValueToRValue(w),
        // where w is a variable != v and (T) is a value-preserving cast, the
        // original value should be (T)LValueToRValue(w).
        Lexicographic Lex(S.Context, nullptr);
        Expr *E = Lex.IgnoreValuePreservingOperations(S.Context, *I);
        DeclRefExpr *W = GetRValueVariable(E);
        if (W != nullptr && !EqualValue(S.Context, V, W, nullptr)) {
          // Expression equality in UEQ does not account for types, so
          // expressions in the same set in UEQ may not have the same type.
          // The original value of Src with respect to v must have a type
          // compatible with the type of v (accounting for value-preserving
          // operations on v). For example, if F contains (T1)LValueToRValue(v)
          // and LValueToRValue(w), where v and w have type T2, (T1) is a value-
          // preserving cast, and T1 and T2 are not compatible types, the
          // original value should be LValueToRValue(w).
          if (S.Context.typesAreCompatible(ValuePreservingV->getType(),
                                            (*I)->getType()))
            return *I;
        }
      }

      return nullptr;
    }

    // IsInvertible returns true if the expression e can be inverted
    // with respect to the variable x.
    bool IsInvertible(DeclRefExpr *X, Expr *E) {
      if (!E)
        return false;

      E = E->IgnoreParens();
      if (IsRValueCastOfVariable(E, X))
        return true;

      switch (E->getStmtClass()) {
        case Expr::UnaryOperatorClass:
          return IsUnaryOperatorInvertible(X, cast<UnaryOperator>(E));
        case Expr::BinaryOperatorClass:
          return IsBinaryOperatorInvertible(X, cast<BinaryOperator>(E));
        // TODO: determine whether a cast expression is invertible (is a
        // bit-preserving or widening cast).
        default:
          return false;
      }
    }

    // Returns true if a unary operator is invertible with respect to x.
    bool IsUnaryOperatorInvertible(DeclRefExpr *X, UnaryOperator *E) {
      UnaryOperatorKind Op = E->getOpcode();
      if (Op != UnaryOperatorKind::UO_Not &&
          Op != UnaryOperatorKind::UO_Minus &&
          Op != UnaryOperatorKind::UO_Plus)
        return false;

      return IsInvertible(X, E->getSubExpr());
    }

    // Returns true if a binary operator is invertible with respect to x.
    bool IsBinaryOperatorInvertible(DeclRefExpr *X, BinaryOperator *E) {
      BinaryOperatorKind Op = E->getOpcode();
      if (Op != BinaryOperatorKind::BO_Add &&
          Op != BinaryOperatorKind::BO_Sub &&
          Op != BinaryOperatorKind::BO_Xor)
        return false;

      Expr *LHS = E->getLHS();
      Expr *RHS = E->getRHS();
      
      // Addition and subtraction operations must be for checked pointer
      // arithmetic or unsigned integer arithmetic.
      if (Op == BinaryOperatorKind::BO_Add || Op == BinaryOperatorKind::BO_Sub) {
        // The operation is checked pointer arithmetic if either the LHS
        // or the RHS have checked pointer type.
        bool IsCheckedPtrArithmetic = LHS->getType()->isCheckedPointerType() ||
                                      RHS->getType()->isCheckedPointerType();
        if (!IsCheckedPtrArithmetic) {
          // The operation is unsigned integer arithmetic if both the LHS
          // and the RHS have unsigned integer type.
          bool IsUnsignedArithmetic = LHS->getType()->isUnsignedIntegerType() &&
                                      RHS->getType()->isUnsignedIntegerType();
          if (!IsUnsignedArithmetic)
            return false;
        }
      }

      // X must appear in exactly one subexpression of E and that
      // subexpression must be invertible with respect to X.
      std::pair<Expr *, Expr*> Pair = SplitByVarCount(X, LHS, RHS);
      if (!Pair.first)
        return false;
      Expr *E_X = Pair.first, *E_NotX = Pair.second;
      if (!IsInvertible(X, E_X))
        return false;

      // The subexpression not containing X must be nonmodifying
      // and cannot be or contain a pointer dereference, member
      // reference, or indirect member reference.
      if (!CheckIsNonModifying(E_NotX) || ReadsMemoryViaPointer(E_NotX, true))
        return false;

      return true;
    }

    // Inverse repeatedly applies mathematical rules to the expression e to
    // get the inverse of e with respect to the variable x and expression f.
    // If rules cannot be applied to e, Inverse returns nullptr.
    Expr *Inverse(DeclRefExpr *X, Expr *F, Expr *E) {
      if (!F)
        return nullptr;

      E = E->IgnoreParens();
      if (IsRValueCastOfVariable(E, X))
        return F;

      switch (E->getStmtClass()) {
        case Expr::UnaryOperatorClass:
          return UnaryOperatorInverse(X, F, cast<UnaryOperator>(E));
        case Expr::BinaryOperatorClass:
          return BinaryOperatorInverse(X, F, cast<BinaryOperator>(E));
        // TODO: get the inverse of a cast expression.
        default:
          return nullptr;
      }

      return nullptr;
    }

    // Returns the inverse of a unary operator using the following rule:
    // Inverse(f, @e1) = Inverse(@f, e1) where @ can be ~, -, or +.
    Expr *UnaryOperatorInverse(DeclRefExpr *X, Expr *F, UnaryOperator *E) {
      Expr *SubExpr = E->getSubExpr();
      UnaryOperatorKind Op = E->getOpcode();
      Expr *Child = ExprCreatorUtil::EnsureRValue(S, F);
      Expr *F1 = new (S.Context) UnaryOperator(Child, Op, E->getType(),
                                               E->getValueKind(),
                                               E->getObjectKind(),
                                               SourceLocation(),
                                               E->canOverflow());
      return Inverse(X, F1, SubExpr);
    }

    // Returns the inverse of a binary operator.
    Expr *BinaryOperatorInverse(DeclRefExpr *X, Expr *F, BinaryOperator *E) {
      std::pair<Expr *, Expr*> Pair = SplitByVarCount(X, E->getLHS(), E->getRHS());
      if (!Pair.first)
        return nullptr;

      Expr *E_X = Pair.first, *E_NotX = Pair.second;
      BinaryOperatorKind Op = E->getOpcode();
      Expr *F1 = nullptr;

      switch (Op) {
        case BinaryOperatorKind::BO_Add:
          // Inverse(f, e1 + e2) = Inverse(f - e_notx, e_x)
          F1 = ExprCreatorUtil::CreateBinaryOperator(S, F, E_NotX, BinaryOperatorKind::BO_Sub);
          break;
        case BinaryOperatorKind::BO_Sub: {
          if (E_X == E->getLHS())
            // Inverse(f, e_x - e_notx) = Inverse(f + e_notx, e_x)
            F1 = ExprCreatorUtil::CreateBinaryOperator(S, F, E_NotX, BinaryOperatorKind::BO_Add);
          else
            // Inverse(f, e_notx - e_x) => Inverse(e_notx - f, e_x)
            F1 = ExprCreatorUtil::CreateBinaryOperator(S, E_NotX, F, BinaryOperatorKind::BO_Sub);
          break;
        }
        case BinaryOperatorKind::BO_Xor:
          // Inverse(f, e1 ^ e2) = Inverse(x, f ^ e_notx, e_x)
          F1 = ExprCreatorUtil::CreateBinaryOperator(S, F, E_NotX, BinaryOperatorKind::BO_Xor);
          break;
        default:
          llvm_unreachable("unexpected binary operator kind");
      }

      return Inverse(X, F1, E_X);
    }

<<<<<<< HEAD
    // GetIncomingBlockState returns the checking state that is true at
    // the beginning of the block by taking the intersection of the UC
    // bounds contexts and UEQ sets that were true after each of the
    // block's predecessors.
=======
    // GetIncomingBlockState returns the checking state that is true at the
    // beginning of the block by taking the intersection of the observed
    // bounds contexts and UEQ sets of equivalent expressions that were true
    // after each of the block's predecessors.
    //
    // Taking the intersection of the observed bounds contexts of the block's
    // predecessors ensures that, before checking a statement S in the block,
    // the block's observed bounds context contains only variables with bounds
    // that are in scope at S.  At the beginning of the block, each variable in
    // scope is mapped to its normalized declared bounds.
>>>>>>> f2372b0c
    CheckingState GetIncomingBlockState(const CFGBlock *Block,
                                        llvm::DenseMap<unsigned int, CheckingState> BlockStates) {
      CheckingState BlockState;
      bool IntersectionEmpty = true;
      for (const CFGBlock *PredBlock : Block->preds()) {
        // Prevent null or non-traversed (e.g. unreachable) blocks from causing
        // the incoming bounds context and UEQ set for a block to be empty.
        if (!PredBlock)
          continue;
        if (BlockStates.find(PredBlock->getBlockID()) == BlockStates.end())
          continue;
        CheckingState PredState = BlockStates[PredBlock->getBlockID()];
        if (IntersectionEmpty) {
          BlockState.ObservedBounds = PredState.ObservedBounds;
          BlockState.UEQ = PredState.UEQ;
          IntersectionEmpty = false;
        }
        else {
          BlockState.ObservedBounds =
            IntersectBoundsContexts(PredState.ObservedBounds,
                                    BlockState.ObservedBounds);
          BlockState.UEQ = IntersectUEQ(PredState.UEQ, BlockState.UEQ);
        }
      }
      return BlockState;
    }

    // IntersectBoundsContexts returns a bounds context resulting from taking
    // the intersection of the contexts Context1 and Context2.
    //
    // For each variable declaration v that is in both Context1 and Contex2,
    // the intersected context maps v to its normalized declared bounds.
    // Context1 or Context2 may map v to widened bounds, but those bounds
    // should not persist across CFG blocks.  The observed bounds for each
    // in-scope variable should be reset to its normalized declared bounds
    // at the beginning of a block, before widening the bounds in the block.
    BoundsContextTy IntersectBoundsContexts(BoundsContextTy Context1,
                                            BoundsContextTy Context2) {
      BoundsContextTy IntersectedContext;
      for (auto Pair : Context1) {
        const VarDecl *D = Pair.first;
        if (!Pair.second || !Context2.count(D))
          continue;
        if (const BoundsExpr *B = D->getBoundsExpr())
          IntersectedContext[D] = S.ExpandBoundsToRange(D, B);
      }
      return IntersectedContext;
    }

    // IntersectUEQ returns the intersection of two sets of sets of equivalent
    // expressions, where each set in UEQ1 is intersected with each set in
    // UEQ2 to produce an element of the result.
    EquivExprSets IntersectUEQ(const EquivExprSets UEQ1, const EquivExprSets UEQ2) {
      EquivExprSets IntersectedUEQ;
      for (auto I1 = UEQ1.begin(); I1 != UEQ1.end(); ++I1) {
        EqualExprTy G1 = *I1;
        for (auto I2 = UEQ2.begin(); I2 != UEQ2.end(); ++I2) {
          EqualExprTy G2 = *I2;
          EqualExprTy IntersectedG = IntersectG(G1, G2);
          if (IntersectedG.size() > 1)
            IntersectedUEQ.push_back(IntersectedG);
        }
      }
      return IntersectedUEQ;
    }

    // IntersectG returns the intersection of two sets of equivalent expressions.
    EqualExprTy IntersectG(const EqualExprTy G1, const EqualExprTy G2) {
      EqualExprTy IntersectedG;
      for (auto I = G1.begin(); I != G1.end(); ++I) {
        Expr *E1 = *I;
        if (EqualExprsContainsExpr(G2, E1))
          IntersectedG.push_back(E1);
      }
      return IntersectedG;
    }

    // GetEqualExprSetContainingExpr returns the set F in EQ that contains e
    // if such a set F exists, or an empty set otherwise.
    //
    // If there is a set F in EQ that contains an expression e1 such that
    // e1 is canonically equivalent to e, ValuePreservingE is set to e1.
    // e1 may include value-preserving operations.  For example, if a set F
    // in EQ contains (T)e, where (T) is a value-preserving cast,
    // ValuePreservingE will be set to (T)e.
    EqualExprTy GetEqualExprSetContainingExpr(Expr *E, EquivExprSets EQ,
                                              Expr *&ValuePreservingE) {
      ValuePreservingE = nullptr;
      for (auto OuterList = EQ.begin(); OuterList != EQ.end(); ++OuterList) {
        EqualExprTy F = *OuterList;
        for (auto InnerList = F.begin(); InnerList != F.end(); ++InnerList) {
          Expr *E1 = *InnerList;
          if (EqualValue(S.Context, E, E1, nullptr)) {
            ValuePreservingE = E1;
            return F;
          }
        }
      }
      return { };
    }

    // If e appears in a set F in EQ, GetEqualExprSetContainingExpr
    // returns F.  Otherwise, it returns an empty set.
    EqualExprTy GetEqualExprSetContainingExpr(Expr *E, EquivExprSets EQ) {
      for (auto OuterList = EQ.begin(); OuterList != EQ.end(); ++OuterList) {
        EqualExprTy F = *OuterList;
        if (EqualExprsContainsExpr(F, E))
          return F;
      }
      return { };
    }

    // IsEqualExprsSubset returns true if G1 is a subset of G2.
    bool IsEqualExprsSubset(const EqualExprTy G1, const EqualExprTy G2) {
      for (auto I = G1.begin(); I != G1.end(); ++I) {
        Expr *E = *I;
        if (!EqualExprsContainsExpr(G2, E))
          return false;
      }
      return true;
    }

    // EqualExprsContainsExpr returns true if the set G contains E.
    bool EqualExprsContainsExpr(const EqualExprTy G, Expr *E) {
      for (auto I = G.begin(); I != G.end(); ++I) {
        if (EqualValue(S.Context, E, *I, nullptr))
          return true;
      }
      return false;
    }

    // If E is a (possibly parenthesized) lvalue variable V,
    // GetLValueVariable returns V. Otherwise, it returns nullptr.
    DeclRefExpr *GetLValueVariable(Expr *E) {
      return dyn_cast<DeclRefExpr>(E->IgnoreParens());
    }

    // If E is a possibly parenthesized rvalue cast of a variable V,
    // GetRValueVariable returns V. Otherwise, it returns nullptr.
    //
    // V may have value-preserving operations applied to it.  For example,
    // if E is (LValueToRValue(LValueBitCast(V))), where V is a variable,
    // GetRValueVariable will return V.
    DeclRefExpr *GetRValueVariable(Expr *E) {
      if (!E)
        return nullptr;
      if (CastExpr *CE = dyn_cast<CastExpr>(E->IgnoreParens())) {
        CastKind CK = CE->getCastKind();
        if (CK == CastKind::CK_LValueToRValue ||
            CK == CastKind::CK_ArrayToPointerDecay) {
          Lexicographic Lex(S.Context, nullptr);
          Expr *SubExpr = const_cast<Expr *>(CE->getSubExpr());
          Expr *E1 = Lex.IgnoreValuePreservingOperations(S.Context, SubExpr);
          return dyn_cast<DeclRefExpr>(E1);
        }
      }
      return nullptr;
    }

    // IsRValueCastOfVariable returns true if the expression e is a possibly
    // parenthesized lvalue-to-rvalue cast of the lvalue variable v.
    bool IsRValueCastOfVariable(Expr *E, DeclRefExpr *V) {
      DeclRefExpr *Var = GetRValueVariable(E);
      if (!Var)
        return false;
      return EqualValue(S.Context, V, Var, nullptr);
    }

    // CreatesNewObject returns true if the expression e creates a new object.
    // Expressions that create new objects should not be added to the UEQ or G
    // sets of equivalent expressions in the checking state.
    bool CreatesNewObject(Expr *E) {
      switch (E->getStmtClass()) {
        case Expr::InitListExprClass:
        case Expr::ImplicitValueInitExprClass:
        case Expr::CompoundLiteralExprClass:
        case Expr::ExtVectorElementExprClass:
        case Expr::ExprWithCleanupsClass:
        case Expr::BlockExprClass:
        case Expr::SourceLocExprClass:
        case Expr::PackExprClass:
        case Expr::FixedPointLiteralClass:
        case Expr::StringLiteralClass:
          return true;
        default: {
          for (auto I = E->child_begin(); I != E->child_end(); ++I) {
            if (Expr *SubExpr = dyn_cast<Expr>(*I)) {
              if (CreatesNewObject(SubExpr))
                return true;
            }
          }
          return false;
        }
      }
    }

    // Returns true if the expression e reads memory via a pointer.
    // IncludeAllMemberExprs is used to modify the behavior to return true
    // if e is or contains a pointer dereference, member reference, or
    // indirect member reference (including e1.f which may not read memory
    // via a pointer).
    bool ReadsMemoryViaPointer(Expr *E, bool IncludeAllMemberExprs = false) {
      E = E->IgnoreParens();

      switch (E->getStmtClass()) {
        case Expr::UnaryOperatorClass: {
          UnaryOperator *UO = cast<UnaryOperator>(E);
          // *e reads memory via a pointer.
          return UO->getOpcode() == UnaryOperatorKind::UO_Deref;
        }
        // e1[e2] is a synonym for *(e1 + e2), which reads memory via a pointer.
        case Expr::ArraySubscriptExprClass:
          return true;
        case Expr::MemberExprClass: {
          if (IncludeAllMemberExprs)
            return true;

          MemberExpr *ME = cast<MemberExpr>(E);
          // e1->f reads memory via a pointer.
          if (ME->isArrow())
            return true;
          // e1.f reads memory via a pointer if and only if e1 reads
          // memory via a pointer.
          else
            return ReadsMemoryViaPointer(ME->getBase());
        }
        default: {
          for (auto I = E->child_begin(); I != E->child_end(); ++I) {
            if (Expr *SubExpr = dyn_cast<Expr>(*I)) {
              if (ReadsMemoryViaPointer(SubExpr))
                return true;
            }
          }
          return false;
        }
      }
    }

    // If the variable X appears exactly once in Ei and does not appear in
    // Ej, SplitByVarCount returns the pair (Ei, Ej).  Otherwise, it returns
    // an empty pair.
    std::pair<Expr *, Expr *> SplitByVarCount(DeclRefExpr *X, Expr *E1, Expr *E2) {
      std::pair<Expr *, Expr *> Pair;
      int Count1 = VariableOccurrenceCount(S, X, E1);
      int Count2 = VariableOccurrenceCount(S, X, E2);
      if (Count1 == 1 && Count2 == 0) {
        // X appears once in E1 and does not appear in E2.
        Pair.first = E1;
        Pair.second = E2;
      } else if (Count2 == 1 && Count1 == 0) {
        // X appears once in E2 and does not appear in E1.
        Pair.first = E2;
        Pair.second = E1;
      }
      return Pair;
    }

    // CheckIsNonModifying suppresses diagnostics while checking
    // whether e is a non-modifying expression.
    bool CheckIsNonModifying(Expr *E) {
      return S.CheckIsNonModifying(E, Sema::NonModifyingContext::NMC_Unknown,
                                   Sema::NonModifyingMessage::NMM_None);
    }

    BoundsExpr *CreateBoundsUnknown() {
      return Context.getPrebuiltBoundsUnknown();
    }

    // This describes an empty range. We use this where semantically the value
    // can never point to any range of memory, and statically understanding this
    // is useful.
    // We use this for example for function pointers or float-typed expressions.
    //
    // This is better than represenging the empty range as bounds(e, e), or even
    // bounds(e1, e2), because in these cases we need to do further analysis to
    // understand that the upper and lower bounds of the range are equal.
    BoundsExpr *CreateBoundsEmpty() {
      return CreateBoundsUnknown();
    }

    // This describes that this is an expression we will never
    // be able to infer bounds for.
    BoundsExpr *CreateBoundsAlwaysUnknown() {
      return CreateBoundsUnknown();
    }

    // If we have an error in our bounds inference that we can't
    // recover from, bounds(unknown) is our error value
    BoundsExpr *CreateBoundsInferenceError() {
      return CreateBoundsUnknown();
    }

    // This describes the bounds of null, which is compatible with every
    // other bounds annotation.
    BoundsExpr *CreateBoundsAny() {
      return new (Context) NullaryBoundsExpr(BoundsExpr::Kind::Any,
                                             SourceLocation(),
                                             SourceLocation());
    }

    // Currently our inference algorithm has some limitations,
    // where we cannot express bounds for things that will have bounds
    //
    // This is for the case where we want to allow these today,
    // but we need to re-visit these places and disallow some instances
    // when we can accurately calculate these bounds.
    BoundsExpr *CreateBoundsAllowedButNotComputed() {
      return CreateBoundsAny();
    }
    // This is for the opposite case, where we want to return bounds(unknown)
    // at the moment, but we want to re-visit these parts of inference
    // and in some cases compute bounds.
    BoundsExpr *CreateBoundsNotAllowedYet() {
      return CreateBoundsUnknown();
    }

    BoundsExpr *CreateSingleElementBounds(Expr *LowerBounds) {
      assert(LowerBounds->isRValue());
      return ExpandToRange(LowerBounds, Context.getPrebuiltCountOne());
    }

    Expr *CreateTemporaryUse(CHKCBindTemporaryExpr *Binding) {
      return new (Context) BoundsValueExpr(SourceLocation(), Binding);
    }

    Expr *CreateAddressOfOperator(Expr *E) {
      QualType Ty = Context.getPointerType(E->getType(), CheckedPointerKind::Array);
      return new (Context) UnaryOperator(E, UnaryOperatorKind::UO_AddrOf, Ty,
                                         ExprValueKind::VK_RValue,
                                         ExprObjectKind::OK_Ordinary,
                                         SourceLocation(), false);
    }

    // Determine if the mathemtical value of I (an unsigned integer) fits within
    // the range of Ty, a signed integer type.  APInt requires that bitsizes
    // match exactly, so if I does fit, return an APInt via Result with
    // exactly the bitsize of Ty.
    bool Fits(QualType Ty, const llvm::APInt &I, llvm::APInt &Result) {
      assert(Ty->isSignedIntegerType());
      unsigned bitSize = Context.getTypeSize(Ty);
      if (bitSize < I.getBitWidth()) {
        if (bitSize < I.getActiveBits())
         // Number of bits in use exceeds bitsize
         return false;
        else Result = I.trunc(bitSize);
      } else if (bitSize > I.getBitWidth())
        Result = I.zext(bitSize);
      else
        Result = I;
      return Result.isNonNegative();
    }

    // Create an integer literal from I.  I is interpreted as an
    // unsigned integer.
    IntegerLiteral *CreateIntegerLiteral(const llvm::APInt &I) {
      QualType Ty;
      // Choose the type of an integer constant following the rules in
      // Section 6.4.4 of the C11 specification: the smallest integer
      // type chosen from int, long int, long long int, unsigned long long
      // in which the integer fits.
      llvm::APInt ResultVal;
      if (Fits(Context.IntTy, I, ResultVal))
        Ty = Context.IntTy;
      else if (Fits(Context.LongTy, I, ResultVal))
        Ty = Context.LongTy;
      else if (Fits(Context.LongLongTy, I, ResultVal))
        Ty = Context.LongLongTy;
      else {
        assert(I.getBitWidth() <=
               Context.getIntWidth(Context.UnsignedLongLongTy));
        ResultVal = I;
        Ty = Context.UnsignedLongLongTy;
      }
      IntegerLiteral *Lit = IntegerLiteral::Create(Context, ResultVal, Ty,
                                                   SourceLocation());
      return Lit;
    }

    // If Ty is an integer type (char, unsigned int, int, etc.),
    // CreateIntegerLiteral returns an integer literal with Ty type.
    // If Ty denotes a pointer to an integer type (char *, ptr<int>, etc.),
    // CreateIntegerLiteral returns an integer literal with Ty's pointee type.
    // Otherwise, it returns nullptr.
    IntegerLiteral *CreateIntegerLiteral(int Value, QualType Ty) {
      QualType AdjustedType = Ty;
      if (Ty->isPointerType())
        AdjustedType = Ty->getPointeeType();
      if (!AdjustedType->isIntegerType())
        return nullptr;

      unsigned BitSize = Context.getTypeSize(AdjustedType);
      unsigned IntWidth = Context.getIntWidth(AdjustedType);
      if (BitSize != IntWidth)
        return nullptr;

      llvm::APInt ResultVal(BitSize, Value);
      return IntegerLiteral::Create(Context, ResultVal, AdjustedType,
                                    SourceLocation());
    }

    // Infer bounds for string literals.
    BoundsExpr *InferBoundsForStringLiteral(Expr *E, StringLiteral *SL,
                                            CHKCBindTemporaryExpr *Binding) {
      // Use the number of characters in the string (excluding the null
      // terminator) to calcaulte size.  Don't use the array type of the
      // literal.  In unchecked scopes, the array type is unchecked and its
      // size includes the null terminator.  It converts to an ArrayPtr that
      // could be used to overwrite the null terminator.  We need to prevent
      // this because literal strings may be shared and writeable, depending on
      // the C implementation.
      auto *Size = CreateIntegerLiteral(llvm::APInt(64, SL->getLength()));
      auto *CBE =
        new (Context) CountBoundsExpr(BoundsExpr::Kind::ElementCount,
                                      Size, SourceLocation(),
                                      SourceLocation());

      auto PtrType = Context.getDecayedType(E->getType());

      // For a string literal expression, we always bind the result of the
      // expression to a temporary. We then use this temporary in the bounds
      // expression for the string literal expression. Otherwise, a runtime
      // bounds check based on accessing the predefined expression could be
      // incorrect: the base value could be different for the lower and upper
      // bounds.
      auto *ArrLValue = CreateTemporaryUse(Binding);
      auto *Base = CreateImplicitCast(PtrType,
                                      CastKind::CK_ArrayToPointerDecay,
                                      ArrLValue);
      return ExpandToRange(Base, CBE);
    }

    // Infer the bounds for a member expression.
    // A member expression is an lvalue.
    //
    // MemberExprBounds should only be called on an
    // expression that has not had any side effects performed
    // on it, since PruneTemporaryBindings expects no bounds
    // expressions to have been set.
    BoundsExpr *MemberExprBounds(MemberExpr *ME, CheckedScopeSpecifier CSS) {
      FieldDecl *FD = dyn_cast<FieldDecl>(ME->getMemberDecl());
      if (!FD)
        return CreateBoundsInferenceError();

      if (ME->getType()->isArrayType()) {
        // Declared bounds override the bounds based on the array type.
        BoundsExpr *B = FD->getBoundsExpr();
        if (B) {
          B = S.MakeMemberBoundsConcrete(ME->getBase(), ME->isArrow(), B);
          if (!B) {
            assert(ME->getBase()->isRValue());
            // This can happen if the base expression is an rvalue expression.
            // It could be a function call that returns a struct, for example.
            return CreateBoundsNotAllowedYet();
          }
          if (B->isElementCount() || B->isByteCount()) {
            Expr *Base = CreateImplicitCast(Context.getDecayedType(ME->getType()),
                                            CastKind::CK_ArrayToPointerDecay,
                                            ME);
            return cast<BoundsExpr>(PruneTemporaryBindings(S, ExpandToRange(Base, B), CSS));
          } else
            return cast<BoundsExpr>(PruneTemporaryBindings(S, B, CSS));
        }

        // If B is an interop type annotation, the type must be identical
        // to the declared type, modulo checkedness.  So it is OK to
        // compute the array bounds based on the original type.
        return cast<BoundsExpr>(PruneTemporaryBindings(S, ArrayExprBounds(ME), CSS));
      }

      // It is an error for a member to have function type.
      if (ME->getType()->isFunctionType())
        return CreateBoundsInferenceError();

      // If E is an L-value, the ME must be an L-value too.
      if (ME->isRValue()) {
        llvm_unreachable("unexpected MemberExpr r-value");
        return CreateBoundsInferenceError();
      }

      Expr *AddrOf = CreateAddressOfOperator(ME);
      BoundsExpr* Bounds = CreateSingleElementBounds(AddrOf);
      return cast<BoundsExpr>(PruneTemporaryBindings(S, Bounds, CSS));
    }

    // Infer the bounds for the target of a member expression.
    // A member expression is an lvalue.
    //
    // MemberExprTargetBounds should only be called on an
    // expression that has not had any side effects performed
    // on it, since PruneTemporaryBindings expects no bounds
    // expressions to have been set.
    BoundsExpr *MemberExprTargetBounds(MemberExpr *ME,
                                       CheckedScopeSpecifier CSS) {
      FieldDecl *F = dyn_cast<FieldDecl>(ME->getMemberDecl());
      if (!F)
        return CreateBoundsInferenceError();

      BoundsExpr *B = F->getBoundsExpr();
      InteropTypeExpr *IT = F->getInteropTypeExpr();
      if (B && B->isUnknown())
        return CreateBoundsAlwaysUnknown();

      Expr *MemberBaseExpr = ME->getBase();
      if (!B && IT) {
        B = CreateTypeBasedBounds(ME, IT->getType(),
                                      /*IsParam=*/false,
                                      /*IsInteropTypeAnnotation=*/true);
        return cast<BoundsExpr>(PruneTemporaryBindings(S, B, CSS));
      }
            
      if (!B)
        return CreateBoundsAlwaysUnknown();

      B = S.MakeMemberBoundsConcrete(MemberBaseExpr, ME->isArrow(), B);
      if (!B) {
        // This can happen when MemberBaseExpr is an rvalue expression.  An example
        // of this a function call that returns a struct.  MakeMemberBoundsConcrete
        // can't handle this yet.
        return CreateBoundsNotAllowedYet();
      }

      if (B->isElementCount() || B->isByteCount()) {
          Expr *MemberRValue;
        if (ME->isLValue())
          MemberRValue = CreateImplicitCast(ME->getType(),
                                            CastKind::CK_LValueToRValue,
                                            ME);
        else
          MemberRValue = ME;
        B = ExpandToRange(MemberRValue, B);
      }

      return cast<BoundsExpr>(PruneTemporaryBindings(S, B, CSS));
    }

    // Given a Ptr type or a bounds-safe interface type, create the bounds
    // implied by the type.  If E is non-null, place the bounds in standard form
    // (do not use count or byte_count because their meaning changes
    //  when propagated to parent expressions).
    BoundsExpr *CreateTypeBasedBounds(Expr *E, QualType Ty, bool IsParam,
                                      bool IsBoundsSafeInterface) {
      BoundsExpr *BE = nullptr;
      // If the target value v is a Ptr type, it has bounds(v, v + 1), unless
      // it is a function pointer type, in which case it has no required
      // bounds.

      if (Ty->isCheckedPointerPtrType()) {
        if (Ty->isFunctionPointerType())
          BE = CreateBoundsEmpty();
        else if (Ty->isVoidPointerType())
          BE = Context.getPrebuiltByteCountOne();
        else
          BE = Context.getPrebuiltCountOne();
      } else if (Ty->isCheckedArrayType()) {
        assert(IsParam && IsBoundsSafeInterface && "unexpected checked array type");
        BE = CreateBoundsForArrayType(Ty);
      } else if (Ty->isCheckedPointerNtArrayType()) {
        BE = Context.getPrebuiltCountZero();
      }
   
      if (!BE)
        return CreateBoundsEmpty();

      if (!E)
        return BE;

      Expr *Base = E;
      if (Base->isLValue())
        Base = CreateImplicitCast(E->getType(), CastKind::CK_LValueToRValue, Base);

      // If type is a bounds-safe interface type, adjust the type of base to the
      // bounds-safe interface type.
      if (IsBoundsSafeInterface) {
        // Compute the target type.  We could receive an array type for a parameter
        // with a bounds-safe interface.
        QualType TargetTy = Ty;
        if (TargetTy->isArrayType()) {
          assert(IsParam);
          TargetTy = Context.getArrayDecayedType(Ty);
        };

        if (TargetTy != E->getType())
          Base = CreateExplicitCast(TargetTy, CK_BitCast, Base, true);
      } else
        assert(Ty == E->getType());

      return ExpandToRange(Base, BE);
    }

    // Compute the bounds of a cast operation that produces an rvalue.
    BoundsExpr *RValueCastBounds(CastExpr *E,
                                 BoundsExpr *TargetBounds,
                                 BoundsExpr *LValueBounds,
                                 BoundsExpr *RValueBounds,
                                 CheckingState State) {
      switch (E->getCastKind()) {
        case CastKind::CK_BitCast:
        case CastKind::CK_NoOp:
        case CastKind::CK_NullToPointer:
        // Truncation or widening of a value does not affect its bounds.
        case CastKind::CK_IntegralToPointer:
        case CastKind::CK_PointerToIntegral:
        case CastKind::CK_IntegralCast:
        case CastKind::CK_IntegralToBoolean:
        case CastKind::CK_BooleanToSignedIntegral:
          return RValueBounds;
        case CastKind::CK_LValueToRValue: {
          // For an rvalue cast of a variable v, if v has observed bounds,
          // the rvalue bounds of the value of v should be the observed bounds.
          // This also accounts for any variables that have widened bounds.
          if (DeclRefExpr *V = GetRValueVariable(E)) {
            if (const VarDecl *D = dyn_cast_or_null<VarDecl>(V->getDecl())) {
              if (BoundsExpr *B = State.ObservedBounds[D])
                return B;
            }
          }
          // If an lvalue to rvalue cast e is not the value of a variable
          // with observed bounds, the rvalue bounds of e default to the
          // given target bounds.
          return TargetBounds;
        }
        case CastKind::CK_ArrayToPointerDecay:
          return LValueBounds;
        case CastKind::CK_DynamicPtrBounds:
        case CastKind::CK_AssumePtrBounds:
          llvm_unreachable("unexpected rvalue bounds cast");
        default:
          return CreateBoundsAlwaysUnknown();
      }
    }

    // Compute the bounds of a call expression.  Call expressions always
    // produce rvalues.
    //
    // If ResultName is non-null, it is a temporary variable where the result
    // of the call expression is stored immediately upon return from the call.
    BoundsExpr *CallExprBounds(const CallExpr *CE,
                               CHKCBindTemporaryExpr *ResultName) {
      BoundsExpr *ReturnBounds = nullptr;
      if (CE->getType()->isCheckedPointerPtrType()) {
        if (CE->getType()->isVoidPointerType())
          ReturnBounds = Context.getPrebuiltByteCountOne();
        else
          ReturnBounds = Context.getPrebuiltCountOne();
      }
      else {
        // Get the function prototype, where the abstract function return
        // bounds are kept.  The callee (if it exists) 
        // is always a function pointer.
        const PointerType *PtrTy =
          CE->getCallee()->getType()->getAs<PointerType>();
        if (PtrTy == nullptr)
          return CreateBoundsInferenceError();
        const FunctionProtoType *CalleeTy =
          PtrTy->getPointeeType()->getAs<FunctionProtoType>();
        if (!CalleeTy)
          // K&R functions have no prototype, and we cannot perform
          // inference on them, so we return bounds(unknown) for their results.
          return CreateBoundsAlwaysUnknown();

        BoundsAnnotations FunReturnAnnots = CalleeTy->getReturnAnnots();
        BoundsExpr *FunBounds = FunReturnAnnots.getBoundsExpr();
        InteropTypeExpr *IType =FunReturnAnnots.getInteropTypeExpr();
        // If there is no return bounds and there is an interop type
        // annotation, use the bounds impied by the interop type
        // annotation.
        if (!FunBounds && IType)
          FunBounds = CreateTypeBasedBounds(nullptr, IType->getType(),
                                            false, true);

        if (!FunBounds)
          // This function has no return bounds
          return CreateBoundsAlwaysUnknown();

        ArrayRef<Expr *> ArgExprs =
          llvm::makeArrayRef(const_cast<Expr**>(CE->getArgs()),
                              CE->getNumArgs());

        // Concretize Call Bounds with argument expressions.
        // We can only do this if the argument expressions are non-modifying
        ReturnBounds =
          S.ConcretizeFromFunctionTypeWithArgs(FunBounds, ArgExprs,
                            Sema::NonModifyingContext::NMC_Function_Return);
        // If concretization failed, this means we tried to substitute with
        // a non-modifying expression, which is not allowed by the
        // specification.
        if (!ReturnBounds)
          return CreateBoundsInferenceError();
      }

      if (ReturnBounds->isElementCount() ||
          ReturnBounds->isByteCount()) {
        if (!ResultName)
          return CreateBoundsInferenceError();
        ReturnBounds = ExpandToRange(CreateTemporaryUse(ResultName), ReturnBounds);
      }
      return ReturnBounds;
    }

    // Check that casts to checked function pointer types produce a valid
    // function pointer.  This implements the checks in Section 3.8 of v0.7
    // of the Checked C specification.
    //
    // The cast expression E has type ToType, a ptr<> to a function p type.  To
    // produce the function pointer,  the program is performing a sequence of
    // casts, both implicit and explicit. This sequence may include uses of
    // addr-of- (&) or deref(*), which act like casts for function pointer
    // types.
    //
    // Start by checking whether E must produce a valid function pointer:
    // - An lvalue-to-rvalue cast,
    // - A bounds-safe interface cast.
    //
    // If E is not guaranteed produce a valid function pointer, check that E
    // is a value-preserving case. Iterate through the chain of subexpressions
    // of E, as long as we see value-preserving casts or a cast-like operator.
    // If a cast is not value-preserving, it is an error because the resulting
    // value may not be valid function pointer.
    //
    // Let Needle be the subexpression the iteration ends at. Check whether
    // Needle is guaranteed to be a valid checked function pointer of type Ty:
    // - It s a null pointer.
    // - It is decl ref to a named function and the pointee type of TyType
    //   matches the function type.
    // - It is a checked function pointer Ty.
    // If is none of those, emit diagnostic about an incompatible type.
    void CheckDisallowedFunctionPtrCasts(CastExpr *E) {
      // The type of the outer value
      QualType ToType = E->getType();

      // We're only looking for casts to checked function ptr<>s.
      if (!ToType->isCheckedPointerPtrType() ||
        !ToType->isFunctionPointerType())
        return;

      // Skip lvalue-to-rvalue casts because they preserve types (except that
      // qualifers are removed).  The lvalue type should be a checked pointer
      // type too.
      if (const ImplicitCastExpr *ICE = dyn_cast<ImplicitCastExpr>(E))
        if (ICE->getCastKind() == CK_LValueToRValue) {
          assert(ICE->getSubExpr()->getType()->isCheckedPointerType());
          return;
        }

      // Skip bounds-safe interface casts.  They are trusted casts inserted
      // according to bounds-safe interface rules.  The only difference in
      // types is checkedness, which means that this is a trusted cast
      // to the checked function type pointer.
      if (E->isBoundsSafeInterface())
        return;

      if (!CheckValuePreservingCast(E, ToType)) {
        // The top-level cast is not value-preserving
        return;
      }

      // Iterate through chain of subexpressions that are value-preserving
      // casts or cast-like operations.
      const Expr *Needle = E->getSubExpr();
      while (true) {
        Needle = Needle->IgnoreParens();

        // Stop at any cast or cast-like operators that have a checked pointer
        // type.  If they are potential problematic casts, they'll be checked
        // by another call to CheckedDisallowedFunctionPtrCasts.
        if (Needle->getType()->isCheckedPointerType())
          break;

        // If we've found a cast expression...
        if (const CastExpr *NeedleCast = dyn_cast<CastExpr>(Needle)) {
          if (const ImplicitCastExpr *ICE = 
                dyn_cast<ImplicitCastExpr>(NeedleCast))
            // Stop at lvalue-to-ravlue casts.
            if (ICE->getCastKind() == CK_LValueToRValue)
              break;

          if (NeedleCast->isBoundsSafeInterface())
            break;

          if (!CheckValuePreservingCast(NeedleCast, ToType)) {
            // The cast is not value-preserving,
            return;
          }

          Needle = NeedleCast->getSubExpr();
          continue;
        }

        // If we've found a unary operator (such as * or &)...
        if (const UnaryOperator *NeedleOp = dyn_cast<UnaryOperator>(Needle)) {
          // Check if the operator is value-preserving.
          // Only addr-of (&) and deref (*) are with function pointers
          if (!CheckValuePreservingCastLikeOp(NeedleOp, ToType)) {
            return;
          }

          // Keep iterating.
          Needle = NeedleOp->getSubExpr();
          continue;
        }

        // Otherwise we have found an expression that is neither
        // a cast nor a cast-like operator.  Stop iterating.
        break;
      }

      // See if we stopped at a subexpression that must produce a valid checked
      // function pointer.

      // A null pointer.
      if (Needle->isNullPointerConstant(S.Context, Expr::NPC_NeverValueDependent))
        return;

      // A DeclRef to a function declaration matching the desired function type.
      if (const DeclRefExpr *NeedleDeclRef = dyn_cast<DeclRefExpr>(Needle)) {
        if (isa<FunctionDecl>(NeedleDeclRef->getDecl())) {
          // Checked that the function type is compatible with the pointee type
          // of ToType.
          if (S.Context.typesAreCompatible(ToType->getPointeeType(),
                                           Needle->getType(),
                                           /*CompareUnqualified=*/false,
                                           /*IgnoreBounds=*/false))
            return;
        } else {
          S.Diag(Needle->getExprLoc(),
                 diag::err_cast_to_checked_fn_ptr_not_value_preserving)
            << ToType << E->getSourceRange();
          return;
        }
      }

      // An expression with a checked pointer type.
      QualType NeedleTy = Needle->getType();
      if (!S.Context.typesAreCompatible(ToType, NeedleTy,
                                      /* CompareUnqualified=*/false,
                                      /*IgnoreBounds=*/false)) {
        // See if the only difference is that the source is an unchecked pointer type.
        if (NeedleTy->isPointerType()) {
          const PointerType *NeedlePtrType = NeedleTy->getAs<PointerType>();
          const PointerType *ToPtrType = ToType->getAs<PointerType>();
          if (S.Context.typesAreCompatible(NeedlePtrType->getPointeeType(),
                                           ToPtrType->getPointeeType(),
                                           /*CompareUnqualifed=*/false,
                                           /*IgnoreBounds=*/false)) {
            S.Diag(Needle->getExprLoc(), 
                   diag::err_cast_to_checked_fn_ptr_from_unchecked_fn_ptr) <<
              ToType << E->getSourceRange();
            return;
          }
        }

        S.Diag(Needle->getExprLoc(), 
               diag::err_cast_to_checked_fn_ptr_from_incompatible_type)
          << ToType << NeedleTy << NeedleTy->isCheckedPointerPtrType()
          << E->getSourceRange();
      }

      return;
    }

    // See if a cast is value-preserving for a function-pointer casts.   Other
    // operations might also be, but this algorithm is currently conservative.
    //
    // This will add the required error messages.
    bool CheckValuePreservingCast(const CastExpr *E, const QualType ToType) {
      switch (E->getCastKind())
      {
      case CK_NoOp:
      case CK_NullToPointer:
      case CK_FunctionToPointerDecay:
      case CK_BitCast:
      case CK_LValueBitCast:
        return true;
      default:
        S.Diag(E->getExprLoc(), diag::err_cast_to_checked_fn_ptr_not_value_preserving)
          << ToType << E->getSourceRange();

        return false;
      }
    }

    // See if an operationg is a value-preserving deref (*) or/ addr-of (&)
    // operator on a function pointer type.  Other operations might also be,
    // but this algorithm is currently conservative.
    //
    // This will add the required error messages
    bool CheckValuePreservingCastLikeOp(const UnaryOperator *E, const QualType ToType) {
      QualType ETy = E->getType();
      QualType SETy = E->getSubExpr()->getType();

      switch (E->getOpcode()) {
      case UO_Deref: {
        // This may be more conservative than necessary.
        bool between_functions = ETy->isFunctionType() && SETy->isFunctionPointerType();

        if (!between_functions) {
          // Add Error Message
          S.Diag(E->getExprLoc(), diag::err_cast_to_checked_fn_ptr_can_only_ref_deref_functions)
            << ToType << 0 << E->getSourceRange();
        }

        return between_functions;
      }
      case UO_AddrOf: {
        // This may be more conservative than necessary.
        bool between_functions = ETy->isFunctionPointerType() && SETy->isFunctionType();
        if (!between_functions) {
          // Add Error Message
          S.Diag(E->getExprLoc(), diag::err_cast_to_checked_fn_ptr_can_only_ref_deref_functions)
            << ToType << 1 << E->getSourceRange();
        }

        return between_functions;
      }
      default:
        S.Diag(E->getExprLoc(), diag::err_cast_to_checked_fn_ptr_not_value_preserving)
          << ToType << E->getSourceRange();

        return false;
      }
    }
  };
}

Expr *Sema::GetArrayPtrDereference(Expr *E, QualType &Result) {
  assert(E->isLValue());
  E = E->IgnoreParens();
  switch (E->getStmtClass()) {
    case Expr::DeclRefExprClass:
    case Expr::MemberExprClass:
    case Expr::CompoundLiteralExprClass:
    case Expr::ExtVectorElementExprClass:
      return nullptr;
    case Expr::UnaryOperatorClass: {
      UnaryOperator *UO = cast<UnaryOperator>(E);
      if (UO->getOpcode() == UnaryOperatorKind::UO_Deref &&
          UO->getSubExpr()->getType()->isCheckedPointerArrayType()) {
        Result = UO->getSubExpr()->getType();
        return E;
      }

      return nullptr;
    }

    case Expr::ArraySubscriptExprClass: {
      // e1[e2] is a synonym for *(e1 + e2).
      ArraySubscriptExpr *AS = cast<ArraySubscriptExpr>(E);
      // An important invariant for array types in Checked C is that all
      // dimensions of a multi-dimensional array are either checked or
      // unchecked.  This ensures that the intermediate values for
      // multi-dimensional array accesses have checked type and preserve
      //  the "checkedness" of the outermost array.

      // getBase returns the pointer-typed expression.
      if (getLangOpts().UncheckedPointersDynamicCheck ||
          AS->getBase()->getType()->isCheckedPointerArrayType()) {
        Result = AS->getBase()->getType();
        return E;
      }

      return nullptr;
    }
    case Expr::ImplicitCastExprClass: {
      ImplicitCastExpr *IC = cast<ImplicitCastExpr>(E);
      if (IC->getCastKind() == CK_LValueBitCast)
        return GetArrayPtrDereference(IC->getSubExpr(), Result);
      return nullptr;
    }
    default: {
      llvm_unreachable("unexpected lvalue expression");
      return nullptr;
    }
  }
}

BoundsExpr *Sema::CheckNonModifyingBounds(BoundsExpr *B, Expr *E) {
  if (!CheckIsNonModifying(B, Sema::NonModifyingContext::NMC_Unknown,
                              Sema::NonModifyingMessage::NMM_None)) {
    Diag(E->getBeginLoc(), diag::err_inferred_modifying_bounds) <<
        B << E->getSourceRange();
    CheckIsNonModifying(B, Sema::NonModifyingContext::NMC_Unknown,
                          Sema::NonModifyingMessage::NMM_Note);
    return CreateInvalidBoundsExpr();
  } else
    return B;
}

BoundsExpr *Sema::CreateCountForArrayType(QualType QT) {
  std::pair<ComparisonSet, ComparisonSet> EmptyFacts;
  return CheckBoundsDeclarations(*this, EmptyFacts).CreateBoundsForArrayType(QT);
}

Expr *Sema::MakeAssignmentImplicitCastExplicit(Expr *E) {
  if (!E->isRValue())
    return E;

  ImplicitCastExpr *ICE = dyn_cast<ImplicitCastExpr>(E);
  if (!ICE)
    return E;

  bool isUsualUnaryConversion = false;
  CastKind CK = ICE->getCastKind();
  Expr *SE = ICE->getSubExpr();
  QualType TargetTy = ICE->getType();
  if (CK == CK_FunctionToPointerDecay || CK == CK_ArrayToPointerDecay ||
      CK == CK_LValueToRValue)
    isUsualUnaryConversion = true;
  else if (CK == CK_IntegralCast) {
    QualType Ty = SE->getType();
    // Half FP have to be promoted to float unless it is natively supported
    if (CK == CK_FloatingCast && TargetTy == Context.FloatTy &&
        Ty->isHalfType() && !getLangOpts().NativeHalfType)
      isUsualUnaryConversion = true;
    else if (CK == CK_IntegralCast &&
             Ty->isIntegralOrUnscopedEnumerationType()) {
      QualType PTy = Context.isPromotableBitField(SE);
      if (!PTy.isNull() && TargetTy == PTy)
        isUsualUnaryConversion = true;
      else if (Ty->isPromotableIntegerType() &&
              TargetTy == Context.getPromotedIntegerType(Ty))
        isUsualUnaryConversion = true;
    }
  }

  if (isUsualUnaryConversion)
    return E;

  std::pair<ComparisonSet, ComparisonSet> EmptyFacts;
  return CheckBoundsDeclarations(*this, EmptyFacts).CreateExplicitCast(TargetTy, CK, SE,
                                                   ICE->isBoundsSafeInterface());
}

void Sema::CheckFunctionBodyBoundsDecls(FunctionDecl *FD, Stmt *Body) {
  if (Body == nullptr)
    return;
#if TRACE_CFG
  llvm::outs() << "Checking " << FD->getName() << "\n";
#endif
  ModifiedBoundsDependencies Tracker;
  // Compute a mapping from expressions that modify lvalues to in-scope bounds
  // declarations that depend upon those expressions.  We plan to change
  // CheckBoundsDeclaration to traverse a function body in an order determined
  // by control flow.   The modification information depends on lexically-scoped
  // information that can't be computed easily when doing a control-flow
  // based traversal.
  ComputeBoundsDependencies(Tracker, FD, Body);
  std::pair<ComparisonSet, ComparisonSet> EmptyFacts;
  std::unique_ptr<CFG> Cfg = CFG::buildCFG(nullptr, Body, &getASTContext(), CFG::BuildOptions());
  CheckBoundsDeclarations Checker(*this, Body, Cfg.get(), FD->getBoundsExpr(), EmptyFacts);
  if (Cfg != nullptr) {
    AvailableFactsAnalysis Collector(*this, Cfg.get());
    Collector.Analyze();
    if (getLangOpts().DumpExtractedComparisonFacts)
      Collector.DumpComparisonFacts(llvm::outs(), FD->getNameInfo().getName().getAsString());
    Checker.TraverseCFG(Collector, FD);
  }
  else {
    // A CFG couldn't be constructed.  CFG construction doesn't support
    // __finally or may encounter a malformed AST.  Fall back on to non-flow 
    // based analysis.  The CSS parameter is ignored because the checked
    // scope information is obtained from Body, which is a compound statement.
    Checker.Check(Body, CheckedScopeSpecifier::CSS_Unchecked);
  }

  if (Cfg != nullptr) {
    BoundsAnalysis BA = Checker.getBoundsAnalyzer();
    BA.WidenBounds(FD);
    if (getLangOpts().DumpWidenedBounds)
      BA.DumpWidenedBounds(FD);
  }

#if TRACE_CFG
  llvm::outs() << "Done " << FD->getName() << "\n";
#endif
}

void Sema::CheckTopLevelBoundsDecls(VarDecl *D) {
  if (!D->isLocalVarDeclOrParm()) {
    std::pair<ComparisonSet, ComparisonSet> EmptyFacts;
    CheckBoundsDeclarations Checker(*this, nullptr, nullptr, nullptr, EmptyFacts);
    Checker.TraverseTopLevelVarDecl(D, GetCheckedScopeInfo());
  }
}

namespace {
  class NonModifiyingExprSema : public RecursiveASTVisitor<NonModifiyingExprSema> {

  private:
    // Represents which kind of modifying expression we have found
    enum ModifyingExprKind {
      MEK_Assign,
      MEK_Increment,
      MEK_Decrement,
      MEK_Call,
      MEK_Volatile
    };

  public:
    NonModifiyingExprSema(Sema &S, Sema::NonModifyingContext From,
                          Sema::NonModifyingMessage Message) :
      S(S), FoundModifyingExpr(false), ReqFrom(From),
      Message(Message) {}

    bool isNonModifyingExpr() { return !FoundModifyingExpr; }

    // Assignments are of course modifying
    bool VisitBinAssign(BinaryOperator* E) {
      addError(E, MEK_Assign);
      FoundModifyingExpr = true;

      return true;
    }

    // Assignments are of course modifying
    bool VisitCompoundAssignOperator(CompoundAssignOperator *E) {
      addError(E, MEK_Assign);
      FoundModifyingExpr = true;

      return true;
    }

    // Pre-increment/decrement, Post-increment/decrement
    bool VisitUnaryOperator(UnaryOperator *E) {
      if (E->isIncrementDecrementOp()) {
        addError(E,
          E->isIncrementOp() ? MEK_Increment : MEK_Decrement);
        FoundModifyingExpr = true;
      }

      return true;
    }

    // Dereferences of volatile variables are modifying.
    bool VisitCastExpr(CastExpr *E) {
      CastKind CK = E->getCastKind();
      if (CK == CK_LValueToRValue)
        FindVolatileVariable(E->getSubExpr());

      return true;
    }

    void FindVolatileVariable(Expr *E) {
      E = E->IgnoreParens();
      switch (E->getStmtClass()) {
        case Expr::DeclRefExprClass: {
          QualType RefType = E->getType();
          if (RefType.isVolatileQualified()) {
            addError(E, MEK_Volatile);
            FoundModifyingExpr = true;
          }
          break;
        }
        case Expr::ImplicitCastExprClass: {
          ImplicitCastExpr *ICE = cast<ImplicitCastExpr>(E);
          if (ICE->getCastKind() == CastKind::CK_LValueBitCast)
            return FindVolatileVariable(ICE->getSubExpr());
          break;
        }
        default:
          break;
      }
    }

    // Function Calls are defined as modifying
    bool VisitCallExpr(CallExpr *E) {
      addError(E, MEK_Call);
      FoundModifyingExpr = true;

      return true;
    }


  private:
    Sema &S;
    bool FoundModifyingExpr;
    Sema::NonModifyingContext ReqFrom;
    Sema::NonModifyingMessage Message;
    // Track modifying expressions so that we can suppress duplicate diagnostic
    // messages for the same modifying expression.
    SmallVector<Expr *, 4> ModifyingExprs;

    void addError(Expr *E, ModifyingExprKind Kind) {
      if (Message != Sema::NonModifyingMessage::NMM_None) {
        for (auto Iter = ModifyingExprs.begin(); Iter != ModifyingExprs.end(); Iter++) {
          if (*Iter == E)
            return;
        }
        ModifyingExprs.push_back(E);
        unsigned DiagId = (Message == Sema::NonModifyingMessage::NMM_Error) ?
          diag::err_not_non_modifying_expr : diag::note_modifying_expression;
        S.Diag(E->getBeginLoc(), DiagId)
          << Kind << ReqFrom << E->getSourceRange();
      }
    }
  };
}

bool Sema::CheckIsNonModifying(Expr *E, NonModifyingContext Req,
                               NonModifyingMessage Message) {
  NonModifiyingExprSema Checker(*this, Req, Message);
  Checker.TraverseStmt(E);

  return Checker.isNonModifyingExpr();
}

/* Will uncomment this in a future pull request.
bool Sema::CheckIsNonModifying(BoundsExpr *E, bool ReportError) {
  NonModifyingContext req = NMC_Unknown;
  if (isa<RangeBoundsExpr>(E))
    req = NMC_Range;
  else if (const CountBoundsExpr *CountBounds = dyn_cast<CountBoundsExpr>(E))
    req = CountBounds->isByteCount() ? NMC_Byte_Count : NMC_Count;

  NonModifiyingExprSema Checker(*this, Req, ReportError);
  Checker.TraverseStmt(E);

  return Checker.isNonModifyingExpr();
}
*/

void Sema::WarnDynamicCheckAlwaysFails(const Expr *Condition) {
  bool ConditionConstant;
  if (Condition->EvaluateAsBooleanCondition(ConditionConstant, Context)) {
    if (!ConditionConstant) {
      // Dynamic Check always fails, emit warning
      Diag(Condition->getBeginLoc(), diag::warn_dynamic_check_condition_fail)
        << Condition->getSourceRange();
    }
  }
}

// This is wrapper around CheckBoundsDeclaration::ExpandToRange. This provides
// an easy way to invoke this function from outside the class. Given a
// byte_count or count bounds expression for the VarDecl D, ExpandToRange will
// expand it to a range bounds expression.
BoundsExpr *Sema::ExpandBoundsToRange(const VarDecl *D, const BoundsExpr *B) {
  // If the bounds expr is already a RangeBoundsExpr, simply return it.
  if (B && isa<RangeBoundsExpr>(B))
    return const_cast<BoundsExpr *>(B);

  std::pair<ComparisonSet, ComparisonSet> EmptyFacts;
  CheckBoundsDeclarations CBD = CheckBoundsDeclarations(*this, EmptyFacts);

  if (D->getType()->isArrayType()) {
    ExprResult ER = BuildDeclRefExpr(const_cast<VarDecl *>(D), D->getType(),
                                     clang::ExprValueKind::VK_LValue,
                                     SourceLocation());
    if (ER.isInvalid())
      return nullptr;
    Expr *Base = ER.get();

    // Declared bounds override the bounds based on the array type.
    if (!B)
      return CBD.ArrayExprBounds(Base);
    Base = CBD.CreateImplicitCast(Context.getDecayedType(Base->getType()),
                                  CastKind::CK_ArrayToPointerDecay,
                                  Base);
    return CBD.ExpandToRange(Base, const_cast<BoundsExpr *>(B));
  }
  return CBD.ExpandToRange(const_cast<VarDecl *>(D),
                           const_cast<BoundsExpr *>(B));
}<|MERGE_RESOLUTION|>--- conflicted
+++ resolved
@@ -2213,13 +2213,6 @@
             S->dump(llvm::outs());
             llvm::outs().flush();
 #endif
-<<<<<<< HEAD
-            // Incorporate any bounds declared in S into the initial bounds
-            // context before checking S.  TODO: save this context in a
-            // declared context DC.
-            GetDeclaredBounds(this->S, BlockState.UC, S);
-            BlockState.G.clear();
-=======
             // Modify the ObservedBounds context to include any variables with
             // bounds that are declared in S.  Before checking S, the observed
             // bounds for each variable v that is in scope are the widened
@@ -2230,7 +2223,6 @@
             BoundsContextTy InitialObservedBounds = BlockState.ObservedBounds;
             BlockState.G.clear();
 
->>>>>>> f2372b0c
             Check(S, CSS, BlockState);
 
             if (DumpState)
@@ -4053,12 +4045,6 @@
       return Inverse(X, F1, E_X);
     }
 
-<<<<<<< HEAD
-    // GetIncomingBlockState returns the checking state that is true at
-    // the beginning of the block by taking the intersection of the UC
-    // bounds contexts and UEQ sets that were true after each of the
-    // block's predecessors.
-=======
     // GetIncomingBlockState returns the checking state that is true at the
     // beginning of the block by taking the intersection of the observed
     // bounds contexts and UEQ sets of equivalent expressions that were true
@@ -4069,7 +4055,6 @@
     // the block's observed bounds context contains only variables with bounds
     // that are in scope at S.  At the beginning of the block, each variable in
     // scope is mapped to its normalized declared bounds.
->>>>>>> f2372b0c
     CheckingState GetIncomingBlockState(const CFGBlock *Block,
                                         llvm::DenseMap<unsigned int, CheckingState> BlockStates) {
       CheckingState BlockState;
