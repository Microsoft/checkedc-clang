//===---------- SemaBounds.cpp - Operations On Bounds Expressions --------===//
//
//                     The LLVM Compiler Infrastructure
//
// This file is distributed under the University of Illinois Open Source
// License. See LICENSE.TXT for details.
//
//===----------------------------------------------------------------------===//
//
//  This file implements operations on bounds expressions for semantic analysis.
//  The operations include:
//  * Abstracting bounds expressions so that they can be used in function types.
//    This also checks that requirements on variable references are met and
//    emit diagnostics if they are not.
//
//    The abstraction also removes extraneous details:
//    - References to ParamVarDecl's are abstracted to positional index numbers
//      in argument lists.
//    - References to other VarDecls's are changed to use canonical
//      declarations.
//
//    Line number information is left in place for expressions, though.  It
//    would be a lot of work to write functions to change the line numbers to
//    the invalid line number. The canonicalization of types ignores line number
//    information in determining if two expressions are the same.  Users of bounds
//    expressions that have been abstracted need to be aware that line number
//    information may be inaccurate.
//  * Concretizing bounds expressions from function types.  This undoes the
//    abstraction by substituting parameter varaibles for the positional index
//    numbers.
//
//  Debugging pre-processor flags:
//    - TRACE_CFG:
//      Dumps AST and CFG of the visited nodes when traversing the CFG.
//    - TRACE_RANGE:
//      Dumps the valid bounds ranges, memory access ranges and memory
//      access expressions.
//===----------------------------------------------------------------------===//

#include "clang/Analysis/CFG.h"
#include "clang/Analysis/Analyses/PostOrderCFGView.h"
#include "clang/AST/CanonBounds.h"
#include "clang/AST/RecursiveASTVisitor.h"
#include "clang/Sema/AvailableFactsAnalysis.h"
#include "clang/Sema/BoundsAnalysis.h"
#include "llvm/ADT/SmallBitVector.h"
#include "llvm/ADT/SmallPtrSet.h"
#include "llvm/ADT/SmallString.h"
#include "TreeTransform.h"
#include <queue>

// #define TRACE_CFG 1
// #define TRACE_RANGE 1

using namespace clang;
using namespace sema;

namespace {
class BoundsUtil {
public:
  static bool IsStandardForm(const BoundsExpr *BE) {
    BoundsExpr::Kind K = BE->getKind();
    return (K == BoundsExpr::Kind::Any || K == BoundsExpr::Kind::Unknown ||
      K == BoundsExpr::Kind::Range || K == BoundsExpr::Kind::Invalid);
  }

  static Expr *IgnoreRedundantCast(ASTContext &Ctx, CastKind NewCK, Expr *E) {
    CastExpr *P = dyn_cast<CastExpr>(E);
    if (!P)
      return E;

    CastKind ExistingCK = P->getCastKind();
    Expr *SE = P->getSubExpr();
    if (NewCK == CK_BitCast && ExistingCK == CK_BitCast)
      return SE;

    return E;
  }

  static bool getReferentSizeInChars(ASTContext &Ctx, QualType Ty, llvm::APSInt &Size) {
    assert(Ty->isPointerType());
    const Type *Pointee = Ty->getPointeeOrArrayElementType();
    if (Pointee->isIncompleteType())
      return false;
    uint64_t ElemBitSize = Ctx.getTypeSize(Pointee);
    uint64_t ElemSize = Ctx.toCharUnitsFromBits(ElemBitSize).getQuantity();
    Size = llvm::APSInt(llvm::APInt(Ctx.getTargetInfo().getPointerWidth(0), ElemSize), false);
    return true;
  }

  // Convert I to a signed integer with Ctx.PointerWidth.
  static llvm::APSInt ConvertToSignedPointerWidth(ASTContext &Ctx, llvm::APSInt I, bool &Overflow) {
    uint64_t PointerWidth = Ctx.getTargetInfo().getPointerWidth(0);
    Overflow = false;
    if (I.getBitWidth() > PointerWidth) {
      Overflow = true;
      goto exit;
    }
    if (I.getBitWidth() < PointerWidth)
      I = I.extend(PointerWidth);
    if (I.isUnsigned()) {
      if (I > llvm::APSInt(I.getSignedMaxValue(PointerWidth))) {
        Overflow = true;
        goto exit;
      }
      I = llvm::APSInt(I, false);
    }
    exit:
      return I;
  }
};
}

namespace {
  class AbstractBoundsExpr : public TreeTransform<AbstractBoundsExpr> {
    typedef TreeTransform<AbstractBoundsExpr> BaseTransform;
    typedef ArrayRef<DeclaratorChunk::ParamInfo> ParamsInfo;

  private:
    const ParamsInfo Params;

    // TODO: change this constant when we want to error on global variables
    // in parameter bounds declarations.
    const bool errorOnGlobals = false;

  public:
    AbstractBoundsExpr(Sema &SemaRef, ParamsInfo Params) :
      BaseTransform(SemaRef), Params(Params) {}

    Decl *TransformDecl(SourceLocation Loc, Decl *D) {
      return D->getCanonicalDecl();
    }

    ExprResult TransformDeclRefExpr(DeclRefExpr *E) {
      ValueDecl *D = E->getDecl();
      if (VarDecl *V = dyn_cast<VarDecl>(D)) {
        if (V->isLocalVarDecl())
          // Parameter bounds may not be in terms of local variables
          SemaRef.Diag(E->getLocation(),
                       diag::err_out_of_scope_function_type_local);
        else if (V->isFileVarDecl() || V->isExternC()) {
          // Parameter bounds may not be in terms of "global" variables
          // TODO: This is guarded by a flag right now, as we don't yet
          // want to error everywhere.
          if (errorOnGlobals) {
            SemaRef.Diag(E->getLocation(),
                          diag::err_out_of_scope_function_type_global);
          }
        }
        else if (ParmVarDecl *PD = dyn_cast<ParmVarDecl>(D)) {
          // Parameter bounds may be in terms of other parameters,
          // in which case we'll convert to a position-based representation.
          for (auto &ParamInfo : Params)
            if (PD == ParamInfo.Param) {
              return SemaRef.CreatePositionalParameterExpr(
                PD->getFunctionScopeIndex(),
                PD->getType());
            }
          SemaRef.Diag(E->getLocation(),
                       diag::err_out_of_scope_function_type_parameter);
        }
      }

      ValueDecl *ND =
        dyn_cast_or_null<ValueDecl>(BaseTransform::TransformDecl(
          SourceLocation(), D));
      if (D == ND || ND == nullptr)
        return E;
      else {
        clang::NestedNameSpecifierLoc QualifierLoc  = E->getQualifierLoc();
        clang::DeclarationNameInfo NameInfo = E->getNameInfo();
        return getDerived().RebuildDeclRefExpr(QualifierLoc, ND, NameInfo,
                                                nullptr);
      }
    }
  };
}

bool Sema::AbstractForFunctionType(
  BoundsAnnotations &Annots,
  ArrayRef<DeclaratorChunk::ParamInfo> Params) {  

  BoundsExpr *Expr = Annots.getBoundsExpr();
  // If there is no bounds expression, the itype does not change
  // as  aresult of abstraction.  Just return the original annotation.
  if (!Expr)
    return false;

  BoundsExpr *Result = nullptr;
  ExprResult AbstractedBounds =
    AbstractBoundsExpr(*this, Params).TransformExpr(Expr);
  if (AbstractedBounds.isInvalid()) {
    llvm_unreachable("unexpected failure to abstract bounds");
    Result = nullptr;
  } else {
    Result = dyn_cast<BoundsExpr>(AbstractedBounds.get());
    assert(Result && "unexpected dyn_cast failure");
  }

  if (Result == Expr)
    return false;

  Annots.setBoundsExpr(Result);
  return true;
}

namespace {
  class ConcretizeBoundsExpr : public TreeTransform<ConcretizeBoundsExpr> {
    typedef TreeTransform<ConcretizeBoundsExpr> BaseTransform;

  private:
    ArrayRef<ParmVarDecl *> Parameters;

  public:
    ConcretizeBoundsExpr(Sema &SemaRef, ArrayRef<ParmVarDecl *> Params) :
      BaseTransform(SemaRef),
      Parameters(Params) { }

    ExprResult TransformPositionalParameterExpr(PositionalParameterExpr *E) {
      unsigned index = E->getIndex();
      if (index < Parameters.size()) {
        ParmVarDecl *PD = Parameters[index];
        return SemaRef.BuildDeclRefExpr(PD, E->getType(),
          clang::ExprValueKind::VK_LValue, SourceLocation());
      } else {
        llvm_unreachable("out of range index for positional parameter");
        return ExprError();
      }
    }
  };
}

BoundsExpr *Sema::ConcretizeFromFunctionType(BoundsExpr *Expr,
                                             ArrayRef<ParmVarDecl *> Params) {
  if (!Expr)
    return Expr;

  BoundsExpr *Result;
  ExprSubstitutionScope Scope(*this); // suppress diagnostics

  ExprResult ConcreteBounds = ConcretizeBoundsExpr(*this, Params).TransformExpr(Expr);
  if (ConcreteBounds.isInvalid()) {
    llvm_unreachable("unexpected failure in making bounds concrete");
    return nullptr;
  }
  else {
    Result = dyn_cast<BoundsExpr>(ConcreteBounds.get());
    assert(Result && "unexpected dyn_cast failure");
    return Result;
  }
}

namespace {
  class CheckForModifyingArgs : public RecursiveASTVisitor<CheckForModifyingArgs> {
  private:
    Sema &SemaRef;
    const ArrayRef<Expr *> Arguments;
    llvm::SmallBitVector VisitedArgs;
    Sema::NonModifyingContext ErrorKind;
    bool ModifyingArg;
  public:
    CheckForModifyingArgs(Sema &SemaRef, ArrayRef<Expr *> Args,
                          Sema::NonModifyingContext ErrorKind) :
      SemaRef(SemaRef),
      Arguments(Args),
      VisitedArgs(Args.size()),
      ErrorKind(ErrorKind),
      ModifyingArg(false) {}

    bool FoundModifyingArg() {
      return ModifyingArg;
    }

    bool VisitPositionalParameterExpr(PositionalParameterExpr *E) {
      unsigned index = E->getIndex();
      if (index < Arguments.size() && !VisitedArgs[index]) {
        VisitedArgs.set(index);
        if (!SemaRef.CheckIsNonModifying(Arguments[index], ErrorKind,
                                         Sema::NonModifyingMessage::NMM_Error)) {
          ModifyingArg = true;
        }
      }
      return true;
    }
  };
}

namespace {
  class ConcretizeBoundsExprWithArgs : public TreeTransform<ConcretizeBoundsExprWithArgs> {
    typedef TreeTransform<ConcretizeBoundsExprWithArgs> BaseTransform;

  private:
    ArrayRef<Expr *> Args;

  public:
    ConcretizeBoundsExprWithArgs(Sema &SemaRef, ArrayRef<Expr *> Args) :
      BaseTransform(SemaRef),
      Args(Args) { }

    ExprResult TransformPositionalParameterExpr(PositionalParameterExpr *E) {
      unsigned index = E->getIndex();
      if (index < Args.size()) {
        return SemaRef.MakeAssignmentImplicitCastExplicit(Args[index]);
      } else {
        llvm_unreachable("out of range index for positional parameter");
        return ExprError();
      }
    }
  };
}

BoundsExpr *Sema::ConcretizeFromFunctionTypeWithArgs(
  BoundsExpr *Bounds, ArrayRef<Expr *> Args,
  NonModifyingContext ErrorKind) {
  if (!Bounds || Bounds->isInvalid())
    return Bounds;

  auto CheckArgs = CheckForModifyingArgs(*this, Args, ErrorKind);
  CheckArgs.TraverseStmt(Bounds);
  if (CheckArgs.FoundModifyingArg())
    return nullptr;

  ExprSubstitutionScope Scope(*this); // suppress diagnostics
  auto Concretizer = ConcretizeBoundsExprWithArgs(*this, Args);
  ExprResult ConcreteBounds = Concretizer.TransformExpr(Bounds);
  if (ConcreteBounds.isInvalid()) {
#ifndef NDEBUG
    llvm::outs() << "Failed concretizing\n";
    llvm::outs() << "Bounds:\n";
    Bounds->dump(llvm::outs());
    int count = Args.size();
    for (int i = 0; i < count; i++) {
      llvm::outs() << "Dumping arg " << i << "\n";
      Args[i]->dump(llvm::outs());
    }
    llvm::outs().flush();
#endif
    llvm_unreachable("unexpected failure in making function bounds concrete with arguments");
    return nullptr;
  }
  else {
    BoundsExpr *Result = dyn_cast<BoundsExpr>(ConcreteBounds.get());
    assert(Result && "unexpected dyn_cast failure");
    return Result;
  }
}

namespace {
  class ConcretizeMemberBounds : public TreeTransform<ConcretizeMemberBounds> {
    typedef TreeTransform<ConcretizeMemberBounds> BaseTransform;

  private:
    Expr *Base;
    bool IsArrow;

  public:
    ConcretizeMemberBounds(Sema &SemaRef, Expr *MemberBaseExpr, bool IsArrow) :
      BaseTransform(SemaRef), Base(MemberBaseExpr), IsArrow(IsArrow) { }

    // TODO: handle the situation where the base expression is an rvalue.
    // By C semantics, the result is an rvalue.  We are setting fields used in
    // bounds expressions to be lvalues, so we end up with a problems when
    // we expand the occurrences of the fields to be expressions that are
    //  rvalues.
    //
    // There are two problematic cases:
    // - We assume field expressions are lvalues, so we will have lvalue-to-rvalue
    //   conversions applied to rvalues.  We need to remove these conversions.
    // - The address of a field is taken.  It is illegal to take the address of
    //   an rvalue.
    //
    // rVvalue structs can arise from function returns of struct values.
    ExprResult TransformDeclRefExpr(DeclRefExpr *E) {
      if (FieldDecl *FD = dyn_cast<FieldDecl>(E->getDecl())) {
        if (Base->isRValue() && !IsArrow)
          // For now, return an error if we see an rvalue base.
          return ExprError();
        ASTContext &Context = SemaRef.getASTContext();
        ExprValueKind ResultKind;
        if (IsArrow)
          ResultKind = VK_LValue;
        else
          ResultKind = Base->isLValue() ? VK_LValue : VK_RValue;
        return
          MemberExpr::CreateImplicit(Context, Base, IsArrow, FD,
                                     E->getType(), ResultKind, OK_Ordinary);
      }
      return E;
    }
  };
}

BoundsExpr *Sema::MakeMemberBoundsConcrete(
  Expr *Base,
  bool IsArrow,
  BoundsExpr *Bounds) {
  ExprSubstitutionScope Scope(*this); // suppress diagnostics
  ExprResult ConcreteBounds =
    ConcretizeMemberBounds(*this, Base, IsArrow).TransformExpr(Bounds);
  if (ConcreteBounds.isInvalid())
    return nullptr;
  else {
    BoundsExpr *Result = dyn_cast<BoundsExpr>(ConcreteBounds.get());
    return Result;
  }
}

#if 0
namespace {
  // Convert occurrences of _Return_value in a return bounds expression
  // to _Current_expr_value.  Don't recurse into any return bounds
  // expressions nested in function types.  Occurrences of _Return_value
  // in those shouldn't be changed to _Current_value.
  class ReplaceReturnValue : public TreeTransform<ReplaceReturnValue> {
    typedef TreeTransform<ReplaceReturnValue> BaseTransform;

  public:
    ReplaceReturnValue(Sema &SemaRef) :BaseTransform(SemaRef) { }

    // Avoid transforming nested return bounds expressions.
    bool TransformReturnBoundsAnnotations(BoundsAnnotations &Annot,
                                          bool &Changed) {
      return false;
    }

    ExprResult TransformBoundsValueExpr(BoundsValueExpr *E) {
      BoundsValueExpr::Kind K = E->getKind();
      bool KindChanged = false;
      if (K == BoundsValueExpr::Kind::Return) {
        K = BoundsValueExpr::Kind::Current;
        KindChanged = true;
      }
      QualType QT = getDerived().TransformType(E->getType());
      if (!getDerived().AlwaysRebuild() && QT == E->getType() &&
          !KindChanged)
        return E;

      return getDerived().
        RebuildBoundsValueExpr(E->getLocation(), QT,K);
    }
   };
}
#endif

// Convert all temporary bindings in an expression to uses of the values	
// produced by a binding.   This should be done for bounds expressions that	
// are used in runtime checks.  That way we don't try to recompute a	
// temporary multiple times in an expression.	
namespace {	
  class PruneTemporaryHelper : public TreeTransform<PruneTemporaryHelper> {	
    typedef TreeTransform<PruneTemporaryHelper> BaseTransform;	


  public:	
    PruneTemporaryHelper(Sema &SemaRef) :	
      BaseTransform(SemaRef) { }	

    ExprResult TransformCHKCBindTemporaryExpr(CHKCBindTemporaryExpr *E) {	
      return new (SemaRef.Context) BoundsValueExpr(SourceLocation(), E);	
    }	
  };	

  Expr *PruneTemporaryBindings(Sema &SemaRef, Expr *E, CheckedScopeSpecifier CSS) {	
    // Account for checked scope information when transforming the expression.
    Sema::CheckedScopeRAII CheckedScope(SemaRef, CSS);

    Sema::ExprSubstitutionScope Scope(SemaRef); // suppress diagnostics	
    ExprResult R = PruneTemporaryHelper(SemaRef).TransformExpr(E);	
    if (R.isInvalid())
      return SemaRef.Context.getPrebuiltBoundsUnknown();
    else
      return R.get();
  }	
}

namespace {
  // EqualExprTy denotes a set of expressions that produce
  // the same value as some expression e.
  using EqualExprTy = SmallVector<Expr *, 4>;

  // ExprEqualMapTy denotes a map of an expression e to the
  // set of expression that produce the same value as e.
  using ExprEqualMapTy = llvm::DenseMap<Expr *, EqualExprTy>;

  // CheckingState stores the outputs of bounds checking methods.
  // These members represent the state during bounds checking
  // and are updated while checking individual expressions.
  class CheckingState {
    public:
      // UEQ stores sets of expressions that are equivalent to each other
      // after checking an expression e.
      EquivExprSets UEQ;

      // G is a set of expressions that produce the same value
      // as an expression e once checking of e is complete.
      EqualExprTy G;
  };
}

namespace {
  class CheckBoundsDeclarations {
  private:
    Sema &S;
    bool DumpBounds;
    bool DumpState;
    uint64_t PointerWidth;
    Stmt *Body;
    CFG *Cfg;
    BoundsExpr *ReturnBounds; // return bounds expression for enclosing
                              // function, if any.
    ASTContext &Context;
    std::pair<ComparisonSet, ComparisonSet> &Facts;

    // Having a BoundsAnalysis object here allows us to easily invoke methods
    // for bounds-widening and get back the bounds-widening info needed for
    // bounds inference/checking.
    BoundsAnalysis BoundsAnalyzer;

    // When this flag is set to true, include the null terminator in the
    // bounds of a null-terminated array.  This is used when calculating
    // physical sizes during casts to pointers to null-terminated arrays.
    bool IncludeNullTerminator;

<<<<<<< HEAD
=======
    // EqualExprTy denotes a set of expressions that are
    // equivalent to some expression e.
    using EqualExprTy = SmallVector<Expr *, 4>;

>>>>>>> 542aade0
    void DumpAssignmentBounds(raw_ostream &OS, BinaryOperator *E,
                              BoundsExpr *LValueTargetBounds,
                              BoundsExpr *RHSBounds) {
      OS << "\n";
      E->dump(OS);
      if (LValueTargetBounds) {
        OS << "Target Bounds:\n";
        LValueTargetBounds->dump(OS);
      }
      if (RHSBounds) {
        OS << "RHS Bounds:\n ";
        RHSBounds->dump(OS);
      }
    }

    void DumpBoundsCastBounds(raw_ostream &OS, CastExpr *E,
                              BoundsExpr *Declared, BoundsExpr *NormalizedDeclared,
                              BoundsExpr *SubExprBounds) {
      OS << "\n";
      E->dump(OS);
      if (Declared) {
        OS << "Declared Bounds:\n";
        Declared->dump(OS);
      }
      if (NormalizedDeclared) {
        OS << "Normalized Declared Bounds:\n ";
        NormalizedDeclared->dump(OS);
      }
      if (SubExprBounds) {
        OS << "Inferred Subexpression Bounds:\n ";
        SubExprBounds->dump(OS);
      }
    }

    void DumpInitializerBounds(raw_ostream &OS, VarDecl *D,
                               BoundsExpr *Target, BoundsExpr *B) {
      OS << "\n";
      D->dump(OS);
      OS << "Declared Bounds:\n";
      Target->dump(OS);
      OS << "Initializer Bounds:\n ";
      B->dump(OS);
    }

    void DumpExpression(raw_ostream &OS, Expr *E) {
      OS << "\n";
      E->dump(OS);
    }

    void DumpCallArgumentBounds(raw_ostream &OS, BoundsExpr *Param,
                                Expr *Arg,
                                BoundsExpr *ParamBounds,
                                BoundsExpr *ArgBounds) {
      OS << "\n";
      if (Param) {
        OS << "Original parameter bounds\n";
        Param->dump(OS);
      }
      if (Arg) {
        OS << "Argument:\n";
        Arg->dump(OS);
      }
      if (ParamBounds) {
        OS << "Parameter Bounds:\n";
        ParamBounds->dump(OS);
      }
      if (ArgBounds) {
        OS << "Argument Bounds:\n ";
        ArgBounds->dump(OS);
      }
    }

    void DumpCheckingState(raw_ostream &OS, Stmt *S, CheckingState &State) {
      OS << "\nStatement S:\n";
      S->dump(OS);

      OS << "Sets of equivalent expressions after checking S:\n";
      if (State.UEQ.size() == 0)
        OS << "{ }\n";
      else {
        OS << "{\n";
        for (auto OuterList = State.UEQ.begin(); OuterList != State.UEQ.end(); ++OuterList) {
          auto ExprList = *OuterList;
          DumpEqualExpr(OS, ExprList);
        }
        OS << "}\n";
      }

      OS << "Expressions that produce the same value as S:\n";
      DumpEqualExpr(OS, State.G);
    }

    void DumpEqualExpr(raw_ostream &OS, EqualExprTy G) {
      if (G.size() == 0)
        OS << "{ }\n";
      else {
        OS << "{\n";
        for (auto I = G.begin(); I != G.end(); ++I) {
          Expr *E = *I;
          E->dump(OS);
        }
        OS << "}\n";
      }
    }

    // Add bounds check to an lvalue expression, if it is an Array_ptr
    // dereference.  The caller has determined that the lvalue is being
    // used in a way that requies a bounds check if the lvalue is an
    // _Array_ptr or _Nt_array_ptr dereference.  The lvalue uses are to read
    // or write memory or as the base expression of a member reference.
    //
    // If the Array_ptr has unknown bounds, this is a compile-time error.
    // Generate an error message and set the bounds to an invalid bounds
    // expression.
    enum class OperationKind {
      Read,   // just reads memory
      Assign, // simple assignment to memory
      Other   // reads and writes memory, struct base check
    };

    bool AddBoundsCheck(Expr *E, OperationKind OpKind, CheckedScopeSpecifier CSS,
                        BoundsExpr *LValueBounds) {
      assert(E->isLValue());
      bool NeedsBoundsCheck = false;
      QualType PtrType;
      if (Expr *Deref = S.GetArrayPtrDereference(E, PtrType)) {
        NeedsBoundsCheck = true;
        LValueBounds = S.CheckNonModifyingBounds(LValueBounds, E);
        BoundsCheckKind Kind = BCK_Normal;
        // Null-terminated array pointers have special semantics for
        // bounds checks.
        if (PtrType->isCheckedPointerNtArrayType()) {
          if (OpKind == OperationKind::Read)
            Kind = BCK_NullTermRead;
          else if (OpKind == OperationKind::Assign)
            Kind = BCK_NullTermWriteAssign;
          // Otherwise, use the default range check for bounds.
        }
        if (LValueBounds->isUnknown()) {
          S.Diag(E->getBeginLoc(), diag::err_expected_bounds) << E->getSourceRange();
          LValueBounds = S.CreateInvalidBoundsExpr();
        } else {
          CheckBoundsAtMemoryAccess(Deref, LValueBounds, Kind, CSS);
        }
        if (UnaryOperator *UO = dyn_cast<UnaryOperator>(Deref)) {
          assert(!UO->hasBoundsExpr());
          UO->setBoundsExpr(LValueBounds);
          UO->setBoundsCheckKind(Kind);

        } else if (ArraySubscriptExpr *AS = dyn_cast<ArraySubscriptExpr>(Deref)) {
          assert(!AS->hasBoundsExpr());
          AS->setBoundsExpr(LValueBounds);
          AS->setBoundsCheckKind(Kind);
        } else
          llvm_unreachable("unexpected expression kind");
      }
      return NeedsBoundsCheck;
    }

    // Add bounds check to the base expression of a member reference, if the
    // base expression is an Array_ptr dereference.  Such base expressions
    // always need bounds checks, even though their lvalues are only used for an
    // address computation.
    bool AddMemberBaseBoundsCheck(MemberExpr *E, CheckedScopeSpecifier CSS,
                                  BoundsExpr *BaseLValueBounds,
                                  BoundsExpr *BaseBounds) {
      Expr *Base = E->getBase();
      // E.F
      if (!E->isArrow()) {
        // The base expression only needs a bounds check if it is an lvalue.
        if (Base->isLValue())
          return AddBoundsCheck(Base, OperationKind::Other, CSS,
                                BaseLValueBounds);
        return false;
      }

      // E->F.  This is equivalent to (*E).F.
      if (Base->getType()->isCheckedPointerArrayType()) {
        BoundsExpr *Bounds = S.CheckNonModifyingBounds(BaseBounds, Base);
        if (Bounds->isUnknown()) {
          S.Diag(Base->getBeginLoc(), diag::err_expected_bounds) << Base->getSourceRange();
          Bounds = S.CreateInvalidBoundsExpr();
        } else {
          CheckBoundsAtMemoryAccess(E, Bounds, BCK_Normal, CSS);
        }
        E->setBoundsExpr(Bounds);
        return true;
      }

      return false;
    }


    // The result of trying to prove a statement about bounds declarations.
    // The proof system is incomplete, so there are will be statements that
    // cannot be proved true or false.  That's why "maybe" is a result.
    enum class ProofResult {
      True,  // Definitely provable.
      False, // Definitely false (an error)
      Maybe  // We're not sure yet.
    };

    // The kind of statement that we are trying to prove true or false.
    //
    // This enum is used in generating diagnostic messages. If you change the order,
    // update the messages in DiagnosticSemaKinds.td used in
    // ExplainProofFailure
    enum class ProofStmtKind : unsigned {
      BoundsDeclaration,
      StaticBoundsCast,
      MemoryAccess,
      MemberArrowBase
    };

    // ProofFailure: codes that explain why a statement is false.  This is a
    // bitmask because there may be multiple reasons why a statement false.
    enum class ProofFailure : unsigned {
      None = 0x0,
      LowerBound = 0x1,     // The destination lower bound is below the source lower bound.
      UpperBound = 0x2,     // The destination upper bound is above the source upper bound.
      SrcEmpty = 0x4,       // The source bounds are empty (LB == UB)
      SrcInvalid = 0x8,     // The source bounds are invalid (LB > UB).
      DstEmpty = 0x10,      // The destination bounds are empty (LB == UB).
      DstInvalid = 0x20,    // The destination bounds are invalid (LB > UB).
      Width = 0x40,         // The source bounds are narrower than the destination bounds.
      PartialOverlap = 0x80 // There was only partial overlap of the destination bounds with
                            // the source bounds.
    };

    enum class DiagnosticNameForTarget {
      Destination = 0x0,
      Target = 0x1
    };

    // Combine proof failure codes.
    static constexpr ProofFailure CombineFailures(ProofFailure A,
                                                  ProofFailure B) {
      return static_cast<ProofFailure>(static_cast<unsigned>(A) |
                                       static_cast<unsigned>(B));
    }

    // Check that all the conditions in "Test" are in the failure code.
    static constexpr bool TestFailure(ProofFailure A, ProofFailure Test) {
      return ((static_cast<unsigned>(A) &  static_cast<unsigned>(Test)) ==
              static_cast<unsigned>(Test));
    }

    static void DumpFailure(raw_ostream &OS, ProofFailure A) {
      OS << "[ ";
      if (TestFailure(A, ProofFailure::LowerBound)) OS << "LowerBound ";
      if (TestFailure(A, ProofFailure::UpperBound)) OS << "UpperBound ";
      if (TestFailure(A, ProofFailure::SrcEmpty)) OS << "SrcEmpty ";
      if (TestFailure(A, ProofFailure::SrcInvalid)) OS << "SrcInvalid ";
      if (TestFailure(A, ProofFailure::DstEmpty)) OS << "DstEmpty ";
      if (TestFailure(A, ProofFailure::DstInvalid)) OS << "DstInvalid ";
      if (TestFailure(A, ProofFailure::Width)) OS << "Width ";
      if (TestFailure(A, ProofFailure::PartialOverlap)) OS << "PartialOverlap ";
      OS << "]";
    }

    // Representation and operations on ranges.
    // A range has the form (e1 + e2, e1 + e3) where e1 is an expression.
    // A range can be either Constant- or Variable-sized.
    //
    // - If e2 and e3 are both constant integer expressions, the range is Constant-sized.
    //   For now, in this case, we represent e2 and e3 as signed (APSInt) integers.
    //   They must have the same bitsize.
    //   More specifically: (UpperOffsetVariable == nullptr && LowerOffsetVariable == nullptr)
    // - If one or both of e2 and e3 are non-constant expressions, the range is Variable-sized.
    //   More specifically: (UpperOffsetVariable != nullptr || LowerOffsetVariable != nullptr)
    class BaseRange {
    public:
      enum Kind {
        ConstantSized,
        VariableSized,
        Invalid
      };

    private:
      Sema &S;
      Expr *Base;
      llvm::APSInt LowerOffsetConstant;
      llvm::APSInt UpperOffsetConstant;
      Expr *LowerOffsetVariable;
      Expr *UpperOffsetVariable;

    public:
      BaseRange(Sema &S) : S(S), Base(nullptr), LowerOffsetConstant(1, true),
        UpperOffsetConstant(1, true), LowerOffsetVariable(nullptr), UpperOffsetVariable(nullptr) {
      }

      BaseRange(Sema &S, Expr *Base,
                         llvm::APSInt &LowerOffsetConstant,
                         llvm::APSInt &UpperOffsetConstant) :
        S(S), Base(Base), LowerOffsetConstant(LowerOffsetConstant), UpperOffsetConstant(UpperOffsetConstant),
        LowerOffsetVariable(nullptr), UpperOffsetVariable(nullptr) {
      }

      BaseRange(Sema &S, Expr *Base,
                         Expr *LowerOffsetVariable,
                         Expr *UpperOffsetVariable) :
        S(S), Base(Base), LowerOffsetConstant(1, true), UpperOffsetConstant(1, true),
        LowerOffsetVariable(LowerOffsetVariable), UpperOffsetVariable(UpperOffsetVariable) {
      }

      // Is R a subrange of this range?
      ProofResult InRange(BaseRange &R, ProofFailure &Cause, EquivExprSets *EquivExprs,
                          std::pair<ComparisonSet, ComparisonSet>& Facts) {

        // We will warn on declaration of Invalid ranges (upperBound < lowerBound).
        // The following cases are handled by the callers of this function:
        // - Error on memory access to Invalid and Empty ranges
        if (R.IsInvalid()) {
          Cause = CombineFailures(Cause, ProofFailure::DstInvalid);
          return ProofResult::Maybe;
        }

        if (EqualValue(S.Context, Base, R.Base, EquivExprs)) {
          ProofResult LowerBoundsResult = CompareLowerOffsets(R, Cause, EquivExprs, Facts);
          ProofResult UpperBoundsResult = CompareUpperOffsets(R, Cause, EquivExprs, Facts);

          if (LowerBoundsResult == ProofResult::True &&
              UpperBoundsResult == ProofResult::True)
            return ProofResult::True;
          if (LowerBoundsResult == ProofResult::False ||
              UpperBoundsResult == ProofResult::False)
            return ProofResult::False;
        }
        return ProofResult::Maybe;
      }

      // This function proves whether this.LowerOffset <= R.LowerOffset.
      // Depending on whether these lower offsets are ConstantSized or VariableSized, various cases should be checked:
      // - If `this` and `R` both have constant lower offsets (i.e., if the following condition holds:
      //   `IsLowerOffsetConstant() && R.IsLowerOffsetConstant()`), the function returns
      //   true only if `LowerOffsetConstant <= R.LowerOffsetConstant`. Otherwise, it should return false.
      // - If `this` and `R` both have variable lower offsets (i.e., if the following condition holds:
      //   `IsLowerOffsetVariable() && R.IsLowerOffsetVariable()`), the function returns true if
      //   `EqualValue()` determines that `LowerOffsetVariable` and `R.LowerOffsetVariable` are equal.
      // - If `this` has a constant lower offset (i.e., `IsLowerOffsetConstant()` is true),
      //   but `R` has a variable lower offset (i.e., `R.IsLowerOffsetVariable()` is true), the function
      //   returns true only if `R.LowerOffsetVariable` has unsgined integer type and `this.LowerOffsetConstant`
      //   has value 0 when it is extended to int64_t.
      // - If none of the above cases happen, it means that the function has not been able to prove
      //   whether this.LowerOffset is less than or equal to R.LowerOffset, or not. Therefore,
      //   it returns maybe as the result.
      ProofResult CompareLowerOffsets(BaseRange &R, ProofFailure &Cause, EquivExprSets *EquivExprs,
                                      std::pair<ComparisonSet, ComparisonSet>& Facts) {
        if (IsLowerOffsetConstant() && R.IsLowerOffsetConstant()) {
          if (LowerOffsetConstant <= R.LowerOffsetConstant)
            return ProofResult::True;
          Cause = CombineFailures(Cause, ProofFailure::LowerBound);
          return ProofResult::False;
        }
        if (IsLowerOffsetVariable() && R.IsLowerOffsetVariable())
          if (LessThanOrEqualExtended(S.Context, Base, R.Base, LowerOffsetVariable, R.LowerOffsetVariable, EquivExprs, Facts))
            return ProofResult::True;
        if (R.IsLowerOffsetVariable() && IsLowerOffsetConstant() &&
            R.LowerOffsetVariable->getType()->isUnsignedIntegerType() && LowerOffsetConstant.getExtValue() == 0)
          return ProofResult::True;

        return ProofResult::Maybe;
      }

      // This function proves whether R.UpperOffset <= this.UpperOffset.
      // Depending on whether these upper offsets are ConstantSized or VariableSized, various cases should be checked:
      // - If `this` and `R` both have constant upper offsets (i.e., if the following condition holds:
      //   `IsUpperOffsetConstant() && R.IsUpperOffsetConstant()`), the function returns
      //   true only if `R.UpperOffsetConstant <= UpperOffsetConstant`. Otherwise, it should return false.
      // - If `this` and `R` both have variable upper offsets (i.e., if the following condition holds:
      //   `IsUpperOffsetVariable() && R.IsUpperOffsetVariable()`), the function returns true if
      //   `EqualValue()` determines that `UpperOffsetVariable` and `R.UpperOffsetVariable` are equal.
      // - If `R` has a constant upper offset (i.e., `R.IsUpperOffsetConstant()` is true),
      //   but `this` has a variable upper offset (i.e., `IsUpperOffsetVariable()` is true), the function
      //   returns true only if `UpperOffsetVariable` has unsgined integer type and `R.UpperOffsetConstant`
      //   has value 0 when it is extended to int64_t.
      // - If none of the above cases happen, it means that the function has not been able to prove
      //   whether R.UpperOffset is less than or equal to this.UpperOffset, or not. Therefore,
      //   it returns maybe as the result.
      ProofResult CompareUpperOffsets(BaseRange &R, ProofFailure &Cause, EquivExprSets *EquivExprs,
                                      std::pair<ComparisonSet, ComparisonSet>& Facts) {
        if (IsUpperOffsetConstant() && R.IsUpperOffsetConstant()) {
          if (R.UpperOffsetConstant <= UpperOffsetConstant)
            return ProofResult::True;
          Cause = CombineFailures(Cause, ProofFailure::UpperBound);
          return ProofResult::False;
        }
        if (IsUpperOffsetVariable() && R.IsUpperOffsetVariable())
          if (LessThanOrEqualExtended(S.Context, R.Base, Base, R.UpperOffsetVariable, UpperOffsetVariable, EquivExprs, Facts))
            return ProofResult::True;
        if (IsUpperOffsetVariable() && R.IsUpperOffsetConstant() &&
            UpperOffsetVariable->getType()->isUnsignedIntegerType() && R.UpperOffsetConstant.getExtValue() == 0)
          return ProofResult::True;

        return ProofResult::Maybe;
      }

      bool IsConstantSizedRange() {
        return IsLowerOffsetConstant() && IsUpperOffsetConstant();
      }

      bool IsVariableSizedRange() {
        return IsLowerOffsetVariable() || IsUpperOffsetVariable();
      }

      bool IsLowerOffsetConstant() {
        return !LowerOffsetVariable;
      }

      bool IsLowerOffsetVariable() {
        return LowerOffsetVariable;
      }

      bool IsUpperOffsetConstant() {
        return !UpperOffsetVariable;
      }

      bool IsUpperOffsetVariable() {
        return UpperOffsetVariable;
      }

      // This function returns true if, when the range is ConstantSized,
      // `UpperOffsetConstant == LowerOffsetConstant`.
      // Currently, it returns false when the range is not ConstantSized.
      // However, this should be generalized in the future.
      bool IsEmpty() {
        if (IsConstantSizedRange())
          return UpperOffsetConstant == LowerOffsetConstant;
        // TODO: can we generalize IsEmpty to non-constant ranges?
        return false;
      }

      // This function returns true if, when the range is ConstantSized,
      // `UpperOffsetConstant < LowerOffsetConstant`.
      // Currently, it returns false when the range is not ConstantSized.
      // However, this should be generalized in the future.
      bool IsInvalid() {
        if (IsConstantSizedRange())
          return UpperOffsetConstant < LowerOffsetConstant;
        // TODO: can we generalize IsInvalid to non-constant ranges?
        return false;
      }

      // Does R partially overlap this range?
      ProofResult PartialOverlap(BaseRange &R) {
        if (Lexicographic(S.Context, nullptr).CompareExpr(Base, R.Base) ==
            Lexicographic::Result::Equal) {
          // TODO: can we generalize this function to non-constant ranges?
          if (IsConstantSizedRange() && R.IsConstantSizedRange()) {
            if (!IsEmpty() && !R.IsEmpty() && !IsInvalid() && !R.IsInvalid()) {
              // R.LowerOffset is within this range, but R.UpperOffset is above the range
              if (LowerOffsetConstant <= R.LowerOffsetConstant && R.LowerOffsetConstant < UpperOffsetConstant &&
                  UpperOffsetConstant < R.UpperOffsetConstant)
                return ProofResult::True;
              // Or R.UpperOffset is within this range, but R.LowerOffset is below the range.
              if (LowerOffsetConstant < R.UpperOffsetConstant && R.UpperOffsetConstant <= UpperOffsetConstant &&
                  R.LowerOffsetConstant < LowerOffsetConstant)
                return ProofResult::True;
            }
          }
          return ProofResult::False;
        }
        return ProofResult::Maybe;
      }

      bool AddToUpper(llvm::APSInt &Num) {
        bool Overflow;
        UpperOffsetConstant = UpperOffsetConstant.sadd_ov(Num, Overflow);
        return Overflow;
      }

      llvm::APSInt GetWidth() {
        return UpperOffsetConstant - LowerOffsetConstant;
      }

      void SetBase(Expr *B) {
        Base = B;
      }

      void SetLowerConstant(llvm::APSInt &Lower) {
        LowerOffsetConstant = Lower;
      }

      void SetUpperConstant(llvm::APSInt &Upper) {
        UpperOffsetConstant = Upper;
      }

      void SetLowerVariable(Expr *Lower) {
        LowerOffsetVariable = Lower;
      }

      void SetUpperVariable(Expr *Upper) {
        UpperOffsetVariable = Upper;
      }

      void Dump(raw_ostream &OS) {
        OS << "Range:\n";
        OS << "Base: ";
        if (Base)
          Base->dump(OS);
        else
          OS << "nullptr\n";
        if (IsLowerOffsetConstant()) {
          SmallString<12> Str;
          LowerOffsetConstant.toString(Str);
          OS << "Lower offset:" << Str << "\n";
        }
        if (IsUpperOffsetConstant()) {
          SmallString<12> Str;
          UpperOffsetConstant.toString(Str);
          OS << "Upper offset:" << Str << "\n";
        }
        if (IsLowerOffsetVariable()) {
          OS << "Lower offset:\n";
          LowerOffsetVariable->dump(OS);
        }
        if (IsUpperOffsetVariable()) {
          OS << "Upper offset:\n";
          UpperOffsetVariable->dump(OS);
        }
      }
    };



    // This function splits the expression `E` into an expression `Base`, and an offset.
    // The offset can be an integer constant or not. If it is an integer constant, the
    // extracted offset can be found in `OffsetConstant`, and `OffsetVariable` will be nullptr.
    // In this case, the return value is `BaseRange::Kind::ConstantSized`.
    // Otherwise, the extracted offset can be found in `OffsetVariable`, and `OffsetConstant`
    // will not be updated. In this case, the return value is `BaseRange::Kind::VariableSized`.
    //
    // Implementation details:
    // - If `E` is a BinaryOperator with an additive opcode, depending on whether the LHS or RHS
    //   is a pointer, Base and offset can get different values in different cases:
    //
    //    First, for extracting the `Base`,
    //     1a. if E.LHS is a pointer, Base = E.LHS.
    //     2a. if E.RHS is a pointer, Base = E.RHS.
    //     If (1a) and (2a) do not hold, Base = E and OffsetConstant = 0 and OffsetVariable = nullptr. Also,
    //     `BaseRange::Kind::ConstantSized` will be returned.
    //
    //    Next, for extracting the offset,
    //     1b. if E.LHS is a pointer and E.RHS is a constant integer,
    //         or, if E.RHS is a pointer and E.LHS is a constant integer, the function will set
    //        `OffsetConstant` to the constant integer and widen and/or normalize it if needed.
    //        Then, it returns `BaseRange::Kind::ConstantSized`. When manipulating the extracted
    //        constant integer, if an overflow occurres in any of the steps, `OffsetConstant = 0`
    //        and `OffsetVariable = nullptr`. Also, `BaseRange::Kind::ConstantSized` will be returned.
    //     If (1b) does not hold, we define the offset to be VariableSized. Therefore,
    //     `OffsetVariable = E.RHS` if E.LHS is a pointer, and `OffsetVariable = E.LHS` if E.RHS is
    //     a pointer. In this case, `BaseRange::Kind::VariableSized` will be returned.
    //
    // TODO: we use signed integers to represent the result of the OffsetConstant.
    // We can't represent unsigned offsets larger the the maximum signed
    // integer that will fit pointer width.
    BaseRange::Kind SplitIntoBaseAndOffset(Expr *E, Expr *&Base, llvm::APSInt &OffsetConstant,
                                Expr *&OffsetVariable) {
      if (const BinaryOperator *BO = dyn_cast<BinaryOperator>(E->IgnoreParens())) {
        if (BO->isAdditiveOp()) {
          Expr *Other = nullptr;
          if (BO->getLHS()->getType()->isPointerType()) {
            Base = BO->getLHS();
            Other = BO->getRHS();
          } else if (BO->getRHS()->getType()->isPointerType()) {
            Base = BO->getRHS();
            Other = BO->getLHS();
          } else
            goto exit;
          assert(Other->getType()->isIntegerType());
          if (Other->isIntegerConstantExpr(OffsetConstant, S.Context)) {
            // Widen the integer to the number of bits in a pointer.
            bool Overflow;
            OffsetConstant = BoundsUtil::ConvertToSignedPointerWidth(S.Context, OffsetConstant, Overflow);
            if (Overflow)
              goto exit;
            // Normalize the operation by negating the offset if necessary.
            if (BO->getOpcode() == BO_Sub) {
              OffsetConstant = llvm::APSInt(PointerWidth, false).ssub_ov(OffsetConstant, Overflow);
              if (Overflow)
                goto exit;
            }
            llvm::APSInt ElemSize;
            if (!BoundsUtil::getReferentSizeInChars(S.Context, Base->getType(), ElemSize))
                goto exit;
            OffsetConstant = OffsetConstant.smul_ov(ElemSize, Overflow);
            if (Overflow)
              goto exit;
            OffsetVariable = nullptr;
            return BaseRange::Kind::ConstantSized;
          } else {
            OffsetVariable = Other;
            return BaseRange::Kind::VariableSized;
          }
        }
      }

    exit:
      // Return (E, 0).
      Base = E->IgnoreParens();
      OffsetConstant = llvm::APSInt(PointerWidth, false);
      OffsetVariable = nullptr;
      return BaseRange::Kind::ConstantSized;
    }

    // Given a `Base` and `Offset`, this function tries to convert it to a standard form `Base + (ConstantPart OP VariablePart)`.
    // The OP's signedness is stored in IsOpSigned. If the function fails to create the standard form, it returns false. Otherwise,
    // it returns true to indicate success, and stores each part of the standard form in a separate argument as follows:
    // `ConstantPart`: a signed integer
    // `IsOpSigned`: a boolean which is true if VariablePart is signed, and false otherwise
    // `VariablePart`: an integer expression that can be a either signed or unsigned integer
    //
    // Given array_ptr<T> p:
    // 1. For (char *)p + e1 or (unsigned char *)p + e1, ConstantPart = 1, VariablePart = e1.
    // 2. For p + e1, ConstantPart = sizeof(T), VariablePart = e1.
    //
    // Note that another way to interpret the functionality of this function is that it expands
    // pointer arithmetic to bytewise arithmetic.
    static bool CreateStandardForm(ASTContext &Ctx, Expr *Base, Expr *Offset, llvm::APSInt &ConstantPart, bool &IsOpSigned, Expr *&VariablePart) {
      bool Overflow;
      uint64_t PointerWidth = Ctx.getTargetInfo().getPointerWidth(0);
      if (!Base->getType()->isPointerType())
        return false;
      if (Base->getType()->getPointeeOrArrayElementType()->isCharType()) {
        if (BinaryOperator *BO = dyn_cast<BinaryOperator>(Offset)) {
          if (BO->getRHS()->isIntegerConstantExpr(ConstantPart, Ctx))
            VariablePart = BO->getLHS();
          else if (BO->getLHS()->isIntegerConstantExpr(ConstantPart, Ctx))
            VariablePart = BO->getRHS();
          else
            goto exit;
          IsOpSigned = VariablePart->getType()->isSignedIntegerType();
          ConstantPart = BoundsUtil::ConvertToSignedPointerWidth(Ctx, ConstantPart, Overflow);
          if (Overflow)
            goto exit;
        } else
          goto exit;
        return true;

      exit:
        VariablePart = Offset;
        ConstantPart = llvm::APSInt(llvm::APInt(PointerWidth, 1), false);
        IsOpSigned = VariablePart->getType()->isSignedIntegerType();
        return true;
      } else {
        VariablePart = Offset;
        IsOpSigned = VariablePart->getType()->isSignedIntegerType();
        if (!BoundsUtil::getReferentSizeInChars(Ctx, Base->getType(), ConstantPart))
          return false;
        ConstantPart = BoundsUtil::ConvertToSignedPointerWidth(Ctx, ConstantPart, Overflow);
        if (Overflow)
          return false;
        return true;
      }
    }

    // In this function, the goal is to compare two expressions: `Base1 + Offset1` and `Base2 + Offset2`.
    // The function returns true if they are equal, and false otherwise. Note that before checking equivalence
    // of expressions, the function expands pointer arithmetic to bytewise arithmetic.
    //
    // Steps in checking the equivalence:
    // 0. If `Offset1` or `Offset2` is null, return false.
    // 1. If `Base1` and `Base2` are not lexicographically equal, return false.
    // 2. Next, both bounds are converted into standard forms `Base + ConstantPart * VariablePart` as explained in `CreateStandardForm()`
    // 3. If any of the expressions cannot be converted successfully, return false.
    // 4. If VariableParts are not lexicographically equal, return false.
    // 5. If OP signs are not equivalent in both, return false.
    // 6. If ConstantParts are not equal, return false.
    // If the expressions pass all the above tests, then return true.
    //
    // Note that in all steps involving in checking the equality of the types or values of offsets, parentheses and
    // casts are ignored.
    static bool EqualExtended(ASTContext &Ctx, Expr *Base1, Expr *Base2, Expr *Offset1, Expr *Offset2, EquivExprSets *EquivExprs) {
      if (!Offset1 && !Offset2)
        return false;

      if (!EqualValue(Ctx, Base1, Base2, EquivExprs))
        return false;

      llvm::APSInt ConstantPart1, ConstantPart2;
      bool IsOpSigned1, IsOpSigned2;
      Expr *VariablePart1, *VariablePart2;

      bool CreatedStdForm1 = CreateStandardForm(Ctx, Base1, Offset1, ConstantPart1, IsOpSigned1, VariablePart1);
      bool CreatedStdForm2 = CreateStandardForm(Ctx, Base2, Offset2, ConstantPart2, IsOpSigned2, VariablePart2);
      
      if (!CreatedStdForm1 || !CreatedStdForm2)
        return false;
      if (!EqualValue(Ctx, VariablePart1, VariablePart2, EquivExprs))
        return false;
      if (IsOpSigned1 != IsOpSigned2)
        return false;
      if (ConstantPart1 != ConstantPart2)
        return false;

      return true;
    }

    // This function is an extension of EqualExtended. It looks into the provided `Facts`
    // in order to prove `Base1 + Offset1 <= Base2 + Offset2`. Note that in order to prove this,
    // Base1 must equal Base2 (as in EqualExtended), and the fact that
    // "Offset1 <= Offset2" must exist in `Facts`.
    //
    // TODO: we are ignoring the possibility of overflow in the addition.
    static bool LessThanOrEqualExtended(ASTContext &Ctx, Expr *Base1, Expr *Base2, Expr *Offset1, Expr *Offset2,
                                        EquivExprSets *EquivExprs, std::pair<ComparisonSet, ComparisonSet>& Facts) {
      if (!Offset1 && !Offset2)
        return false;

      if (!EqualValue(Ctx, Base1, Base2, EquivExprs))
        return false;

      llvm::APSInt ConstantPart1, ConstantPart2;
      bool IsOpSigned1, IsOpSigned2;
      Expr *VariablePart1, *VariablePart2;

      bool CreatedStdForm1 = CreateStandardForm(Ctx, Base1, Offset1, ConstantPart1, IsOpSigned1, VariablePart1);
      bool CreatedStdForm2 = CreateStandardForm(Ctx, Base2, Offset2, ConstantPart2, IsOpSigned2, VariablePart2);

      if (!CreatedStdForm1 || !CreatedStdForm2)
        return false;
      if (IsOpSigned1 != IsOpSigned2)
        return false;
      if (ConstantPart1 != ConstantPart2)
        return false;

      if (EqualValue(Ctx, VariablePart1, VariablePart2, EquivExprs))
        return true;
      if (FactExists(Ctx, VariablePart1, VariablePart2, EquivExprs, Facts))
        return true;

      return false;
    }

    // Given `Facts`, `E1`, and `E2`, this function looks for the fact `E1 <= E2` inside
    // the fatcs and returns true if it is able to find it. Otherwise, it returns false.
    static bool FactExists(ASTContext &Ctx, Expr *E1, Expr *E2, EquivExprSets *EquivExprs,
                           std::pair<ComparisonSet, ComparisonSet>& Facts) {
      bool ExistsIn = false, ExistsKill = false;
      for (auto InFact : Facts.first) {
        if (Lexicographic(Ctx, EquivExprs).CompareExpr(E1, InFact.first) == Lexicographic::Result::Equal &&
            Lexicographic(Ctx, EquivExprs).CompareExpr(E2, InFact.second) == Lexicographic::Result::Equal) {
          ExistsIn = true;
          break;
        }
      }
      for (auto KillFact : Facts.second) {
        if (Lexicographic(Ctx, EquivExprs).CompareExpr(E1, KillFact.first) == Lexicographic::Result::Equal &&
            Lexicographic(Ctx, EquivExprs).CompareExpr(E2, KillFact.second) == Lexicographic::Result::Equal) {
          ExistsKill = true;
          break;
        }
      }
      return ExistsIn && !ExistsKill;
    }

    static bool EqualValue(ASTContext &Ctx, Expr *E1, Expr *E2, EquivExprSets *EquivExprs) {
      Lexicographic::Result R = Lexicographic(Ctx, EquivExprs).CompareExpr(E1, E2);
      return R == Lexicographic::Result::Equal;
    }

    // Convert the bounds expression `Bounds` to a range `R`. This function returns true
    // if the conversion is successful, and false otherwise.
    // Currently, this function only performs the conversion for bounds expression of
    // kind Range and returns false for other kinds.
    //
    // Implementation details:
    // - First, SplitIntoBaseAndOffset is called on lower and upper fields in BoundsExpr to extract
    //   the bases and offsets. Note that offsets can be either ConstantSized or VariablesSized.
    // - Next, if the extracted lower base and upper base are equal, the function sets the base and
    //   the offsets of `R` based on the extracted values. Finally, it returns true to indicate success.
    //   If bases are not equal, R's fields will not be updated and the function returns false.
    bool CreateBaseRange(const BoundsExpr *Bounds, BaseRange *R,
                             EquivExprSets *EquivExprs) {
      switch (Bounds->getKind()) {
        case BoundsExpr::Kind::Invalid:
        case BoundsExpr::Kind::Unknown:
        case BoundsExpr::Kind::Any:
          return false;
        case BoundsExpr::Kind::ByteCount:
        case BoundsExpr::Kind::ElementCount:
          // TODO: fill these cases in.
          return false;
        case BoundsExpr::Kind::Range: {
          const RangeBoundsExpr *RB = cast<RangeBoundsExpr>(Bounds);
          Expr *Lower = RB->getLowerExpr();
          Expr *Upper = RB->getUpperExpr();
          Expr *LowerBase, *UpperBase;
          llvm::APSInt LowerOffsetConstant(1, true);
          llvm::APSInt  UpperOffsetConstant(1, true);
          Expr *LowerOffsetVariable = nullptr;
          Expr *UpperOffsetVariable = nullptr;
          SplitIntoBaseAndOffset(Lower, LowerBase, LowerOffsetConstant, LowerOffsetVariable);
          SplitIntoBaseAndOffset(Upper, UpperBase, UpperOffsetConstant, UpperOffsetVariable);

          // If both of the offsets are constants, the range is considered constant-sized.
          // Otherwise, it is a variable-sized range.
          if (EqualValue(S.Context, LowerBase, UpperBase, EquivExprs)) {
            R->SetBase(LowerBase);
            R->SetLowerConstant(LowerOffsetConstant);
            R->SetLowerVariable(LowerOffsetVariable);
            R->SetUpperConstant(UpperOffsetConstant);
            R->SetUpperVariable(UpperOffsetVariable);
            return true;
          }
        }
      }
      return false;
    }

    // Try to prove that SrcBounds implies the validity of DeclaredBounds.
    //
    // If Kind is StaticBoundsCast, check whether a static cast between Ptr
    // types from SrcBounds to DestBounds is legal.
    ProofResult ProveBoundsDeclValidity(const BoundsExpr *DeclaredBounds,
                                        const BoundsExpr *SrcBounds,
                                        ProofFailure &Cause,
                                        EquivExprSets *EquivExprs,
                                        ProofStmtKind Kind =
                                          ProofStmtKind::BoundsDeclaration) {
      assert(BoundsUtil::IsStandardForm(DeclaredBounds) &&
        "declared bounds not in standard form");
      assert(BoundsUtil::IsStandardForm(SrcBounds) &&
        "src bounds not in standard form");
      Cause = ProofFailure::None;

      // Ignore invalid bounds.
      if (SrcBounds->isInvalid() || DeclaredBounds->isInvalid())
        return ProofResult::True;

     // source bounds(any) implies that any other bounds is valid.
      if (SrcBounds->isAny())
        return ProofResult::True;

      // target bounds(unknown) implied by any other bounds.
      if (DeclaredBounds->isUnknown())
        return ProofResult::True;

      if (S.Context.EquivalentBounds(DeclaredBounds, SrcBounds, EquivExprs))
        return ProofResult::True;

      BaseRange DeclaredRange(S);
      BaseRange SrcRange(S);

      if (CreateBaseRange(DeclaredBounds, &DeclaredRange, EquivExprs) &&
          CreateBaseRange(SrcBounds, &SrcRange, EquivExprs)) {

#ifdef TRACE_RANGE
        llvm::outs() << "Found constant ranges:\n";
        llvm::outs() << "Declared bounds";
        DeclaredBounds->dump(llvm::outs());
        llvm::outs() << "\nSource bounds";
        SrcBounds->dump(llvm::outs());
        llvm::outs() << "\nDeclared range:";
        DeclaredRange.Dump(llvm::outs());
        llvm::outs() << "\nSource range:";
        SrcRange.Dump(llvm::outs());
#endif
        ProofResult R = SrcRange.InRange(DeclaredRange, Cause, EquivExprs, Facts);
        if (R == ProofResult::True)
          return R;
        if (R == ProofResult::False || R == ProofResult::Maybe) {
          if (R == ProofResult::False && SrcRange.IsEmpty())
            Cause = CombineFailures(Cause, ProofFailure::SrcEmpty);
          if (SrcRange.IsInvalid())
            Cause = CombineFailures(Cause, ProofFailure::SrcInvalid);
          if (DeclaredRange.IsConstantSizedRange() && SrcRange.IsConstantSizedRange()) {
            if (DeclaredRange.GetWidth() > SrcRange.GetWidth()) {
              Cause = CombineFailures(Cause, ProofFailure::Width);
              R = ProofResult::False;
            } else if (Kind == ProofStmtKind::StaticBoundsCast) {
              // For checking static casts between Ptr types, we only need to
              // prove that the declared width <= the source width.
              return ProofResult::True;
            }
          }
        }
        return R;
      }
      return ProofResult::Maybe;
    }

    // Try to prove that PtrBase + Offset is within Bounds, where PtrBase has pointer type.
    // Offset is optional and may be a nullptr.
    ProofResult ProveMemoryAccessInRange(Expr *PtrBase, Expr *Offset, BoundsExpr *Bounds,
                                         BoundsCheckKind Kind, ProofFailure &Cause) {
#ifdef TRACE_RANGE
      llvm::outs() << "Examining:\nPtrBase\n";
      PtrBase->dump(llvm::outs());
      llvm::outs() << "Offset = ";
      if (Offset != nullptr) {
        Offset->dump(llvm::outs());
      } else
        llvm::outs() << "nullptr\n";
      llvm::outs() << "Bounds\n";
      Bounds->dump(llvm::outs());
#endif
      assert(BoundsUtil::IsStandardForm(Bounds) &&
             "bounds not in standard form");
      Cause = ProofFailure::None;
      BaseRange ValidRange(S);

      // Currently, we do not try to prove whether the memory access is in range for non-constant ranges
      // TODO: generalize memory access range check to non-constants
      if (!CreateBaseRange(Bounds, &ValidRange, nullptr))
        return ProofResult::Maybe;
      if (ValidRange.IsVariableSizedRange())
        return ProofResult::Maybe;

      bool Overflow;
      llvm::APSInt ElementSize;
      if (!BoundsUtil::getReferentSizeInChars(S.Context, PtrBase->getType(), ElementSize))
          return ProofResult::Maybe;
      if (Kind == BoundsCheckKind::BCK_NullTermRead || Kind == BoundsCheckKind::BCK_NullTermWriteAssign) {
        Overflow = ValidRange.AddToUpper(ElementSize);
        if (Overflow)
          return ProofResult::Maybe;
      }

      Expr *AccessBase;
      llvm::APSInt AccessStartOffset;
      Expr *DummyOffset;
      // Currently, we do not try to prove whether the memory access is in range for non-constant ranges
      // TODO: generalize memory access range check to non-constants
      if (SplitIntoBaseAndOffset(PtrBase, AccessBase, AccessStartOffset, DummyOffset) != BaseRange::Kind::ConstantSized)
        return ProofResult::Maybe;

      // The access base for bounds_cast(e) should be a temporary binding of e.
      if (isa<BoundsCastExpr>(AccessBase))
        AccessBase = GetTempBinding(AccessBase);

      if (Offset) {
        llvm::APSInt IntVal;
        if (!Offset->isIntegerConstantExpr(IntVal, S.Context))
          return ProofResult::Maybe;
        IntVal = BoundsUtil::ConvertToSignedPointerWidth(S.Context, IntVal, Overflow);
        if (Overflow)
          return ProofResult::Maybe;
        IntVal = IntVal.smul_ov(ElementSize, Overflow);
        if (Overflow)
          return ProofResult::Maybe;
        AccessStartOffset = AccessStartOffset.sadd_ov(IntVal, Overflow);
        if (Overflow)
          return ProofResult::Maybe;
      }
      BaseRange MemoryAccessRange(S, AccessBase, AccessStartOffset,
                                           AccessStartOffset);
      Overflow = MemoryAccessRange.AddToUpper(ElementSize);
      if (Overflow)
        return ProofResult::Maybe;
#ifdef TRACE_RANGE
      llvm::outs() << "Memory access range:\n";
      MemoryAccessRange.Dump(llvm::outs());
      llvm::outs() << "Valid range:\n";
      ValidRange.Dump(llvm::outs());
#endif
      if (MemoryAccessRange.IsEmpty()) {
        Cause = CombineFailures(Cause, ProofFailure::DstEmpty);
        return ProofResult::False;
      }
      else if (MemoryAccessRange.IsInvalid()) {
        Cause = CombineFailures(Cause, ProofFailure::DstInvalid);
        return ProofResult::False;
      }
      std::pair<ComparisonSet, ComparisonSet> EmptyFacts;
      ProofResult R = ValidRange.InRange(MemoryAccessRange, Cause, nullptr, EmptyFacts);
      if (R == ProofResult::True)
        return R;
      if (R == ProofResult::False || R == ProofResult::Maybe) {
        if (R == ProofResult::False &&
            ValidRange.PartialOverlap(MemoryAccessRange) == ProofResult::True)
          Cause = CombineFailures(Cause, ProofFailure::PartialOverlap);
        if (ValidRange.IsEmpty()) {
          Cause = CombineFailures(Cause, ProofFailure::SrcEmpty);
          R = ProofResult::False;
        }
        if (ValidRange.IsInvalid()) {
          Cause = CombineFailures(Cause, ProofFailure::SrcInvalid);
          R = ProofResult::False;
        }
        if (MemoryAccessRange.GetWidth() > ValidRange.GetWidth()) {
          Cause = CombineFailures(Cause, ProofFailure::Width);
          R = ProofResult::False;
        }
      }
      return R;
    }

    // Convert ProofFailure codes into diagnostic notes explaining why the
    // statement involving bounds is false.
    void ExplainProofFailure(SourceLocation Loc, ProofFailure Cause,
                             ProofStmtKind Kind) {
      // Prefer diagnosis of empty bounds over bounds being too narrow.
      if (TestFailure(Cause, ProofFailure::SrcEmpty))
        S.Diag(Loc, diag::note_source_bounds_empty);
      else if (TestFailure(Cause, ProofFailure::DstEmpty))
        S.Diag(Loc, diag::note_destination_bounds_empty);
      else if (TestFailure(Cause, ProofFailure::SrcInvalid))
        S.Diag(Loc, diag::note_source_bounds_invalid);
      else if (TestFailure(Cause, ProofFailure::DstInvalid))
        S.Diag(Loc, diag::note_destination_bounds_invalid);
      else if (Kind != ProofStmtKind::StaticBoundsCast &&
               TestFailure(Cause, ProofFailure::Width))
        S.Diag(Loc, diag::note_bounds_too_narrow) << (unsigned)Kind;

      // Memory access/struct base error message.
      if (Kind == ProofStmtKind::MemoryAccess || Kind == ProofStmtKind::MemberArrowBase) {
        if (TestFailure(Cause, ProofFailure::PartialOverlap)) {
          S.Diag(Loc, diag::note_bounds_partially_overlap);
        }
      }

      if (TestFailure(Cause, ProofFailure::LowerBound))
        S.Diag(Loc, diag::note_lower_out_of_bounds) << (unsigned) Kind;
      if (TestFailure(Cause, ProofFailure::UpperBound))
        S.Diag(Loc, diag::note_upper_out_of_bounds) << (unsigned) Kind;
    }

    CHKCBindTemporaryExpr *GetTempBinding(Expr *E) {
      // Bounds casts should always have a temporary binding.
      if (BoundsCastExpr *BCE = dyn_cast<BoundsCastExpr>(E)) {
        CHKCBindTemporaryExpr *Result = dyn_cast<CHKCBindTemporaryExpr>(BCE->getSubExpr());
        return Result;
      }

      CHKCBindTemporaryExpr *Result =
        dyn_cast<CHKCBindTemporaryExpr>(E->IgnoreParenNoopCasts(S.getASTContext()));
      return Result;
    }

    // Given an assignment target = e, where target has declared bounds
    // DeclaredBounds and and e has inferred bounds SrcBounds, make sure
    // that SrcBounds implies that DeclaredBounds are provably true.
    void CheckBoundsDeclAtAssignment(SourceLocation ExprLoc, Expr *Target,
                                     BoundsExpr *DeclaredBounds, Expr *Src,
                                     BoundsExpr *SrcBounds,
                                     CheckedScopeSpecifier CSS) {
      // Record expression equality implied by assignment.
      SmallVector<SmallVector <Expr *, 4>, 4> EquivExprs;
      SmallVector<Expr *, 4> EqualExpr;

      if (S.CheckIsNonModifying(Target, Sema::NonModifyingContext::NMC_Unknown,
                                Sema::NonModifyingMessage::NMM_None)) {
         CHKCBindTemporaryExpr *Temp = GetTempBinding(Src);
         // TODO: make sure assignment to lvalue doesn't modify value used in Src.
         bool SrcIsNonModifying =
           S.CheckIsNonModifying(Src, Sema::NonModifyingContext::NMC_Unknown,
                                 Sema::NonModifyingMessage::NMM_None);
         if (Temp || SrcIsNonModifying) {
           Expr *TargetExpr =
             CreateImplicitCast(Target->getType(), CK_LValueToRValue, Target);
           EqualExpr.push_back(TargetExpr);
           if (Temp)
             EqualExpr.push_back(CreateTemporaryUse(Temp));
           else
             EqualExpr.push_back(Src);
           EquivExprs.push_back(EqualExpr);
         }
      }

      ProofFailure Cause;
      ProofResult Result = ProveBoundsDeclValidity(DeclaredBounds, SrcBounds,
                                                   Cause, &EquivExprs);
      if (Result != ProofResult::True) {
        unsigned DiagId = (Result == ProofResult::False) ?
          diag::error_bounds_declaration_invalid :
          (CSS != CheckedScopeSpecifier::CSS_Unchecked?
           diag::warn_checked_scope_bounds_declaration_invalid :
           diag::warn_bounds_declaration_invalid);
        S.Diag(ExprLoc, DiagId)
          << Sema::BoundsDeclarationCheck::BDC_Assignment << Target
          << Target->getSourceRange() << Src->getSourceRange();
        if (Result == ProofResult::False)
          ExplainProofFailure(ExprLoc, Cause, ProofStmtKind::BoundsDeclaration);
        S.Diag(Target->getExprLoc(), diag::note_declared_bounds)
          << DeclaredBounds << DeclaredBounds->getSourceRange();
        S.Diag(Src->getExprLoc(), diag::note_expanded_inferred_bounds)
          << SrcBounds << Src->getSourceRange();
      }
    }

    // Check that the bounds for an argument imply the expected
    // bounds for the argument.   The expected bounds are computed
    // by substituting the arguments into the bounds expression for
    // the corresponding parameter.
    void CheckBoundsDeclAtCallArg(unsigned ParamNum,
                                  BoundsExpr *ExpectedArgBounds, Expr *Arg,
                                  BoundsExpr *ArgBounds,
                                  CheckedScopeSpecifier CSS,
                                  SmallVector<SmallVector <Expr *, 4>, 4> *EquivExprs) {
      SourceLocation ArgLoc = Arg->getBeginLoc();
      ProofFailure Cause;
      ProofResult Result = ProveBoundsDeclValidity(ExpectedArgBounds,
                                                   ArgBounds, Cause, EquivExprs);
      if (Result != ProofResult::True) {
        unsigned DiagId = (Result == ProofResult::False) ?
          diag::error_argument_bounds_invalid :
          (CSS != CheckedScopeSpecifier::CSS_Unchecked ?
           diag::warn_checked_scope_argument_bounds_invalid :
           diag::warn_argument_bounds_invalid);
        S.Diag(ArgLoc, DiagId) << (ParamNum + 1) << Arg->getSourceRange();
        if (Result == ProofResult::False)
          ExplainProofFailure(ArgLoc, Cause, ProofStmtKind::BoundsDeclaration);
        S.Diag(ArgLoc, diag::note_expected_argument_bounds) << ExpectedArgBounds;
        S.Diag(Arg->getExprLoc(), diag::note_expanded_inferred_bounds)
          << ArgBounds << Arg->getSourceRange();
      }
    }

    // Given an initializer v = e, where v is a variable that has declared
    // bounds DeclaredBounds and and e has inferred bounds SrcBounds, make sure
    // that SrcBounds implies that DeclaredBounds are provably true.
    void CheckBoundsDeclAtInitializer(SourceLocation ExprLoc, VarDecl *D,
                                      BoundsExpr *DeclaredBounds, Expr *Src,
                                      BoundsExpr *SrcBounds,
                                      CheckedScopeSpecifier CSS) {
      // Record expression equality implied by initialization.
      SmallVector<SmallVector <Expr *, 4>, 4> EquivExprs;
      SmallVector<Expr *, 4> EqualExpr;
      // Record equivalence between expressions implied by initializion.
      // If D declares a variable V, and
      // 1. Src binds a temporary variable T, record equivalence
      //    beteween V and T.
      // 2. Otherwise, if Src is a non-modifying expression, record
      //    equivalence between V and Src.
      CHKCBindTemporaryExpr *Temp = GetTempBinding(Src);
      if (Temp ||  S.CheckIsNonModifying(Src, Sema::NonModifyingContext::NMC_Unknown,
                                         Sema::NonModifyingMessage::NMM_None)) {
        // TODO: make sure variable being initialized isn't read by Src.
        DeclRefExpr *TargetDeclRef =
          DeclRefExpr::Create(S.getASTContext(), NestedNameSpecifierLoc(),
                              SourceLocation(), D, false, SourceLocation(),
                              D->getType(), ExprValueKind::VK_LValue);
        CastKind Kind;
        QualType TargetTy;
        if (D->getType()->isArrayType()) {
          Kind = CK_ArrayToPointerDecay;
          TargetTy = S.getASTContext().getArrayDecayedType(D->getType());
        } else {
          Kind = CK_LValueToRValue;
          TargetTy = D->getType();
        }
        Expr *TargetExpr = CreateImplicitCast(TargetTy, Kind, TargetDeclRef);
        EqualExpr.push_back(TargetExpr);
        if (Temp)
          EqualExpr.push_back(CreateTemporaryUse(Temp));
        else
          EqualExpr.push_back(Src);
        EquivExprs.push_back(EqualExpr);
        /*
        llvm::outs() << "Dumping target/src equality relation\n";
        for (Expr *E : EqualExpr)
          E->dump(llvm::outs());
        */
      }
      ProofFailure Cause;
      ProofResult Result = ProveBoundsDeclValidity(DeclaredBounds,
                                                   SrcBounds, Cause, &EquivExprs);
      if (Result != ProofResult::True) {
        unsigned DiagId = (Result == ProofResult::False) ?
          diag::error_bounds_declaration_invalid :
          (CSS != CheckedScopeSpecifier::CSS_Unchecked ?
           diag::warn_checked_scope_bounds_declaration_invalid :
           diag::warn_bounds_declaration_invalid);
        S.Diag(ExprLoc, DiagId)
          << Sema::BoundsDeclarationCheck::BDC_Initialization << D
          << D->getLocation() << Src->getSourceRange();
        if (Result == ProofResult::False)
          ExplainProofFailure(ExprLoc, Cause, ProofStmtKind::BoundsDeclaration);
        S.Diag(D->getLocation(), diag::note_declared_bounds)
          << DeclaredBounds << D->getLocation();
        S.Diag(Src->getExprLoc(), diag::note_expanded_inferred_bounds)
          << SrcBounds << Src->getSourceRange();
      }
    }

    // Given a static cast to a Ptr type, where the Ptr type has
    // TargetBounds and the source has SrcBounds, make sure that (1) SrcBounds
    // implies Targetbounds or (2) the SrcBounds is at least as wide as
    // the TargetBounds.
    void CheckBoundsDeclAtStaticPtrCast(CastExpr *Cast,
                                        BoundsExpr *TargetBounds,
                                        Expr *Src,
                                        BoundsExpr *SrcBounds,
                                        CheckedScopeSpecifier CSS) {
      ProofFailure Cause;
      bool IsStaticPtrCast = (Src->getType()->isCheckedPointerPtrType() &&
                              Cast->getType()->isCheckedPointerPtrType());
      ProofStmtKind Kind = IsStaticPtrCast ? ProofStmtKind::StaticBoundsCast :
                             ProofStmtKind::BoundsDeclaration;
      ProofResult Result =
        ProveBoundsDeclValidity(TargetBounds, SrcBounds, Cause, nullptr, Kind);
      if (Result != ProofResult::True) {
        unsigned DiagId = (Result == ProofResult::False) ?
          diag::error_static_cast_bounds_invalid :
          (CSS != CheckedScopeSpecifier::CSS_Unchecked ?
           diag::warn_checked_scopestatic_cast_bounds_invalid :
           diag::warn_static_cast_bounds_invalid);
        SourceLocation ExprLoc = Cast->getExprLoc();
        S.Diag(ExprLoc, DiagId) << Cast->getType() << Cast->getSourceRange();
        if (Result == ProofResult::False)
          ExplainProofFailure(ExprLoc, Cause,
                              ProofStmtKind::StaticBoundsCast);
        S.Diag(ExprLoc, diag::note_required_bounds) << TargetBounds;
        S.Diag(ExprLoc, diag::note_expanded_inferred_bounds) << SrcBounds;
      }
    }

    void CheckBoundsAtMemoryAccess(Expr *Deref, BoundsExpr *ValidRange,
                                   BoundsCheckKind CheckKind,
                                   CheckedScopeSpecifier CSS) {
      ProofFailure Cause;
      ProofResult Result;
      ProofStmtKind ProofKind;
      #ifdef TRACE_RANGE
      llvm::outs() << "CheckBoundsMemAccess: Deref Expr: ";
      Deref->dumpPretty(S.Context);
      llvm::outs() << "\n";
      #endif
      if (UnaryOperator *UO = dyn_cast<UnaryOperator>(Deref)) {
        ProofKind = ProofStmtKind::MemoryAccess;
        Result = ProveMemoryAccessInRange(UO->getSubExpr(), nullptr, ValidRange,
                                          CheckKind, Cause);
      } else if (ArraySubscriptExpr *AS = dyn_cast<ArraySubscriptExpr>(Deref)) {
        ProofKind = ProofStmtKind::MemoryAccess;
        Result = ProveMemoryAccessInRange(AS->getBase(), AS->getIdx(),
                                          ValidRange, CheckKind, Cause);
      } else if (MemberExpr *ME = dyn_cast<MemberExpr>(Deref)) {
        assert(ME->isArrow());
        ProofKind = ProofStmtKind::MemberArrowBase;
        Result = ProveMemoryAccessInRange(ME->getBase(), nullptr, ValidRange, CheckKind, Cause);
      } else {
        llvm_unreachable("unexpected expression kind");
      }

      if (Result == ProofResult::False) {
        #ifdef TRACE_RANGE
        llvm::outs() << "Memory access Failure Causes:";
        DumpFailure(llvm::outs(), Cause);
        llvm::outs() << "\n";
        #endif
        unsigned DiagId = diag::error_out_of_bounds_access;
        SourceLocation ExprLoc = Deref->getExprLoc();
        S.Diag(ExprLoc, DiagId) << (unsigned) ProofKind << Deref->getSourceRange();
        ExplainProofFailure(ExprLoc, Cause, ProofKind);
        S.Diag(ExprLoc, diag::note_expanded_inferred_bounds) << ValidRange;
      }
    }


  public:
    CheckBoundsDeclarations(Sema &SemaRef, Stmt *Body, CFG *Cfg, BoundsExpr *ReturnBounds, std::pair<ComparisonSet, ComparisonSet> &Facts) : S(SemaRef),
      DumpBounds(SemaRef.getLangOpts().DumpInferredBounds),
      DumpState(SemaRef.getLangOpts().DumpCheckingState),
      PointerWidth(SemaRef.Context.getTargetInfo().getPointerWidth(0)),
      Body(Body),
      Cfg(Cfg),
      ReturnBounds(ReturnBounds),
      Context(SemaRef.Context),
      Facts(Facts),
      BoundsAnalyzer(BoundsAnalysis(SemaRef, Cfg)),
      IncludeNullTerminator(false) {}

    CheckBoundsDeclarations(Sema &SemaRef, std::pair<ComparisonSet, ComparisonSet> &Facts) : S(SemaRef),
      DumpBounds(SemaRef.getLangOpts().DumpInferredBounds),
      DumpState(SemaRef.getLangOpts().DumpCheckingState),
      PointerWidth(SemaRef.Context.getTargetInfo().getPointerWidth(0)),
      Body(nullptr),
      Cfg(nullptr),
      ReturnBounds(nullptr),
      Context(SemaRef.Context),
      Facts(Facts),
      BoundsAnalyzer(BoundsAnalysis(SemaRef, nullptr)),
      IncludeNullTerminator(false) {}

    typedef llvm::SmallPtrSet<const Stmt *, 16> StmtSet;

    void IdentifyChecked(Stmt *S, StmtSet &MemoryCheckedStmts, StmtSet &BoundsCheckedStmts, CheckedScopeSpecifier CSS) {
      if (!S)
        return;

      if (CSS == CheckedScopeSpecifier::CSS_Memory)
        if (isa<Expr>(S) || isa<DeclStmt>(S) || isa<ReturnStmt>(S))
          MemoryCheckedStmts.insert(S);

      if (CSS == CheckedScopeSpecifier::CSS_Bounds)
        if (isa<Expr>(S) || isa<DeclStmt>(S) || isa<ReturnStmt>(S))
          BoundsCheckedStmts.insert(S);

      if (const CompoundStmt *CS = dyn_cast<CompoundStmt>(S))
        CSS = CS->getCheckedSpecifier();

      auto Begin = S->child_begin(), End = S->child_end();
      for (auto I = Begin; I != End; ++I)
        IdentifyChecked(*I, MemoryCheckedStmts, BoundsCheckedStmts, CSS);
    }

    // Add any subexpressions of S that occur in TopLevelElems to NestedExprs.
    void MarkNested(const Stmt *S, StmtSet &NestedExprs, StmtSet &TopLevelElems) {
      auto Begin = S->child_begin(), End = S->child_end();
      for (auto I = Begin; I != End; ++I) {
        const Stmt *Child = *I;
        if (!Child)
          continue;
        if (TopLevelElems.find(Child) != TopLevelElems.end())
          NestedExprs.insert(Child);
        MarkNested(Child, NestedExprs, TopLevelElems);
      }
   }

  // Identify CFG elements that are statements that are substatements of other
  // CFG elements.  (CFG elements are the components of basic blocks).  When a
  // CFG is constructed, subexpressions of top-level expressions may be placed
  // in separate CFG elements.  This is done for subexpressions of expressions
  // with control-flow, for example. When checking bounds declarations, we want
  // to process a subexpression with its enclosing expression. We want to
  // ignore CFG elements that are substatements of other CFG elements.
  //
  // As an example, given a conditional expression, all subexpressions will
  // be made into separate CFG elements.  The expression
  //    x = (cond == 0) ? f1() : f2(),
  // has a CFG of the form:
  //    B1:
  //     1: cond == 0
  //     branch cond == 0 B2, B3
  //   B2:
  //     1: f1();
  //     jump B4
  //   B3:
  //     1: f2();
  //     jump B4
  //   B4:
  //     1: x = (cond == 0) ? f1 : f2();
  //
  // For now, we want to skip B1.1, B2.1, and B3.1 because they will be processed
  // as part of B4.1.
   void FindNestedElements(StmtSet &NestedStmts) {
      // Create the set of top-level CFG elements.
      StmtSet TopLevelElems;
      for (const CFGBlock *Block : *Cfg) {
        for (CFGElement Elem : *Block) {
          if (Elem.getKind() == CFGElement::Statement) {
            CFGStmt CS = Elem.castAs<CFGStmt>();
            const Stmt *S = CS.getStmt();
            TopLevelElems.insert(S);
          }
        }
      }

      // Create the set of top-level elements that are subexpressions
      // of other top-level elements.
      for (const CFGBlock *Block : *Cfg) {
        for (CFGElement Elem : *Block) {
          if (Elem.getKind() == CFGElement::Statement) {
            CFGStmt CS = Elem.castAs<CFGStmt>();
            const Stmt *S = CS.getStmt();
            MarkNested(S, NestedStmts, TopLevelElems);
          }
        }
      }
   }

   // Walk the CFG, traversing basic blocks in reverse post-oder.
   // For each element of a block, check bounds declarations.  Skip
   // CFG elements that are subexpressions of other CFG elements.
   void TraverseCFG(AvailableFactsAnalysis& AFA) {
     assert(Cfg && "expected CFG to exist");
#if TRACE_CFG
     llvm::outs() << "Dumping AST";
     Body->dump(llvm::outs());
     llvm::outs() << "Dumping CFG:\n";
     Cfg->print(llvm::outs(), S.getLangOpts(), true);
     llvm::outs() << "Traversing CFG:\n";
#endif
     StmtSet NestedElements;
     FindNestedElements(NestedElements);
     StmtSet MemoryCheckedStmts;
     StmtSet BoundsCheckedStmts;
     IdentifyChecked(Body, MemoryCheckedStmts, BoundsCheckedStmts, CheckedScopeSpecifier::CSS_Unchecked);
     PostOrderCFGView POView = PostOrderCFGView(Cfg);
     ResetFacts();
     for (const CFGBlock *Block : POView) {
       AFA.GetFacts(Facts);
       for (CFGElement Elem : *Block) {
         if (Elem.getKind() == CFGElement::Statement) {
           CFGStmt CS = Elem.castAs<CFGStmt>();
           // We may attach a bounds expression to Stmt, so drop the const
           // modifier.
           Stmt *S = const_cast<Stmt *>(CS.getStmt());

           // Skip top-level elements that are nested in
           // another top-level element.
           if (NestedElements.find(S) != NestedElements.end())
             continue;

           CheckedScopeSpecifier CSS = CheckedScopeSpecifier::CSS_Unchecked;
           const Stmt *Statement = S;
           if (DeclStmt *DS = dyn_cast<DeclStmt>(S))
             // CFG construction will synthesize decl statements so that
             // each declarator is a separate CFGElem.  To see if we are in
             // a checked scope, look at the original decl statement.
             Statement = Cfg->getSourceDeclStmt(DS);
           if (MemoryCheckedStmts.find(Statement) != MemoryCheckedStmts.end())
             CSS = CheckedScopeSpecifier::CSS_Memory;
           else if (BoundsCheckedStmts.find(Statement) != BoundsCheckedStmts.end())
             CSS = CheckedScopeSpecifier::CSS_Bounds;

#if TRACE_CFG
            llvm::outs() << "Visiting ";
            S->dump(llvm::outs());
            llvm::outs().flush();
#endif
            Check(S, CSS);
         }
       }
       AFA.Next();
     }
    }

  // Methods for inferring bounds expressions for C expressions.

  // C has an interesting semantics for expressions that differentiates between
  // lvalue and value expressions and inserts implicit conversions from lvalues
  // to values.  Value expressions are usually called rvalue expressions.  This
  // semantics is represented directly in the clang IR by having some
  // expressions evaluate to lvalues and having implicit conversions that convert
  // those lvalues to rvalues.
  //
  // Using ths representation directly would make it clumsy to compute bounds
  // expressions.  For an expression that evaluates to an lvalue, we would have
  // to compute and carry along two bounds expressions: the bounds expression
  // for the lvalue and the bounds expression for the value at which the lvalue
  // points.
  //
  // We address this by having two methods for computing bounds.  One method
  // (Check) computes the bounds for an rvalue expression. For lvalue
  // expressions, we have one method that compute two kinds of bounds.
  // CheckLValue computes the bounds for the lvalue produced by an expression
  // and the bounds for the target of the lvalue produced by the expression.
  //
  // There are only a few contexts where an lvalue expression can occur, so it
  // is straightforward to determine which method to use. Also, the clang IR
  // makes it explicit when an lvalue is converted to an rvalue by an lvalue
  // cast operation.
  //
  // An expression denotes an lvalue if it occurs in the following contexts:
  // 1. As the left-hand side of an assignment operator.
  // 2. As the operand to a postfix or prefix incrementation operators (which
  //    implicitly do assignment).
  // 3. As the operand of the address-of (&) operator.
  // 4. If a member access operation e1.f denotes an lvalue, e1 denotes an
  //    lvalue.
  // 5. In clang IR, as an operand to an LValueToRValue cast operation.
  // Otherwise an expression denotes an rvalue.

  public:
    BoundsExpr *Check(Stmt *S, CheckedScopeSpecifier CSS) {
      CheckingState State;
      return Check(S, CSS, State);
    }

    // If e is an rvalue, Check checks e and its children, performing any
    // necessary side effects, and returns the bounds for the value
    // produced by e.
    // If e is an lvalue, Check checks e and its children, performing any
    // necessary side effects, and returns unknown bounds.
    //
    // The returned bounds expression may contain a modifying expression within
    // it. It is the caller's responsibility to validate that the bounds
    // expression is non-modifying.
    //
    // Check recursively checks the children of e and performs any
    // necessary side effects on e.  Check and CheckLValue work together
    // to traverse each expression in a CFG exactly once.
    //
    // State is an out parameter that holds the result of Check.
    BoundsExpr *Check(Stmt *S, CheckedScopeSpecifier CSS, CheckingState &State) {
      if (!S)
        return CreateBoundsEmpty();

      if (Expr *E = dyn_cast<Expr>(S)) {
        E = E->IgnoreParens();
        S = E;
        if (E->isLValue()) {
          BoundsExpr *TargetBounds = nullptr;
          CheckLValue(E, CSS, TargetBounds, State);
          return CreateBoundsAlwaysUnknown();
        }
      }

      BoundsExpr *ResultBounds = CreateBoundsAlwaysUnknown();

      switch (S->getStmtClass()) {
        case Expr::UnaryOperatorClass:
          ResultBounds = CheckUnaryOperator(cast<UnaryOperator>(S),
                                            CSS, State);
          break;
        case Expr::CallExprClass:
          ResultBounds = CheckCallExpr(cast<CallExpr>(S), CSS, State);
          break;
        case Expr::ImplicitCastExprClass:
        case Expr::CStyleCastExprClass:
        case Expr::BoundsCastExprClass:
          ResultBounds = CheckCastExpr(cast<CastExpr>(S), CSS, State);
          break;
        case Expr::BinaryOperatorClass:
        case Expr::CompoundAssignOperatorClass:
          ResultBounds = CheckBinaryOperator(cast<BinaryOperator>(S),
                                             CSS, State);
          break;
        case Stmt::CompoundStmtClass: {
          CompoundStmt *CS = cast<CompoundStmt>(S);
          CSS = CS->getCheckedSpecifier();
          // Check may be called on a CompoundStmt if a CFG could not be
          // constructed, so check the children of a CompoundStmt.
          CheckChildren(CS, CSS, State);
          break;
        }
        case Stmt::DeclStmtClass: {
          DeclStmt *DS = cast<DeclStmt>(S);
          auto BeginDecls = DS->decl_begin(), EndDecls = DS->decl_end();
          for (auto I = BeginDecls; I != EndDecls; ++I) {
            Decl *D = *I;
            // If an initializer expression is present, it is visited
            // during the traversal of the variable declaration.
            if (VarDecl *VD = dyn_cast<VarDecl>(D))
              ResultBounds = CheckVarDecl(VD, CSS, State);
          }
          break;
        }
        case Stmt::ReturnStmtClass:
          ResultBounds = CheckReturnStmt(cast<ReturnStmt>(S), CSS, State);
          break;
        case Stmt::CHKCBindTemporaryExprClass: {
          CHKCBindTemporaryExpr *Binding = cast<CHKCBindTemporaryExpr>(S);
          ResultBounds = CheckTemporaryBinding(Binding, CSS, State);
          break;
        }
        case Expr::ConditionalOperatorClass:
        case Expr::BinaryConditionalOperatorClass: {
          AbstractConditionalOperator *ACO = cast<AbstractConditionalOperator>(S);
          ResultBounds = CheckConditionalOperator(ACO, CSS, State);
          break;
        }
        case Expr::BoundsValueExprClass:
          ResultBounds = CheckBoundsValueExpr(cast<BoundsValueExpr>(S),
                                              CSS, State);
          break;
        default:
          CheckChildren(S, CSS, State);
          break;
      }

      if (DumpState)
        DumpCheckingState(llvm::outs(), S, State);

      if (Expr *E = dyn_cast<Expr>(S)) {
        // Bounds expressions are not null ptrs.
        if (isa<BoundsExpr>(E))
          return ResultBounds;

        // Temporary bindings are not null ptrs.
        if (isa<CHKCBindTemporaryExpr>(E))
          return ResultBounds;

        // Null ptrs always have bounds(any).
        // This is the correct way to detect all the different ways that
        // C can make a null ptr.
        if (E->isNullPointerConstant(Context, Expr::NPC_NeverValueDependent))
          return CreateBoundsAny();
      }

      return ResultBounds;
    }

    // Infer the bounds for an lvalue and the bounds for the target
    // of the lvalue.
    //
    // The lvalue bounds determine whether it is valid to access memory
    // using the lvalue.  The bounds should be the range of an object in
    // memory or a subrange of an object.
    // Values assigned through the lvalue must satisfy the target bounds.
    // Values read through the lvalue will meet the target bounds.
    //
    // The returned bounds expressions may contain a modifying expression within
    // them. It is the caller's responsibility to validate that the bounds
    // expressions are non-modifying.
    //
    // CheckLValue recursively checks the children of e and performs any
    // necessary side effects on e.  Check and CheckLValue work together
    // to traverse each expression in a CFG exactly once.
    //
    // State is an out parameter that holds the result of Check.
    BoundsExpr *CheckLValue(Expr *E, CheckedScopeSpecifier CSS,
                            BoundsExpr *&OutTargetBounds,
                            CheckingState &State) {
      if (!E->isLValue())
        return CreateBoundsInferenceError();

      E = E->IgnoreParens();

      OutTargetBounds = CreateBoundsAlwaysUnknown();
      BoundsExpr *Bounds = CreateBoundsAlwaysUnknown();

      switch (E->getStmtClass()) {
        case Expr::DeclRefExprClass:
          Bounds = CheckDeclRefExpr(cast<DeclRefExpr>(E),
                                    CSS, OutTargetBounds, State);
          break;
        case Expr::UnaryOperatorClass:
          Bounds = CheckUnaryLValue(cast<UnaryOperator>(E),
                                    CSS, OutTargetBounds, State);
          break;
        case Expr::ArraySubscriptExprClass:
          Bounds = CheckArraySubscriptExpr(cast<ArraySubscriptExpr>(E),
                                           CSS, OutTargetBounds, State);
          break;
        case Expr::MemberExprClass:
          Bounds = CheckMemberExpr(cast<MemberExpr>(E),
                                   CSS, OutTargetBounds, State);
          break;
        case Expr::ImplicitCastExprClass:
          Bounds = CheckCastLValue(cast<CastExpr>(E),
                                   CSS, OutTargetBounds, State);
          break;
        case Expr::CHKCBindTemporaryExprClass:
          Bounds = CheckTempBindingLValue(cast<CHKCBindTemporaryExpr>(E),
                                          CSS, OutTargetBounds, State);
          break;
        default:
          CheckChildren(E, CSS, State);
          break;
      }

      if (DumpState)
        DumpCheckingState(llvm::outs(), E, State);

      // The type for inferring the target bounds cannot ever be an array
      // type, as these are dealt with by an array conversion, not an lvalue
      // conversion. The bounds for an array conversion are the same as the
      // lvalue bounds of the array-typed expression.
      if (E->getType()->isArrayType())
        OutTargetBounds = CreateBoundsInferenceError();

      return Bounds;
    }

    // CheckChildren recursively checks and performs any side
    // effects on the children of a statement or expression,
    // throwing away the resulting bounds.
    void CheckChildren(Stmt *S, CheckedScopeSpecifier CSS,
                       CheckingState &State) {
      ExprEqualMapTy SubExprGs;
      auto Begin = S->child_begin(), End = S->child_end();

      for (auto I = Begin; I != End; ++I) {
        Stmt *Child = *I;
        if (!Child) continue;
        // Accumulate the UEQ from checking each child into the UEQ for S.
        Check(Child, CSS, State);

        // Store the set Gi for each subexpression Si.
        if (Expr *SubExpr = dyn_cast<Expr>(Child))
          SubExprGs[SubExpr] = State.G;
      }

      // Use the stored sets Gi for each subexpression Si
      // to update the set G for the expression S.
      if (Expr *E = dyn_cast<Expr>(S))
        UpdateG(E, SubExprGs, State.G);
    }

    // Traverse a top-level variable declaration.  If there is an
    // initializer, it will be traversed in CheckVarDecl.
    void TraverseTopLevelVarDecl(VarDecl *VD, CheckedScopeSpecifier CSS) {
      ResetFacts();
      CheckingState State;
      CheckVarDecl(VD, CSS, State);
    }

    void ResetFacts() {
      std::pair<ComparisonSet, ComparisonSet> EmptyFacts;
      Facts = EmptyFacts;
    }

    bool IsBoundsSafeInterfaceAssignment(QualType DestTy, Expr *E) {
      if (DestTy->isUncheckedPointerType()) {
        ImplicitCastExpr *ICE = dyn_cast<ImplicitCastExpr>(E);
        if (ICE)
          return ICE && ICE->getCastKind() == CK_BitCast &&
                 ICE->getSubExpr()->getType()->isCheckedPointerType();
      }
      return false;
    }

  // Methods to infer bounds for an expression that produces an rvalue.

  private:
    // CheckBinaryOperator returns the bounds for the value produced by e.
    // e is an rvalue.
    BoundsExpr *CheckBinaryOperator(BinaryOperator *E,
                                    CheckedScopeSpecifier CSS,
                                    CheckingState &State) {
      Expr *LHS = E->getLHS();
      Expr *RHS = E->getRHS();
      ExprEqualMapTy SubExprGs;

      // Infer the lvalue or rvalue bounds of the LHS,
      // saving the set G of expressions that produce
      // the same value as the LHS.
      BoundsExpr *LHSTargetBounds, *LHSLValueBounds, *LHSBounds;
      InferBounds(LHS, CSS, LHSTargetBounds,
                  LHSLValueBounds, LHSBounds, State);
      SubExprGs[LHS] = State.G;

      // Infer the rvalue bounds of the RHS,
      // saving the set of expressions that produce the
      // the same value as the RHS.
      BoundsExpr *RHSBounds = Check(RHS, CSS, State);
      SubExprGs[RHS] = State.G;

      BinaryOperatorKind Op = E->getOpcode();

      // Bounds of the binary operator.
      BoundsExpr *ResultBounds = CreateBoundsEmpty();

      // Floating point expressions have empty bounds.
      if (E->getType()->isFloatingType())
        ResultBounds = CreateBoundsEmpty();

      // `e1 = e2` has the bounds of `e2`. `e2` is an RValue.
      else if (Op == BinaryOperatorKind::BO_Assign)
        ResultBounds = RHSBounds;

      // `e1, e2` has the bounds of `e2`. Both `e1` and `e2`
      // are RValues.
      else if (Op == BinaryOperatorKind::BO_Comma)
        ResultBounds = RHSBounds;
      
      else {
        // Compound Assignments function like assignments mostly,
        // except the LHS is an L-Value, so we'll use its lvalue target bounds
        bool IsCompoundAssignment = false;
        if (BinaryOperator::isCompoundAssignmentOp(Op)) {
          Op = BinaryOperator::getOpForCompoundAssignment(Op);
          IsCompoundAssignment = true;
        }

        // Pointer arithmetic.
        //
        // `p + i` has the bounds of `p`. `p` is an RValue.
        // `p += i` has the lvalue target bounds of `p`. `p` is an LValue. `p += i` is an RValue
        // same applies for `-` and `-=` respectively
        if (LHS->getType()->isPointerType() &&
            RHS->getType()->isIntegerType() &&
            BinaryOperator::isAdditiveOp(Op)) {
          ResultBounds = IsCompoundAssignment ?
            LHSTargetBounds : LHSBounds;
        }
        // `i + p` has the bounds of `p`. `p` is an RValue.
        // `i += p` has the bounds of `p`. `p` is an RValue.
        else if (LHS->getType()->isIntegerType() &&
            RHS->getType()->isPointerType() &&
            Op == BinaryOperatorKind::BO_Add) {
          ResultBounds = RHSBounds;
        }
        // `e - p` has empty bounds, regardless of the bounds of p.
        // `e -= p` has empty bounds, regardless of the bounds of p.
        else if (RHS->getType()->isPointerType() &&
            Op == BinaryOperatorKind::BO_Sub) {
          ResultBounds = CreateBoundsEmpty();
        }

        // Arithmetic on integers with bounds.
        //
        // `e1 @ e2` has the bounds of whichever of `e1` or `e2` has bounds.
        // if both `e1` and `e2` have bounds, then they must be equal.
        // Both `e1` and `e2` are RValues
        //
        // `e1 @= e2` has the bounds of whichever of `e1` or `e2` has bounds.
        // if both `e1` and `e2` have bounds, then they must be equal.
        // `e1` is an LValue, its bounds are the lvalue target bounds.
        // `e2` is an RValue
        //
        // @ can stand for: +, -, *, /, %, &, |, ^, >>, <<
        else if (LHS->getType()->isIntegerType() &&
            RHS->getType()->isIntegerType() &&
            (BinaryOperator::isAdditiveOp(Op) ||
              BinaryOperator::isMultiplicativeOp(Op) ||
              BinaryOperator::isBitwiseOp(Op) ||
              BinaryOperator::isShiftOp(Op))) {
          BoundsExpr *LeftBounds = IsCompoundAssignment ?
            LHSTargetBounds : LHSBounds;
          if (LeftBounds->isUnknown() && !RHSBounds->isUnknown())
            ResultBounds = RHSBounds;
          else if (!LeftBounds->isUnknown() && RHSBounds->isUnknown())
            ResultBounds = LeftBounds;
          else if (!LeftBounds->isUnknown() && !RHSBounds->isUnknown()) {
            // TODO: Check if LeftBounds and RHSBounds are equal.
            // if so, return one of them. If not, return bounds(unknown)
            ResultBounds = CreateBoundsAlwaysUnknown();
          }
          else if (LeftBounds->isUnknown() && RHSBounds->isUnknown())
            ResultBounds = CreateBoundsEmpty();
        }
      }

      if (E->isAssignmentOp()) {
        // TODO: update State for assignments `e1 = e2` and `e1 @= e2`.
      } else if (BinaryOperator::isLogicalOp(Op)) {
        // TODO: update State for logical operators `e1 && e2` and `e1 || e2`.
      } else if (Op != BinaryOperatorKind::BO_Comma) {
        // For comma operators `e1, e2`, State.G remains the same
        // as the set State.G produced by checking e2.  For all other
        // binary operators, use the sets for e1 and e2 to update State.G.
        UpdateG(E, SubExprGs, State.G);
      }

      if (E->isAssignmentOp()) {
        QualType LHSType = LHS->getType();
        // Bounds of the right-hand side of the assignment
        BoundsExpr *RightBounds = nullptr;

        if (!E->isCompoundAssignmentOp() &&
            LHSType->isCheckedPointerPtrType() &&
            RHS->getType()->isCheckedPointerPtrType()) {
          // ptr<T> to ptr<T> assignment, no obligation to check assignment bounds
        }
        else if (LHSType->isCheckedPointerType() ||
                  LHSType->isIntegerType() ||
                  IsBoundsSafeInterfaceAssignment(LHSType, RHS)) {
          // Check that the value being assigned has bounds if the
          // target of the LHS lvalue has bounds.
          LHSTargetBounds = S.CheckNonModifyingBounds(LHSTargetBounds, LHS);
          if (!LHSTargetBounds->isUnknown()) {
            if (E->isCompoundAssignmentOp())
              RightBounds = S.CheckNonModifyingBounds(ResultBounds, E);
            else
              RightBounds = S.CheckNonModifyingBounds(ResultBounds, RHS);

            if (RightBounds->isUnknown()) {
                S.Diag(RHS->getBeginLoc(),
                      diag::err_expected_bounds_for_assignment)
                      << RHS->getSourceRange();
                RightBounds = S.CreateInvalidBoundsExpr();
            }

            CheckBoundsDeclAtAssignment(E->getExprLoc(), LHS, LHSTargetBounds,
                                        RHS, RightBounds, CSS);
          }
        }

        // Check that the LHS lvalue of the assignment has bounds, if it is an
        // lvalue that was produced by dereferencing an _Array_ptr.
        bool LHSNeedsBoundsCheck = false;
        OperationKind OpKind = (E->getOpcode() == BO_Assign) ?
          OperationKind::Assign : OperationKind::Other;
        LHSNeedsBoundsCheck = AddBoundsCheck(LHS, OpKind, CSS, LHSLValueBounds);
        if (DumpBounds && (LHSNeedsBoundsCheck ||
                            (LHSTargetBounds && !LHSTargetBounds->isUnknown())))
          DumpAssignmentBounds(llvm::outs(), E, LHSTargetBounds, RightBounds);
      }

      return ResultBounds;
    }

    // CheckCallExpr returns the bounds for the value produced by e.
    // e is an rvalue.
    BoundsExpr *CheckCallExpr(CallExpr *E, CheckedScopeSpecifier CSS,
                              CheckingState &State,
                              CHKCBindTemporaryExpr *Binding = nullptr) {
      BoundsExpr *ResultBounds = CallExprBounds(E, Binding);

      QualType CalleeType = E->getCallee()->getType();
      // Extract the pointee type.  The caller type could be a regular pointer
      // type or a block pointer type.
      QualType PointeeType;
      if (const PointerType *FuncPtrTy = CalleeType->getAs<PointerType>())
        PointeeType = FuncPtrTy->getPointeeType();
      else if (const BlockPointerType *BlockPtrTy = CalleeType->getAs<BlockPointerType>())
        PointeeType = BlockPtrTy->getPointeeType();
      else {
        llvm_unreachable("Unexpected callee type");
        return CreateBoundsInferenceError();
      }

      const FunctionType *FuncTy = PointeeType->getAs<FunctionType>();
      assert(FuncTy);
      const FunctionProtoType *FuncProtoTy = FuncTy->getAs<FunctionProtoType>();

      // If the callee and arguments will not be checked during
      // the bounds declaration checking below, check them here.
      if (!FuncProtoTy) {
        CheckChildren(E, CSS, State);
        return ResultBounds;
      }
      if (!FuncProtoTy->hasParamAnnots()) {
        CheckChildren(E, CSS, State);
        return ResultBounds;
      }

      // Check the callee since CheckCallExpr should check
      // all its children.  The arguments will be checked below.
      Check(E->getCallee(), CSS, State);

      unsigned NumParams = FuncProtoTy->getNumParams();
      unsigned NumArgs = E->getNumArgs();
      unsigned Count = (NumParams < NumArgs) ? NumParams : NumArgs;
      ArrayRef<Expr *> ArgExprs = llvm::makeArrayRef(const_cast<Expr**>(E->getArgs()), E->getNumArgs());

      for (unsigned i = 0; i < Count; i++) {
        // Check each argument.
        Expr *Arg = E->getArg(i);
        BoundsExpr *ArgBounds = Check(Arg, CSS, State);

        QualType ParamType = FuncProtoTy->getParamType(i);
        // Skip checking bounds for unchecked pointer parameters, unless
        // the argument was subject to a bounds-safe interface cast.
        if (ParamType->isUncheckedPointerType() && !IsBoundsSafeInterfaceAssignment(ParamType, E->getArg(i))) {
          continue;
        }
        // We want to check the argument expression implies the desired parameter bounds.
        // To compute the desired parameter bounds, we substitute the arguments for
        // parameters in the parameter bounds expression.
        const BoundsAnnotations ParamAnnots = FuncProtoTy->getParamAnnots(i);
        const BoundsExpr *ParamBounds = ParamAnnots.getBoundsExpr();
        const InteropTypeExpr *ParamIType = ParamAnnots.getInteropTypeExpr();
        if (!ParamBounds && !ParamIType)
          continue;

        bool UsedIType = false;
        if (!ParamBounds && ParamIType) {
          ParamBounds = CreateTypeBasedBounds(nullptr, ParamIType->getType(),
                                                true, true);
          UsedIType = true;
        }

        // Check after handling the interop type annotation, not before, because
        // handling the interop type annotation could make the bounds known.
        if (ParamBounds->isUnknown())
          continue;

        ArgBounds = S.CheckNonModifyingBounds(ArgBounds, Arg);
        if (ArgBounds->isUnknown()) {
          S.Diag(Arg->getBeginLoc(),
                  diag::err_expected_bounds_for_argument) << (i + 1) <<
            Arg->getSourceRange();
          ArgBounds = S.CreateInvalidBoundsExpr();
          continue;
        } else if (ArgBounds->isInvalid())
          continue;

        // Concretize parameter bounds with argument expressions. This fails
        // and returns null if an argument expression is a modifying
        // expression,  We issue an error during concretization about that.
        BoundsExpr *SubstParamBounds =
          S.ConcretizeFromFunctionTypeWithArgs(
            const_cast<BoundsExpr *>(ParamBounds),
            ArgExprs,
            Sema::NonModifyingContext::NMC_Function_Parameter);

        if (!SubstParamBounds)
          continue;

        // Put the parameter bounds in a standard form if necessary.
        if (SubstParamBounds->isElementCount() ||
            SubstParamBounds->isByteCount()) {
          // TODO: turn this check on as part of adding temporary variables for
          // calls.
          // Turning it on now would cause errors to be issued for arguments
          // that are calls.
          if (true /* S.CheckIsNonModifying(Arg,
                              Sema::NonModifyingContext::NMC_Function_Parameter,
                                    Sema::NonModifyingMessage::NMM_Error) */) {
            Expr *TypedArg = Arg;
            // The bounds expression is for an interface type. Retype the
            // argument to the interface type.
            if (UsedIType) {
              TypedArg = CreateExplicitCast(
                ParamIType->getType(), CK_BitCast, Arg, true);
            }
            SubstParamBounds = ExpandToRange(TypedArg,
                                    const_cast<BoundsExpr *>(SubstParamBounds));
            } else
              continue;
        }

        if (DumpBounds) {
          DumpCallArgumentBounds(llvm::outs(), FuncProtoTy->getParamAnnots(i).getBoundsExpr(), Arg, SubstParamBounds, ArgBounds);
        }

        CheckBoundsDeclAtCallArg(i, SubstParamBounds, Arg, ArgBounds, CSS, nullptr);
      }

      // Check any arguments that are beyond
      // the number of function parameters.
      for (unsigned i = Count; i < NumArgs; i++) {
        Expr *Arg = E->getArg(i);
        Check(Arg, CSS, State);
      }

      // State.G is empty for call expressions.
      State.G.clear();

      return ResultBounds;
    }

    // If e is an rvalue, CheckCastExpr returns the bounds for
    // the value produced by e.
    // If e is an lvalue, it returns unknown bounds (CheckCastLValue
    // should be called instead).
    // This includes both ImplicitCastExprs and CStyleCastExprs.
    BoundsExpr *CheckCastExpr(CastExpr *E, CheckedScopeSpecifier CSS,
                              CheckingState &State) {
      // If the rvalue bounds for e cannot be determined,
      // e may be an lvalue (or may have unknown rvalue bounds).
      BoundsExpr *ResultBounds = CreateBoundsUnknown();

      Expr *SubExpr = E->getSubExpr();
      CastKind CK = E->getCastKind();

      bool IncludeNullTerm =
          E->getType()->getPointeeOrArrayElementType()->isNtCheckedArrayType();
      bool PreviousIncludeNullTerminator = IncludeNullTerminator;
      IncludeNullTerminator = IncludeNullTerm;

      // Infer the lvalue or rvalue bounds of the subexpression e1,
      // setting State to contain the results for e1.
      BoundsExpr *SubExprTargetBounds, *SubExprLValueBounds, *SubExprBounds;
      InferBounds(SubExpr, CSS, SubExprTargetBounds,
                  SubExprLValueBounds, SubExprBounds, State);

      IncludeNullTerminator = PreviousIncludeNullTerminator;

      // Update the set State.G of expressions that produce the
      // same value as e.
      if (CK == CastKind::CK_ArrayToPointerDecay) {
        // The subexpression e1 has array type, so State.G
        // remains the same as State.G for e1.
      } else if (CK == CastKind::CK_LValueToRValue) {
        // If e1 appears in some set F in State.UEQ, State.G = F.
        State.G = GetEqualExprSetContainingExpr(SubExpr, State.UEQ);
        if (State.G.size() == 0) {
          // Otherwise, if e1 is nonmodifying and does not read
          // memory via a pointer, State.G = { e1 }.
          if (CheckIsNonModifying(SubExpr) && !ReadsMemoryViaPointer(SubExpr))
            State.G.push_back(SubExpr);
        }
      } else {
        // Use the default rules to update State.G using
        // the current State.G for the subexpression e1.
        UpdateG(E, State.G, State.G);
      }

      // Casts to _Ptr narrow the bounds.  If the cast to
      // _Ptr is invalid, that will be diagnosed separately.
      if (E->getStmtClass() == Stmt::ImplicitCastExprClass ||
          E->getStmtClass() == Stmt::CStyleCastExprClass) {
        if (E->getType()->isCheckedPointerPtrType())
          ResultBounds = CreateTypeBasedBounds(E, E->getType(), false, false);
        else
          ResultBounds = RValueCastBounds(CK, SubExprTargetBounds,
                                          SubExprLValueBounds,
                                          SubExprBounds);
      }

      CheckDisallowedFunctionPtrCasts(E);

      if (CK == CK_LValueToRValue && !E->getType()->isArrayType()) {
        bool NeedsBoundsCheck = AddBoundsCheck(SubExpr, OperationKind::Read,
                                               CSS, SubExprLValueBounds);
        if (NeedsBoundsCheck && DumpBounds)
          DumpExpression(llvm::outs(), E);
        return ResultBounds;
      }

      // Handle dynamic_bounds_casts.
      //
      // If the inferred bounds of the subexpression are:
      // - bounds(unknown), this is a compile-time error.
      // - bounds(any), there is no runtime checks.
      // - bounds(lb, ub):  If the declared bounds of the cast operation are
      // (e2, e3),  a runtime check that lb <= e2 && e3 <= ub is inserted
      // during code generation.
      if (CK == CK_DynamicPtrBounds || CK == CK_AssumePtrBounds) {
        CHKCBindTemporaryExpr *TempExpr = dyn_cast<CHKCBindTemporaryExpr>(SubExpr);
        assert(TempExpr);

        // These bounds may be computed and tested at runtime.  Don't
        // recompute any expressions computed to temporaries already.
        Expr *TempUse = CreateTemporaryUse(TempExpr);

        Expr *SubExprAtNewType = CreateExplicitCast(E->getType(),
                                                CastKind::CK_BitCast,
                                                TempUse, true);

        if (CK == CK_AssumePtrBounds)
          return ExpandToRange(SubExprAtNewType, E->getBoundsExpr());

        BoundsExpr *DeclaredBounds = E->getBoundsExpr();
        BoundsExpr *NormalizedBounds = ExpandToRange(SubExprAtNewType,
                                                      DeclaredBounds);

        SubExprBounds = S.CheckNonModifyingBounds(SubExprBounds, SubExpr);
        if (SubExprBounds->isUnknown()) {
          S.Diag(SubExpr->getBeginLoc(), diag::err_expected_bounds);
        }

        assert(NormalizedBounds);

        E->setNormalizedBoundsExpr(NormalizedBounds);
        E->setSubExprBoundsExpr(SubExprBounds);

        if (DumpBounds)
          DumpBoundsCastBounds(llvm::outs(), E, DeclaredBounds, NormalizedBounds, SubExprBounds);
        
        return ExpandToRange(SubExprAtNewType, E->getBoundsExpr());
      }

      // Casts to _Ptr type must have a source for which we can infer bounds.
      if ((CK == CK_BitCast || CK == CK_IntegralToPointer) &&
          E->getType()->isCheckedPointerPtrType() &&
          !E->getType()->isFunctionPointerType()) {
        SubExprBounds = S.CheckNonModifyingBounds(SubExprBounds, SubExpr);
        if (SubExprBounds->isUnknown()) {
          S.Diag(SubExpr->getBeginLoc(),
                  diag::err_expected_bounds_for_ptr_cast)
                  << SubExpr->getSourceRange();
          SubExprBounds = S.CreateInvalidBoundsExpr();
        } else {
          BoundsExpr *TargetBounds =
            CreateTypeBasedBounds(E, E->getType(), false, false);
          CheckBoundsDeclAtStaticPtrCast(E, TargetBounds, SubExpr,
                                         SubExprBounds, CSS);
        }
        assert(SubExprBounds);
        assert(!E->getSubExprBoundsExpr());
        E->setSubExprBoundsExpr(SubExprBounds);
        if (DumpBounds)
          DumpExpression(llvm::outs(), E);
      }

      return ResultBounds;
    }

    // If e is an rvalue, CheckUnaryOperator returns the bounds for
    // the value produced by e.
    // If e is an lvalue, CheckUnaryLValue should be called instead.
    BoundsExpr *CheckUnaryOperator(UnaryOperator *E, CheckedScopeSpecifier CSS,
                                   CheckingState &State) {
      UnaryOperatorKind Op = E->getOpcode();
      Expr *SubExpr = E->getSubExpr();

      // Infer the lvalue or rvalue bounds of the subexpression e1,
      // setting State to contain the results for e1.
      BoundsExpr *SubExprTargetBounds, *SubExprLValueBounds, *SubExprBounds;
      InferBounds(SubExpr, CSS, SubExprTargetBounds,
                  SubExprLValueBounds, SubExprBounds, State);

      if (Op == UO_AddrOf)
        S.CheckAddressTakenMembers(E);

      if (E->isIncrementDecrementOp()) {
        bool NeedsBoundsCheck = AddBoundsCheck(SubExpr, OperationKind::Other,
                                               CSS, SubExprLValueBounds);
        if (NeedsBoundsCheck && DumpBounds)
          DumpExpression(llvm::outs(), E);
      }

      // `*e` is not an rvalue.
      if (Op == UnaryOperatorKind::UO_Deref)
        return CreateBoundsInferenceError();

      // `&e` has the bounds of `e`.
      // `e` is an lvalue, so its bounds are its lvalue bounds.
      // State.G for `&e` remains the same as State.G for `e`.
      if (Op == UnaryOperatorKind::UO_AddrOf) {

        // Functions have bounds corresponding to the empty range.
        if (SubExpr->getType()->isFunctionType())
          return CreateBoundsEmpty();

        return SubExprLValueBounds;
      }

      // `++e`, `e++`, `--e`, `e--` all have bounds of `e`.
      // `e` is an lvalue, so its bounds are its lvalue target bounds.
      if (UnaryOperator::isIncrementDecrementOp(Op))
        return SubExprTargetBounds;

      // Update State.G for `!e`, `+e`, `-e`, and `~e`
      // using the current State.G for `e`.
      UpdateG(E, State.G, State.G);

      // `!e` has empty bounds.
      if (Op == UnaryOperatorKind::UO_LNot)
        return CreateBoundsEmpty();

      // `+e`, `-e`, `~e` all have bounds of `e`. `e` is an rvalue.
      if (Op == UnaryOperatorKind::UO_Plus ||
          Op == UnaryOperatorKind::UO_Minus ||
          Op == UnaryOperatorKind::UO_Not)
        return SubExprBounds;

      // We cannot infer the bounds of other unary operators.
      return CreateBoundsAlwaysUnknown();
    }

    // CheckVarDecl returns empty bounds.
    BoundsExpr *CheckVarDecl(VarDecl *D, CheckedScopeSpecifier CSS,
                             CheckingState &State) {
      BoundsExpr *ResultBounds = CreateBoundsEmpty();

      // If there is an initializer, check it.
      Expr *Init = D->getInit();
      BoundsExpr *InitBounds = nullptr;
      if (Init)
        InitBounds = Check(Init, CSS, State);

      if (D->isInvalidDecl())
        return ResultBounds;

      if (isa<ParmVarDecl>(D))
        return ResultBounds;

      VarDecl::DefinitionKind defKind = D->isThisDeclarationADefinition();
      if (defKind == VarDecl::DefinitionKind::DeclarationOnly)
        return ResultBounds;

      // Handle variables with bounds declarations
      BoundsExpr *DeclaredBounds = D->getBoundsExpr();
      if (!DeclaredBounds || DeclaredBounds->isInvalid() ||
          DeclaredBounds->isUnknown())
        return ResultBounds;

      // TODO: for array types, check that any declared bounds at the point
      // of initialization are true based on the array size.

      // If there is a scalar initializer, check that the initializer meets the bounds
      // requirements for the variable.  For non-scalar types (arrays, structs, and
      // unions), the amount of storage allocated depends on the type, so we don't
      // to check the initializer bounds.
      if (Init && D->getType()->isScalarType()) {
        assert(D->getInitStyle() == VarDecl::InitializationStyle::CInit);
        InitBounds = S.CheckNonModifyingBounds(InitBounds, Init);
        if (InitBounds->isUnknown()) {
          // TODO: need some place to record the initializer bounds
          S.Diag(Init->getBeginLoc(), diag::err_expected_bounds_for_initializer)
              << Init->getSourceRange();
          InitBounds = S.CreateInvalidBoundsExpr();
        } else {
          BoundsExpr *NormalizedDeclaredBounds = ExpandToRange(D, DeclaredBounds);
          CheckBoundsDeclAtInitializer(D->getLocation(), D, NormalizedDeclaredBounds,
            Init, InitBounds, CSS);
        }
        if (DumpBounds)
          DumpInitializerBounds(llvm::outs(), D, DeclaredBounds, InitBounds);
      }

      return ResultBounds;
    }

    // CheckReturnStmt returns empty bounds.
    BoundsExpr *CheckReturnStmt(ReturnStmt *RS, CheckedScopeSpecifier CSS,
                                CheckingState &State) {
      BoundsExpr *ResultBounds = CreateBoundsEmpty();

      Expr *RetValue = RS->getRetValue();

      if (!RetValue)
        // We already issued an error message for this case.
        return ResultBounds;

      // Check the return value if it exists.
      Check(RetValue, CSS, State);

      if (!ReturnBounds)
        return ResultBounds;

      // TODO: Actually check that the return expression bounds imply the 
      // return bounds.
      // TODO: Also check that any parameters used in the return bounds are
      // unmodified.
      return ResultBounds;
    }

    // If e is an rvalue, CheckTemporaryBinding returns the bounds for
    // the value produced by e.
    // If e is an lvalue, CheckTempBindingLValue should be called instead.
    BoundsExpr *CheckTemporaryBinding(CHKCBindTemporaryExpr *E,
                                      CheckedScopeSpecifier CSS,
                                      CheckingState &State) {
      Expr *Child = E->getSubExpr();

      BoundsExpr *SubExprBounds = nullptr;
      if (CallExpr *CE = dyn_cast<CallExpr>(Child))
        SubExprBounds = CheckCallExpr(CE, CSS, State, E);
      else
        SubExprBounds = Check(Child, CSS, State);

      UpdateG(E, State.G, State.G);
      return SubExprBounds;
    }

    // CheckBoundsValueExpr returns the bounds for the value produced by e.
    // e is an rvalue.
    BoundsExpr *CheckBoundsValueExpr(BoundsValueExpr *E,
                                     CheckedScopeSpecifier CSS,
                                     CheckingState &State) {
      Expr *Binding = E->getTemporaryBinding();
      return Check(Binding, CSS, State);
    }

    // CheckConditionalOperator returns the bounds for the value produced by e.
    // e is an rvalue.
    BoundsExpr *CheckConditionalOperator(AbstractConditionalOperator *E,
                                         CheckedScopeSpecifier CSS,
                                         CheckingState &State) {
      CheckChildren(E, CSS, State);
      // TODO: infer correct bounds for conditional operators
      return CreateBoundsAllowedButNotComputed();
    }

  // Methods to infer both:
  // 1. Bounds for an expression that produces an lvalue, and
  // 2. Bounds for the target of an expression that produces an lvalue.

  private:

    // CheckDeclRefExpr returns the lvalue and target bounds of e.
    // e is an lvalue.
    BoundsExpr *CheckDeclRefExpr(DeclRefExpr *E, CheckedScopeSpecifier CSS,
                                 BoundsExpr *&OutTargetBounds,
                                 CheckingState &State) {
      CheckChildren(E, CSS, State);
      State.G.clear();

      VarDecl *VD = dyn_cast<VarDecl>(E->getDecl());
      BoundsExpr *B = nullptr;
      InteropTypeExpr *IT = nullptr;
      if (VD) {
        B = VD->getBoundsExpr();
        IT = VD->getInteropTypeExpr();
      }

      if (E->getType()->isArrayType()) {
        // Variables with array type do not have target bounds.
        OutTargetBounds = CreateBoundsAlwaysUnknown();

        if (!VD) {
          llvm_unreachable("declref with array type not a vardecl");
          return CreateBoundsInferenceError();
        }

        // Update G for variables with array type.
        const ConstantArrayType *CAT = Context.getAsConstantArrayType(E->getType());
        if (CAT) {
          if (E->getType()->isCheckedArrayType())
            State.G.push_back(E);
          else if (VD->hasLocalStorage() || VD->hasExternalStorage())
            State.G.push_back(E);
        }

        // Declared bounds override the bounds based on the array type.
        if (B) {
          Expr *Base = CreateImplicitCast(Context.getDecayedType(E->getType()),
                                          CastKind::CK_ArrayToPointerDecay, E);
          return ExpandToRange(Base, B);
        }

        // If B is an interop type annotation, the type must be identical
        // to the declared type, modulo checkedness.  So it is OK to
        // compute the array bounds based on the original type.
        return ArrayExprBounds(E);
      }

      // Infer the target bounds of e.
      // e only has target bounds if e does not have array type.
      bool IsParam = isa<ParmVarDecl>(E->getDecl());
      if (E->getType()->isCheckedPointerPtrType())
        OutTargetBounds = CreateTypeBasedBounds(E, E->getType(),
                                                IsParam, false);
      else if (!VD)
        OutTargetBounds = CreateBoundsInferenceError();
      else if (!B && IT)
        OutTargetBounds = CreateTypeBasedBounds(E, IT->getType(),
                                                IsParam, true);
      else if (!B || B->isUnknown())
        OutTargetBounds = CreateBoundsAlwaysUnknown();
      else {
        Expr *Base = CreateImplicitCast(E->getType(),
                                        CastKind::CK_LValueToRValue, E);
        OutTargetBounds = ExpandToRange(Base, B);
      }

      if (E->getType()->isFunctionType()) {
        // Only function decl refs should have function type.
        assert(isa<FunctionDecl>(E->getDecl()));
        return CreateBoundsEmpty();
      }

      Expr *AddrOf = CreateAddressOfOperator(E);
      // G is { &v } for variables v that do not have array type.
      State.G.push_back(AddrOf);
      return CreateSingleElementBounds(AddrOf);
    }

    // If e is an lvalue, CheckUnaryLValue returns the
    // lvalue and target bounds of e.
    // If e is an rvalue, CheckUnaryOperator should be called instead.
    BoundsExpr *CheckUnaryLValue(UnaryOperator *E, CheckedScopeSpecifier CSS,
                                 BoundsExpr *&OutTargetBounds,
                                 CheckingState &State) {
      BoundsExpr *SubExprBounds = Check(E->getSubExpr(), CSS, State);

      if (E->getOpcode() == UnaryOperatorKind::UO_Deref) {
        // Currently, we don't know the target bounds of a pointer stored in a
        // pointer dereference, unless it is a _Ptr type or an _Nt_array_ptr.
        if (E->getType()->isCheckedPointerPtrType() ||
            E->getType()->isCheckedPointerNtArrayType())
          OutTargetBounds = CreateTypeBasedBounds(E, E->getType(),
                                                  false, false);
        else
          OutTargetBounds = CreateBoundsUnknown();

        // G is empty for pointer dereferences.
        State.G.clear();

        // The lvalue bounds of *e are the rvalue bounds of e.
        return SubExprBounds;
      }

      OutTargetBounds = CreateBoundsInferenceError();
      return CreateBoundsInferenceError();
    }

    // CheckArraySubscriptExpr returns the lvalue and target bounds of e.
    // e is an lvalue.
    BoundsExpr *CheckArraySubscriptExpr(ArraySubscriptExpr *E,
                                        CheckedScopeSpecifier CSS,
                                        BoundsExpr *&OutTargetBounds,
                                        CheckingState &State) {
      // Currently, we don't know the target bounds of a pointer returned by a
      // subscripting operation, unless it is a _Ptr type or an _Nt_array_ptr.
      if (E->getType()->isCheckedPointerPtrType() ||
          E->getType()->isCheckedPointerNtArrayType())
        OutTargetBounds = CreateTypeBasedBounds(E, E->getType(), false, false);
      else
        OutTargetBounds = CreateBoundsAlwaysUnknown();

      // e1[e2] is a synonym for *(e1 + e2).  The bounds are
      // the bounds of e1 + e2, which reduces to the bounds
      // of whichever subexpression has pointer type.
      // getBase returns the pointer-typed expression.
      BoundsExpr *Bounds = Check(E->getBase(), CSS, State);
      Check(E->getIdx(), CSS, State);

      // G is empty for array subscript expressions.
      State.G.clear();

      return Bounds;
    }

    // CheckMemberExpr returns the lvalue and target bounds of e.
    // e is an lvalue.
    //
    // A member expression is a narrowing operator that shrinks the range of
    // memory to which the base refers to a specific member.  We always bounds
    // check the base.  That way we know that the lvalue produced by the
    // member points to a valid range of memory given by
    // (lvalue, lvalue + 1).   The lvalue is interpreted as a pointer to T,
    // where T is the type of the member.
    BoundsExpr *CheckMemberExpr(MemberExpr *E, CheckedScopeSpecifier CSS,
                                BoundsExpr *&OutTargetBounds,
                                CheckingState &State) {
      // The lvalue and target bounds must be inferred before
      // performing any side effects on the base, since
      // inferring these bounds may call PruneTemporaryBindings.
      OutTargetBounds = MemberExprTargetBounds(E, CSS);
      BoundsExpr *Bounds = MemberExprBounds(E, CSS);

      // Infer the lvalue or rvalue bounds of the base.
      Expr *Base = E->getBase();
      BoundsExpr *BaseTargetBounds, *BaseLValueBounds, *BaseBounds;
      InferBounds(Base, CSS, BaseTargetBounds,
                  BaseLValueBounds, BaseBounds, State);

      // Clear State.G to avoid adding false equality information.
      // TODO: implement updating state for member expressions.
      State.G.clear();

      bool NeedsBoundsCheck = AddMemberBaseBoundsCheck(E, CSS,
                                                       BaseLValueBounds,
                                                       BaseBounds);
      if (NeedsBoundsCheck && DumpBounds)
        DumpExpression(llvm::outs(), E);
      return Bounds;
    }

    // If e is an lvalue, CheckCastLValue returns the
    // lvalue and target bounds of e.
    // If e is an rvalue, CheckCastExpr should be called instead.
    BoundsExpr *CheckCastLValue(CastExpr *E, CheckedScopeSpecifier CSS,
                                BoundsExpr *&OutTargetBounds,
                                CheckingState &State) {
      // An LValueBitCast adjusts the type of the lvalue.  The bounds are not
      // changed, except that their relative alignment may change (the bounds 
      // may only cover a partial object).  TODO: When we add relative
      // alignment support to the compiler, adjust the relative alignment.
      if (E->getCastKind() == CastKind::CK_LValueBitCast)
        return CheckLValue(E->getSubExpr(), CSS, OutTargetBounds, State);

      CheckChildren(E, CSS, State);

      // Cast kinds other than LValueBitCast
      // do not have lvalue or target bounds.
      OutTargetBounds = CreateBoundsAlwaysUnknown();
      return CreateBoundsAlwaysUnknown();
    }

    // If e is an lvalue, CheckTempBindingLValue returns the
    // lvalue and target bounds of e.
    // If e is an rvalue, CheckTemporaryBinding should be called instead.
    BoundsExpr *CheckTempBindingLValue(CHKCBindTemporaryExpr *E,
                                       CheckedScopeSpecifier CSS,
                                       BoundsExpr *&OutTargetBounds,
                                       CheckingState &State) {
      OutTargetBounds = CreateBoundsAlwaysUnknown();

      CheckChildren(E, CSS, State);

      Expr *SubExpr = E->getSubExpr()->IgnoreParens();

      if (isa<CompoundLiteralExpr>(SubExpr)) {
        BoundsExpr *BE = CreateBoundsForArrayType(E->getType());
        QualType PtrType = Context.getDecayedType(E->getType());
        Expr *ArrLValue = CreateTemporaryUse(E);
        Expr *Base = CreateImplicitCast(PtrType,
                                        CastKind::CK_ArrayToPointerDecay,
                                        ArrLValue);
        return ExpandToRange(Base, BE);
      }

      if (auto *SL = dyn_cast<StringLiteral>(SubExpr))
        return InferBoundsForStringLiteral(E, SL, E);

      if (auto *PE = dyn_cast<PredefinedExpr>(SubExpr)) {
        auto *SL = PE->getFunctionName();
        return InferBoundsForStringLiteral(E, SL, E);
      }

      return CreateBoundsAlwaysUnknown();
    }

  public:

    // Given an array type with constant dimension size, produce a count
    // expression with that size.
    BoundsExpr *CreateBoundsForArrayType(QualType QT) {
      const IncompleteArrayType *IAT = Context.getAsIncompleteArrayType(QT);
      if (IAT) {
        if (IAT->getKind() == CheckedArrayKind::NtChecked)
          return Context.getPrebuiltCountZero();
        else
          return CreateBoundsAlwaysUnknown();
      }
      const ConstantArrayType *CAT = Context.getAsConstantArrayType(QT);
      if (!CAT)
        return CreateBoundsAlwaysUnknown();

      llvm::APInt size = CAT->getSize();
      // Null-terminated arrays of size n have bounds of count(n - 1).
      // The null terminator is excluded from the count.
      if (!IncludeNullTerminator &&
          CAT->getKind() == CheckedArrayKind::NtChecked) {
        assert(size.uge(1) && "must have at least one element");
        size = size - 1;
      }
      IntegerLiteral *Size = CreateIntegerLiteral(size);
      CountBoundsExpr *CBE =
          new (Context) CountBoundsExpr(BoundsExpr::Kind::ElementCount,
                                        Size, SourceLocation(),
                                        SourceLocation());
      return CBE;
    }

    Expr *CreateExplicitCast(QualType Target, CastKind CK, Expr *E,
                               bool isBoundsSafeInterface) {
      // Avoid building up nested chains of no-op casts.
      E = BoundsUtil::IgnoreRedundantCast(Context, CK, E);

      // Synthesize some dummy type source source information.
      TypeSourceInfo *DI = Context.getTrivialTypeSourceInfo(Target);
      CStyleCastExpr *CE = CStyleCastExpr::Create(Context, Target,
        ExprValueKind::VK_RValue, CK, E, nullptr, DI, SourceLocation(),
        SourceLocation());
      CE->setBoundsSafeInterface(isBoundsSafeInterface);
      return CE;
    }

    ImplicitCastExpr *CreateImplicitCast(QualType Target, CastKind CK,
                                         Expr *E) {
      return ImplicitCastExpr::Create(Context, Target, CK, E, nullptr,
                                       ExprValueKind::VK_RValue);
    }

    // Given a byte_count or count bounds expression for the expression Base,
    // expand it to a range bounds expression:
    //  E : Count(C) expands to Bounds(E, E + C)
    //  E : ByteCount(C)  expands to Bounds((array_ptr<char>) E,
    //                                      (array_ptr<char>) E + C)
    BoundsExpr *ExpandToRange(Expr *Base, BoundsExpr *B) {
      assert(Base->isRValue() && "expected rvalue expression");
      BoundsExpr::Kind K = B->getKind();
      switch (K) {
        case BoundsExpr::Kind::ByteCount:
        case BoundsExpr::Kind::ElementCount: {
          CountBoundsExpr *BC = dyn_cast<CountBoundsExpr>(B);
          if (!BC) {
            llvm_unreachable("unexpected cast failure");
            return CreateBoundsInferenceError();
          }
          Expr *Count = BC->getCountExpr();
          QualType ResultTy;
          Expr *LowerBound;
          Base = S.MakeAssignmentImplicitCastExplicit(Base);
          if (K == BoundsExpr::ByteCount) {
            ResultTy = Context.getPointerType(Context.CharTy,
                                              CheckedPointerKind::Array);
            // When bounds are pretty-printed as source code, the cast needs
            // to appear in the source code for the code to be correct, so
            // use an explicit cast operation.
            //
            // The bounds-safe interface argument is false because casts
            // to checked pointer types are always allowed by type checking.
            LowerBound =
              CreateExplicitCast(ResultTy, CastKind::CK_BitCast, Base, false);
          } else {
            ResultTy = Base->getType();
            LowerBound = Base;
            if (ResultTy->isCheckedPointerPtrType()) {
              ResultTy = Context.getPointerType(ResultTy->getPointeeType(),
                CheckedPointerKind::Array);
              // The bounds-safe interface argument is false because casts
              // between checked pointer types are always allowed by type
              // checking.
              LowerBound =
                CreateExplicitCast(ResultTy, CastKind::CK_BitCast, Base, false);
            }
          }
          Expr *UpperBound =
            new (Context) BinaryOperator(LowerBound, Count,
                                          BinaryOperatorKind::BO_Add,
                                          ResultTy,
                                          ExprValueKind::VK_RValue,
                                          ExprObjectKind::OK_Ordinary,
                                          SourceLocation(),
                                          FPOptions());
          RangeBoundsExpr *R = new (Context) RangeBoundsExpr(LowerBound, UpperBound,
                                               SourceLocation(),
                                               SourceLocation());
          return R;
        }
        default:
          return B;
      }
    }

    BoundsExpr *ExpandToRange(VarDecl *D, BoundsExpr *B) {
      QualType QT = D->getType();
      ExprResult ER = S.BuildDeclRefExpr(D, QT,
                                       clang::ExprValueKind::VK_LValue, SourceLocation());
      if (ER.isInvalid())
        return nullptr;
      Expr *Base = ER.get();
      if (!QT->isArrayType())
        Base = CreateImplicitCast(QT, CastKind::CK_LValueToRValue, Base);
      return ExpandToRange(Base, B);
    }

    // Compute bounds for a variable expression or member reference expression
    // with an array type.
    BoundsExpr *ArrayExprBounds(Expr *E) {
      DeclRefExpr *DR = dyn_cast<DeclRefExpr>(E);
      assert((DR && dyn_cast<VarDecl>(DR->getDecl())) || isa<MemberExpr>(E));
      BoundsExpr *BE = CreateBoundsForArrayType(E->getType());
      if (BE->isUnknown())
        return BE;

      Expr *Base = CreateImplicitCast(Context.getDecayedType(E->getType()),
                                      CastKind::CK_ArrayToPointerDecay,
                                      E);
      return ExpandToRange(Base, BE);
    }

    BoundsAnalysis getBoundsAnalyzer() { return BoundsAnalyzer; }

  private:
    // Sets the bounds expressions based on
    // whether e is an lvalue or an rvalue.
    void InferBounds(Expr *E, CheckedScopeSpecifier CSS,
                     BoundsExpr *&TargetBounds, BoundsExpr *&LValueBounds,
                     BoundsExpr *&RValueBounds, CheckingState &State) {
      TargetBounds = CreateBoundsUnknown();
      LValueBounds = CreateBoundsUnknown();
      RValueBounds = CreateBoundsUnknown();
      if (E->isLValue())
        LValueBounds = CheckLValue(E, CSS, TargetBounds, State);
      else if (E->isRValue())
        RValueBounds = Check(E, CSS, State);
    }

    // UpdateG updates the set G of expressions that produce
    // the same value as e.
    // e is an expression with exactly one subexpression.
    //
    // SubExprG is the set of expressions that produce the same
    // value as the only subexpression of e.
    //
    // Val is an optional expression that may be contained in the updated G.
    // If Val is not provided, e is used instead.
    void UpdateG(Expr *E, const EqualExprTy SubExprG,
                 EqualExprTy &G, Expr *Val = nullptr) {
      Expr *SubExpr = dyn_cast<Expr>(*(E->child_begin()));
      assert(SubExpr);
      ExprEqualMapTy SubExprGs;
      SubExprGs[SubExpr] = SubExprG;
      UpdateG(E, SubExprGs, G, Val);
    }

    // UpdateG updates the set G of expressions that produce
    // the same value as e.
    // e is an expression with n subexpressions, where n >= 0.
    //
    // Some kinds of expressions (e.g. assignments) have
    // their own rules for how to update the set G.
    // UpdateG is used to update the set G for expressions
    // that do not have their own defined rules for updating G.
    //
    // SubExprGs stores, for each subexpression Si of e, a set Gi
    // of expressions that produce the same value as Si.
    //
    // Val is an optional expression that may be contained in the updated G.
    // If Val is not provided, e is used instead.
    void UpdateG(Expr *E, ExprEqualMapTy SubExprGs,
                 EqualExprTy &G, Expr *Val = nullptr) {
      G.clear();

      if (!Val) Val = E;

      // If Val is a call expression, G does not contain Val.
      if (isa<CallExpr>(Val)) {
      }

      // If Val is a non-modifying expression, G contains Val.
      else if (CheckIsNonModifying(Val))
        G.push_back(Val);

      // If Val is a modifying expression, use the Gi for the subexpressions
      // to try to construct a non-modifying expression Val' that
      // produces the same value as Val.
      else {
        Expr *ValPrime = nullptr;
        for (llvm::detail::DenseMapPair<Expr *, EqualExprTy> Pair : SubExprGs) {
          Expr *Si = Pair.first;
          // For any modifying subexpression Si of e,
          // try to set Val' to a nonmodifying expression from Gi.
          if (!CheckIsNonModifying(Si)) {
            EqualExprTy Gi = Pair.second;
            for (auto I = Gi.begin(); I != Gi.end(); ++I) {
              Expr *Ei = *I;
              if (CheckIsNonModifying(Ei)) {
                ValPrime = Ei;
                break;
              }
            }
          }
        }

        if (ValPrime)
          G.push_back(ValPrime);
      }

      // If Val introduces a temporary to hold the value produced by e,
      // add the value of the temporary to G.
      if (CHKCBindTemporaryExpr *Temp = GetTempBinding(Val))
        G.push_back(CreateTemporaryUse(Temp));
    }

    // If E appears in a set F in EQ, GetEqualExprSetContainingExpr
    // returns F.  Otherwise, it returns an empty set.
    EqualExprTy GetEqualExprSetContainingExpr(Expr *E, EquivExprSets EQ) {
      for (auto OuterList = EQ.begin(); OuterList != EQ.end(); ++OuterList) {
        EqualExprTy F = *OuterList;
        for (auto InnerList = F.begin(); InnerList != F.end(); ++InnerList) {
          Expr *E1 = *InnerList;
          if (EqualValue(S.Context, E, E1, &EQ))
            return F;
        }
      }
      return { };
    }

    // Returns true if the lvalue expression e reads memory via a pointer.
    bool ReadsMemoryViaPointer(Expr *E) {
      E = E->IgnoreParens();

      if (!E->isLValue())
        return false;

      switch (E->getStmtClass()) {
        case Expr::UnaryOperatorClass: {
          UnaryOperator *UO = cast<UnaryOperator>(E);
          // *e reads memory via a pointer.
          return UO->getOpcode() == UnaryOperatorKind::UO_Deref;
        }
        // e1[e2] is a synonym for *(e1 + e2), which reads memory via a pointer.
        case Expr::ArraySubscriptExprClass:
          return true;
        // e1.e2 and e1->e2 read memory via a pointer.
        case Expr::MemberExprClass:
          return true;
        case Expr::ImplicitCastExprClass: {
          ImplicitCastExpr *ICE = cast<ImplicitCastExpr>(E);
          return ReadsMemoryViaPointer(ICE->getSubExpr());
        }
        case Expr::CHKCBindTemporaryExprClass: {
          CHKCBindTemporaryExpr *Binding = cast<CHKCBindTemporaryExpr>(E);
          return ReadsMemoryViaPointer(Binding->getSubExpr());
        }
        default:
          return false;
      }
    }

    // CheckIsNonModifying suppresses diagnostics while checking
    // whether e is a non-modifying expression.
    bool CheckIsNonModifying(Expr *E) {
      return S.CheckIsNonModifying(E, Sema::NonModifyingContext::NMC_Unknown,
                                   Sema::NonModifyingMessage::NMM_None);
    }

    BoundsExpr *CreateBoundsUnknown() {
      return Context.getPrebuiltBoundsUnknown();
    }

    // This describes an empty range. We use this where semantically the value
    // can never point to any range of memory, and statically understanding this
    // is useful.
    // We use this for example for function pointers or float-typed expressions.
    //
    // This is better than represenging the empty range as bounds(e, e), or even
    // bounds(e1, e2), because in these cases we need to do further analysis to
    // understand that the upper and lower bounds of the range are equal.
    BoundsExpr *CreateBoundsEmpty() {
      return CreateBoundsUnknown();
    }

    // This describes that this is an expression we will never
    // be able to infer bounds for.
    BoundsExpr *CreateBoundsAlwaysUnknown() {
      return CreateBoundsUnknown();
    }

    // If we have an error in our bounds inference that we can't
    // recover from, bounds(unknown) is our error value
    BoundsExpr *CreateBoundsInferenceError() {
      return CreateBoundsUnknown();
    }

    // This describes the bounds of null, which is compatible with every
    // other bounds annotation.
    BoundsExpr *CreateBoundsAny() {
      return new (Context) NullaryBoundsExpr(BoundsExpr::Kind::Any,
                                             SourceLocation(),
                                             SourceLocation());
    }

    // Currently our inference algorithm has some limitations,
    // where we cannot express bounds for things that will have bounds
    //
    // This is for the case where we want to allow these today,
    // but we need to re-visit these places and disallow some instances
    // when we can accurately calculate these bounds.
    BoundsExpr *CreateBoundsAllowedButNotComputed() {
      return CreateBoundsAny();
    }
    // This is for the opposite case, where we want to return bounds(unknown)
    // at the moment, but we want to re-visit these parts of inference
    // and in some cases compute bounds.
    BoundsExpr *CreateBoundsNotAllowedYet() {
      return CreateBoundsUnknown();
    }

    BoundsExpr *CreateSingleElementBounds(Expr *LowerBounds) {
      assert(LowerBounds->isRValue());
      return ExpandToRange(LowerBounds, Context.getPrebuiltCountOne());
    }

    Expr *CreateTemporaryUse(CHKCBindTemporaryExpr *Binding) {
      return new (Context) BoundsValueExpr(SourceLocation(), Binding);
    }

    Expr *CreateAddressOfOperator(Expr *E) {
      QualType Ty = Context.getPointerType(E->getType(), CheckedPointerKind::Array);
      return new (Context) UnaryOperator(E, UnaryOperatorKind::UO_AddrOf, Ty,
                                         ExprValueKind::VK_RValue,
                                         ExprObjectKind::OK_Ordinary,
                                         SourceLocation(), false);
    }

    // Determine if the mathemtical value of I (an unsigned integer) fits within
    // the range of Ty, a signed integer type.  APInt requires that bitsizes
    // match exactly, so if I does fit, return an APInt via Result with
    // exactly the bitsize of Ty.
    bool Fits(QualType Ty, const llvm::APInt &I, llvm::APInt &Result) {
      assert(Ty->isSignedIntegerType());
      unsigned bitSize = Context.getTypeSize(Ty);
      if (bitSize < I.getBitWidth()) {
        if (bitSize < I.getActiveBits())
         // Number of bits in use exceeds bitsize
         return false;
        else Result = I.trunc(bitSize);
      } else if (bitSize > I.getBitWidth())
        Result = I.zext(bitSize);
      else
        Result = I;
      return Result.isNonNegative();
    }

    // Create an integer literal from I.  I is interpreted as an
    // unsigned integer.
    IntegerLiteral *CreateIntegerLiteral(const llvm::APInt &I) {
      QualType Ty;
      // Choose the type of an integer constant following the rules in
      // Section 6.4.4 of the C11 specification: the smallest integer
      // type chosen from int, long int, long long int, unsigned long long
      // in which the integer fits.
      llvm::APInt ResultVal;
      if (Fits(Context.IntTy, I, ResultVal))
        Ty = Context.IntTy;
      else if (Fits(Context.LongTy, I, ResultVal))
        Ty = Context.LongTy;
      else if (Fits(Context.LongLongTy, I, ResultVal))
        Ty = Context.LongLongTy;
      else {
        assert(I.getBitWidth() <=
               Context.getIntWidth(Context.UnsignedLongLongTy));
        ResultVal = I;
        Ty = Context.UnsignedLongLongTy;
      }
      IntegerLiteral *Lit = IntegerLiteral::Create(Context, ResultVal, Ty,
                                                   SourceLocation());
      return Lit;
    }

    // Infer bounds for string literals.
    BoundsExpr *InferBoundsForStringLiteral(Expr *E, StringLiteral *SL,
                                            CHKCBindTemporaryExpr *Binding) {
      // Use the number of characters in the string (excluding the null
      // terminator) to calcaulte size.  Don't use the array type of the
      // literal.  In unchecked scopes, the array type is unchecked and its
      // size includes the null terminator.  It converts to an ArrayPtr that
      // could be used to overwrite the null terminator.  We need to prevent
      // this because literal strings may be shared and writeable, depending on
      // the C implementation.
      auto *Size = CreateIntegerLiteral(llvm::APInt(64, SL->getLength()));
      auto *CBE =
        new (Context) CountBoundsExpr(BoundsExpr::Kind::ElementCount,
                                      Size, SourceLocation(),
                                      SourceLocation());

      auto PtrType = Context.getDecayedType(E->getType());

      // For a string literal expression, we always bind the result of the
      // expression to a temporary. We then use this temporary in the bounds
      // expression for the string literal expression. Otherwise, a runtime
      // bounds check based on accessing the predefined expression could be
      // incorrect: the base value could be different for the lower and upper
      // bounds.
      auto *ArrLValue = CreateTemporaryUse(Binding);
      auto *Base = CreateImplicitCast(PtrType,
                                      CastKind::CK_ArrayToPointerDecay,
                                      ArrLValue);
      return ExpandToRange(Base, CBE);
    }

    // Infer the bounds for a member expression.
    // A member expression is an lvalue.
    //
    // MemberExprBounds should only be called on an
    // expression that has not had any side effects performed
    // on it, since PruneTemporaryBindings expects no bounds
    // expressions to have been set.
    BoundsExpr *MemberExprBounds(MemberExpr *ME, CheckedScopeSpecifier CSS) {
      FieldDecl *FD = dyn_cast<FieldDecl>(ME->getMemberDecl());
      if (!FD)
        return CreateBoundsInferenceError();

      if (ME->getType()->isArrayType()) {
        // Declared bounds override the bounds based on the array type.
        BoundsExpr *B = FD->getBoundsExpr();
        if (B) {
          B = S.MakeMemberBoundsConcrete(ME->getBase(), ME->isArrow(), B);
          if (!B) {
            assert(ME->getBase()->isRValue());
            // This can happen if the base expression is an rvalue expression.
            // It could be a function call that returns a struct, for example.
            CreateBoundsNotAllowedYet();
          }
          if (B->isElementCount() || B->isByteCount()) {
            Expr *Base = CreateImplicitCast(Context.getDecayedType(ME->getType()),
                                            CastKind::CK_ArrayToPointerDecay,
                                            ME);
            return cast<BoundsExpr>(PruneTemporaryBindings(S, ExpandToRange(Base, B), CSS));
          } else
            return cast<BoundsExpr>(PruneTemporaryBindings(S, B, CSS));
        }

        // If B is an interop type annotation, the type must be identical
        // to the declared type, modulo checkedness.  So it is OK to
        // compute the array bounds based on the original type.
        return cast<BoundsExpr>(PruneTemporaryBindings(S, ArrayExprBounds(ME), CSS));
      }

      // It is an error for a member to have function type.
      if (ME->getType()->isFunctionType())
        return CreateBoundsInferenceError();

      // If E is an L-value, the ME must be an L-value too.
      if (ME->isRValue()) {
        llvm_unreachable("unexpected MemberExpr r-value");
        return CreateBoundsInferenceError();
      }

      Expr *AddrOf = CreateAddressOfOperator(ME);
      BoundsExpr* Bounds = CreateSingleElementBounds(AddrOf);
      return cast<BoundsExpr>(PruneTemporaryBindings(S, Bounds, CSS));
    }

    // Infer the bounds for the target of a member expression.
    // A member expression is an lvalue.
    //
    // MemberExprTargetBounds should only be called on an
    // expression that has not had any side effects performed
    // on it, since PruneTemporaryBindings expects no bounds
    // expressions to have been set.
    BoundsExpr *MemberExprTargetBounds(MemberExpr *ME,
                                       CheckedScopeSpecifier CSS) {
      FieldDecl *F = dyn_cast<FieldDecl>(ME->getMemberDecl());
      if (!F)
        return CreateBoundsInferenceError();

      BoundsExpr *B = F->getBoundsExpr();
      InteropTypeExpr *IT = F->getInteropTypeExpr();
      if (B && B->isUnknown())
        return CreateBoundsAlwaysUnknown();

      Expr *MemberBaseExpr = ME->getBase();
      if (!B && IT) {
        B = CreateTypeBasedBounds(ME, IT->getType(),
                                      /*IsParam=*/false,
                                      /*IsInteropTypeAnnotation=*/true);
        return cast<BoundsExpr>(PruneTemporaryBindings(S, B, CSS));
      }
            
      if (!B)
        return CreateBoundsAlwaysUnknown();

      B = S.MakeMemberBoundsConcrete(MemberBaseExpr, ME->isArrow(), B);
      if (!B) {
        // This can happen when MemberBaseExpr is an rvalue expression.  An example
        // of this a function call that returns a struct.  MakeMemberBoundsConcrete
        // can't handle this yet.
        return CreateBoundsNotAllowedYet();
      }

      if (B->isElementCount() || B->isByteCount()) {
          Expr *MemberRValue;
        if (ME->isLValue())
          MemberRValue = CreateImplicitCast(ME->getType(),
                                            CastKind::CK_LValueToRValue,
                                            ME);
        else
          MemberRValue = ME;
        B = ExpandToRange(MemberRValue, B);
      }

      return cast<BoundsExpr>(PruneTemporaryBindings(S, B, CSS));
    }

    // Given a Ptr type or a bounds-safe interface type, create the bounds
    // implied by the type.  If E is non-null, place the bounds in standard form
    // (do not use count or byte_count because their meaning changes
    //  when propagated to parent expressions).
    BoundsExpr *CreateTypeBasedBounds(Expr *E, QualType Ty, bool IsParam,
                                      bool IsBoundsSafeInterface) {
      BoundsExpr *BE = nullptr;
      // If the target value v is a Ptr type, it has bounds(v, v + 1), unless
      // it is a function pointer type, in which case it has no required
      // bounds.

      if (Ty->isCheckedPointerPtrType()) {
        if (Ty->isFunctionPointerType())
          BE = CreateBoundsEmpty();
        else if (Ty->isVoidPointerType())
          BE = Context.getPrebuiltByteCountOne();
        else
          BE = Context.getPrebuiltCountOne();
      } else if (Ty->isCheckedArrayType()) {
        assert(IsParam && IsBoundsSafeInterface && "unexpected checked array type");
        BE = CreateBoundsForArrayType(Ty);
      } else if (Ty->isCheckedPointerNtArrayType()) {
        BE = Context.getPrebuiltCountZero();
      }
   
      if (!BE)
        return CreateBoundsEmpty();

      if (!E)
        return BE;

      Expr *Base = E;
      if (Base->isLValue())
        Base = CreateImplicitCast(E->getType(), CastKind::CK_LValueToRValue, Base);

      // If type is a bounds-safe interface type, adjust the type of base to the
      // bounds-safe interface type.
      if (IsBoundsSafeInterface) {
        // Compute the target type.  We could receive an array type for a parameter
        // with a bounds-safe interface.
        QualType TargetTy = Ty;
        if (TargetTy->isArrayType()) {
          assert(IsParam);
          TargetTy = Context.getArrayDecayedType(Ty);
        };

        if (TargetTy != E->getType())
          Base = CreateExplicitCast(TargetTy, CK_BitCast, Base, true);
      } else
        assert(Ty == E->getType());

      return ExpandToRange(Base, BE);
    }

    // Compute the bounds of a cast operation that produces an rvalue.
    BoundsExpr *RValueCastBounds(CastKind CK, BoundsExpr *TargetBounds,
                                 BoundsExpr *LValueBounds,
                                 BoundsExpr *RValueBounds) {
      switch (CK) {
        case CastKind::CK_BitCast:
        case CastKind::CK_NoOp:
        case CastKind::CK_NullToPointer:
        // Truncation or widening of a value does not affect its bounds.
        case CastKind::CK_IntegralToPointer:
        case CastKind::CK_PointerToIntegral:
        case CastKind::CK_IntegralCast:
        case CastKind::CK_IntegralToBoolean:
        case CastKind::CK_BooleanToSignedIntegral:
          return RValueBounds;
        case CastKind::CK_LValueToRValue:
          return TargetBounds;
        case CastKind::CK_ArrayToPointerDecay:
          return LValueBounds;
        case CastKind::CK_DynamicPtrBounds:
        case CastKind::CK_AssumePtrBounds:
          llvm_unreachable("unexpected rvalue bounds cast");
        default:
          return CreateBoundsAlwaysUnknown();
      }
    }

    // Compute the bounds of a call expression.  Call expressions always
    // produce rvalues.
    //
    // If ResultName is non-null, it is a temporary variable where the result
    // of the call expression is stored immediately upon return from the call.
    BoundsExpr *CallExprBounds(const CallExpr *CE,
                               CHKCBindTemporaryExpr *ResultName) {
      BoundsExpr *ReturnBounds = nullptr;
      if (CE->getType()->isCheckedPointerPtrType()) {
        if (CE->getType()->isVoidPointerType())
          ReturnBounds = Context.getPrebuiltByteCountOne();
        else
          ReturnBounds = Context.getPrebuiltCountOne();
      }
      else {
        // Get the function prototype, where the abstract function return
        // bounds are kept.  The callee (if it exists) 
        // is always a function pointer.
        const PointerType *PtrTy =
          CE->getCallee()->getType()->getAs<PointerType>();
        if (PtrTy == nullptr)
          return CreateBoundsInferenceError();
        const FunctionProtoType *CalleeTy =
          PtrTy->getPointeeType()->getAs<FunctionProtoType>();
        if (!CalleeTy)
          // K&R functions have no prototype, and we cannot perform
          // inference on them, so we return bounds(unknown) for their results.
          return CreateBoundsAlwaysUnknown();

        BoundsAnnotations FunReturnAnnots = CalleeTy->getReturnAnnots();
        BoundsExpr *FunBounds = FunReturnAnnots.getBoundsExpr();
        InteropTypeExpr *IType =FunReturnAnnots.getInteropTypeExpr();
        // If there is no return bounds and there is an interop type
        // annotation, use the bounds impied by the interop type
        // annotation.
        if (!FunBounds && IType)
          FunBounds = CreateTypeBasedBounds(nullptr, IType->getType(),
                                            false, true);

        if (!FunBounds)
          // This function has no return bounds
          return CreateBoundsAlwaysUnknown();

        ArrayRef<Expr *> ArgExprs =
          llvm::makeArrayRef(const_cast<Expr**>(CE->getArgs()),
                              CE->getNumArgs());

        // Concretize Call Bounds with argument expressions.
        // We can only do this if the argument expressions are non-modifying
        ReturnBounds =
          S.ConcretizeFromFunctionTypeWithArgs(FunBounds, ArgExprs,
                            Sema::NonModifyingContext::NMC_Function_Return);
        // If concretization failed, this means we tried to substitute with
        // a non-modifying expression, which is not allowed by the
        // specification.
        if (!ReturnBounds)
          return CreateBoundsInferenceError();
      }

      if (ReturnBounds->isElementCount() ||
          ReturnBounds->isByteCount()) {
        if (!ResultName)
          return CreateBoundsInferenceError();
        ReturnBounds = ExpandToRange(CreateTemporaryUse(ResultName), ReturnBounds);
      }
      return ReturnBounds;
    }

    // Check that casts to checked function pointer types produce a valid
    // function pointer.  This implements the checks in Section 3.8 of v0.7
    // of the Checked C specification.
    //
    // The cast expression E has type ToType, a ptr<> to a function p type.  To
    // produce the function pointer,  the program is performing a sequence of
    // casts, both implicit and explicit. This sequence may include uses of
    // addr-of- (&) or deref(*), which act like casts for function pointer
    // types.
    //
    // Start by checking whether E must produce a valid function pointer:
    // - An lvalue-to-rvalue cast,
    // - A bounds-safe interface cast.
    //
    // If E is not guaranteed produce a valid function pointer, check that E
    // is a value-preserving case. Iterate through the chain of subexpressions
    // of E, as long as we see value-preserving casts or a cast-like operator.
    // If a cast is not value-preserving, it is an error because the resulting
    // value may not be valid function pointer.
    //
    // Let Needle be the subexpression the iteration ends at. Check whether
    // Needle is guaranteed to be a valid checked function pointer of type Ty:
    // - It s a null pointer.
    // - It is decl ref to a named function and the pointee type of TyType
    //   matches the function type.
    // - It is a checked function pointer Ty.
    // If is none of those, emit diagnostic about an incompatible type.
    void CheckDisallowedFunctionPtrCasts(CastExpr *E) {
      // The type of the outer value
      QualType ToType = E->getType();

      // We're only looking for casts to checked function ptr<>s.
      if (!ToType->isCheckedPointerPtrType() ||
        !ToType->isFunctionPointerType())
        return;

      // Skip lvalue-to-rvalue casts because they preserve types (except that
      // qualifers are removed).  The lvalue type should be a checked pointer
      // type too.
      if (const ImplicitCastExpr *ICE = dyn_cast<ImplicitCastExpr>(E))
        if (ICE->getCastKind() == CK_LValueToRValue) {
          assert(ICE->getSubExpr()->getType()->isCheckedPointerType());
          return;
        }

      // Skip bounds-safe interface casts.  They are trusted casts inserted
      // according to bounds-safe interface rules.  The only difference in
      // types is checkedness, which means that this is a trusted cast
      // to the checked function type pointer.
      if (E->isBoundsSafeInterface())
        return;

      if (!CheckValuePreservingCast(E, ToType)) {
        // The top-level cast is not value-preserving
        return;
      }

      // Iterate through chain of subexpressions that are value-preserving
      // casts or cast-like operations.
      const Expr *Needle = E->getSubExpr();
      while (true) {
        Needle = Needle->IgnoreParens();

        // Stop at any cast or cast-like operators that have a checked pointer
        // type.  If they are potential problematic casts, they'll be checked
        // by another call to CheckedDisallowedFunctionPtrCasts.
        if (Needle->getType()->isCheckedPointerType())
          break;

        // If we've found a cast expression...
        if (const CastExpr *NeedleCast = dyn_cast<CastExpr>(Needle)) {
          if (const ImplicitCastExpr *ICE = 
                dyn_cast<ImplicitCastExpr>(NeedleCast))
            // Stop at lvalue-to-ravlue casts.
            if (ICE->getCastKind() == CK_LValueToRValue)
              break;

          if (NeedleCast->isBoundsSafeInterface())
            break;

          if (!CheckValuePreservingCast(NeedleCast, ToType)) {
            // The cast is not value-preserving,
            return;
          }

          Needle = NeedleCast->getSubExpr();
          continue;
        }

        // If we've found a unary operator (such as * or &)...
        if (const UnaryOperator *NeedleOp = dyn_cast<UnaryOperator>(Needle)) {
          // Check if the operator is value-preserving.
          // Only addr-of (&) and deref (*) are with function pointers
          if (!CheckValuePreservingCastLikeOp(NeedleOp, ToType)) {
            return;
          }

          // Keep iterating.
          Needle = NeedleOp->getSubExpr();
          continue;
        }

        // Otherwise we have found an expression that is neither
        // a cast nor a cast-like operator.  Stop iterating.
        break;
      }

      // See if we stopped at a subexpression that must produce a valid checked
      // function pointer.

      // A null pointer.
      if (Needle->isNullPointerConstant(S.Context, Expr::NPC_NeverValueDependent))
        return;

      // A DeclRef to a function declaration matching the desired function type.
      if (const DeclRefExpr *NeedleDeclRef = dyn_cast<DeclRefExpr>(Needle)) {
        if (isa<FunctionDecl>(NeedleDeclRef->getDecl())) {
          // Checked that the function type is compatible with the pointee type
          // of ToType.
          if (S.Context.typesAreCompatible(ToType->getPointeeType(),
                                           Needle->getType(),
                                           /*CompareUnqualified=*/false,
                                           /*IgnoreBounds=*/false))
            return;
        } else {
          S.Diag(Needle->getExprLoc(),
                 diag::err_cast_to_checked_fn_ptr_not_value_preserving)
            << ToType << E->getSourceRange();
          return;
        }
      }

      // An expression with a checked pointer type.
      QualType NeedleTy = Needle->getType();
      if (!S.Context.typesAreCompatible(ToType, NeedleTy,
                                      /* CompareUnqualified=*/false,
                                      /*IgnoreBounds=*/false)) {
        // See if the only difference is that the source is an unchecked pointer type.
        if (NeedleTy->isPointerType()) {
          const PointerType *NeedlePtrType = NeedleTy->getAs<PointerType>();
          const PointerType *ToPtrType = ToType->getAs<PointerType>();
          if (S.Context.typesAreCompatible(NeedlePtrType->getPointeeType(),
                                           ToPtrType->getPointeeType(),
                                           /*CompareUnqualifed=*/false,
                                           /*IgnoreBounds=*/false)) {
            S.Diag(Needle->getExprLoc(), 
                   diag::err_cast_to_checked_fn_ptr_from_unchecked_fn_ptr) <<
              ToType << E->getSourceRange();
            return;
          }
        }

        S.Diag(Needle->getExprLoc(), 
               diag::err_cast_to_checked_fn_ptr_from_incompatible_type)
          << ToType << NeedleTy << NeedleTy->isCheckedPointerPtrType()
          << E->getSourceRange();
      }

      return;
    }

    // See if a cast is value-preserving for a function-pointer casts.   Other
    // operations might also be, but this algorithm is currently conservative.
    //
    // This will add the required error messages.
    bool CheckValuePreservingCast(const CastExpr *E, const QualType ToType) {
      switch (E->getCastKind())
      {
      case CK_NoOp:
      case CK_NullToPointer:
      case CK_FunctionToPointerDecay:
      case CK_BitCast:
      case CK_LValueBitCast:
        return true;
      default:
        S.Diag(E->getExprLoc(), diag::err_cast_to_checked_fn_ptr_not_value_preserving)
          << ToType << E->getSourceRange();

        return false;
      }
    }

    // See if an operationg is a value-preserving deref (*) or/ addr-of (&)
    // operator on a function pointer type.  Other operations might also be,
    // but this algorithm is currently conservative.
    //
    // This will add the required error messages
    bool CheckValuePreservingCastLikeOp(const UnaryOperator *E, const QualType ToType) {
      QualType ETy = E->getType();
      QualType SETy = E->getSubExpr()->getType();

      switch (E->getOpcode()) {
      case UO_Deref: {
        // This may be more conservative than necessary.
        bool between_functions = ETy->isFunctionType() && SETy->isFunctionPointerType();

        if (!between_functions) {
          // Add Error Message
          S.Diag(E->getExprLoc(), diag::err_cast_to_checked_fn_ptr_can_only_ref_deref_functions)
            << ToType << 0 << E->getSourceRange();
        }

        return between_functions;
      }
      case UO_AddrOf: {
        // This may be more conservative than necessary.
        bool between_functions = ETy->isFunctionPointerType() && SETy->isFunctionType();
        if (!between_functions) {
          // Add Error Message
          S.Diag(E->getExprLoc(), diag::err_cast_to_checked_fn_ptr_can_only_ref_deref_functions)
            << ToType << 1 << E->getSourceRange();
        }

        return between_functions;
      }
      default:
        S.Diag(E->getExprLoc(), diag::err_cast_to_checked_fn_ptr_not_value_preserving)
          << ToType << E->getSourceRange();

        return false;
      }
    }
  };
}

Expr *Sema::GetArrayPtrDereference(Expr *E, QualType &Result) {
  assert(E->isLValue());
  E = E->IgnoreParens();
  switch (E->getStmtClass()) {
    case Expr::DeclRefExprClass:
    case Expr::MemberExprClass:
    case Expr::CompoundLiteralExprClass:
    case Expr::ExtVectorElementExprClass:
      return nullptr;
    case Expr::UnaryOperatorClass: {
      UnaryOperator *UO = cast<UnaryOperator>(E);
      if (UO->getOpcode() == UnaryOperatorKind::UO_Deref &&
          UO->getSubExpr()->getType()->isCheckedPointerArrayType()) {
        Result = UO->getSubExpr()->getType();
        return E;
      }

      return nullptr;
    }

    case Expr::ArraySubscriptExprClass: {
      // e1[e2] is a synonym for *(e1 + e2).
      ArraySubscriptExpr *AS = cast<ArraySubscriptExpr>(E);
      // An important invariant for array types in Checked C is that all
      // dimensions of a multi-dimensional array are either checked or
      // unchecked.  This ensures that the intermediate values for
      // multi-dimensional array accesses have checked type and preserve
      //  the "checkedness" of the outermost array.

      // getBase returns the pointer-typed expression.
      if (getLangOpts().UncheckedPointersDynamicCheck ||
          AS->getBase()->getType()->isCheckedPointerArrayType()) {
        Result = AS->getBase()->getType();
        return E;
      }

      return nullptr;
    }
    case Expr::ImplicitCastExprClass: {
      ImplicitCastExpr *IC = cast<ImplicitCastExpr>(E);
      if (IC->getCastKind() == CK_LValueBitCast)
        return GetArrayPtrDereference(IC->getSubExpr(), Result);
      return nullptr;
    }
    default: {
      llvm_unreachable("unexpected lvalue expression");
      return nullptr;
    }
  }
}

BoundsExpr *Sema::CheckNonModifyingBounds(BoundsExpr *B, Expr *E) {
  if (!CheckIsNonModifying(B, Sema::NonModifyingContext::NMC_Unknown,
                              Sema::NonModifyingMessage::NMM_None)) {
    Diag(E->getBeginLoc(), diag::err_inferred_modifying_bounds) <<
        B << E->getSourceRange();
    CheckIsNonModifying(B, Sema::NonModifyingContext::NMC_Unknown,
                          Sema::NonModifyingMessage::NMM_Note);
    return CreateInvalidBoundsExpr();
  } else
    return B;
}

BoundsExpr *Sema::CreateCountForArrayType(QualType QT) {
  std::pair<ComparisonSet, ComparisonSet> EmptyFacts;
  return CheckBoundsDeclarations(*this, EmptyFacts).CreateBoundsForArrayType(QT);
}

Expr *Sema::MakeAssignmentImplicitCastExplicit(Expr *E) {
  if (!E->isRValue())
    return E;

  ImplicitCastExpr *ICE = dyn_cast<ImplicitCastExpr>(E);
  if (!ICE)
    return E;

  bool isUsualUnaryConversion = false;
  CastKind CK = ICE->getCastKind();
  Expr *SE = ICE->getSubExpr();
  QualType TargetTy = ICE->getType();
  if (CK == CK_FunctionToPointerDecay || CK == CK_ArrayToPointerDecay ||
      CK == CK_LValueToRValue)
    isUsualUnaryConversion = true;
  else if (CK == CK_IntegralCast) {
    QualType Ty = SE->getType();
    // Half FP have to be promoted to float unless it is natively supported
    if (CK == CK_FloatingCast && TargetTy == Context.FloatTy &&
        Ty->isHalfType() && !getLangOpts().NativeHalfType)
      isUsualUnaryConversion = true;
    else if (CK == CK_IntegralCast &&
             Ty->isIntegralOrUnscopedEnumerationType()) {
      QualType PTy = Context.isPromotableBitField(SE);
      if (!PTy.isNull() && TargetTy == PTy)
        isUsualUnaryConversion = true;
      else if (Ty->isPromotableIntegerType() &&
              TargetTy == Context.getPromotedIntegerType(Ty))
        isUsualUnaryConversion = true;
    }
  }

  if (isUsualUnaryConversion)
    return E;

  std::pair<ComparisonSet, ComparisonSet> EmptyFacts;
  return CheckBoundsDeclarations(*this, EmptyFacts).CreateExplicitCast(TargetTy, CK, SE,
                                                   ICE->isBoundsSafeInterface());
}

void Sema::CheckFunctionBodyBoundsDecls(FunctionDecl *FD, Stmt *Body) {
  if (Body == nullptr)
    return;
#if TRACE_CFG
  llvm::outs() << "Checking " << FD->getName() << "\n";
#endif
  ModifiedBoundsDependencies Tracker;
  // Compute a mapping from expressions that modify lvalues to in-scope bounds
  // declarations that depend upon those expressions.  We plan to change
  // CheckBoundsDeclaration to traverse a function body in an order determined
  // by control flow.   The modification information depends on lexically-scoped
  // information that can't be computed easily when doing a control-flow
  // based traversal.
  ComputeBoundsDependencies(Tracker, FD, Body);
  std::pair<ComparisonSet, ComparisonSet> EmptyFacts;
  std::unique_ptr<CFG> Cfg = CFG::buildCFG(nullptr, Body, &getASTContext(), CFG::BuildOptions());
  CheckBoundsDeclarations Checker(*this, Body, Cfg.get(), FD->getBoundsExpr(), EmptyFacts);
  if (Cfg != nullptr) {
    AvailableFactsAnalysis Collector(*this, Cfg.get());
    Collector.Analyze();
    if (getLangOpts().DumpExtractedComparisonFacts)
      Collector.DumpComparisonFacts(llvm::outs(), FD->getNameInfo().getName().getAsString());
    Checker.TraverseCFG(Collector);
  }
  else {
    // A CFG couldn't be constructed.  CFG construction doesn't support
    // __finally or may encounter a malformed AST.  Fall back on to non-flow 
    // based analysis.  The CSS parameter is ignored because the checked
    // scope information is obtained from Body, which is a compound statement.
    Checker.Check(Body, CheckedScopeSpecifier::CSS_Unchecked);
  }

  if (Cfg != nullptr) {
    BoundsAnalysis BA = Checker.getBoundsAnalyzer();
    BA.WidenBounds(FD);
    if (getLangOpts().DumpWidenedBounds)
      BA.DumpWidenedBounds(FD);
  }

#if TRACE_CFG
  llvm::outs() << "Done " << FD->getName() << "\n";
#endif
}

void Sema::CheckTopLevelBoundsDecls(VarDecl *D) {
  if (!D->isLocalVarDeclOrParm()) {
    std::pair<ComparisonSet, ComparisonSet> EmptyFacts;
    CheckBoundsDeclarations Checker(*this, nullptr, nullptr, nullptr, EmptyFacts);
    Checker.TraverseTopLevelVarDecl(D, GetCheckedScopeInfo());
  }
}

namespace {
  class NonModifiyingExprSema : public RecursiveASTVisitor<NonModifiyingExprSema> {

  private:
    // Represents which kind of modifying expression we have found
    enum ModifyingExprKind {
      MEK_Assign,
      MEK_Increment,
      MEK_Decrement,
      MEK_Call,
      MEK_Volatile
    };

  public:
    NonModifiyingExprSema(Sema &S, Sema::NonModifyingContext From,
                          Sema::NonModifyingMessage Message) :
      S(S), FoundModifyingExpr(false), ReqFrom(From),
      Message(Message) {}

    bool isNonModifyingExpr() { return !FoundModifyingExpr; }

    // Assignments are of course modifying
    bool VisitBinAssign(BinaryOperator* E) {
      addError(E, MEK_Assign);
      FoundModifyingExpr = true;

      return true;
    }

    // Assignments are of course modifying
    bool VisitCompoundAssignOperator(CompoundAssignOperator *E) {
      addError(E, MEK_Assign);
      FoundModifyingExpr = true;

      return true;
    }

    // Pre-increment/decrement, Post-increment/decrement
    bool VisitUnaryOperator(UnaryOperator *E) {
      if (E->isIncrementDecrementOp()) {
        addError(E,
          E->isIncrementOp() ? MEK_Increment : MEK_Decrement);
        FoundModifyingExpr = true;
      }

      return true;
    }

    // Dereferences of volatile variables are modifying.
    bool VisitCastExpr(CastExpr *E) {
      CastKind CK = E->getCastKind();
      if (CK == CK_LValueToRValue)
        FindVolatileVariable(E->getSubExpr());

      return true;
    }

    void FindVolatileVariable(Expr *E) {
      E = E->IgnoreParens();
      switch (E->getStmtClass()) {
        case Expr::DeclRefExprClass: {
          QualType RefType = E->getType();
          if (RefType.isVolatileQualified()) {
            addError(E, MEK_Volatile);
            FoundModifyingExpr = true;
          }
          break;
        }
        case Expr::ImplicitCastExprClass: {
          ImplicitCastExpr *ICE = cast<ImplicitCastExpr>(E);
          if (ICE->getCastKind() == CastKind::CK_LValueBitCast)
            return FindVolatileVariable(ICE->getSubExpr());
          break;
        }
        default:
          break;
      }
    }

    // Function Calls are defined as modifying
    bool VisitCallExpr(CallExpr *E) {
      addError(E, MEK_Call);
      FoundModifyingExpr = true;

      return true;
    }


  private:
    Sema &S;
    bool FoundModifyingExpr;
    Sema::NonModifyingContext ReqFrom;
    Sema::NonModifyingMessage Message;
    // Track modifying expressions so that we can suppress duplicate diagnostic
    // messages for the same modifying expression.
    SmallVector<Expr *, 4> ModifyingExprs;

    void addError(Expr *E, ModifyingExprKind Kind) {
      if (Message != Sema::NonModifyingMessage::NMM_None) {
        for (auto Iter = ModifyingExprs.begin(); Iter != ModifyingExprs.end(); Iter++) {
          if (*Iter == E)
            return;
        }
        ModifyingExprs.push_back(E);
        unsigned DiagId = (Message == Sema::NonModifyingMessage::NMM_Error) ?
          diag::err_not_non_modifying_expr : diag::note_modifying_expression;
        S.Diag(E->getBeginLoc(), DiagId)
          << Kind << ReqFrom << E->getSourceRange();
      }
    }
  };
}

bool Sema::CheckIsNonModifying(Expr *E, NonModifyingContext Req,
                               NonModifyingMessage Message) {
  NonModifiyingExprSema Checker(*this, Req, Message);
  Checker.TraverseStmt(E);

  return Checker.isNonModifyingExpr();
}

/* Will uncomment this in a future pull request.
bool Sema::CheckIsNonModifying(BoundsExpr *E, bool ReportError) {
  NonModifyingContext req = NMC_Unknown;
  if (isa<RangeBoundsExpr>(E))
    req = NMC_Range;
  else if (const CountBoundsExpr *CountBounds = dyn_cast<CountBoundsExpr>(E))
    req = CountBounds->isByteCount() ? NMC_Byte_Count : NMC_Count;

  NonModifiyingExprSema Checker(*this, Req, ReportError);
  Checker.TraverseStmt(E);

  return Checker.isNonModifyingExpr();
}
*/

void Sema::WarnDynamicCheckAlwaysFails(const Expr *Condition) {
  bool ConditionConstant;
  if (Condition->EvaluateAsBooleanCondition(ConditionConstant, Context)) {
    if (!ConditionConstant) {
      // Dynamic Check always fails, emit warning
      Diag(Condition->getBeginLoc(), diag::warn_dynamic_check_condition_fail)
        << Condition->getSourceRange();
    }
  }
}

// This is wrapper around CheckBoundsDeclaration::ExpandToRange. This provides
// an easy way to invoke this function from outside the class. Given a
// byte_count or count bounds expression for the VarDecl D, ExpandToRange will
// expand it to a range bounds expression.
BoundsExpr *Sema::ExpandBoundsToRange(const VarDecl *D, const BoundsExpr *B) {
  // If the bounds expr is already a RangeBoundsExpr, simply return it.
  if (B && isa<RangeBoundsExpr>(B))
    return const_cast<BoundsExpr *>(B);

  std::pair<ComparisonSet, ComparisonSet> EmptyFacts;
  CheckBoundsDeclarations CBD = CheckBoundsDeclarations(*this, EmptyFacts);

  if (D->getType()->isArrayType()) {
    ExprResult ER = BuildDeclRefExpr(const_cast<VarDecl *>(D), D->getType(),
                                     clang::ExprValueKind::VK_LValue,
                                     SourceLocation());
    if (ER.isInvalid())
      return nullptr;
    Expr *Base = ER.get();

    // Declared bounds override the bounds based on the array type.
    if (!B)
      return CBD.ArrayExprBounds(Base);
    Base = CBD.CreateImplicitCast(Context.getDecayedType(Base->getType()),
                                  CastKind::CK_ArrayToPointerDecay,
                                  Base);
    return CBD.ExpandToRange(Base, const_cast<BoundsExpr *>(B));
  }
  return CBD.ExpandToRange(const_cast<VarDecl *>(D),
                           const_cast<BoundsExpr *>(B));
}<|MERGE_RESOLUTION|>--- conflicted
+++ resolved
@@ -475,11 +475,11 @@
 
 namespace {
   // EqualExprTy denotes a set of expressions that produce
-  // the same value as some expression e.
+  // the same value as an expression e.
   using EqualExprTy = SmallVector<Expr *, 4>;
 
   // ExprEqualMapTy denotes a map of an expression e to the
-  // set of expression that produce the same value as e.
+  // set of expressions that produce the same value as e.
   using ExprEqualMapTy = llvm::DenseMap<Expr *, EqualExprTy>;
 
   // CheckingState stores the outputs of bounds checking methods.
@@ -521,13 +521,6 @@
     // physical sizes during casts to pointers to null-terminated arrays.
     bool IncludeNullTerminator;
 
-<<<<<<< HEAD
-=======
-    // EqualExprTy denotes a set of expressions that are
-    // equivalent to some expression e.
-    using EqualExprTy = SmallVector<Expr *, 4>;
-
->>>>>>> 542aade0
     void DumpAssignmentBounds(raw_ostream &OS, BinaryOperator *E,
                               BoundsExpr *LValueTargetBounds,
                               BoundsExpr *RHSBounds) {
@@ -3240,95 +3233,95 @@
         RValueBounds = Check(E, CSS, State);
     }
 
-    // UpdateG updates the set G of expressions that produce
-    // the same value as e.
-    // e is an expression with exactly one subexpression.
-    //
-    // SubExprG is the set of expressions that produce the same
-    // value as the only subexpression of e.
-    //
-    // Val is an optional expression that may be contained in the updated G.
-    // If Val is not provided, e is used instead.
-    void UpdateG(Expr *E, const EqualExprTy SubExprG,
-                 EqualExprTy &G, Expr *Val = nullptr) {
-      Expr *SubExpr = dyn_cast<Expr>(*(E->child_begin()));
-      assert(SubExpr);
-      ExprEqualMapTy SubExprGs;
-      SubExprGs[SubExpr] = SubExprG;
-      UpdateG(E, SubExprGs, G, Val);
-    }
-
-    // UpdateG updates the set G of expressions that produce
-    // the same value as e.
-    // e is an expression with n subexpressions, where n >= 0.
-    //
-    // Some kinds of expressions (e.g. assignments) have
-    // their own rules for how to update the set G.
-    // UpdateG is used to update the set G for expressions
-    // that do not have their own defined rules for updating G.
-    //
-    // SubExprGs stores, for each subexpression Si of e, a set Gi
-    // of expressions that produce the same value as Si.
-    //
-    // Val is an optional expression that may be contained in the updated G.
-    // If Val is not provided, e is used instead.
-    void UpdateG(Expr *E, ExprEqualMapTy SubExprGs,
-                 EqualExprTy &G, Expr *Val = nullptr) {
-      G.clear();
-
-      if (!Val) Val = E;
-
-      // If Val is a call expression, G does not contain Val.
-      if (isa<CallExpr>(Val)) {
-      }
-
-      // If Val is a non-modifying expression, G contains Val.
-      else if (CheckIsNonModifying(Val))
-        G.push_back(Val);
-
-      // If Val is a modifying expression, use the Gi for the subexpressions
-      // to try to construct a non-modifying expression Val' that
-      // produces the same value as Val.
-      else {
-        Expr *ValPrime = nullptr;
-        for (llvm::detail::DenseMapPair<Expr *, EqualExprTy> Pair : SubExprGs) {
-          Expr *Si = Pair.first;
-          // For any modifying subexpression Si of e,
-          // try to set Val' to a nonmodifying expression from Gi.
-          if (!CheckIsNonModifying(Si)) {
-            EqualExprTy Gi = Pair.second;
-            for (auto I = Gi.begin(); I != Gi.end(); ++I) {
-              Expr *Ei = *I;
-              if (CheckIsNonModifying(Ei)) {
-                ValPrime = Ei;
-                break;
-              }
-            }
-          }
-        }
-
-        if (ValPrime)
-          G.push_back(ValPrime);
-      }
-
-      // If Val introduces a temporary to hold the value produced by e,
-      // add the value of the temporary to G.
-      if (CHKCBindTemporaryExpr *Temp = GetTempBinding(Val))
-        G.push_back(CreateTemporaryUse(Temp));
-    }
-
-    // If E appears in a set F in EQ, GetEqualExprSetContainingExpr
-    // returns F.  Otherwise, it returns an empty set.
-    EqualExprTy GetEqualExprSetContainingExpr(Expr *E, EquivExprSets EQ) {
-      for (auto OuterList = EQ.begin(); OuterList != EQ.end(); ++OuterList) {
-        EqualExprTy F = *OuterList;
-        for (auto InnerList = F.begin(); InnerList != F.end(); ++InnerList) {
-          Expr *E1 = *InnerList;
-          if (EqualValue(S.Context, E, E1, &EQ))
-            return F;
-        }
-      }
-      return { };
+    // UpdateG updates the set G of expressions that produce
+    // the same value as e.
+    // e is an expression with exactly one subexpression.
+    //
+    // SubExprG is the set of expressions that produce the same
+    // value as the only subexpression of e.
+    //
+    // Val is an optional expression that may be contained in the updated G.
+    // If Val is not provided, e is used instead.
+    void UpdateG(Expr *E, const EqualExprTy SubExprG,
+                 EqualExprTy &G, Expr *Val = nullptr) {
+      Expr *SubExpr = dyn_cast<Expr>(*(E->child_begin()));
+      assert(SubExpr);
+      ExprEqualMapTy SubExprGs;
+      SubExprGs[SubExpr] = SubExprG;
+      UpdateG(E, SubExprGs, G, Val);
+    }
+
+    // UpdateG updates the set G of expressions that produce
+    // the same value as e.
+    // e is an expression with n subexpressions, where n >= 0.
+    //
+    // Some kinds of expressions (e.g. assignments) have
+    // their own rules for how to update the set G.
+    // UpdateG is used to update the set G for expressions
+    // that do not have their own defined rules for updating G.
+    //
+    // SubExprGs stores, for each subexpression Si of e, a set Gi
+    // of expressions that produce the same value as Si.
+    //
+    // Val is an optional expression that may be contained in the updated G.
+    // If Val is not provided, e is used instead.
+    void UpdateG(Expr *E, ExprEqualMapTy SubExprGs,
+                 EqualExprTy &G, Expr *Val = nullptr) {
+      G.clear();
+
+      if (!Val) Val = E;
+
+      // If Val is a call expression, G does not contain Val.
+      if (isa<CallExpr>(Val)) {
+      }
+
+      // If Val is a non-modifying expression, G contains Val.
+      else if (CheckIsNonModifying(Val))
+        G.push_back(Val);
+
+      // If Val is a modifying expression, use the Gi for the subexpressions
+      // to try to construct a non-modifying expression Val' that
+      // produces the same value as Val.
+      else {
+        Expr *ValPrime = nullptr;
+        for (llvm::detail::DenseMapPair<Expr *, EqualExprTy> Pair : SubExprGs) {
+          Expr *Si = Pair.first;
+          // For any modifying subexpression Si of e,
+          // try to set Val' to a nonmodifying expression from Gi.
+          if (!CheckIsNonModifying(Si)) {
+            EqualExprTy Gi = Pair.second;
+            for (auto I = Gi.begin(); I != Gi.end(); ++I) {
+              Expr *Ei = *I;
+              if (CheckIsNonModifying(Ei)) {
+                ValPrime = Ei;
+                break;
+              }
+            }
+          }
+        }
+
+        if (ValPrime)
+          G.push_back(ValPrime);
+      }
+
+      // If Val introduces a temporary to hold the value produced by e,
+      // add the value of the temporary to G.
+      if (CHKCBindTemporaryExpr *Temp = GetTempBinding(Val))
+        G.push_back(CreateTemporaryUse(Temp));
+    }
+
+    // If E appears in a set F in EQ, GetEqualExprSetContainingExpr
+    // returns F.  Otherwise, it returns an empty set.
+    EqualExprTy GetEqualExprSetContainingExpr(Expr *E, EquivExprSets EQ) {
+      for (auto OuterList = EQ.begin(); OuterList != EQ.end(); ++OuterList) {
+        EqualExprTy F = *OuterList;
+        for (auto InnerList = F.begin(); InnerList != F.end(); ++InnerList) {
+          Expr *E1 = *InnerList;
+          if (EqualValue(S.Context, E, E1, &EQ))
+            return F;
+        }
+      }
+      return { };
     }
 
     // Returns true if the lvalue expression e reads memory via a pointer.
@@ -3363,11 +3356,11 @@
       }
     }
 
-    // CheckIsNonModifying suppresses diagnostics while checking
-    // whether e is a non-modifying expression.
-    bool CheckIsNonModifying(Expr *E) {
-      return S.CheckIsNonModifying(E, Sema::NonModifyingContext::NMC_Unknown,
-                                   Sema::NonModifyingMessage::NMM_None);
+    // CheckIsNonModifying suppresses diagnostics while checking
+    // whether e is a non-modifying expression.
+    bool CheckIsNonModifying(Expr *E) {
+      return S.CheckIsNonModifying(E, Sema::NonModifyingContext::NMC_Unknown,
+                                   Sema::NonModifyingMessage::NMM_None);
     }
 
     BoundsExpr *CreateBoundsUnknown() {
