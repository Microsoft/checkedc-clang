--- conflicted
+++ resolved
@@ -61,52 +61,6 @@
 using namespace sema;
 
 namespace {
-<<<<<<< HEAD
-=======
-class BoundsUtil {
-public:
-  static bool IsStandardForm(const BoundsExpr *BE) {
-    BoundsExpr::Kind K = BE->getKind();
-    return (K == BoundsExpr::Kind::Any || K == BoundsExpr::Kind::Unknown ||
-      K == BoundsExpr::Kind::Range || K == BoundsExpr::Kind::Invalid);
-  }
-
-  static bool getReferentSizeInChars(ASTContext &Ctx, QualType Ty, llvm::APSInt &Size) {
-    assert(Ty->isPointerType());
-    const Type *Pointee = Ty->getPointeeOrArrayElementType();
-    if (Pointee->isIncompleteType())
-      return false;
-    uint64_t ElemBitSize = Ctx.getTypeSize(Pointee);
-    uint64_t ElemSize = Ctx.toCharUnitsFromBits(ElemBitSize).getQuantity();
-    Size = llvm::APSInt(llvm::APInt(Ctx.getTargetInfo().getPointerWidth(0), ElemSize), false);
-    return true;
-  }
-
-  // Convert I to a signed integer with Ctx.PointerWidth.
-  static llvm::APSInt ConvertToSignedPointerWidth(ASTContext &Ctx, llvm::APSInt I, bool &Overflow) {
-    uint64_t PointerWidth = Ctx.getTargetInfo().getPointerWidth(0);
-    Overflow = false;
-    if (I.getBitWidth() > PointerWidth) {
-      Overflow = true;
-      goto exit;
-    }
-    if (I.getBitWidth() < PointerWidth)
-      I = I.extend(PointerWidth);
-    if (I.isUnsigned()) {
-      if (I > llvm::APSInt(I.getSignedMaxValue(PointerWidth))) {
-        Overflow = true;
-        goto exit;
-      }
-      I = llvm::APSInt(I, false);
-    }
-    exit:
-      return I;
-  }
-};
-}
-
-namespace {
->>>>>>> 61e89ae5
   class AbstractBoundsExpr : public TreeTransform<AbstractBoundsExpr> {
     typedef TreeTransform<AbstractBoundsExpr> BaseTransform;
     typedef ArrayRef<DeclaratorChunk::ParamInfo> ParamsInfo;
@@ -468,143 +422,6 @@
     else
       return R.get();
   }	
-}
-
-namespace {
-<<<<<<< HEAD
-  class LValueCountHelper : public RecursiveASTVisitor<LValueCountHelper> {
-=======
-  class FindLValueHelper : public RecursiveASTVisitor<FindLValueHelper> {
->>>>>>> 61e89ae5
-    private:
-      Sema &SemaRef;
-      Lexicographic Lex;
-      Expr *LValue;
-<<<<<<< HEAD
-      ValueDecl *V;
-      unsigned int Count;
-
-    public:
-      LValueCountHelper(Sema &SemaRef, Expr *LValue, ValueDecl *V) :
-        SemaRef(SemaRef),
-        Lex(Lexicographic(SemaRef.Context, nullptr)),
-        LValue(LValue),
-        V(V),
-        Count(0) {}
-
-      unsigned int GetCount() { return Count; }
-
-      bool VisitDeclRefExpr(DeclRefExpr *E) {
-        // Check for an occurrence of a variable whose declaration matches V.
-        if (V) {
-          if (ValueDecl *D = E->getDecl()) {
-            if (Lex.CompareDecl(D, V) == Lexicographic::Result::Equal)
-              ++Count;
-          }
-          return true;
-        }
-
-        // Check for an occurrence of a variable equal to LValue if LValue
-        // is a variable.
-        DeclRefExpr *Var = dyn_cast_or_null<DeclRefExpr>(LValue);
-        if (!Var)
-          return true;
-        if (Lex.CompareExpr(Var, E) == Lexicographic::Result::Equal)
-          ++Count;
-=======
-      bool Found;
-
-    public:
-      FindLValueHelper(Sema &SemaRef, Expr *LValue) :
-        SemaRef(SemaRef),
-        Lex(Lexicographic(SemaRef.Context, nullptr)),
-        LValue(LValue),
-        Found(false) {}
-
-      bool IsFound() { return Found; }
-
-      bool VisitDeclRefExpr(DeclRefExpr *E) {
-        DeclRefExpr *V = dyn_cast_or_null<DeclRefExpr>(LValue);
-        if (!V)
-          return true;
-        if (Lex.CompareExpr(V, E) == Lexicographic::Result::Equal)
-          Found = true;
->>>>>>> 61e89ae5
-        return true;
-      }
-
-      bool VisitMemberExpr(MemberExpr *E) {
-        MemberExpr *M = dyn_cast_or_null<MemberExpr>(LValue);
-        if (!M)
-          return true;
-        if (Lex.CompareExprSemantically(E, M))
-<<<<<<< HEAD
-          ++Count;
-=======
-          Found = true;
->>>>>>> 61e89ae5
-        return true;
-      }
-
-      // Do not traverse the child of a BoundsValueExpr.
-<<<<<<< HEAD
-      // If a BoundsValueExpr uses the expression LValue (or a variable whose
-      // declaration matches V), this should not count toward the total
-      // occurrence count of LValue or V in the expression.
-      // For example, for the expression BoundsValue(TempBinding(v)) + v, the
-      // total occurrence count of the variable v should be 1, not 2.
-      bool TraverseBoundsValueExpr(BoundsValueExpr *E) {
-        return true;
-      }
-  };
-
-  // VariableOccurrenceCount returns the number of occurrences of variable
-  // expressions in E whose Decls are equivalent to V.
-  unsigned int VariableOccurrenceCount(Sema &SemaRef, ValueDecl *V, Expr *E) {
-    if (!V)
-      return 0;
-    LValueCountHelper Counter(SemaRef, nullptr, V);
-    Counter.TraverseStmt(E);
-    return Counter.GetCount();
-  }
-
-  // VariableOccurrenceCount returns the number of occurrences of the Target
-  // variable expression in E.
-  unsigned int VariableOccurrenceCount(Sema &SemaRef, DeclRefExpr *Target,
-                                       Expr *E) {
-    return VariableOccurrenceCount(SemaRef, Target->getDecl(), E);
-  }
-
-  // LValueOccurrenceCount returns the number of occurrences of the LValue
-  // expression in E.
-  unsigned int LValueOccurrenceCount(Sema &SemaRef, Expr *LValue, Expr *E) {
-    LValueCountHelper Counter(SemaRef, LValue, nullptr);
-    Counter.TraverseStmt(E);
-    return Counter.GetCount();
-=======
-      // Expressions within a BoundsValueExpr should not be considered
-      // when looking for LValue.
-      // For example, for the expression E = BoundsValue(TempBinding(LValue)),
-      // FindLValue(LValue, E) should return false.
-      bool TraverseBoundsValueExpr(BoundsValueExpr *E) {
-        return true;
-      }
-
-      bool TraverseStmt(Stmt *S) {
-        if (Found)
-          return true;
-
-        return RecursiveASTVisitor<FindLValueHelper>::TraverseStmt(S);
-      }
-  };
-
-  // FindLValue returns true if the given lvalue expression occurs in E.
-  bool FindLValue(Sema &SemaRef, Expr *LValue, Expr *E) {
-    FindLValueHelper Finder(SemaRef, LValue);
-    Finder.TraverseStmt(E);
-    return Finder.IsFound();
->>>>>>> 61e89ae5
-  }
 }
 
 namespace {
@@ -4513,23 +4330,6 @@
       return CBE;
     }
 
-<<<<<<< HEAD
-    Expr *CreateExplicitCast(QualType Target, CastKind CK, Expr *E,
-                               bool isBoundsSafeInterface) {
-      // Avoid building up nested chains of no-op casts.
-      E = ExprUtil::IgnoreRedundantCast(Context, CK, E);
-
-      // Synthesize some dummy type source source information.
-      TypeSourceInfo *DI = Context.getTrivialTypeSourceInfo(Target);
-      CStyleCastExpr *CE = CStyleCastExpr::Create(Context, Target,
-        ExprValueKind::VK_RValue, CK, E, nullptr, DI, SourceLocation(),
-        SourceLocation());
-      CE->setBoundsSafeInterface(isBoundsSafeInterface);
-      return CE;
-    }
-
-=======
->>>>>>> 61e89ae5
     ImplicitCastExpr *CreateImplicitCast(QualType Target, CastKind CK,
                                          Expr *E) {
       return ImplicitCastExpr::Create(Context, Target, CK, E, nullptr,
@@ -5633,18 +5433,6 @@
       SynthesizeMembers(Base, M, CSS, AbstractSets);
     }
 
-<<<<<<< HEAD
-    // CheckIsNonModifying suppresses diagnostics while checking
-    // whether e is a non-modifying expression.
-    bool CheckIsNonModifying(Expr *E) {
-      return S.CheckIsNonModifying(E, Sema::NonModifyingContext::NMC_Unknown,
-                                   Sema::NonModifyingMessage::NMM_None);
-=======
-    BoundsExpr *CreateBoundsUnknown() {
-      return Context.getPrebuiltBoundsUnknown();
->>>>>>> 61e89ae5
-    }
-
     // This describes an empty range. We use this where semantically the value
     // can never point to any range of memory, and statically understanding this
     // is useful.
