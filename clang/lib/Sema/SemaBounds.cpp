--- conflicted
+++ resolved
@@ -2254,7 +2254,6 @@
      for (const CFGBlock *Block : POView) {
        AFA.GetFacts(Facts);
        CheckingState BlockState = GetIncomingBlockState(Block, BlockStates);
-<<<<<<< HEAD
 
        // Get the widened bounds for the current block as computed by the
        // bounds widening analysis invoked by WidenBounds above.
@@ -2266,10 +2265,6 @@
        // widening info calculated above.
        UpdateBoundsInContext(WidenedBounds, BlockState.UC);
 
-=======
-       // TODO: update BlockState.ObservedBounds to reflect the widened bounds
-       // for the block.
->>>>>>> f2372b0c
        for (CFGElement Elem : *Block) {
          if (Elem.getKind() == CFGElement::Statement) {
            CFGStmt CS = Elem.castAs<CFGStmt>();
@@ -2299,16 +2294,6 @@
             S->dump(llvm::outs());
             llvm::outs().flush();
 #endif
-<<<<<<< HEAD
-            // Incorporate any bounds declared in S into the initial bounds
-            // context before checking S.  TODO: save this context in a
-            // declared context DC.
-            GetDeclaredBounds(this->S, BlockState.UC, S);
-
-            // If any bounds are killed by statement S, reset them to their
-            // declared bounds.
-            ResetKilledBounds(KilledBounds, BlockState.UC, S);
-=======
             // Modify the ObservedBounds context to include any variables with
             // bounds that are declared in S.  Before checking S, the observed
             // bounds for each variable v that is in scope are the widened
@@ -2318,7 +2303,10 @@
             // bounds that are killed by S to the declared variable bounds.
             BoundsContextTy InitialObservedBounds = BlockState.ObservedBounds;
             BlockState.G.clear();
->>>>>>> f2372b0c
+
+            // If any bounds are killed by statement S, reset them to their
+            // declared bounds.
+            ResetKilledBounds(KilledBounds, BlockState.UC, S);
 
             Check(S, CSS, BlockState);
 
