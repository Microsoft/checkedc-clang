//===---------- SemaBounds.cpp - Operations On Bounds Expressions --------===//
//
//                     The LLVM Compiler Infrastructure
//
// This file is distributed under the University of Illinois Open Source
// License. See LICENSE.TXT for details.
//
//===----------------------------------------------------------------------===//
//
//  This file implements operations on bounds expressions for semantic analysis.
//  The operations include:
//  * Abstracting bounds expressions so that they can be used in function types.
//    This also checks that requirements on variable references are met and
//    emit diagnostics if they are not.
//
//    The abstraction also removes extraneous details:
//    - References to ParamVarDecl's are abstracted to positional index numbers
//      in argument lists.
//    - References to other VarDecls's are changed to use canonical
//      declarations.
//
//    Line number information is left in place for expressions, though.  It
//    would be a lot of work to write functions to change the line numbers to
//    the invalid line number. The canonicalization of types ignores line number
//    information in determining if two expressions are the same.  Users of bounds
//    expressions that have been abstracted need to be aware that line number
//    information may be inaccurate.
//  * Concretizing bounds expressions from function types.  This undoes the
//    abstraction by substituting parameter varaibles for the positional index
//    numbers.
//
//  Debugging pre-processor flags:
//    - TRACE_CFG:
//      Dumps AST and CFG of the visited nodes when traversing the CFG.
//    - TRACE_RANGE:
//      Dumps the valid bounds ranges, memory access ranges and memory
//      access expressions.
//===----------------------------------------------------------------------===//

#include "clang/Analysis/CFG.h"
#include "clang/Analysis/Analyses/PostOrderCFGView.h"
#include "clang/AST/CanonBounds.h"
#include "clang/AST/RecursiveASTVisitor.h"
#include "clang/Sema/AvailableFactsAnalysis.h"
#include "clang/Sema/BoundsAnalysis.h"
#include "llvm/ADT/SmallBitVector.h"
#include "llvm/ADT/SmallPtrSet.h"
#include "llvm/ADT/SmallString.h"
#include "TreeTransform.h"
#include <queue>

// #define TRACE_CFG 1
// #define TRACE_RANGE 1

using namespace clang;
using namespace sema;

namespace {
class BoundsUtil {
public:
  static bool IsStandardForm(const BoundsExpr *BE) {
    BoundsExpr::Kind K = BE->getKind();
    return (K == BoundsExpr::Kind::Any || K == BoundsExpr::Kind::Unknown ||
      K == BoundsExpr::Kind::Range || K == BoundsExpr::Kind::Invalid);
  }

  static Expr *IgnoreRedundantCast(ASTContext &Ctx, CastKind NewCK, Expr *E) {
    CastExpr *P = dyn_cast<CastExpr>(E);
    if (!P)
      return E;

    CastKind ExistingCK = P->getCastKind();
    Expr *SE = P->getSubExpr();
    if (NewCK == CK_BitCast && ExistingCK == CK_BitCast)
      return SE;

    return E;
  }

  static bool getReferentSizeInChars(ASTContext &Ctx, QualType Ty, llvm::APSInt &Size) {
    assert(Ty->isPointerType());
    const Type *Pointee = Ty->getPointeeOrArrayElementType();
    if (Pointee->isIncompleteType())
      return false;
    uint64_t ElemBitSize = Ctx.getTypeSize(Pointee);
    uint64_t ElemSize = Ctx.toCharUnitsFromBits(ElemBitSize).getQuantity();
    Size = llvm::APSInt(llvm::APInt(Ctx.getTargetInfo().getPointerWidth(0), ElemSize), false);
    return true;
  }

  // Convert I to a signed integer with Ctx.PointerWidth.
  static llvm::APSInt ConvertToSignedPointerWidth(ASTContext &Ctx, llvm::APSInt I, bool &Overflow) {
    uint64_t PointerWidth = Ctx.getTargetInfo().getPointerWidth(0);
    Overflow = false;
    if (I.getBitWidth() > PointerWidth) {
      Overflow = true;
      goto exit;
    }
    if (I.getBitWidth() < PointerWidth)
      I = I.extend(PointerWidth);
    if (I.isUnsigned()) {
      if (I > llvm::APSInt(I.getSignedMaxValue(PointerWidth))) {
        Overflow = true;
        goto exit;
      }
      I = llvm::APSInt(I, false);
    }
    exit:
      return I;
  }
};
}

namespace {
  class AbstractBoundsExpr : public TreeTransform<AbstractBoundsExpr> {
    typedef TreeTransform<AbstractBoundsExpr> BaseTransform;
    typedef ArrayRef<DeclaratorChunk::ParamInfo> ParamsInfo;

  private:
    const ParamsInfo Params;

    // TODO: change this constant when we want to error on global variables
    // in parameter bounds declarations.
    const bool errorOnGlobals = false;

  public:
    AbstractBoundsExpr(Sema &SemaRef, ParamsInfo Params) :
      BaseTransform(SemaRef), Params(Params) {}

    Decl *TransformDecl(SourceLocation Loc, Decl *D) {
      return D->getCanonicalDecl();
    }

    ExprResult TransformDeclRefExpr(DeclRefExpr *E) {
      ValueDecl *D = E->getDecl();
      if (VarDecl *V = dyn_cast<VarDecl>(D)) {
        if (V->isLocalVarDecl())
          // Parameter bounds may not be in terms of local variables
          SemaRef.Diag(E->getLocation(),
                       diag::err_out_of_scope_function_type_local);
        else if (V->isFileVarDecl() || V->isExternC()) {
          // Parameter bounds may not be in terms of "global" variables
          // TODO: This is guarded by a flag right now, as we don't yet
          // want to error everywhere.
          if (errorOnGlobals) {
            SemaRef.Diag(E->getLocation(),
                          diag::err_out_of_scope_function_type_global);
          }
        }
        else if (ParmVarDecl *PD = dyn_cast<ParmVarDecl>(D)) {
          // Parameter bounds may be in terms of other parameters,
          // in which case we'll convert to a position-based representation.
          for (auto &ParamInfo : Params)
            if (PD == ParamInfo.Param) {
              return SemaRef.CreatePositionalParameterExpr(
                PD->getFunctionScopeIndex(),
                PD->getType());
            }
          SemaRef.Diag(E->getLocation(),
                       diag::err_out_of_scope_function_type_parameter);
        }
      }

      ValueDecl *ND =
        dyn_cast_or_null<ValueDecl>(BaseTransform::TransformDecl(
          SourceLocation(), D));
      if (D == ND || ND == nullptr)
        return E;
      else {
        clang::NestedNameSpecifierLoc QualifierLoc  = E->getQualifierLoc();
        clang::DeclarationNameInfo NameInfo = E->getNameInfo();
        return getDerived().RebuildDeclRefExpr(QualifierLoc, ND, NameInfo,
                                                nullptr);
      }
    }
  };
}

bool Sema::AbstractForFunctionType(
  BoundsAnnotations &Annots,
  ArrayRef<DeclaratorChunk::ParamInfo> Params) {  

  BoundsExpr *Expr = Annots.getBoundsExpr();
  // If there is no bounds expression, the itype does not change
  // as  aresult of abstraction.  Just return the original annotation.
  if (!Expr)
    return false;

  BoundsExpr *Result = nullptr;
  ExprResult AbstractedBounds =
    AbstractBoundsExpr(*this, Params).TransformExpr(Expr);
  if (AbstractedBounds.isInvalid()) {
    llvm_unreachable("unexpected failure to abstract bounds");
    Result = nullptr;
  } else {
    Result = dyn_cast<BoundsExpr>(AbstractedBounds.get());
    assert(Result && "unexpected dyn_cast failure");
  }

  if (Result == Expr)
    return false;

  Annots.setBoundsExpr(Result);
  return true;
}

namespace {
  class ConcretizeBoundsExpr : public TreeTransform<ConcretizeBoundsExpr> {
    typedef TreeTransform<ConcretizeBoundsExpr> BaseTransform;

  private:
    ArrayRef<ParmVarDecl *> Parameters;

  public:
    ConcretizeBoundsExpr(Sema &SemaRef, ArrayRef<ParmVarDecl *> Params) :
      BaseTransform(SemaRef),
      Parameters(Params) { }

    ExprResult TransformPositionalParameterExpr(PositionalParameterExpr *E) {
      unsigned index = E->getIndex();
      if (index < Parameters.size()) {
        ParmVarDecl *PD = Parameters[index];
        return SemaRef.BuildDeclRefExpr(PD, E->getType(),
          clang::ExprValueKind::VK_LValue, SourceLocation());
      } else {
        llvm_unreachable("out of range index for positional parameter");
        return ExprError();
      }
    }
  };
}

BoundsExpr *Sema::ConcretizeFromFunctionType(BoundsExpr *Expr,
                                             ArrayRef<ParmVarDecl *> Params) {
  if (!Expr)
    return Expr;

  BoundsExpr *Result;
  ExprSubstitutionScope Scope(*this); // suppress diagnostics

  ExprResult ConcreteBounds = ConcretizeBoundsExpr(*this, Params).TransformExpr(Expr);
  if (ConcreteBounds.isInvalid()) {
    llvm_unreachable("unexpected failure in making bounds concrete");
    return nullptr;
  }
  else {
    Result = dyn_cast<BoundsExpr>(ConcreteBounds.get());
    assert(Result && "unexpected dyn_cast failure");
    return Result;
  }
}

namespace {
  class CheckForModifyingArgs : public RecursiveASTVisitor<CheckForModifyingArgs> {
  private:
    Sema &SemaRef;
    const ArrayRef<Expr *> Arguments;
    llvm::SmallBitVector VisitedArgs;
    Sema::NonModifyingContext ErrorKind;
    bool ModifyingArg;
  public:
    CheckForModifyingArgs(Sema &SemaRef, ArrayRef<Expr *> Args,
                          Sema::NonModifyingContext ErrorKind) :
      SemaRef(SemaRef),
      Arguments(Args),
      VisitedArgs(Args.size()),
      ErrorKind(ErrorKind),
      ModifyingArg(false) {}

    bool FoundModifyingArg() {
      return ModifyingArg;
    }

    bool VisitPositionalParameterExpr(PositionalParameterExpr *E) {
      unsigned index = E->getIndex();
      if (index < Arguments.size() && !VisitedArgs[index]) {
        VisitedArgs.set(index);
        if (!SemaRef.CheckIsNonModifying(Arguments[index], ErrorKind,
                                         Sema::NonModifyingMessage::NMM_Error)) {
          ModifyingArg = true;
        }
      }
      return true;
    }
  };
}

namespace {
  class ConcretizeBoundsExprWithArgs : public TreeTransform<ConcretizeBoundsExprWithArgs> {
    typedef TreeTransform<ConcretizeBoundsExprWithArgs> BaseTransform;

  private:
    ArrayRef<Expr *> Args;

  public:
    ConcretizeBoundsExprWithArgs(Sema &SemaRef, ArrayRef<Expr *> Args) :
      BaseTransform(SemaRef),
      Args(Args) { }

    ExprResult TransformPositionalParameterExpr(PositionalParameterExpr *E) {
      unsigned index = E->getIndex();
      if (index < Args.size()) {
        return SemaRef.MakeAssignmentImplicitCastExplicit(Args[index]);
      } else {
        llvm_unreachable("out of range index for positional parameter");
        return ExprError();
      }
    }
  };
}

BoundsExpr *Sema::ConcretizeFromFunctionTypeWithArgs(
  BoundsExpr *Bounds, ArrayRef<Expr *> Args,
  NonModifyingContext ErrorKind) {
  if (!Bounds || Bounds->isInvalid())
    return Bounds;

  auto CheckArgs = CheckForModifyingArgs(*this, Args, ErrorKind);
  CheckArgs.TraverseStmt(Bounds);
  if (CheckArgs.FoundModifyingArg())
    return nullptr;

  ExprSubstitutionScope Scope(*this); // suppress diagnostics
  auto Concretizer = ConcretizeBoundsExprWithArgs(*this, Args);
  ExprResult ConcreteBounds = Concretizer.TransformExpr(Bounds);
  if (ConcreteBounds.isInvalid()) {
#ifndef NDEBUG
    llvm::outs() << "Failed concretizing\n";
    llvm::outs() << "Bounds:\n";
    Bounds->dump(llvm::outs());
    int count = Args.size();
    for (int i = 0; i < count; i++) {
      llvm::outs() << "Dumping arg " << i << "\n";
      Args[i]->dump(llvm::outs());
    }
    llvm::outs().flush();
#endif
    llvm_unreachable("unexpected failure in making function bounds concrete with arguments");
    return nullptr;
  }
  else {
    BoundsExpr *Result = dyn_cast<BoundsExpr>(ConcreteBounds.get());
    assert(Result && "unexpected dyn_cast failure");
    return Result;
  }
}

namespace {
  class ConcretizeMemberBounds : public TreeTransform<ConcretizeMemberBounds> {
    typedef TreeTransform<ConcretizeMemberBounds> BaseTransform;

  private:
    Expr *Base;
    bool IsArrow;

  public:
    ConcretizeMemberBounds(Sema &SemaRef, Expr *MemberBaseExpr, bool IsArrow) :
      BaseTransform(SemaRef), Base(MemberBaseExpr), IsArrow(IsArrow) { }

    // TODO: handle the situation where the base expression is an rvalue.
    // By C semantics, the result is an rvalue.  We are setting fields used in
    // bounds expressions to be lvalues, so we end up with a problems when
    // we expand the occurrences of the fields to be expressions that are
    //  rvalues.
    //
    // There are two problematic cases:
    // - We assume field expressions are lvalues, so we will have lvalue-to-rvalue
    //   conversions applied to rvalues.  We need to remove these conversions.
    // - The address of a field is taken.  It is illegal to take the address of
    //   an rvalue.
    //
    // rVvalue structs can arise from function returns of struct values.
    ExprResult TransformDeclRefExpr(DeclRefExpr *E) {
      if (FieldDecl *FD = dyn_cast<FieldDecl>(E->getDecl())) {
        if (Base->isRValue() && !IsArrow)
          // For now, return an error if we see an rvalue base.
          return ExprError();
        ASTContext &Context = SemaRef.getASTContext();
        ExprValueKind ResultKind;
        if (IsArrow)
          ResultKind = VK_LValue;
        else
          ResultKind = Base->isLValue() ? VK_LValue : VK_RValue;
        MemberExpr *ME =
          new (Context) MemberExpr(Base, IsArrow,
                                   SourceLocation(), FD, SourceLocation(),
                                   E->getType(), ResultKind, OK_Ordinary);
        return ME;
      }
      return E;
    }
  };
}

BoundsExpr *Sema::MakeMemberBoundsConcrete(
  Expr *Base,
  bool IsArrow,
  BoundsExpr *Bounds) {
  ExprSubstitutionScope Scope(*this); // suppress diagnostics
  ExprResult ConcreteBounds =
    ConcretizeMemberBounds(*this, Base, IsArrow).TransformExpr(Bounds);
  if (ConcreteBounds.isInvalid())
    return nullptr;
  else {
    BoundsExpr *Result = dyn_cast<BoundsExpr>(ConcreteBounds.get());
    return Result;
  }
}

#if 0
namespace {
  // Convert occurrences of _Return_value in a return bounds expression
  // to _Current_expr_value.  Don't recurse into any return bounds
  // expressions nested in function types.  Occurrences of _Return_value
  // in those shouldn't be changed to _Current_value.
  class ReplaceReturnValue : public TreeTransform<ReplaceReturnValue> {
    typedef TreeTransform<ReplaceReturnValue> BaseTransform;

  public:
    ReplaceReturnValue(Sema &SemaRef) :BaseTransform(SemaRef) { }

    // Avoid transforming nested return bounds expressions.
    bool TransformReturnBoundsAnnotations(BoundsAnnotations &Annot,
                                          bool &Changed) {
      return false;
    }

    ExprResult TransformBoundsValueExpr(BoundsValueExpr *E) {
      BoundsValueExpr::Kind K = E->getKind();
      bool KindChanged = false;
      if (K == BoundsValueExpr::Kind::Return) {
        K = BoundsValueExpr::Kind::Current;
        KindChanged = true;
      }
      QualType QT = getDerived().TransformType(E->getType());
      if (!getDerived().AlwaysRebuild() && QT == E->getType() &&
          !KindChanged)
        return E;

      return getDerived().
        RebuildBoundsValueExpr(E->getLocation(), QT,K);
    }
   };
}
#endif

// Convert all temporary bindings in an expression to uses of the values	
// produced by a binding.   This should be done for bounds expressions that	
// are used in runtime checks.  That way we don't try to recompute a	
// temporary multiple times in an expression.	
namespace {	
  class PruneTemporaryHelper : public TreeTransform<PruneTemporaryHelper> {	
    typedef TreeTransform<PruneTemporaryHelper> BaseTransform;	


  public:	
    PruneTemporaryHelper(Sema &SemaRef) :	
      BaseTransform(SemaRef) { }	

    ExprResult TransformCHKCBindTemporaryExpr(CHKCBindTemporaryExpr *E) {	
      return new (SemaRef.Context) BoundsValueExpr(SourceLocation(), E);	
    }	
  };	

  Expr *PruneTemporaryBindings(Sema &SemaRef, Expr *E, CheckedScopeSpecifier CSS) {	
    // Account for checked scope information when transforming the expression.
    Sema::CheckedScopeRAII CheckedScope(SemaRef, CSS);

    Sema::ExprSubstitutionScope Scope(SemaRef); // suppress diagnostics	
    ExprResult R = PruneTemporaryHelper(SemaRef).TransformExpr(E);	
    if (R.isInvalid())
      return SemaRef.Context.getPrebuiltBoundsUnknown();
    else
      return R.get();
  }	
}

namespace {
  class CheckBoundsDeclarations {
  private:
    Sema &S;
    bool DumpBounds;
    uint64_t PointerWidth;
    Stmt *Body;
    CFG *Cfg;
    BoundsExpr *ReturnBounds; // return bounds expression for enclosing
                              // function, if any.
    ASTContext &Context;
    // When this flag is set to true, include the null terminator in the
    // bounds of a null-terminated array.  This is used when calculating
    // physical sizes during casts to pointers to null-terminated arrays.
    bool IncludeNullTerminator;

    // Used to control whether side effects resulting from bounds checking
    // are performed during combined bounds inference and checking methods.
    // Side effects can include inserting bounds checks,
    // setting bounds expressions, and emitting errors or warnings.
    enum class SideEffects {
      Disabled = 0,
      Enabled
    };

    void DumpAssignmentBounds(raw_ostream &OS, BinaryOperator *E,
                              BoundsExpr *LValueTargetBounds,
                              BoundsExpr *RHSBounds) {
      OS << "\n";
      E->dump(OS);
      if (LValueTargetBounds) {
        OS << "Target Bounds:\n";
        LValueTargetBounds->dump(OS);
      }
      if (RHSBounds) {
        OS << "RHS Bounds:\n ";
        RHSBounds->dump(OS);
      }
    }

    void DumpBoundsCastBounds(raw_ostream &OS, CastExpr *E,
                              BoundsExpr *Declared, BoundsExpr *NormalizedDeclared,
                              BoundsExpr *SubExprBounds) {
      OS << "\n";
      E->dump(OS);
      if (Declared) {
        OS << "Declared Bounds:\n";
        Declared->dump(OS);
      }
      if (NormalizedDeclared) {
        OS << "Normalized Declared Bounds:\n ";
        NormalizedDeclared->dump(OS);
      }
      if (SubExprBounds) {
        OS << "Inferred Subexpression Bounds:\n ";
        SubExprBounds->dump(OS);
      }
    }

    void DumpInitializerBounds(raw_ostream &OS, VarDecl *D,
                               BoundsExpr *Target, BoundsExpr *B) {
      OS << "\n";
      D->dump(OS);
      OS << "Declared Bounds:\n";
      Target->dump(OS);
      OS << "Initializer Bounds:\n ";
      B->dump(OS);
    }

    void DumpExpression(raw_ostream &OS, Expr *E) {
      OS << "\n";
      E->dump(OS);
    }

    void DumpCallArgumentBounds(raw_ostream &OS, BoundsExpr *Param,
                                Expr *Arg,
                                BoundsExpr *ParamBounds,
                                BoundsExpr *ArgBounds) {
      OS << "\n";
      if (Param) {
        OS << "Original parameter bounds\n";
        Param->dump(OS);
      }
      if (Arg) {
        OS << "Argument:\n";
        Arg->dump(OS);
      }
      if (ParamBounds) {
        OS << "Parameter Bounds:\n";
        ParamBounds->dump(OS);
      }
      if (ArgBounds) {
        OS << "Argument Bounds:\n ";
        ArgBounds->dump(OS);
      }
    }

    // Add bounds check to an lvalue expression, if it is an Array_ptr
    // dereference.  The caller has determined that the lvalue is being
    // used in a way that requies a bounds check if the lvalue is an
    // _Array_ptr or _Nt_array_ptr dereference.  The lvalue uses are to read
    // or write memory or as the base expression of a member reference.
    //
    // If the Array_ptr has unknown bounds, this is a compile-time error.
    // Generate an error message and set the bounds to an invalid bounds
    // expression.
    enum class OperationKind {
      Read,   // just reads memory
      Assign, // simple assignment to memory
      Other   // reads and writes memory, struct base check
    };

    bool AddBoundsCheck(Expr *E, OperationKind OpKind, CheckedScopeSpecifier CSS,
                        std::pair<ComparisonSet, ComparisonSet>& Facts,
                        BoundsExpr *ExistingLValueBounds = nullptr) {
      assert(E->isLValue());
      bool NeedsBoundsCheck = false;
      QualType PtrType;
      if (Expr *Deref = S.GetArrayPtrDereference(E, PtrType)) {
        NeedsBoundsCheck = true;
<<<<<<< HEAD
        BoundsExpr *LValueBounds = InferLValueBounds(E, CSS, Facts, ExistingLValueBounds);
=======
        BoundsExpr *LValueBounds = InferLValueBounds(E, CSS, Facts,
                                                     ExistingLValueBounds);
>>>>>>> cda3af8f
        BoundsCheckKind Kind = BCK_Normal;
        // Null-terminated array pointers have special semantics for
        // bounds checks.
        if (PtrType->isCheckedPointerNtArrayType()) {
          if (OpKind == OperationKind::Read)
            Kind = BCK_NullTermRead;
          else if (OpKind == OperationKind::Assign)
            Kind = BCK_NullTermWriteAssign;
          // Otherwise, use the default range check for bounds.
        }
        if (LValueBounds->isUnknown()) {
          S.Diag(E->getBeginLoc(), diag::err_expected_bounds) << E->getSourceRange();
          LValueBounds = S.CreateInvalidBoundsExpr();
        } else {
          CheckBoundsAtMemoryAccess(Deref, LValueBounds, Kind, CSS);
        }
        if (UnaryOperator *UO = dyn_cast<UnaryOperator>(Deref)) {
          assert(!UO->hasBoundsExpr());
          UO->setBoundsExpr(LValueBounds);
          UO->setBoundsCheckKind(Kind);

        } else if (ArraySubscriptExpr *AS = dyn_cast<ArraySubscriptExpr>(Deref)) {
          assert(!AS->hasBoundsExpr());
          AS->setBoundsExpr(LValueBounds);
          AS->setBoundsCheckKind(Kind);
        } else
          llvm_unreachable("unexpected expression kind");
      }
      return NeedsBoundsCheck;
    }

    // Add bounds check to the base expression of a member reference, if the
    // base expression is an Array_ptr dereference.  Such base expressions
    // always need bounds checks, even though their lvalues are only used for an
    // address computation.
    bool AddMemberBaseBoundsCheck(MemberExpr *E, CheckedScopeSpecifier CSS,
                                  std::pair<ComparisonSet, ComparisonSet>& Facts) {
      Expr *Base = E->getBase();
      // E.F
      if (!E->isArrow()) {
        // The base expression only needs a bounds check if it is an lvalue.
        if (Base->isLValue())
          return AddBoundsCheck(Base, OperationKind::Other, CSS, Facts);
        return false;
      }

      // E->F.  This is equivalent to (*E).F.
      if (Base->getType()->isCheckedPointerArrayType()) {
        BoundsExpr *Bounds = InferRValueBounds(Base, CSS, Facts);
        if (Bounds->isUnknown()) {
          S.Diag(Base->getBeginLoc(), diag::err_expected_bounds) << Base->getSourceRange();
          Bounds = S.CreateInvalidBoundsExpr();
        } else {
          CheckBoundsAtMemoryAccess(E, Bounds, BCK_Normal, CSS);
        }
        E->setBoundsExpr(Bounds);
        return true;
      }

      return false;
    }


    // The result of trying to prove a statement about bounds declarations.
    // The proof system is incomplete, so there are will be statements that
    // cannot be proved true or false.  That's why "maybe" is a result.
    enum class ProofResult {
      True,  // Definitely provable.
      False, // Definitely false (an error)
      Maybe  // We're not sure yet.
    };

    // The kind of statement that we are trying to prove true or false.
    //
    // This enum is used in generating diagnostic messages. If you change the order,
    // update the messages in DiagnosticSemaKinds.td used in
    // ExplainProofFailure
    enum class ProofStmtKind : unsigned {
      BoundsDeclaration,
      StaticBoundsCast,
      MemoryAccess,
      MemberArrowBase
    };

    // ProofFailure: codes that explain why a statement is false.  This is a
    // bitmask because there may be multiple reasons why a statement false.
    enum class ProofFailure : unsigned {
      None = 0x0,
      LowerBound = 0x1,     // The destination lower bound is below the source lower bound.
      UpperBound = 0x2,     // The destination upper bound is above the source upper bound.
      SrcEmpty = 0x4,       // The source bounds are empty (LB == UB)
      SrcInvalid = 0x8,     // The source bounds are invalid (LB > UB).
      DstEmpty = 0x10,      // The destination bounds are empty (LB == UB).
      DstInvalid = 0x20,    // The destination bounds are invalid (LB > UB).
      Width = 0x40,         // The source bounds are narrower than the destination bounds.
      PartialOverlap = 0x80 // There was only partial overlap of the destination bounds with
                            // the source bounds.
    };

    enum class DiagnosticNameForTarget {
      Destination = 0x0,
      Target = 0x1
    };

    // Combine proof failure codes.
    static constexpr ProofFailure CombineFailures(ProofFailure A,
                                                  ProofFailure B) {
      return static_cast<ProofFailure>(static_cast<unsigned>(A) |
                                       static_cast<unsigned>(B));
    }

    // Check that all the conditions in "Test" are in the failure code.
    static constexpr bool TestFailure(ProofFailure A, ProofFailure Test) {
      return ((static_cast<unsigned>(A) &  static_cast<unsigned>(Test)) ==
              static_cast<unsigned>(Test));
    }

    static void DumpFailure(raw_ostream &OS, ProofFailure A) {
      OS << "[ ";
      if (TestFailure(A, ProofFailure::LowerBound)) OS << "LowerBound ";
      if (TestFailure(A, ProofFailure::UpperBound)) OS << "UpperBound ";
      if (TestFailure(A, ProofFailure::SrcEmpty)) OS << "SrcEmpty ";
      if (TestFailure(A, ProofFailure::SrcInvalid)) OS << "SrcInvalid ";
      if (TestFailure(A, ProofFailure::DstEmpty)) OS << "DstEmpty ";
      if (TestFailure(A, ProofFailure::DstInvalid)) OS << "DstInvalid ";
      if (TestFailure(A, ProofFailure::Width)) OS << "Width ";
      if (TestFailure(A, ProofFailure::PartialOverlap)) OS << "PartialOverlap ";
      OS << "]";
    }

    // Representation and operations on ranges.
    // A range has the form (e1 + e2, e1 + e3) where e1 is an expression.
    // A range can be either Constant- or Variable-sized.
    //
    // - If e2 and e3 are both constant integer expressions, the range is Constant-sized.
    //   For now, in this case, we represent e2 and e3 as signed (APSInt) integers.
    //   They must have the same bitsize.
    //   More specifically: (UpperOffsetVariable == nullptr && LowerOffsetVariable == nullptr)
    // - If one or both of e2 and e3 are non-constant expressions, the range is Variable-sized.
    //   More specifically: (UpperOffsetVariable != nullptr || LowerOffsetVariable != nullptr)
    class BaseRange {
    public:
      enum Kind {
        ConstantSized,
        VariableSized,
        Invalid
      };

    private:
      Sema &S;
      Expr *Base;
      llvm::APSInt LowerOffsetConstant;
      llvm::APSInt UpperOffsetConstant;
      Expr *LowerOffsetVariable;
      Expr *UpperOffsetVariable;

    public:
      BaseRange(Sema &S) : S(S), Base(nullptr), LowerOffsetConstant(1, true),
        UpperOffsetConstant(1, true), LowerOffsetVariable(nullptr), UpperOffsetVariable(nullptr) {
      }

      BaseRange(Sema &S, Expr *Base,
                         llvm::APSInt &LowerOffsetConstant,
                         llvm::APSInt &UpperOffsetConstant) :
        S(S), Base(Base), LowerOffsetConstant(LowerOffsetConstant), UpperOffsetConstant(UpperOffsetConstant),
        LowerOffsetVariable(nullptr), UpperOffsetVariable(nullptr) {
      }

      BaseRange(Sema &S, Expr *Base,
                         Expr *LowerOffsetVariable,
                         Expr *UpperOffsetVariable) :
        S(S), Base(Base), LowerOffsetConstant(1, true), UpperOffsetConstant(1, true),
        LowerOffsetVariable(LowerOffsetVariable), UpperOffsetVariable(UpperOffsetVariable) {
      }

      // Is R a subrange of this range?
      ProofResult InRange(BaseRange &R, ProofFailure &Cause, EquivExprSets *EquivExprs,
                          std::pair<ComparisonSet, ComparisonSet>& Facts) {

        // We will warn on declaration of Invalid ranges (upperBound < lowerBound).
        // The following cases are handled by the callers of this function:
        // - Error on memory access to Invalid and Empty ranges
        if (R.IsInvalid()) {
          Cause = CombineFailures(Cause, ProofFailure::DstInvalid);
          return ProofResult::Maybe;
        }

        if (EqualValue(S.Context, Base, R.Base, EquivExprs)) {
          ProofResult LowerBoundsResult = CompareLowerOffsets(R, Cause, EquivExprs, Facts);
          ProofResult UpperBoundsResult = CompareUpperOffsets(R, Cause, EquivExprs, Facts);

          if (LowerBoundsResult == ProofResult::True &&
              UpperBoundsResult == ProofResult::True)
            return ProofResult::True;
          if (LowerBoundsResult == ProofResult::False ||
              UpperBoundsResult == ProofResult::False)
            return ProofResult::False;
        }
        return ProofResult::Maybe;
      }

      // This function proves whether this.LowerOffset <= R.LowerOffset.
      // Depending on whether these lower offsets are ConstantSized or VariableSized, various cases should be checked:
      // - If `this` and `R` both have constant lower offsets (i.e., if the following condition holds:
      //   `IsLowerOffsetConstant() && R.IsLowerOffsetConstant()`), the function returns
      //   true only if `LowerOffsetConstant <= R.LowerOffsetConstant`. Otherwise, it should return false.
      // - If `this` and `R` both have variable lower offsets (i.e., if the following condition holds:
      //   `IsLowerOffsetVariable() && R.IsLowerOffsetVariable()`), the function returns true if
      //   `EqualValue()` determines that `LowerOffsetVariable` and `R.LowerOffsetVariable` are equal.
      // - If `this` has a constant lower offset (i.e., `IsLowerOffsetConstant()` is true),
      //   but `R` has a variable lower offset (i.e., `R.IsLowerOffsetVariable()` is true), the function
      //   returns true only if `R.LowerOffsetVariable` has unsgined integer type and `this.LowerOffsetConstant`
      //   has value 0 when it is extended to int64_t.
      // - If none of the above cases happen, it means that the function has not been able to prove
      //   whether this.LowerOffset is less than or equal to R.LowerOffset, or not. Therefore,
      //   it returns maybe as the result.
      ProofResult CompareLowerOffsets(BaseRange &R, ProofFailure &Cause, EquivExprSets *EquivExprs,
                                      std::pair<ComparisonSet, ComparisonSet>& Facts) {
        if (IsLowerOffsetConstant() && R.IsLowerOffsetConstant()) {
          if (LowerOffsetConstant <= R.LowerOffsetConstant)
            return ProofResult::True;
          Cause = CombineFailures(Cause, ProofFailure::LowerBound);
          return ProofResult::False;
        }
        if (IsLowerOffsetVariable() && R.IsLowerOffsetVariable())
          if (LessThanOrEqualExtended(S.Context, Base, R.Base, LowerOffsetVariable, R.LowerOffsetVariable, EquivExprs, Facts))
            return ProofResult::True;
        if (R.IsLowerOffsetVariable() && IsLowerOffsetConstant() &&
            R.LowerOffsetVariable->getType()->isUnsignedIntegerType() && LowerOffsetConstant.getExtValue() == 0)
          return ProofResult::True;

        return ProofResult::Maybe;
      }

      // This function proves whether R.UpperOffset <= this.UpperOffset.
      // Depending on whether these upper offsets are ConstantSized or VariableSized, various cases should be checked:
      // - If `this` and `R` both have constant upper offsets (i.e., if the following condition holds:
      //   `IsUpperOffsetConstant() && R.IsUpperOffsetConstant()`), the function returns
      //   true only if `R.UpperOffsetConstant <= UpperOffsetConstant`. Otherwise, it should return false.
      // - If `this` and `R` both have variable upper offsets (i.e., if the following condition holds:
      //   `IsUpperOffsetVariable() && R.IsUpperOffsetVariable()`), the function returns true if
      //   `EqualValue()` determines that `UpperOffsetVariable` and `R.UpperOffsetVariable` are equal.
      // - If `R` has a constant upper offset (i.e., `R.IsUpperOffsetConstant()` is true),
      //   but `this` has a variable upper offset (i.e., `IsUpperOffsetVariable()` is true), the function
      //   returns true only if `UpperOffsetVariable` has unsgined integer type and `R.UpperOffsetConstant`
      //   has value 0 when it is extended to int64_t.
      // - If none of the above cases happen, it means that the function has not been able to prove
      //   whether R.UpperOffset is less than or equal to this.UpperOffset, or not. Therefore,
      //   it returns maybe as the result.
      ProofResult CompareUpperOffsets(BaseRange &R, ProofFailure &Cause, EquivExprSets *EquivExprs,
                                      std::pair<ComparisonSet, ComparisonSet>& Facts) {
        if (IsUpperOffsetConstant() && R.IsUpperOffsetConstant()) {
          if (R.UpperOffsetConstant <= UpperOffsetConstant)
            return ProofResult::True;
          Cause = CombineFailures(Cause, ProofFailure::UpperBound);
          return ProofResult::False;
        }
        if (IsUpperOffsetVariable() && R.IsUpperOffsetVariable())
          if (LessThanOrEqualExtended(S.Context, R.Base, Base, R.UpperOffsetVariable, UpperOffsetVariable, EquivExprs, Facts))
            return ProofResult::True;
        if (IsUpperOffsetVariable() && R.IsUpperOffsetConstant() &&
            UpperOffsetVariable->getType()->isUnsignedIntegerType() && R.UpperOffsetConstant.getExtValue() == 0)
          return ProofResult::True;

        return ProofResult::Maybe;
      }

      bool IsConstantSizedRange() {
        return IsLowerOffsetConstant() && IsUpperOffsetConstant();
      }

      bool IsVariableSizedRange() {
        return IsLowerOffsetVariable() || IsUpperOffsetVariable();
      }

      bool IsLowerOffsetConstant() {
        return !LowerOffsetVariable;
      }

      bool IsLowerOffsetVariable() {
        return LowerOffsetVariable;
      }

      bool IsUpperOffsetConstant() {
        return !UpperOffsetVariable;
      }

      bool IsUpperOffsetVariable() {
        return UpperOffsetVariable;
      }

      // This function returns true if, when the range is ConstantSized,
      // `UpperOffsetConstant == LowerOffsetConstant`.
      // Currently, it returns false when the range is not ConstantSized.
      // However, this should be generalized in the future.
      bool IsEmpty() {
        if (IsConstantSizedRange())
          return UpperOffsetConstant == LowerOffsetConstant;
        // TODO: can we generalize IsEmpty to non-constant ranges?
        return false;
      }

      // This function returns true if, when the range is ConstantSized,
      // `UpperOffsetConstant < LowerOffsetConstant`.
      // Currently, it returns false when the range is not ConstantSized.
      // However, this should be generalized in the future.
      bool IsInvalid() {
        if (IsConstantSizedRange())
          return UpperOffsetConstant < LowerOffsetConstant;
        // TODO: can we generalize IsInvalid to non-constant ranges?
        return false;
      }

      // Does R partially overlap this range?
      ProofResult PartialOverlap(BaseRange &R) {
        if (Lexicographic(S.Context, nullptr).CompareExpr(Base, R.Base) ==
            Lexicographic::Result::Equal) {
          // TODO: can we generalize this function to non-constant ranges?
          if (IsConstantSizedRange() && R.IsConstantSizedRange()) {
            if (!IsEmpty() && !R.IsEmpty() && !IsInvalid() && !R.IsInvalid()) {
              // R.LowerOffset is within this range, but R.UpperOffset is above the range
              if (LowerOffsetConstant <= R.LowerOffsetConstant && R.LowerOffsetConstant < UpperOffsetConstant &&
                  UpperOffsetConstant < R.UpperOffsetConstant)
                return ProofResult::True;
              // Or R.UpperOffset is within this range, but R.LowerOffset is below the range.
              if (LowerOffsetConstant < R.UpperOffsetConstant && R.UpperOffsetConstant <= UpperOffsetConstant &&
                  R.LowerOffsetConstant < LowerOffsetConstant)
                return ProofResult::True;
            }
          }
          return ProofResult::False;
        }
        return ProofResult::Maybe;
      }

      bool AddToUpper(llvm::APSInt &Num) {
        bool Overflow;
        UpperOffsetConstant = UpperOffsetConstant.sadd_ov(Num, Overflow);
        return Overflow;
      }

      llvm::APSInt GetWidth() {
        return UpperOffsetConstant - LowerOffsetConstant;
      }

      void SetBase(Expr *B) {
        Base = B;
      }

      void SetLowerConstant(llvm::APSInt &Lower) {
        LowerOffsetConstant = Lower;
      }

      void SetUpperConstant(llvm::APSInt &Upper) {
        UpperOffsetConstant = Upper;
      }

      void SetLowerVariable(Expr *Lower) {
        LowerOffsetVariable = Lower;
      }

      void SetUpperVariable(Expr *Upper) {
        UpperOffsetVariable = Upper;
      }

      void Dump(raw_ostream &OS) {
        OS << "Range:\n";
        OS << "Base: ";
        if (Base)
          Base->dump(OS);
        else
          OS << "nullptr\n";
        if (IsLowerOffsetConstant()) {
          SmallString<12> Str;
          LowerOffsetConstant.toString(Str);
          OS << "Lower offset:" << Str << "\n";
        }
        if (IsUpperOffsetConstant()) {
          SmallString<12> Str;
          UpperOffsetConstant.toString(Str);
          OS << "Upper offset:" << Str << "\n";
        }
        if (IsLowerOffsetVariable()) {
          OS << "Lower offset:\n";
          LowerOffsetVariable->dump(OS);
        }
        if (IsUpperOffsetVariable()) {
          OS << "Upper offset:\n";
          UpperOffsetVariable->dump(OS);
        }
      }
    };



    // This function splits the expression `E` into an expression `Base`, and an offset.
    // The offset can be an integer constant or not. If it is an integer constant, the
    // extracted offset can be found in `OffsetConstant`, and `OffsetVariable` will be nullptr.
    // In this case, the return value is `BaseRange::Kind::ConstantSized`.
    // Otherwise, the extracted offset can be found in `OffsetVariable`, and `OffsetConstant`
    // will not be updated. In this case, the return value is `BaseRange::Kind::VariableSized`.
    //
    // Implementation details:
    // - If `E` is a BinaryOperator with an additive opcode, depending on whether the LHS or RHS
    //   is a pointer, Base and offset can get different values in different cases:
    //
    //    First, for extracting the `Base`,
    //     1a. if E.LHS is a pointer, Base = E.LHS.
    //     2a. if E.RHS is a pointer, Base = E.RHS.
    //     If (1a) and (2a) do not hold, Base = E and OffsetConstant = 0 and OffsetVariable = nullptr. Also,
    //     `BaseRange::Kind::ConstantSized` will be returned.
    //
    //    Next, for extracting the offset,
    //     1b. if E.LHS is a pointer and E.RHS is a constant integer,
    //         or, if E.RHS is a pointer and E.LHS is a constant integer, the function will set
    //        `OffsetConstant` to the constant integer and widen and/or normalize it if needed.
    //        Then, it returns `BaseRange::Kind::ConstantSized`. When manipulating the extracted
    //        constant integer, if an overflow occurres in any of the steps, `OffsetConstant = 0`
    //        and `OffsetVariable = nullptr`. Also, `BaseRange::Kind::ConstantSized` will be returned.
    //     If (1b) does not hold, we define the offset to be VariableSized. Therefore,
    //     `OffsetVariable = E.RHS` if E.LHS is a pointer, and `OffsetVariable = E.LHS` if E.RHS is
    //     a pointer. In this case, `BaseRange::Kind::VariableSized` will be returned.
    //
    // TODO: we use signed integers to represent the result of the OffsetConstant.
    // We can't represent unsigned offsets larger the the maximum signed
    // integer that will fit pointer width.
    BaseRange::Kind SplitIntoBaseAndOffset(Expr *E, Expr *&Base, llvm::APSInt &OffsetConstant,
                                Expr *&OffsetVariable) {
      if (const BinaryOperator *BO = dyn_cast<BinaryOperator>(E->IgnoreParens())) {
        if (BO->isAdditiveOp()) {
          Expr *Other = nullptr;
          if (BO->getLHS()->getType()->isPointerType()) {
            Base = BO->getLHS();
            Other = BO->getRHS();
          } else if (BO->getRHS()->getType()->isPointerType()) {
            Base = BO->getRHS();
            Other = BO->getLHS();
          } else
            goto exit;
          assert(Other->getType()->isIntegerType());
          if (Other->isIntegerConstantExpr(OffsetConstant, S.Context)) {
            // Widen the integer to the number of bits in a pointer.
            bool Overflow;
            OffsetConstant = BoundsUtil::ConvertToSignedPointerWidth(S.Context, OffsetConstant, Overflow);
            if (Overflow)
              goto exit;
            // Normalize the operation by negating the offset if necessary.
            if (BO->getOpcode() == BO_Sub) {
              OffsetConstant = llvm::APSInt(PointerWidth, false).ssub_ov(OffsetConstant, Overflow);
              if (Overflow)
                goto exit;
            }
            llvm::APSInt ElemSize;
            if (!BoundsUtil::getReferentSizeInChars(S.Context, Base->getType(), ElemSize))
                goto exit;
            OffsetConstant = OffsetConstant.smul_ov(ElemSize, Overflow);
            if (Overflow)
              goto exit;
            OffsetVariable = nullptr;
            return BaseRange::Kind::ConstantSized;
          } else {
            OffsetVariable = Other;
            return BaseRange::Kind::VariableSized;
          }
        }
      }

    exit:
      // Return (E, 0).
      Base = E->IgnoreParens();
      OffsetConstant = llvm::APSInt(PointerWidth, false);
      OffsetVariable = nullptr;
      return BaseRange::Kind::ConstantSized;
    }

    // Given a `Base` and `Offset`, this function tries to convert it to a standard form `Base + (ConstantPart OP VariablePart)`.
    // The OP's signedness is stored in IsOpSigned. If the function fails to create the standard form, it returns false. Otherwise,
    // it returns true to indicate success, and stores each part of the standard form in a separate argument as follows:
    // `ConstantPart`: a signed integer
    // `IsOpSigned`: a boolean which is true if VariablePart is signed, and false otherwise
    // `VariablePart`: an integer expression that can be a either signed or unsigned integer
    //
    // Given array_ptr<T> p:
    // 1. For (char *)p + e1 or (unsigned char *)p + e1, ConstantPart = 1, VariablePart = e1.
    // 2. For p + e1, ConstantPart = sizeof(T), VariablePart = e1.
    //
    // Note that another way to interpret the functionality of this function is that it expands
    // pointer arithmetic to bytewise arithmetic.
    static bool CreateStandardForm(ASTContext &Ctx, Expr *Base, Expr *Offset, llvm::APSInt &ConstantPart, bool &IsOpSigned, Expr *&VariablePart) {
      bool Overflow;
      uint64_t PointerWidth = Ctx.getTargetInfo().getPointerWidth(0);
      if (!Base->getType()->isPointerType())
        return false;
      if (Base->getType()->getPointeeOrArrayElementType()->isCharType()) {
        if (BinaryOperator *BO = dyn_cast<BinaryOperator>(Offset)) {
          if (BO->getRHS()->isIntegerConstantExpr(ConstantPart, Ctx))
            VariablePart = BO->getLHS();
          else if (BO->getLHS()->isIntegerConstantExpr(ConstantPart, Ctx))
            VariablePart = BO->getRHS();
          else
            goto exit;
          IsOpSigned = VariablePart->getType()->isSignedIntegerType();
          ConstantPart = BoundsUtil::ConvertToSignedPointerWidth(Ctx, ConstantPart, Overflow);
          if (Overflow)
            goto exit;
        } else
          goto exit;
        return true;

      exit:
        VariablePart = Offset;
        ConstantPart = llvm::APSInt(llvm::APInt(PointerWidth, 1), false);
        IsOpSigned = VariablePart->getType()->isSignedIntegerType();
        return true;
      } else {
        VariablePart = Offset;
        IsOpSigned = VariablePart->getType()->isSignedIntegerType();
        if (!BoundsUtil::getReferentSizeInChars(Ctx, Base->getType(), ConstantPart))
          return false;
        ConstantPart = BoundsUtil::ConvertToSignedPointerWidth(Ctx, ConstantPart, Overflow);
        if (Overflow)
          return false;
        return true;
      }
    }

    // In this function, the goal is to compare two expressions: `Base1 + Offset1` and `Base2 + Offset2`.
    // The function returns true if they are equal, and false otherwise. Note that before checking equivalence
    // of expressions, the function expands pointer arithmetic to bytewise arithmetic.
    //
    // Steps in checking the equivalence:
    // 0. If `Offset1` or `Offset2` is null, return false.
    // 1. If `Base1` and `Base2` are not lexicographically equal, return false.
    // 2. Next, both bounds are converted into standard forms `Base + ConstantPart * VariablePart` as explained in `CreateStandardForm()`
    // 3. If any of the expressions cannot be converted successfully, return false.
    // 4. If VariableParts are not lexicographically equal, return false.
    // 5. If OP signs are not equivalent in both, return false.
    // 6. If ConstantParts are not equal, return false.
    // If the expressions pass all the above tests, then return true.
    //
    // Note that in all steps involving in checking the equality of the types or values of offsets, parentheses and
    // casts are ignored.
    static bool EqualExtended(ASTContext &Ctx, Expr *Base1, Expr *Base2, Expr *Offset1, Expr *Offset2, EquivExprSets *EquivExprs) {
      if (!Offset1 && !Offset2)
        return false;

      if (!EqualValue(Ctx, Base1, Base2, EquivExprs))
        return false;

      llvm::APSInt ConstantPart1, ConstantPart2;
      bool IsOpSigned1, IsOpSigned2;
      Expr *VariablePart1, *VariablePart2;

      bool CreatedStdForm1 = CreateStandardForm(Ctx, Base1, Offset1, ConstantPart1, IsOpSigned1, VariablePart1);
      bool CreatedStdForm2 = CreateStandardForm(Ctx, Base2, Offset2, ConstantPart2, IsOpSigned2, VariablePart2);
      
      if (!CreatedStdForm1 || !CreatedStdForm2)
        return false;
      if (!EqualValue(Ctx, VariablePart1, VariablePart2, EquivExprs))
        return false;
      if (IsOpSigned1 != IsOpSigned2)
        return false;
      if (ConstantPart1 != ConstantPart2)
        return false;

      return true;
    }

    // This function is an extension of EqualExtended. It looks into the provided `Facts`
    // in order to prove `Base1 + Offset1 <= Base2 + Offset2`. Note that in order to prove this,
    // Base1 must equal Base2 (as in EqualExtended), and the fact that
    // "Offset1 <= Offset2" must exist in `Facts`.
    //
    // TODO: we are ignoring the possibility of overflow in the addition.
    static bool LessThanOrEqualExtended(ASTContext &Ctx, Expr *Base1, Expr *Base2, Expr *Offset1, Expr *Offset2,
                                        EquivExprSets *EquivExprs, std::pair<ComparisonSet, ComparisonSet>& Facts) {
      if (!Offset1 && !Offset2)
        return false;

      if (!EqualValue(Ctx, Base1, Base2, EquivExprs))
        return false;

      llvm::APSInt ConstantPart1, ConstantPart2;
      bool IsOpSigned1, IsOpSigned2;
      Expr *VariablePart1, *VariablePart2;

      bool CreatedStdForm1 = CreateStandardForm(Ctx, Base1, Offset1, ConstantPart1, IsOpSigned1, VariablePart1);
      bool CreatedStdForm2 = CreateStandardForm(Ctx, Base2, Offset2, ConstantPart2, IsOpSigned2, VariablePart2);

      if (!CreatedStdForm1 || !CreatedStdForm2)
        return false;
      if (IsOpSigned1 != IsOpSigned2)
        return false;
      if (ConstantPart1 != ConstantPart2)
        return false;

      if (EqualValue(Ctx, VariablePart1, VariablePart2, EquivExprs))
        return true;
      if (FactExists(Ctx, VariablePart1, VariablePart2, EquivExprs, Facts))
        return true;

      return false;
    }

    // Given `Facts`, `E1`, and `E2`, this function looks for the fact `E1 <= E2` inside
    // the fatcs and returns true if it is able to find it. Otherwise, it returns false.
    static bool FactExists(ASTContext &Ctx, Expr *E1, Expr *E2, EquivExprSets *EquivExprs,
                           std::pair<ComparisonSet, ComparisonSet>& Facts) {
      bool ExistsIn = false, ExistsKill = false;
      for (auto InFact : Facts.first) {
        if (Lexicographic(Ctx, EquivExprs).CompareExpr(E1, InFact.first) == Lexicographic::Result::Equal &&
            Lexicographic(Ctx, EquivExprs).CompareExpr(E2, InFact.second) == Lexicographic::Result::Equal) {
          ExistsIn = true;
          break;
        }
      }
      for (auto KillFact : Facts.second) {
        if (Lexicographic(Ctx, EquivExprs).CompareExpr(E1, KillFact.first) == Lexicographic::Result::Equal &&
            Lexicographic(Ctx, EquivExprs).CompareExpr(E2, KillFact.second) == Lexicographic::Result::Equal) {
          ExistsKill = true;
          break;
        }
      }
      return ExistsIn && !ExistsKill;
    }

    static bool EqualValue(ASTContext &Ctx, Expr *E1, Expr *E2, EquivExprSets *EquivExprs) {
      Lexicographic::Result R = Lexicographic(Ctx, EquivExprs).CompareExpr(E1, E2);
      return R == Lexicographic::Result::Equal;
    }

    // Convert the bounds expression `Bounds` to a range `R`. This function returns true
    // if the conversion is successful, and false otherwise.
    // Currently, this function only performs the conversion for bounds expression of
    // kind Range and returns false for other kinds.
    //
    // Implementation details:
    // - First, SplitIntoBaseAndOffset is called on lower and upper fields in BoundsExpr to extract
    //   the bases and offsets. Note that offsets can be either ConstantSized or VariablesSized.
    // - Next, if the extracted lower base and upper base are equal, the function sets the base and
    //   the offsets of `R` based on the extracted values. Finally, it returns true to indicate success.
    //   If bases are not equal, R's fields will not be updated and the function returns false.
    bool CreateBaseRange(const BoundsExpr *Bounds, BaseRange *R,
                             EquivExprSets *EquivExprs) {
      switch (Bounds->getKind()) {
        case BoundsExpr::Kind::Invalid:
        case BoundsExpr::Kind::Unknown:
        case BoundsExpr::Kind::Any:
          return false;
        case BoundsExpr::Kind::ByteCount:
        case BoundsExpr::Kind::ElementCount:
          // TODO: fill these cases in.
          return false;
        case BoundsExpr::Kind::Range: {
          const RangeBoundsExpr *RB = cast<RangeBoundsExpr>(Bounds);
          Expr *Lower = RB->getLowerExpr();
          Expr *Upper = RB->getUpperExpr();
          Expr *LowerBase, *UpperBase;
          llvm::APSInt LowerOffsetConstant(1, true);
          llvm::APSInt  UpperOffsetConstant(1, true);
          Expr *LowerOffsetVariable = nullptr;
          Expr *UpperOffsetVariable = nullptr;
          SplitIntoBaseAndOffset(Lower, LowerBase, LowerOffsetConstant, LowerOffsetVariable);
          SplitIntoBaseAndOffset(Upper, UpperBase, UpperOffsetConstant, UpperOffsetVariable);

          // If both of the offsets are constants, the range is considered constant-sized.
          // Otherwise, it is a variable-sized range.
          if (EqualValue(S.Context, LowerBase, UpperBase, EquivExprs)) {
            R->SetBase(LowerBase);
            R->SetLowerConstant(LowerOffsetConstant);
            R->SetLowerVariable(LowerOffsetVariable);
            R->SetUpperConstant(UpperOffsetConstant);
            R->SetUpperVariable(UpperOffsetVariable);
            return true;
          }
        }
      }
      return false;
    }

    // Try to prove that SrcBounds implies the validity of DeclaredBounds.
    //
    // If Kind is StaticBoundsCast, check whether a static cast between Ptr
    // types from SrcBounds to DestBounds is legal.
    ProofResult ProveBoundsDeclValidity(const BoundsExpr *DeclaredBounds,
                                        const BoundsExpr *SrcBounds,
                                        ProofFailure &Cause,
                                        EquivExprSets *EquivExprs,
                                        std::pair<ComparisonSet, ComparisonSet>& Facts,
                                        ProofStmtKind Kind =
                                          ProofStmtKind::BoundsDeclaration) {
      assert(BoundsUtil::IsStandardForm(DeclaredBounds) &&
        "declared bounds not in standard form");
      assert(BoundsUtil::IsStandardForm(SrcBounds) &&
        "src bounds not in standard form");
      Cause = ProofFailure::None;

      // Ignore invalid bounds.
      if (SrcBounds->isInvalid() || DeclaredBounds->isInvalid())
        return ProofResult::True;

     // source bounds(any) implies that any other bounds is valid.
      if (SrcBounds->isAny())
        return ProofResult::True;

      // target bounds(unknown) implied by any other bounds.
      if (DeclaredBounds->isUnknown())
        return ProofResult::True;

      if (S.Context.EquivalentBounds(DeclaredBounds, SrcBounds, EquivExprs))
        return ProofResult::True;

      BaseRange DeclaredRange(S);
      BaseRange SrcRange(S);

      if (CreateBaseRange(DeclaredBounds, &DeclaredRange, EquivExprs) &&
          CreateBaseRange(SrcBounds, &SrcRange, EquivExprs)) {

#ifdef TRACE_RANGE
        llvm::outs() << "Found constant ranges:\n";
        llvm::outs() << "Declared bounds";
        DeclaredBounds->dump(llvm::outs());
        llvm::outs() << "\nSource bounds";
        SrcBounds->dump(llvm::outs());
        llvm::outs() << "\nDeclared range:";
        DeclaredRange.Dump(llvm::outs());
        llvm::outs() << "\nSource range:";
        SrcRange.Dump(llvm::outs());
#endif
        ProofResult R = SrcRange.InRange(DeclaredRange, Cause, EquivExprs, Facts);
        if (R == ProofResult::True)
          return R;
        if (R == ProofResult::False || R == ProofResult::Maybe) {
          if (R == ProofResult::False && SrcRange.IsEmpty())
            Cause = CombineFailures(Cause, ProofFailure::SrcEmpty);
          if (SrcRange.IsInvalid())
            Cause = CombineFailures(Cause, ProofFailure::SrcInvalid);
          if (DeclaredRange.IsConstantSizedRange() && SrcRange.IsConstantSizedRange()) {
            if (DeclaredRange.GetWidth() > SrcRange.GetWidth()) {
              Cause = CombineFailures(Cause, ProofFailure::Width);
              R = ProofResult::False;
            } else if (Kind == ProofStmtKind::StaticBoundsCast) {
              // For checking static casts between Ptr types, we only need to
              // prove that the declared width <= the source width.
              return ProofResult::True;
            }
          }
        }
        return R;
      }
      return ProofResult::Maybe;
    }

    // Try to prove that PtrBase + Offset is within Bounds, where PtrBase has pointer type.
    // Offset is optional and may be a nullptr.
    ProofResult ProveMemoryAccessInRange(Expr *PtrBase, Expr *Offset, BoundsExpr *Bounds,
                                         BoundsCheckKind Kind, ProofFailure &Cause) {
#ifdef TRACE_RANGE
      llvm::outs() << "Examining:\nPtrBase\n";
      PtrBase->dump(llvm::outs());
      llvm::outs() << "Offset = ";
      if (Offset != nullptr) {
        Offset->dump(llvm::outs());
      } else
        llvm::outs() << "nullptr\n";
      llvm::outs() << "Bounds\n";
      Bounds->dump(llvm::outs());
#endif
      assert(BoundsUtil::IsStandardForm(Bounds) &&
             "bounds not in standard form");
      Cause = ProofFailure::None;
      BaseRange ValidRange(S);

      // Currently, we do not try to prove whether the memory access is in range for non-constant ranges
      // TODO: generalize memory access range check to non-constants
      if (!CreateBaseRange(Bounds, &ValidRange, nullptr))
        return ProofResult::Maybe;
      if (ValidRange.IsVariableSizedRange())
        return ProofResult::Maybe;

      bool Overflow;
      llvm::APSInt ElementSize;
      if (!BoundsUtil::getReferentSizeInChars(S.Context, PtrBase->getType(), ElementSize))
          return ProofResult::Maybe;
      if (Kind == BoundsCheckKind::BCK_NullTermRead || Kind == BoundsCheckKind::BCK_NullTermWriteAssign) {
        Overflow = ValidRange.AddToUpper(ElementSize);
        if (Overflow)
          return ProofResult::Maybe;
      }

      Expr *AccessBase;
      llvm::APSInt AccessStartOffset;
      Expr *DummyOffset;
      // Currently, we do not try to prove whether the memory access is in range for non-constant ranges
      // TODO: generalize memory access range check to non-constants
      if (SplitIntoBaseAndOffset(PtrBase, AccessBase, AccessStartOffset, DummyOffset) != BaseRange::Kind::ConstantSized)
        return ProofResult::Maybe;

      // The access base for bounds_cast(e) should be a temporary binding of e.
      if (isa<BoundsCastExpr>(AccessBase))
        AccessBase = GetTempBinding(AccessBase);

      if (Offset) {
        llvm::APSInt IntVal;
        if (!Offset->isIntegerConstantExpr(IntVal, S.Context))
          return ProofResult::Maybe;
        IntVal = BoundsUtil::ConvertToSignedPointerWidth(S.Context, IntVal, Overflow);
        if (Overflow)
          return ProofResult::Maybe;
        IntVal = IntVal.smul_ov(ElementSize, Overflow);
        if (Overflow)
          return ProofResult::Maybe;
        AccessStartOffset = AccessStartOffset.sadd_ov(IntVal, Overflow);
        if (Overflow)
          return ProofResult::Maybe;
      }
      BaseRange MemoryAccessRange(S, AccessBase, AccessStartOffset,
                                           AccessStartOffset);
      Overflow = MemoryAccessRange.AddToUpper(ElementSize);
      if (Overflow)
        return ProofResult::Maybe;
#ifdef TRACE_RANGE
      llvm::outs() << "Memory access range:\n";
      MemoryAccessRange.Dump(llvm::outs());
      llvm::outs() << "Valid range:\n";
      ValidRange.Dump(llvm::outs());
#endif
      if (MemoryAccessRange.IsEmpty()) {
        Cause = CombineFailures(Cause, ProofFailure::DstEmpty);
        return ProofResult::False;
      }
      else if (MemoryAccessRange.IsInvalid()) {
        Cause = CombineFailures(Cause, ProofFailure::DstInvalid);
        return ProofResult::False;
      }
      std::pair<ComparisonSet, ComparisonSet> EmptyFacts;
      ProofResult R = ValidRange.InRange(MemoryAccessRange, Cause, nullptr, EmptyFacts);
      if (R == ProofResult::True)
        return R;
      if (R == ProofResult::False || R == ProofResult::Maybe) {
        if (R == ProofResult::False &&
            ValidRange.PartialOverlap(MemoryAccessRange) == ProofResult::True)
          Cause = CombineFailures(Cause, ProofFailure::PartialOverlap);
        if (ValidRange.IsEmpty()) {
          Cause = CombineFailures(Cause, ProofFailure::SrcEmpty);
          R = ProofResult::False;
        }
        if (ValidRange.IsInvalid()) {
          Cause = CombineFailures(Cause, ProofFailure::SrcInvalid);
          R = ProofResult::False;
        }
        if (MemoryAccessRange.GetWidth() > ValidRange.GetWidth()) {
          Cause = CombineFailures(Cause, ProofFailure::Width);
          R = ProofResult::False;
        }
      }
      return R;
    }

    // Convert ProofFailure codes into diagnostic notes explaining why the
    // statement involving bounds is false.
    void ExplainProofFailure(SourceLocation Loc, ProofFailure Cause,
                             ProofStmtKind Kind) {
      // Prefer diagnosis of empty bounds over bounds being too narrow.
      if (TestFailure(Cause, ProofFailure::SrcEmpty))
        S.Diag(Loc, diag::note_source_bounds_empty);
      else if (TestFailure(Cause, ProofFailure::DstEmpty))
        S.Diag(Loc, diag::note_destination_bounds_empty);
      else if (TestFailure(Cause, ProofFailure::SrcInvalid))
        S.Diag(Loc, diag::note_source_bounds_invalid);
      else if (TestFailure(Cause, ProofFailure::DstInvalid))
        S.Diag(Loc, diag::note_destination_bounds_invalid);
      else if (Kind != ProofStmtKind::StaticBoundsCast &&
               TestFailure(Cause, ProofFailure::Width))
        S.Diag(Loc, diag::note_bounds_too_narrow) << (unsigned)Kind;

      // Memory access/struct base error message.
      if (Kind == ProofStmtKind::MemoryAccess || Kind == ProofStmtKind::MemberArrowBase) {
        if (TestFailure(Cause, ProofFailure::PartialOverlap)) {
          S.Diag(Loc, diag::note_bounds_partially_overlap);
        }
      }

      if (TestFailure(Cause, ProofFailure::LowerBound))
        S.Diag(Loc, diag::note_lower_out_of_bounds) << (unsigned) Kind;
      if (TestFailure(Cause, ProofFailure::UpperBound))
        S.Diag(Loc, diag::note_upper_out_of_bounds) << (unsigned) Kind;
    }

    CHKCBindTemporaryExpr *GetTempBinding(Expr *E) {
      // Bounds casts should always have a temporary binding.
      if (BoundsCastExpr *BCE = dyn_cast<BoundsCastExpr>(E)) {
        CHKCBindTemporaryExpr *Result = dyn_cast<CHKCBindTemporaryExpr>(BCE->getSubExpr());
        return Result;
      }

      CHKCBindTemporaryExpr *Result =
        dyn_cast<CHKCBindTemporaryExpr>(E->IgnoreParenNoopCasts(S.getASTContext()));
      return Result;
    }

    // Given an assignment target = e, where target has declared bounds
    // DeclaredBounds and and e has inferred bounds SrcBounds, make sure
    // that SrcBounds implies that DeclaredBounds are provably true.
    void CheckBoundsDeclAtAssignment(SourceLocation ExprLoc, Expr *Target,
                                     BoundsExpr *DeclaredBounds, Expr *Src,
                                     BoundsExpr *SrcBounds,
                                     CheckedScopeSpecifier CSS,
                                     std::pair<ComparisonSet, ComparisonSet>& Facts) {
      // Record expression equality implied by assignment.
      SmallVector<SmallVector <Expr *, 4> *, 4> EquivExprs;
      SmallVector<Expr *, 4> EqualExpr;

      if (S.CheckIsNonModifying(Target, Sema::NonModifyingContext::NMC_Unknown,
                                Sema::NonModifyingMessage::NMM_None)) {
         CHKCBindTemporaryExpr *Temp = GetTempBinding(Src);
         // TODO: make sure assignment to lvalue doesn't modify value used in Src.
         bool SrcIsNonModifying =
           S.CheckIsNonModifying(Src, Sema::NonModifyingContext::NMC_Unknown,
                                 Sema::NonModifyingMessage::NMM_None);
         if (Temp || SrcIsNonModifying) {
           Expr *TargetExpr =
             CreateImplicitCast(Target->getType(), CK_LValueToRValue, Target);
           EqualExpr.push_back(TargetExpr);
           if (Temp)
             EqualExpr.push_back(CreateTemporaryUse(Temp));
           else
             EqualExpr.push_back(Src);
           EquivExprs.push_back(&EqualExpr);
         }
      }

      ProofFailure Cause;
      ProofResult Result = ProveBoundsDeclValidity(DeclaredBounds, SrcBounds,
                                                   Cause, &EquivExprs, Facts);
      if (Result != ProofResult::True) {
        unsigned DiagId = (Result == ProofResult::False) ?
          diag::error_bounds_declaration_invalid :
          (CSS != CheckedScopeSpecifier::CSS_Unchecked?
           diag::warn_checked_scope_bounds_declaration_invalid :
           diag::warn_bounds_declaration_invalid);
        S.Diag(ExprLoc, DiagId)
          << Sema::BoundsDeclarationCheck::BDC_Assignment << Target
          << Target->getSourceRange() << Src->getSourceRange();
        if (Result == ProofResult::False)
          ExplainProofFailure(ExprLoc, Cause, ProofStmtKind::BoundsDeclaration);
        S.Diag(Target->getExprLoc(), diag::note_declared_bounds)
          << DeclaredBounds << DeclaredBounds->getSourceRange();
        S.Diag(Src->getExprLoc(), diag::note_expanded_inferred_bounds)
          << SrcBounds << Src->getSourceRange();
      }
    }

    // Check that the bounds for an argument imply the expected
    // bounds for the argument.   The expected bounds are computed
    // by substituting the arguments into the bounds expression for
    // the corresponding parameter.
    void CheckBoundsDeclAtCallArg(unsigned ParamNum,
                                  BoundsExpr *ExpectedArgBounds, Expr *Arg,
                                  BoundsExpr *ArgBounds,
                                  CheckedScopeSpecifier CSS,
                                  SmallVector<SmallVector <Expr *, 4> *, 4> *EquivExprs,
                                  std::pair<ComparisonSet, ComparisonSet>& Facts) {
      SourceLocation ArgLoc = Arg->getBeginLoc();
      ProofFailure Cause;
      ProofResult Result = ProveBoundsDeclValidity(ExpectedArgBounds,
                                                   ArgBounds, Cause, EquivExprs, Facts);
      if (Result != ProofResult::True) {
        unsigned DiagId = (Result == ProofResult::False) ?
          diag::error_argument_bounds_invalid :
          (CSS != CheckedScopeSpecifier::CSS_Unchecked ?
           diag::warn_checked_scope_argument_bounds_invalid :
           diag::warn_argument_bounds_invalid);
        S.Diag(ArgLoc, DiagId) << (ParamNum + 1) << Arg->getSourceRange();
        if (Result == ProofResult::False)
          ExplainProofFailure(ArgLoc, Cause, ProofStmtKind::BoundsDeclaration);
        S.Diag(ArgLoc, diag::note_expected_argument_bounds) << ExpectedArgBounds;
        S.Diag(Arg->getExprLoc(), diag::note_expanded_inferred_bounds)
          << ArgBounds << Arg->getSourceRange();
      }
    }

    // Given an initializer v = e, where v is a variable that has declared
    // bounds DeclaredBounds and and e has inferred bounds SrcBounds, make sure
    // that SrcBounds implies that DeclaredBounds are provably true.
    void CheckBoundsDeclAtInitializer(SourceLocation ExprLoc, VarDecl *D,
                                      BoundsExpr *DeclaredBounds, Expr *Src,
                                      BoundsExpr *SrcBounds,
                                      CheckedScopeSpecifier CSS,
                                      std::pair<ComparisonSet, ComparisonSet>& Facts) {
      // Record expression equality implied by initialization.
      SmallVector<SmallVector <Expr *, 4> *, 4> EquivExprs;
      SmallVector<Expr *, 4> EqualExpr;
      // Record equivalence between expressions implied by initializion.
      // If D declares a variable V, and
      // 1. Src binds a temporary variable T, record equivalence
      //    beteween V and T.
      // 2. Otherwise, if Src is a non-modifying expression, record
      //    equivalence between V and Src.
      CHKCBindTemporaryExpr *Temp = GetTempBinding(Src);
      if (Temp ||  S.CheckIsNonModifying(Src, Sema::NonModifyingContext::NMC_Unknown,
                                         Sema::NonModifyingMessage::NMM_None)) {
        // TODO: make sure variable being initialized isn't read by Src.
        DeclRefExpr *TargetDeclRef =
          DeclRefExpr::Create(S.getASTContext(), NestedNameSpecifierLoc(),
                              SourceLocation(), D, false, SourceLocation(),
                              D->getType(), ExprValueKind::VK_LValue);
        CastKind Kind;
        QualType TargetTy;
        if (D->getType()->isArrayType()) {
          Kind = CK_ArrayToPointerDecay;
          TargetTy = S.getASTContext().getArrayDecayedType(D->getType());
        } else {
          Kind = CK_LValueToRValue;
          TargetTy = D->getType();
        }
        Expr *TargetExpr = CreateImplicitCast(TargetTy, Kind, TargetDeclRef);
        EqualExpr.push_back(TargetExpr);
        if (Temp)
          EqualExpr.push_back(CreateTemporaryUse(Temp));
        else
          EqualExpr.push_back(Src);
        EquivExprs.push_back(&EqualExpr);
        /*
        llvm::outs() << "Dumping target/src equality relation\n";
        for (Expr *E : EqualExpr)
          E->dump(llvm::outs());
        */
      }
      ProofFailure Cause;
      ProofResult Result = ProveBoundsDeclValidity(DeclaredBounds,
                                                   SrcBounds, Cause, &EquivExprs, Facts);
      if (Result != ProofResult::True) {
        unsigned DiagId = (Result == ProofResult::False) ?
          diag::error_bounds_declaration_invalid :
          (CSS != CheckedScopeSpecifier::CSS_Unchecked ?
           diag::warn_checked_scope_bounds_declaration_invalid :
           diag::warn_bounds_declaration_invalid);
        S.Diag(ExprLoc, DiagId)
          << Sema::BoundsDeclarationCheck::BDC_Initialization << D
          << D->getLocation() << Src->getSourceRange();
        if (Result == ProofResult::False)
          ExplainProofFailure(ExprLoc, Cause, ProofStmtKind::BoundsDeclaration);
        S.Diag(D->getLocation(), diag::note_declared_bounds)
          << DeclaredBounds << D->getLocation();
        S.Diag(Src->getExprLoc(), diag::note_expanded_inferred_bounds)
          << SrcBounds << Src->getSourceRange();
      }
    }

    // Given a static cast to a Ptr type, where the Ptr type has
    // TargetBounds and the source has SrcBounds, make sure that (1) SrcBounds
    // implies Targetbounds or (2) the SrcBounds is at least as wide as

    // the TargetBounds.
    void CheckBoundsDeclAtStaticPtrCast(CastExpr *Cast,
                                        BoundsExpr *TargetBounds,
                                        Expr *Src,
                                        BoundsExpr *SrcBounds,
                                        CheckedScopeSpecifier CSS,
                                        std::pair<ComparisonSet, ComparisonSet>& Facts) {
      ProofFailure Cause;
      bool IsStaticPtrCast = (Src->getType()->isCheckedPointerPtrType() &&
                              Cast->getType()->isCheckedPointerPtrType());
      ProofStmtKind Kind = IsStaticPtrCast ? ProofStmtKind::StaticBoundsCast :
                             ProofStmtKind::BoundsDeclaration;
      ProofResult Result =
        ProveBoundsDeclValidity(TargetBounds, SrcBounds, Cause, nullptr, Facts, Kind);
      if (Result != ProofResult::True) {
        unsigned DiagId = (Result == ProofResult::False) ?
          diag::error_static_cast_bounds_invalid :
          (CSS != CheckedScopeSpecifier::CSS_Unchecked ?
           diag::warn_checked_scopestatic_cast_bounds_invalid :
           diag::warn_static_cast_bounds_invalid);
        SourceLocation ExprLoc = Cast->getExprLoc();
        S.Diag(ExprLoc, DiagId) << Cast->getType() << Cast->getSourceRange();
        if (Result == ProofResult::False)
          ExplainProofFailure(ExprLoc, Cause,
                              ProofStmtKind::StaticBoundsCast);
        S.Diag(ExprLoc, diag::note_required_bounds) << TargetBounds;
        S.Diag(ExprLoc, diag::note_expanded_inferred_bounds) << SrcBounds;
      }
    }

    void CheckBoundsAtMemoryAccess(Expr *Deref, BoundsExpr *ValidRange,
                                   BoundsCheckKind CheckKind,
                                   CheckedScopeSpecifier CSS) {
      ProofFailure Cause;
      ProofResult Result;
      ProofStmtKind ProofKind;
      #ifdef TRACE_RANGE
      llvm::outs() << "CheckBoundsMemAccess: Deref Expr: ";
      Deref->dumpPretty(S.Context);
      llvm::outs() << "\n";
      #endif
      if (UnaryOperator *UO = dyn_cast<UnaryOperator>(Deref)) {
        ProofKind = ProofStmtKind::MemoryAccess;
        Result = ProveMemoryAccessInRange(UO->getSubExpr(), nullptr, ValidRange,
                                          CheckKind, Cause);
      } else if (ArraySubscriptExpr *AS = dyn_cast<ArraySubscriptExpr>(Deref)) {
        ProofKind = ProofStmtKind::MemoryAccess;
        Result = ProveMemoryAccessInRange(AS->getBase(), AS->getIdx(),
                                          ValidRange, CheckKind, Cause);
      } else if (MemberExpr *ME = dyn_cast<MemberExpr>(Deref)) {
        assert(ME->isArrow());
        ProofKind = ProofStmtKind::MemberArrowBase;
        Result = ProveMemoryAccessInRange(ME->getBase(), nullptr, ValidRange, CheckKind, Cause);
      } else {
        llvm_unreachable("unexpected expression kind");
      }

      if (Result == ProofResult::False) {
        #ifdef TRACE_RANGE
        llvm::outs() << "Memory access Failure Causes:";
        DumpFailure(llvm::outs(), Cause);
        llvm::outs() << "\n";
        #endif
        unsigned DiagId = diag::error_out_of_bounds_access;
        SourceLocation ExprLoc = Deref->getExprLoc();
        S.Diag(ExprLoc, DiagId) << (unsigned) ProofKind << Deref->getSourceRange();
        ExplainProofFailure(ExprLoc, Cause, ProofKind);
        S.Diag(ExprLoc, diag::note_expanded_inferred_bounds) << ValidRange;
      }
    }


  public:
    CheckBoundsDeclarations(Sema &SemaRef, Stmt *Body, CFG *Cfg, BoundsExpr *ReturnBounds) : S(SemaRef),
      DumpBounds(SemaRef.getLangOpts().DumpInferredBounds),
      PointerWidth(SemaRef.Context.getTargetInfo().getPointerWidth(0)),
      Body(Body),
      Cfg(Cfg),
      ReturnBounds(ReturnBounds),
      Context(SemaRef.Context),
      IncludeNullTerminator(false) {}

    CheckBoundsDeclarations(Sema &SemaRef) : S(SemaRef),
      DumpBounds(SemaRef.getLangOpts().DumpInferredBounds),
      PointerWidth(SemaRef.Context.getTargetInfo().getPointerWidth(0)),
      Body(nullptr),
      Cfg(nullptr),
      ReturnBounds(nullptr),
      Context(SemaRef.Context),
      IncludeNullTerminator(false) {}

    typedef llvm::SmallPtrSet<const Stmt *, 16> StmtSet;

    void IdentifyChecked(Stmt *S, StmtSet &MemoryCheckedStmts, StmtSet &BoundsCheckedStmts, CheckedScopeSpecifier CSS) {
      if (!S)
        return;

      if (CSS == CheckedScopeSpecifier::CSS_Memory)
        if (isa<Expr>(S) || isa<DeclStmt>(S) || isa<ReturnStmt>(S))
          MemoryCheckedStmts.insert(S);

      if (CSS == CheckedScopeSpecifier::CSS_Bounds)
        if (isa<Expr>(S) || isa<DeclStmt>(S) || isa<ReturnStmt>(S))
          BoundsCheckedStmts.insert(S);

      if (const CompoundStmt *CS = dyn_cast<CompoundStmt>(S))
        CSS = CS->getCheckedSpecifier();

      auto Begin = S->child_begin(), End = S->child_end();
      for (auto I = Begin; I != End; ++I)
        IdentifyChecked(*I, MemoryCheckedStmts, BoundsCheckedStmts, CSS);
    }

    // Add any subexpressions of S that occur in TopLevelElems to NestedExprs.
    void MarkNested(const Stmt *S, StmtSet &NestedExprs, StmtSet &TopLevelElems) {
      auto Begin = S->child_begin(), End = S->child_end();
      for (auto I = Begin; I != End; ++I) {
        const Stmt *Child = *I;
        if (!Child)
          continue;
        if (TopLevelElems.find(Child) != TopLevelElems.end())
          NestedExprs.insert(Child);
        MarkNested(Child, NestedExprs, TopLevelElems);
      }
   }

  // Identify CFG elements that are statements that are substatements of other
  // CFG elements.  (CFG elements are the components of basic blocks).  When a
  // CFG is constructed, subexpressions of top-level expressions may be placed
  // in separate CFG elements.  This is done for subexpressions of expressions
  // with control-flow, for example. When checking bounds declarations, we want
  // to process a subexpression with its enclosing expression. We want to
  // ignore CFG elements that are substatements of other CFG elements.
  //
  // As an example, given a conditional expression, all subexpressions will
  // be made into separate CFG elements.  The expression
  //    x = (cond == 0) ? f1() : f2(),
  // has a CFG of the form:
  //    B1:
  //     1: cond == 0
  //     branch cond == 0 B2, B3
  //   B2:
  //     1: f1();
  //     jump B4
  //   B3:
  //     1: f2();
  //     jump B4
  //   B4:
  //     1: x = (cond == 0) ? f1 : f2();
  //
  // For now, we want to skip B1.1, B2.1, and B3.1 because they will be processed
  // as part of B4.1.
   void FindNestedElements(StmtSet &NestedStmts) {
      // Create the set of top-level CFG elements.
      StmtSet TopLevelElems;
      for (const CFGBlock *Block : *Cfg) {
        for (CFGElement Elem : *Block) {
          if (Elem.getKind() == CFGElement::Statement) {
            CFGStmt CS = Elem.castAs<CFGStmt>();
            const Stmt *S = CS.getStmt();
            TopLevelElems.insert(S);
          }
        }
      }

      // Create the set of top-level elements that are subexpressions
      // of other top-level elements.
      for (const CFGBlock *Block : *Cfg) {
        for (CFGElement Elem : *Block) {
          if (Elem.getKind() == CFGElement::Statement) {
            CFGStmt CS = Elem.castAs<CFGStmt>();
            const Stmt *S = CS.getStmt();
            MarkNested(S, NestedStmts, TopLevelElems);
          }
        }
      }
   }

   // Walk the CFG, traversing basic blocks in reverse post-oder.
   // For each element of a block, check bounds declarations.  Skip
   // CFG elements that are subexpressions of other CFG elements.
   void TraverseCFG(AvailableFactsAnalysis& AFA) {
     assert(Cfg && "expected CFG to exist");
#if TRACE_CFG
     llvm::outs() << "Dumping AST";
     Body->dump(llvm::outs());
     llvm::outs() << "Dumping CFG:\n";
     Cfg->print(llvm::outs(), S.getLangOpts(), true);
     llvm::outs() << "Traversing CFG:\n";
#endif
     StmtSet NestedElements;
     FindNestedElements(NestedElements);
     StmtSet MemoryCheckedStmts;
     StmtSet BoundsCheckedStmts;
     IdentifyChecked(Body, MemoryCheckedStmts, BoundsCheckedStmts, CheckedScopeSpecifier::CSS_Unchecked);
     PostOrderCFGView POView = PostOrderCFGView(Cfg);
     std::pair<ComparisonSet, ComparisonSet> Facts;
     for (const CFGBlock *Block : POView) {
       AFA.GetFacts(Facts);
       for (CFGElement Elem : *Block) {
         if (Elem.getKind() == CFGElement::Statement) {
           CFGStmt CS = Elem.castAs<CFGStmt>();
           // We may attach a bounds expression to Stmt, so drop the const
           // modifier.
           Stmt *S = const_cast<Stmt *>(CS.getStmt());

           // Skip top-level elements that are nested in
           // another top-level element.
           if (NestedElements.find(S) != NestedElements.end())
             continue;

           CheckedScopeSpecifier CSS = CheckedScopeSpecifier::CSS_Unchecked;
           const Stmt *Statement = S;
           if (DeclStmt *DS = dyn_cast<DeclStmt>(S))
             // CFG construction will synthesize decl statements so that
             // each declarator is a separate CFGElem.  To see if we are in
             // a checked scope, look at the original decl statement.
             Statement = Cfg->getSourceDeclStmt(DS);
           if (MemoryCheckedStmts.find(Statement) != MemoryCheckedStmts.end())
             CSS = CheckedScopeSpecifier::CSS_Memory;
           else if (BoundsCheckedStmts.find(Statement) != BoundsCheckedStmts.end())
             CSS = CheckedScopeSpecifier::CSS_Bounds;

#if TRACE_CFG
            llvm::outs() << "Visiting ";
            S->dump(llvm::outs());
            llvm::outs().flush();
#endif
            TraverseStmt(S, CSS, Facts);
         }
       }
       AFA.Next();
     }
    }

    // Traverse methods iterate recursively over AST tree nodes, visiting all
    // children of the node too.
    //
    // Check methods infer bounds and do work on individual nodes, such as
    // checking bounds declarations or inserting bounds checks.
    BoundsExpr *TraverseStmt(Stmt *S, CheckedScopeSpecifier CSS,
                             std::pair<ComparisonSet, ComparisonSet>& Facts,
                             SideEffects SE = SideEffects::Enabled) {
      if (!S)
        return CreateBoundsEmpty();

      // Suppress diagnostics if side effects are disabled.
      Sema::ExprSubstitutionScope Scope(this->S, SE == SideEffects::Disabled);

      BoundsExpr *ResultBounds = CreateBoundsAlwaysUnknown();

      if (Expr *E = dyn_cast<Expr>(S))
        S = E->IgnoreParens();

      switch (S->getStmtClass()) {
        // CheckUnaryOperator traverses its subexpression,
        // so there is no need to traverse its children below.
        case Expr::UnaryOperatorClass: {
          BoundsExpr *Bounds = CheckUnaryOperator(cast<UnaryOperator>(S),
                                                  CSS, Facts, SE);
          return AdjustRValueBounds(S, Bounds);
        }
        case Expr::CallExprClass:
          ResultBounds = CheckCallExpr(cast<CallExpr>(S),
                                       CSS, Facts, SE);
          break;
        case Expr::MemberExprClass:
          ResultBounds = CheckMemberExpr(cast<MemberExpr>(S),
                                         CSS, Facts, SE);
          break;
        // CheckCastExpr traverses its subexpression,
        // so there is no need to traverse its children below.
        case Expr::ImplicitCastExprClass:
        case Expr::CStyleCastExprClass:
<<<<<<< HEAD
        case Expr::BoundsCastExprClass: {
          BoundsExpr *Bounds = CheckCastExpr(cast<CastExpr>(S),
                                             CSS, Facts, SE);
          return AdjustRValueBounds(S, Bounds);
        }
=======
        case Expr::BoundsCastExprClass:
          ResultBounds = CheckCastExpr(cast<CastExpr>(S),
                                       CSS, Facts, SE);
          break;
        // CheckBinaryOperator traverses its subexpressions,
        // so there is no need to traverse its children below.
>>>>>>> cda3af8f
        case Expr::BinaryOperatorClass:
        case Expr::CompoundAssignOperatorClass: {
          BoundsExpr *Bounds = CheckBinaryOperator(cast<BinaryOperator>(S),
                                                   CSS, Facts, SE);
          return AdjustRValueBounds(S, Bounds);
        }
        case Stmt::CompoundStmtClass: {
          CompoundStmt *CS = cast<CompoundStmt>(S);
          CSS = CS->getCheckedSpecifier();
          break;
        }
        case Stmt::DeclStmtClass: {
          DeclStmt *DS = cast<DeclStmt>(S);
          auto BeginDecls = DS->decl_begin(), EndDecls = DS->decl_end();
          for (auto I = BeginDecls; I != EndDecls; ++I) {
            Decl *D = *I;
            // If an initializer expression is present, it is visited
            // during the traversal of children nodes.
            if (VarDecl *VD = dyn_cast<VarDecl>(D))
              ResultBounds = CheckVarDecl(VD, CSS, Facts, SE);
          }
          break;
        }
        case Stmt::ReturnStmtClass: {
          ReturnStmt *RS = cast<ReturnStmt>(S);
          ResultBounds = CheckReturnStmt(RS, CSS, SE);
          break;
        }
        // Since TraverseStmt still checks all children of temporary binding
        // expressions, this case should perform bounds inference only,
        // with no side effects.  In future refactoring stages, there will be
        // a CheckTemporaryBinding method that performs bounds inference with
        // side effects in a bottom-up manner.
        case Stmt::CHKCBindTemporaryExprClass: {
          CHKCBindTemporaryExpr *Binding = cast<CHKCBindTemporaryExpr>(S);
          Expr *Child = Binding->getSubExpr();
          if (const CallExpr *CE = dyn_cast<CallExpr>(Child)) {
            // Suppress diagnostics that may be emiited from CallExprBounds.
            Sema::ExprSubstitutionScope Scope(this->S);
            ResultBounds = CallExprBounds(CE, Binding);
          }
          else
            ResultBounds = RValueBounds(Child, CSS, Facts,
                                        SideEffects::Disabled);
          break;
        }
        case Expr::ConditionalOperatorClass:
        case Expr::BinaryConditionalOperatorClass:
          // TODO: infer correct bounds for conditional operators
          ResultBounds = CreateBoundsAllowedButNotComputed();
          break;
        // Since TraverseStmt still checks all children of bounds value
        // expressions, this case should perform bounds inference only,
        // with no side effects.  In future refactoring stages, there will be
        // a CheckBoundsValue method that performs bounds inference with
        // side effects in a bottom-up manner.
        case Expr::BoundsValueExprClass: {
          BoundsValueExpr *BVE = cast<BoundsValueExpr>(S);
          ResultBounds = RValueBounds(BVE->getTemporaryBinding(), CSS, Facts,
                                      SideEffects::Disabled);
          break;
        }
        default: 
          break;
      }
      
      auto Begin = S->child_begin(), End = S->child_end();
      for (auto I = Begin; I != End; ++I) {
        TraverseStmt(*I, CSS, Facts, SE);
      }

      return AdjustRValueBounds(S, ResultBounds);
    }

    // Traverse a top-level variable declaration.  If there is an
    // initializer, it has to be traversed explicitly.
    void TraverseTopLevelVarDecl(VarDecl *VD, CheckedScopeSpecifier CSS,
                                 std::pair<ComparisonSet, ComparisonSet>& Facts) {
      CheckVarDecl(VD, CSS, Facts, SideEffects::Enabled);
      if (Expr *Init = VD->getInit())
        TraverseStmt(Init, CSS, Facts);
    }

    bool IsBoundsSafeInterfaceAssignment(QualType DestTy, Expr *E) {
      if (DestTy->isUncheckedPointerType()) {
        ImplicitCastExpr *ICE = dyn_cast<ImplicitCastExpr>(E);
        if (ICE)
          return ICE && ICE->getCastKind() == CK_BitCast &&
                 ICE->getSubExpr()->getType()->isCheckedPointerType();
      }
      return false;
    }

    // CheckBinaryOperator returns the bounds for the value produced by e.
    // e is an rvalue.
    BoundsExpr *CheckBinaryOperator(BinaryOperator *E, CheckedScopeSpecifier CSS,
              std::pair<ComparisonSet, ComparisonSet>& Facts, SideEffects SE) {
      Expr *LHS = E->getLHS();
      Expr *RHS = E->getRHS();

      // The LHS target bounds must be inferred before
      // any side effects are performed on the LHS.
      BoundsExpr *LHSTargetBounds = LValueTargetBounds(LHS, CSS);

      // The LHS lvalue bounds (if needed) must be inferred
      // before any side effects are performed on the LHS.
      BoundsExpr *LHSLValueBounds = nullptr;
      if (SE == SideEffects::Enabled && E->isAssignmentOp())
        LHSLValueBounds = LValueBounds(LHS, CSS, Facts);

      // Recursively infer rvalue bounds for the subexpressions,
      // performing side effects if enabled.  This prevents TraverseStmt from
      // needing to recursively traverse the children of binary operators.
      BoundsExpr *LHSBounds = TraverseStmt(LHS, CSS, Facts, SE);
      BoundsExpr *RHSBounds = TraverseStmt(RHS, CSS, Facts, SE);

      BinaryOperatorKind Op = E->getOpcode();

      // Bounds of the binary operator.
      BoundsExpr *ResultBounds = CreateBoundsEmpty();

      // To avoid duplicate calls to RValueBounds,
      // infer the result bounds before performing bounds checking,
      // since bounds checking may use the result bounds.

      // Floating point expressions have empty bounds.
      if (E->getType()->isFloatingType())
        ResultBounds = CreateBoundsEmpty();

      // `e1 = e2` has the bounds of `e2`. `e2` is an RValue.
      else if (Op == BinaryOperatorKind::BO_Assign)
        ResultBounds = RHSBounds;

      // `e1, e2` has the bounds of `e2`. Both `e1` and `e2`
      // are RValues.
      else if (Op == BinaryOperatorKind::BO_Comma)
        ResultBounds = RHSBounds;
      
      else {
        // Compound Assignments function like assignments mostly,
        // except the LHS is an L-Value, so we'll use its lvalue target bounds
        bool IsCompoundAssignment = false;
        if (BinaryOperator::isCompoundAssignmentOp(Op)) {
          Op = BinaryOperator::getOpForCompoundAssignment(Op);
          IsCompoundAssignment = true;
        }

        // Pointer arithmetic.
        //
        // `p + i` has the bounds of `p`. `p` is an RValue.
        // `p += i` has the lvalue target bounds of `p`. `p` is an LValue. `p += i` is an RValue
        // same applies for `-` and `-=` respectively
        if (LHS->getType()->isPointerType() &&
            RHS->getType()->isIntegerType() &&
            BinaryOperator::isAdditiveOp(Op)) {
          ResultBounds = IsCompoundAssignment ?
            LHSTargetBounds : LHSBounds;
        }
        // `i + p` has the bounds of `p`. `p` is an RValue.
        // `i += p` has the bounds of `p`. `p` is an RValue.
        else if (LHS->getType()->isIntegerType() &&
            RHS->getType()->isPointerType() &&
            Op == BinaryOperatorKind::BO_Add) {
          ResultBounds = RHSBounds;
        }
        // `e - p` has empty bounds, regardless of the bounds of p.
        // `e -= p` has empty bounds, regardless of the bounds of p.
        else if (RHS->getType()->isPointerType() &&
            Op == BinaryOperatorKind::BO_Sub) {
          ResultBounds = CreateBoundsEmpty();
        }

        // Arithmetic on integers with bounds.
        //
        // `e1 @ e2` has the bounds of whichever of `e1` or `e2` has bounds.
        // if both `e1` and `e2` have bounds, then they must be equal.
        // Both `e1` and `e2` are RValues
        //
        // `e1 @= e2` has the bounds of whichever of `e1` or `e2` has bounds.
        // if both `e1` and `e2` have bounds, then they must be equal.
        // `e1` is an LValue, its bounds are the lvalue target bounds.
        // `e2` is an RValue
        //
        // @ can stand for: +, -, *, /, %, &, |, ^, >>, <<
        else if (LHS->getType()->isIntegerType() &&
            RHS->getType()->isIntegerType() &&
            (BinaryOperator::isAdditiveOp(Op) ||
              BinaryOperator::isMultiplicativeOp(Op) ||
              BinaryOperator::isBitwiseOp(Op) ||
              BinaryOperator::isShiftOp(Op))) {
          BoundsExpr *LeftBounds = IsCompoundAssignment ?
            LHSTargetBounds : LHSBounds;
          if (LeftBounds->isUnknown() && !RHSBounds->isUnknown())
            ResultBounds = RHSBounds;
          else if (!LeftBounds->isUnknown() && RHSBounds->isUnknown())
            ResultBounds = LeftBounds;
          else if (!LeftBounds->isUnknown() && !RHSBounds->isUnknown()) {
            // TODO: Check if LeftBounds and RHSBounds are equal.
            // if so, return one of them. If not, return bounds(unknown)
            ResultBounds = CreateBoundsAlwaysUnknown();
          }
          else if (LeftBounds->isUnknown() && RHSBounds->isUnknown())
            ResultBounds = CreateBoundsEmpty();
        }
      }

      // Perform checking with side effects, if enabled.
      if (SE == SideEffects::Enabled) {
        if (E->isAssignmentOp()) {
          QualType LHSType = LHS->getType();
          // Bounds of the right-hand side of the assignment
          BoundsExpr *RightBounds = nullptr;

          if (!E->isCompoundAssignmentOp() &&
              LHSType->isCheckedPointerPtrType() &&
              RHS->getType()->isCheckedPointerPtrType()) {
            // ptr<T> to ptr<T> assignment, no obligation to check assignment bounds
          }
          else if (LHSType->isCheckedPointerType() ||
                   LHSType->isIntegerType() ||
                   IsBoundsSafeInterfaceAssignment(LHSType, RHS)) {
            // Check that the value being assigned has bounds if the
            // target of the LHS lvalue has bounds.
            LHSTargetBounds = S.CheckNonModifyingBounds(LHSTargetBounds, LHS);
            if (!LHSTargetBounds->isUnknown()) {
              if (E->isCompoundAssignmentOp())
                RightBounds = S.CheckNonModifyingBounds(ResultBounds, E);
              else
                RightBounds = S.CheckNonModifyingBounds(ResultBounds, RHS);

              if (RightBounds->isUnknown()) {
                 S.Diag(RHS->getBeginLoc(),
                        diag::err_expected_bounds_for_assignment)
                        << RHS->getSourceRange();
                 RightBounds = S.CreateInvalidBoundsExpr();
              }

              CheckBoundsDeclAtAssignment(E->getExprLoc(), LHS, LHSTargetBounds,
                                          RHS, RightBounds, CSS, Facts);
            }
          }

          // Check that the LHS lvalue of the assignment has bounds, if it is an
          // lvalue that was produced by dereferencing an _Array_ptr.
          bool LHSNeedsBoundsCheck = false;
          OperationKind OpKind = (E->getOpcode() == BO_Assign) ?
            OperationKind::Assign : OperationKind::Other;
          LHSNeedsBoundsCheck = AddBoundsCheck(LHS, OpKind, CSS, Facts,
                                               LHSLValueBounds);
          if (DumpBounds && (LHSNeedsBoundsCheck ||
                             (LHSTargetBounds && !LHSTargetBounds->isUnknown())))
            DumpAssignmentBounds(llvm::outs(), E, LHSTargetBounds, RightBounds);
        }
      }

      return ResultBounds;
    }

    // CheckCallExpr returns the bounds for the value produced by e.
    // e is an rvalue.
    BoundsExpr *CheckCallExpr(CallExpr *E, CheckedScopeSpecifier CSS,
                              std::pair<ComparisonSet, ComparisonSet>& Facts,
                              SideEffects SE) {
      BoundsExpr *ResultBounds = CallExprBounds(E, nullptr);

      if (SE == SideEffects::Disabled)
        return ResultBounds;

      // Perform checking of bounds declarations, if enabled.

      QualType CalleeType = E->getCallee()->getType();
      // Extract the pointee type.  The caller type could be a regular pointer
      // type or a block pointer type.
      QualType PointeeType;
      if (const PointerType *FuncPtrTy = CalleeType->getAs<PointerType>())
        PointeeType = FuncPtrTy->getPointeeType();
      else if (const BlockPointerType *BlockPtrTy = CalleeType->getAs<BlockPointerType>())
        PointeeType = BlockPtrTy->getPointeeType();
      else {
        llvm_unreachable("Unexpected callee type");
        return CreateBoundsInferenceError();
      }

      const FunctionType *FuncTy = PointeeType->getAs<FunctionType>();
      assert(FuncTy);
      const FunctionProtoType *FuncProtoTy = FuncTy->getAs<FunctionProtoType>();
      if (!FuncProtoTy)
        return ResultBounds;
      if (!FuncProtoTy->hasParamAnnots())
        return ResultBounds;

      unsigned NumParams = FuncProtoTy->getNumParams();
      unsigned NumArgs = E->getNumArgs();
      unsigned Count = (NumParams < NumArgs) ? NumParams : NumArgs;
      ArrayRef<Expr *> ArgExprs = llvm::makeArrayRef(const_cast<Expr**>(E->getArgs()), E->getNumArgs());

      for (unsigned i = 0; i < Count; i++) {
        QualType ParamType = FuncProtoTy->getParamType(i);
        // Skip checking bounds for unchecked pointer parameters, unless
        // the argument was subject to a bounds-safe interface cast.
        if (ParamType->isUncheckedPointerType() && !IsBoundsSafeInterfaceAssignment(ParamType, E->getArg(i))) {
          continue;
        }
        // We want to check the argument expression implies the desired parameter bounds.
        // To compute the desired parameter bounds, we substitute the arguments for
        // parameters in the parameter bounds expression.
        const BoundsAnnotations ParamAnnots = FuncProtoTy->getParamAnnots(i);
        const BoundsExpr *ParamBounds = ParamAnnots.getBoundsExpr();
        const InteropTypeExpr *ParamIType = ParamAnnots.getInteropTypeExpr();
        if (!ParamBounds && !ParamIType)
          continue;

        bool UsedIType = false;
        if (!ParamBounds && ParamIType) {
          ParamBounds = CreateTypeBasedBounds(nullptr, ParamIType->getType(),
                                                true, true);
          UsedIType = true;
        }

        // Check after handling the interop type annotation, not before, because
        // handling the interop type annotation could make the bounds known.
        if (ParamBounds->isUnknown())
          continue;

        Expr *Arg = E->getArg(i);
        BoundsExpr *ArgBounds = InferRValueBounds(Arg, CSS, Facts);
        if (ArgBounds->isUnknown()) {
          S.Diag(Arg->getBeginLoc(),
                  diag::err_expected_bounds_for_argument) << (i + 1) <<
            Arg->getSourceRange();
          ArgBounds = S.CreateInvalidBoundsExpr();
          continue;
        } else if (ArgBounds->isInvalid())
          continue;

        // Concretize parameter bounds with argument expressions. This fails
        // and returns null if an argument expression is a modifying
        // expression,  We issue an error during concretization about that.
        BoundsExpr *SubstParamBounds =
          S.ConcretizeFromFunctionTypeWithArgs(
            const_cast<BoundsExpr *>(ParamBounds),
            ArgExprs,
            Sema::NonModifyingContext::NMC_Function_Parameter);

        if (!SubstParamBounds)
          continue;

        // Put the parameter bounds in a standard form if necessary.
        if (SubstParamBounds->isElementCount() ||
            SubstParamBounds->isByteCount()) {
          // TODO: turn this check on as part of adding temporary variables for
          // calls.
          // Turning it on now would cause errors to be issued for arguments
          // that are calls.
          if (true /* S.CheckIsNonModifying(Arg,
                              Sema::NonModifyingContext::NMC_Function_Parameter,
                                    Sema::NonModifyingMessage::NMM_Error) */) {
            Expr *TypedArg = Arg;
            // The bounds expression is for an interface type. Retype the
            // argument to the interface type.
            if (UsedIType) {
              TypedArg = CreateExplicitCast(
                ParamIType->getType(), CK_BitCast, Arg, true);
            }
            SubstParamBounds = ExpandToRange(TypedArg,
                                    const_cast<BoundsExpr *>(SubstParamBounds));
            } else
              continue;
        }

        if (DumpBounds) {
          DumpCallArgumentBounds(llvm::outs(), FuncProtoTy->getParamAnnots(i).getBoundsExpr(), Arg, SubstParamBounds, ArgBounds);
        }

        CheckBoundsDeclAtCallArg(i, SubstParamBounds, Arg, ArgBounds, CSS, nullptr, Facts);
      }

      return ResultBounds;
    }

    // If e is an rvalue, CheckCastExpr returns the bounds for
    // the value produced by e.
    // If e is an lvalue, it returns unknown bounds.
    // This includes both ImplicitCastExprs and CStyleCastExprs.
    BoundsExpr *CheckCastExpr(CastExpr *E, CheckedScopeSpecifier CSS,
                              std::pair<ComparisonSet, ComparisonSet>& Facts,
                              SideEffects SE) {
      // If the rvalue bounds for e cannot be determined,
      // e may be an lvalue (or may have unknown rvalue bounds).
      BoundsExpr *ResultBounds = CreateBoundsUnknown();

      Expr *SubExpr = E->getSubExpr();
      CastKind CK = E->getCastKind();

      bool IncludeNullTerm =
          E->getType()->getPointeeOrArrayElementType()->isNtCheckedArrayType();
      bool PreviousIncludeNullTerminator = IncludeNullTerminator;
      IncludeNullTerminator = IncludeNullTerm;

      // If the lvalue target bounds and lvalue bounds for the
      // subexpression are needed, they must be computed before
      // performing potential side effects on the subexpression.
      bool IsResultCastBounds = (E->getStmtClass() == Stmt::ImplicitCastExprClass ||
                                 E->getStmtClass() == Stmt::CStyleCastExprClass) &&
                                 !E->getType()->isCheckedPointerPtrType();
      BoundsExpr *SubExprTargetBounds = nullptr;
      BoundsExpr *SubExprLValueBounds = nullptr;
      if (CK == CK_LValueToRValue) {
        // SubExprTargetBounds is needed if RValueCastBounds
        // is called on an LValueToRValue cast.
        if (IsResultCastBounds)
          SubExprTargetBounds = LValueTargetBounds(SubExpr, CSS);
        // SubExprLValueBounds is needed if a bounds check
        // is added to the subexpression.
        if (!E->getType()->isArrayType() && SE == SideEffects::Enabled)
          SubExprLValueBounds = LValueBounds(SubExpr, CSS, Facts);
      }
      // SubExprLValueBounds is needed if RValueCastBounds
      // is called on an ArrayToPointerDecay cast.
      if (CK == CK_ArrayToPointerDecay && IsResultCastBounds)
        SubExprLValueBounds = LValueBounds(SubExpr, CSS, Facts);

      // Recursively infer the rvalue bounds for the subexpression,
      // performing side effects if enabled.  This prevents TraverseStmt from
      // needing to recursively traverse the children of cast expressions.
      BoundsExpr *SubExprBounds = TraverseStmt(SubExpr, CSS, Facts, SE);
      IncludeNullTerminator = PreviousIncludeNullTerminator;

      // Casts to _Ptr narrow the bounds.  If the cast to
      // _Ptr is invalid, that will be diagnosed separately.
      if (E->getStmtClass() == Stmt::ImplicitCastExprClass ||
          E->getStmtClass() == Stmt::CStyleCastExprClass) {
        if (E->getType()->isCheckedPointerPtrType())
          ResultBounds = CreateTypeBasedBounds(E, E->getType(), false, false);
        else
          ResultBounds = RValueCastBounds(CK, SubExprTargetBounds,
                                          SubExprLValueBounds,
                                          SubExprBounds);
      }

      if (SE == SideEffects::Enabled)
        CheckDisallowedFunctionPtrCasts(E);

      if (CK == CK_LValueToRValue && !E->getType()->isArrayType()) {
        if (SE == SideEffects::Enabled) {
          bool NeedsBoundsCheck = AddBoundsCheck(SubExpr,
                                                 OperationKind::Read, CSS,
                                                 Facts, SubExprLValueBounds);
          if (NeedsBoundsCheck && DumpBounds)
            DumpExpression(llvm::outs(), E);
        }
        return ResultBounds;
      }

      // Handle dynamic_bounds_casts.
      //
      // If the inferred bounds of the subexpression are:
      // - bounds(unknown), this is a compile-time error.
      // - bounds(any), there is no runtime checks.
      // - bounds(lb, ub):  If the declared bounds of the cast operation are
      // (e2, e3),  a runtime check that lb <= e2 && e3 <= ub is inserted
      // during code generation.
      if (CK == CK_DynamicPtrBounds || CK == CK_AssumePtrBounds) {
        CHKCBindTemporaryExpr *TempExpr = dyn_cast<CHKCBindTemporaryExpr>(SubExpr);
        assert(TempExpr);

        // These bounds may be computed and tested at runtime.  Don't
        // recompute any expressions computed to temporaries already.
        Expr *TempUse = CreateTemporaryUse(TempExpr);

        Expr *SubExprAtNewType = CreateExplicitCast(E->getType(),
                                                CastKind::CK_BitCast,
                                                TempUse, true);

        if (CK == CK_AssumePtrBounds)
          return ExpandToRange(SubExprAtNewType, E->getBoundsExpr());

        if (SE == SideEffects::Enabled) {
          BoundsExpr *DeclaredBounds = E->getBoundsExpr();
          BoundsExpr *NormalizedBounds = ExpandToRange(SubExprAtNewType,
                                                        DeclaredBounds);

          SubExprBounds = S.CheckNonModifyingBounds(SubExprBounds, SubExpr);
          if (SubExprBounds->isUnknown()) {
            S.Diag(SubExpr->getBeginLoc(), diag::err_expected_bounds);
          }

          assert(NormalizedBounds);

          E->setNormalizedBoundsExpr(NormalizedBounds);
          E->setSubExprBoundsExpr(SubExprBounds);

          if (DumpBounds)
            DumpBoundsCastBounds(llvm::outs(), E, DeclaredBounds, NormalizedBounds, SubExprBounds);
        }
        
        return ExpandToRange(SubExprAtNewType, E->getBoundsExpr());
      }

      if (SE == SideEffects::Disabled)
        return ResultBounds;

      // Casts to _Ptr type must have a source for which we can infer bounds.
      if ((CK == CK_BitCast || CK == CK_IntegralToPointer) &&
          E->getType()->isCheckedPointerPtrType() &&
          !E->getType()->isFunctionPointerType()) {
        SubExprBounds = S.CheckNonModifyingBounds(SubExprBounds, SubExpr);
        if (SubExprBounds->isUnknown()) {
          S.Diag(SubExpr->getBeginLoc(),
                  diag::err_expected_bounds_for_ptr_cast)
                  << SubExpr->getSourceRange();
          SubExprBounds = S.CreateInvalidBoundsExpr();
        } else {
          BoundsExpr *TargetBounds =
            CreateTypeBasedBounds(E, E->getType(), false, false);
          CheckBoundsDeclAtStaticPtrCast(E, TargetBounds, SubExpr,
                                          SubExprBounds, CSS, Facts);
        }
        assert(SubExprBounds);
        assert(!E->getSubExprBoundsExpr());
        E->setSubExprBoundsExpr(SubExprBounds);
        if (DumpBounds)
          DumpExpression(llvm::outs(), E);
      }

      return ResultBounds;
    }

    // A member expression is a narrowing operator that shrinks the range of
    // memory to which the base refers to a specific member.  We always bounds
    // check the base.  That way we know that the lvalue produced by the
    // member points to a valid range of memory given by
    // (lvalue, lvalue + 1).   The lvalue is interpreted as a pointer to T,
    // where T is the type of the member.
    // CheckMemberExpr returns empty bounds.  e is an lvalue.
    BoundsExpr *CheckMemberExpr(MemberExpr *E, CheckedScopeSpecifier CSS,
                                std::pair<ComparisonSet, ComparisonSet>& Facts,
                                SideEffects SE) {
      if (SE == SideEffects::Disabled)
        return CreateBoundsEmpty();

      bool NeedsBoundsCheck = AddMemberBaseBoundsCheck(E, CSS, Facts);
      if (NeedsBoundsCheck && DumpBounds)
        DumpExpression(llvm::outs(), E);
      return CreateBoundsEmpty();
    }

    // If e is an rvalue, CheckUnaryOperator returns the bounds for
    // the value produced by e.
    // If e is an lvalue, it returns unknown bounds.
    BoundsExpr *CheckUnaryOperator(UnaryOperator *E, CheckedScopeSpecifier CSS,
                                   std::pair<ComparisonSet, ComparisonSet>& Facts,
                                   SideEffects SE) {
      UnaryOperatorKind Op = E->getOpcode();
      Expr *SubExpr = E->getSubExpr();

      // If the lvalue target bounds for the subexpression are needed, they
      // must be computed before performing any potential side effects on
      // the subexpression to prevent asserts in PruneTemporaryBindings.
      BoundsExpr *SubExprTargetBounds = nullptr;
      if (E->isIncrementDecrementOp())
        SubExprTargetBounds = LValueTargetBounds(SubExpr, CSS);

      // If the lvalue bounds for the subexpression are needed, they must
      // be computed before traversing the subexpression.
      // Traversing the subexpression with side effects may cause a
      // bounds expression to be set in AddBoundsCheck, which then causes
      // an assertion failure when pruning temporary bindings in LValueBounds.
      BoundsExpr *SubExprLValueBounds = nullptr;
      if (Op == UnaryOperatorKind::UO_AddrOf) {
        if (!SubExpr->getType()->isFunctionType())
          SubExprLValueBounds = LValueBounds(SubExpr, CSS, Facts);
      } else if (SE == SideEffects::Enabled && E->isIncrementDecrementOp())
        SubExprLValueBounds = LValueBounds(SubExpr, CSS, Facts);

      // Recursively infer rvalue bounds for the subexpression,
      // performing side effects if enabled.  This prevents TraverseStmt from
      // needing to recursively traverse the children of unary operators.
      BoundsExpr *SubExprBounds = TraverseStmt(SubExpr, CSS, Facts, SE);

      // Perform checking with side effects, if enabled.
      if (SE == SideEffects::Enabled) {
        if (Op == UO_AddrOf)
          S.CheckAddressTakenMembers(E);

        if (E->isIncrementDecrementOp()) {
          bool NeedsBoundsCheck = AddBoundsCheck(SubExpr,
                                                 OperationKind::Other,
                                                 CSS, Facts,
                                                 SubExprLValueBounds);
          if (NeedsBoundsCheck && DumpBounds)
            DumpExpression(llvm::outs(), E);
        }
      }

      // `*e` is not an rvalue.
      // TraverseStmt (and CheckUnaryOperator) may be called on non-rvalues,
      // so this is not unexpected behavior.
      // CheckUnaryOperator is not intended to be used to get
      // the bounds for an lvalue expression, but it may be called on an
      // lvalue expression in order to perform bounds checking.
      if (Op == UnaryOperatorKind::UO_Deref)
        return CreateBoundsInferenceError();

      // `!e` has empty bounds.
      if (Op == UnaryOperatorKind::UO_LNot)
        return CreateBoundsEmpty();

      // `&e` has the bounds of `e`.
      // `e` is an lvalue, so its bounds are its lvalue bounds.
      if (Op == UnaryOperatorKind::UO_AddrOf) {

        // Functions have bounds corresponding to the empty range.
        if (SubExpr->getType()->isFunctionType())
          return CreateBoundsEmpty();

        return SubExprLValueBounds;
      }

      // `++e`, `e++`, `--e`, `e--` all have bounds of `e`.
      // `e` is an lvalue, so its bounds are its lvalue target bounds.
      if (UnaryOperator::isIncrementDecrementOp(Op))
        return SubExprTargetBounds;

      // `+e`, `-e`, `~e` all have bounds of `e`. `e` is an rvalue.
      if (Op == UnaryOperatorKind::UO_Plus ||
          Op == UnaryOperatorKind::UO_Minus ||
          Op == UnaryOperatorKind::UO_Not)
        return SubExprBounds;

      // We cannot infer the bounds of other unary operators.
      return CreateBoundsAlwaysUnknown();
    }

    // CheckVarDecl returns empty bounds.
    BoundsExpr *CheckVarDecl(VarDecl *D, CheckedScopeSpecifier CSS,
                             std::pair<ComparisonSet, ComparisonSet>& Facts,
                             SideEffects SE) {
      BoundsExpr *ResultBounds = CreateBoundsEmpty();

      if (SE == SideEffects::Disabled)
        return ResultBounds;

      if (D->isInvalidDecl())
        return ResultBounds;

      if (isa<ParmVarDecl>(D))
        return ResultBounds;

      VarDecl::DefinitionKind defKind = D->isThisDeclarationADefinition();
      if (defKind == VarDecl::DefinitionKind::DeclarationOnly)
        return ResultBounds;

      // Handle variables with bounds declarations
      BoundsExpr *DeclaredBounds = D->getBoundsExpr();
      if (!DeclaredBounds || DeclaredBounds->isInvalid() ||
          DeclaredBounds->isUnknown())
        return ResultBounds;

      // TODO: for array types, check that any declared bounds at the point
      // of initialization are true based on the array size.

      // If there is a scalar initializer, check that the initializer meets the bounds
      // requirements for the variable.  For non-scalar types (arrays, structs, and
      // unions), the amount of storage allocated depends on the type, so we don't
      // to check the initializer bounds.
      Expr *Init = D->getInit();
      if (Init && D->getType()->isScalarType()) {
        assert(D->getInitStyle() == VarDecl::InitializationStyle::CInit);
        BoundsExpr *InitBounds = InferRValueBounds(Init, CSS, Facts);
        if (InitBounds->isUnknown()) {
          // TODO: need some place to record the initializer bounds
          S.Diag(Init->getBeginLoc(), diag::err_expected_bounds_for_initializer)
              << Init->getSourceRange();
          InitBounds = S.CreateInvalidBoundsExpr();
        } else {
          BoundsExpr *NormalizedDeclaredBounds = ExpandToRange(D, DeclaredBounds);
          CheckBoundsDeclAtInitializer(D->getLocation(), D, NormalizedDeclaredBounds,
            Init, InitBounds, CSS, Facts);
        }
        if (DumpBounds)
          DumpInitializerBounds(llvm::outs(), D, DeclaredBounds, InitBounds);
      }

      return ResultBounds;
    }

    BoundsExpr *CheckReturnStmt(ReturnStmt *RS, CheckedScopeSpecifier CSS,
                                SideEffects SE) {
      BoundsExpr *ResultBounds = CreateBoundsEmpty();
      if (SE == SideEffects::Disabled)
        return ResultBounds;
      if (!ReturnBounds)
        return ResultBounds;
      Expr *RetValue = RS->getRetValue();
      if (!RetValue)
        // We already issued an error message for this case.
        return ResultBounds;
      // TODO: Actually check that the return expression bounds imply the 
      // return bounds.
      // TODO: Also check that any parameters used in the return bounds are
      // unmodified.
      return ResultBounds;
    }

    // Given an array type with constant dimension size, produce a count
    // expression with that size.
    BoundsExpr *CreateBoundsForArrayType(QualType QT) {
      const IncompleteArrayType *IAT = Context.getAsIncompleteArrayType(QT);
      if (IAT) {
        if (IAT->getKind() == CheckedArrayKind::NtChecked)
          return Context.getPrebuiltCountZero();
        else
          return CreateBoundsAlwaysUnknown();
      }
      const ConstantArrayType *CAT = Context.getAsConstantArrayType(QT);
      if (!CAT)
        return CreateBoundsAlwaysUnknown();

      llvm::APInt size = CAT->getSize();
      // Null-terminated arrays of size n have bounds of count(n - 1).
      // The null terminator is excluded from the count.
      if (!IncludeNullTerminator &&
          CAT->getKind() == CheckedArrayKind::NtChecked) {
        assert(size.uge(1) && "must have at least one element");
        size = size - 1;
      }
      IntegerLiteral *Size = CreateIntegerLiteral(size);
      CountBoundsExpr *CBE =
          new (Context) CountBoundsExpr(BoundsExpr::Kind::ElementCount,
                                        Size, SourceLocation(),
                                        SourceLocation());
      return CBE;
    }

    Expr *CreateExplicitCast(QualType Target, CastKind CK, Expr *E,
                               bool isBoundsSafeInterface) {
      // Avoid building up nested chains of no-op casts.
      E = BoundsUtil::IgnoreRedundantCast(Context, CK, E);

      // Synthesize some dummy type source source information.
      TypeSourceInfo *DI = Context.getTrivialTypeSourceInfo(Target);
      CStyleCastExpr *CE = CStyleCastExpr::Create(Context, Target,
        ExprValueKind::VK_RValue, CK, E, nullptr, DI, SourceLocation(),
        SourceLocation());
      CE->setBoundsSafeInterface(isBoundsSafeInterface);
      return CE;
    }

  // Methods for inferring bounds expressions for C expressions.

  // C has an interesting semantics for expressions that differentiates between
  // lvalue and value expressions and inserts implicit conversions from lvalues
  // to values.  Value expressions are usually called rvalue expressions.  This
  // semantics is represented directly in the clang IR by having some
  // expressions evaluate to lvalues and having implicit conversions that convert
  // those lvalues to rvalues.
  //
  // Using ths representation directly would make it clumsy to compute bounds
  // expressions.  For an expression that evaluates to an lvalue, we would have
  // to compute and carry along two bounds expressions: the bounds expression
  // for the lvalue and the bounds expression for the value at which the lvalue
  // points.
  //
  // We address this by having three methods for computing bounds.  One method
  // (RValueBounds) computes the bounds for an rvalue expression. For lvalue
  // expressions, we have two methods that compute the bounds.  LValueBounds
  // computes the bounds for the lvalue produced by an expression.
  // LValueTargetBounds computes the bounds for the target of the lvalue
  // produced by the expression.  The method to use depends on the context in
  // which the lvalue expression is used.
  //
  // There are only a few contexts where an lvalue expression can occur, so it
  // is straightforward to determine which method to use. Also, the clang IR
  // makes it explicit when an lvalue is converted to an rvalue by an lvalue
  // cast operation.
  //
  // An expression denotes an lvalue if it occurs in the following contexts:
  // 1. As the left-hand side of an assignment operator.
  // 2. As the operand to a postfix or prefix incrementation operators (which
  //    implicitly do assignment).
  // 3. As the operand of the address-of (&) operator.
  // 4. If a member access operation e1.f denotes on lvalue, e1 denotes an
  //    lvalue.
  // 5. In clang IR, as an operand to an LValueToRValue cast operation.
  // Otherwise an expression denotes an rvalue.

  private:
    /// Infer a bounds expression for an lvalue.
    /// The bounds determine whether the lvalue to which an
    /// expression evaluates in in range.
<<<<<<< HEAD
    /// 
    /// ExistingLValueBounds is used to prevent recomputing the
    /// lvlaue bounds for an expression that may have had side
    /// effects performed on it.  This prevents assertion failures
=======
    /// 
    /// ExistingLValueBounds is used to prevent recomputing the
    /// lvlaue bounds for an expression that may have had side
    /// effects performed on it.  This prevents assertion failures
>>>>>>> cda3af8f
    /// that could otherwise occur in PruneTemporaryBindings.
    BoundsExpr *InferLValueBounds(Expr *E, CheckedScopeSpecifier CSS,
                                  std::pair<ComparisonSet, ComparisonSet>& Facts,
                                  BoundsExpr *ExistingLValueBounds) {
      BoundsExpr *Bounds = ExistingLValueBounds ?
                            ExistingLValueBounds : LValueBounds(E, CSS, Facts);
<<<<<<< HEAD
      return S.CheckNonModifyingBounds(Bounds, E);
    }

    /// Infer the bounds for the target of an lvalue.
    BoundsExpr *InferLValueTargetBounds(Expr *E, CheckedScopeSpecifier CSS) {
      BoundsExpr *Bounds = LValueTargetBounds(E, CSS);
=======
>>>>>>> cda3af8f
      return S.CheckNonModifyingBounds(Bounds, E);
    }

    /// Infer a bounds expression for an rvalue.
    /// The bounds determine whether the rvalue to which an
    /// expression evaluates is in range.
    BoundsExpr *InferRValueBounds(Expr *E, CheckedScopeSpecifier CSS,
                                  std::pair<ComparisonSet, ComparisonSet>& Facts) {
      BoundsExpr *Bounds = RValueBounds(E, CSS, Facts, SideEffects::Disabled);
      return S.CheckNonModifyingBounds(Bounds, E);
    }

    /// Get the rvalue bounds of a statement,
    /// accounting for non-rvalue expressions and null ptrs.
    BoundsExpr *AdjustRValueBounds(Stmt *S, BoundsExpr *Bounds) {
      if (Expr *E = dyn_cast<Expr>(S)) {
        if (!E->isRValue())
          return CreateBoundsInferenceError();

        // Bounds expressions are not null ptrs.
        if (isa<BoundsExpr>(E))
          return Bounds;

        // Null Ptrs always have bounds(any).
        // This is the correct way to detect all the different ways that
        // C can make a null ptr.
        if (E->isNullPointerConstant(Context, Expr::NPC_NeverValueDependent))
          return CreateBoundsAny();
      }

      return Bounds;
    }

    BoundsExpr *CreateBoundsUnknown() {
      return Context.getPrebuiltBoundsUnknown();
    }

    // This describes an empty range. We use this where semantically the value
    // can never point to any range of memory, and statically understanding this
    // is useful.
    // We use this for example for function pointers or float-typed expressions.
    //
    // This is better than represenging the empty range as bounds(e, e), or even
    // bounds(e1, e2), because in these cases we need to do further analysis to
    // understand that the upper and lower bounds of the range are equal.
    BoundsExpr *CreateBoundsEmpty() {
      return CreateBoundsUnknown();
    }

    // This describes that this is an expression we will never
    // be able to infer bounds for.
    BoundsExpr *CreateBoundsAlwaysUnknown() {
      return CreateBoundsUnknown();
    }

    // If we have an error in our bounds inference that we can't
    // recover from, bounds(unknown) is our error value
    BoundsExpr *CreateBoundsInferenceError() {
      return CreateBoundsUnknown();
    }

    // This describes the bounds of null, which is compatible with every
    // other bounds annotation.
    BoundsExpr *CreateBoundsAny() {
      return new (Context) NullaryBoundsExpr(BoundsExpr::Kind::Any,
                                             SourceLocation(),
                                             SourceLocation());
    }

    // Currently our inference algorithm has some limitations,
    // where we cannot express bounds for things that will have bounds
    //
    // This is for the case where we want to allow these today,
    // but we need to re-visit these places and disallow some instances
    // when we can accurately calculate these bounds.
    BoundsExpr *CreateBoundsAllowedButNotComputed() {
      return CreateBoundsAny();
    }
    // This is for the opposite case, where we want to return bounds(unknown)
    // at the moment, but we want to re-visit these parts of inference
    // and in some cases compute bounds.
    BoundsExpr *CreateBoundsNotAllowedYet() {
      return CreateBoundsUnknown();
    }

    BoundsExpr *CreateSingleElementBounds(Expr *LowerBounds) {
      assert(LowerBounds->isRValue());
      return ExpandToRange(LowerBounds, Context.getPrebuiltCountOne());
    }

    ImplicitCastExpr *CreateImplicitCast(QualType Target, CastKind CK,
                                         Expr *E) {
      return ImplicitCastExpr::Create(Context, Target, CK, E, nullptr,
                                       ExprValueKind::VK_RValue);
    }

    Expr *CreateTemporaryUse(CHKCBindTemporaryExpr *Binding) {
      return new (Context) BoundsValueExpr(SourceLocation(), Binding);
    }

    Expr *CreateAddressOfOperator(Expr *E) {
      QualType Ty = Context.getPointerType(E->getType(), CheckedPointerKind::Array);
      return new (Context) UnaryOperator(E, UnaryOperatorKind::UO_AddrOf, Ty,
                                         ExprValueKind::VK_RValue,
                                         ExprObjectKind::OK_Ordinary,
                                         SourceLocation(), false);
    }

    // Determine if the mathemtical value of I (an unsigned integer) fits within
    // the range of Ty, a signed integer type.  APInt requires that bitsizes
    // match exactly, so if I does fit, return an APInt via Result with
    // exactly the bitsize of Ty.
    bool Fits(QualType Ty, const llvm::APInt &I, llvm::APInt &Result) {
      assert(Ty->isSignedIntegerType());
      unsigned bitSize = Context.getTypeSize(Ty);
      if (bitSize < I.getBitWidth()) {
        if (bitSize < I.getActiveBits())
         // Number of bits in use exceeds bitsize
         return false;
        else Result = I.trunc(bitSize);
      } else if (bitSize > I.getBitWidth())
        Result = I.zext(bitSize);
      else
        Result = I;
      return Result.isNonNegative();
    }

    // Create an integer literal from I.  I is interpreted as an
    // unsigned integer.
    IntegerLiteral *CreateIntegerLiteral(const llvm::APInt &I) {
      QualType Ty;
      // Choose the type of an integer constant following the rules in
      // Section 6.4.4 of the C11 specification: the smallest integer
      // type chosen from int, long int, long long int, unsigned long long
      // in which the integer fits.
      llvm::APInt ResultVal;
      if (Fits(Context.IntTy, I, ResultVal))
        Ty = Context.IntTy;
      else if (Fits(Context.LongTy, I, ResultVal))
        Ty = Context.LongTy;
      else if (Fits(Context.LongLongTy, I, ResultVal))
        Ty = Context.LongLongTy;
      else {
        assert(I.getBitWidth() <=
               Context.getIntWidth(Context.UnsignedLongLongTy));
        ResultVal = I;
        Ty = Context.UnsignedLongLongTy;
      }
      IntegerLiteral *Lit = IntegerLiteral::Create(Context, ResultVal, Ty,
                                                   SourceLocation());
      return Lit;
    }

    // Given a byte_count or count bounds expression for the expression Base,
    // expand it to a range bounds expression:
    //  E : Count(C) expands to Bounds(E, E + C)
    //  E : ByteCount(C)  expands to Bounds((array_ptr<char>) E,
    //                                      (array_ptr<char>) E + C)
    BoundsExpr *ExpandToRange(Expr *Base, BoundsExpr *B) {
      assert(Base->isRValue() && "expected rvalue expression");
      BoundsExpr::Kind K = B->getKind();
      switch (K) {
        case BoundsExpr::Kind::ByteCount:
        case BoundsExpr::Kind::ElementCount: {
          CountBoundsExpr *BC = dyn_cast<CountBoundsExpr>(B);
          if (!BC) {
            llvm_unreachable("unexpected cast failure");
            return CreateBoundsInferenceError();
          }
          Expr *Count = BC->getCountExpr();
          QualType ResultTy;
          Expr *LowerBound;
          Base = S.MakeAssignmentImplicitCastExplicit(Base);
          if (K == BoundsExpr::ByteCount) {
            ResultTy = Context.getPointerType(Context.CharTy,
                                              CheckedPointerKind::Array);
            // When bounds are pretty-printed as source code, the cast needs
            // to appear in the source code for the code to be correct, so
            // use an explicit cast operation.
            //
            // The bounds-safe interface argument is false because casts
            // to checked pointer types are always allowed by type checking.
            LowerBound =
              CreateExplicitCast(ResultTy, CastKind::CK_BitCast, Base, false);
          } else {
            ResultTy = Base->getType();
            LowerBound = Base;
            if (ResultTy->isCheckedPointerPtrType()) {
              ResultTy = Context.getPointerType(ResultTy->getPointeeType(),
                CheckedPointerKind::Array);
              // The bounds-safe interface argument is false because casts
              // between checked pointer types are always allowed by type
              // checking.
              LowerBound =
                CreateExplicitCast(ResultTy, CastKind::CK_BitCast, Base, false);
            }
          }
          Expr *UpperBound =
            new (Context) BinaryOperator(LowerBound, Count,
                                          BinaryOperatorKind::BO_Add,
                                          ResultTy,
                                          ExprValueKind::VK_RValue,
                                          ExprObjectKind::OK_Ordinary,
                                          SourceLocation(),
                                          FPOptions());
          RangeBoundsExpr *R = new (Context) RangeBoundsExpr(LowerBound, UpperBound,
                                               SourceLocation(),
                                               SourceLocation());
          return R;
        }
        default:
          return B;
      }
    }

    BoundsExpr *ExpandToRange(VarDecl *D, BoundsExpr *B) {
      QualType QT = D->getType();
      ExprResult ER = S.BuildDeclRefExpr(D, QT,
                                       clang::ExprValueKind::VK_LValue, SourceLocation());
      if (ER.isInvalid())
        return nullptr;
      Expr *Base = ER.get();
      if (!QT->isArrayType())
        Base = CreateImplicitCast(QT, CastKind::CK_LValueToRValue, Base);
      return ExpandToRange(Base, B);
    }

    // Compute bounds for a variable expression or member reference expression
    // with an array type.
    BoundsExpr *ArrayExprBounds(Expr *E) {
      DeclRefExpr *DR = dyn_cast<DeclRefExpr>(E);
      assert((DR && dyn_cast<VarDecl>(DR->getDecl())) || isa<MemberExpr>(E));
      BoundsExpr *BE = CreateBoundsForArrayType(E->getType());
      if (BE->isUnknown())
        return BE;

      Expr *Base = CreateImplicitCast(Context.getDecayedType(E->getType()),
                                      CastKind::CK_ArrayToPointerDecay,
                                      E);
      return ExpandToRange(Base, BE);
    }

    // Infer bounds for string literals.
    BoundsExpr *InferBoundsForStringLiteral(Expr *E, StringLiteral *SL,
                                            CHKCBindTemporaryExpr *Binding) {
      // Use the number of characters in the string (excluding the null
      // terminator) to calcaulte size.  Don't use the array type of the
      // literal.  In unchecked scopes, the array type is unchecked and its
      // size includes the null terminator.  It converts to an ArrayPtr that
      // could be used to overwrite the null terminator.  We need to prevent
      // this because literal strings may be shared and writeable, depending on
      // the C implementation.
      auto *Size = CreateIntegerLiteral(llvm::APInt(64, SL->getLength()));
      auto *CBE =
        new (Context) CountBoundsExpr(BoundsExpr::Kind::ElementCount,
                                      Size, SourceLocation(),
                                      SourceLocation());

      auto PtrType = Context.getDecayedType(E->getType());

      // For a string literal expression, we always bind the result of the
      // expression to a temporary. We then use this temporary in the bounds
      // expression for the string literal expression. Otherwise, a runtime
      // bounds check based on accessing the predefined expression could be
      // incorrect: the base value could be different for the lower and upper
      // bounds.
      auto *ArrLValue = CreateTemporaryUse(Binding);
      auto *Base = CreateImplicitCast(PtrType,
                                      CastKind::CK_ArrayToPointerDecay,
                                      ArrLValue);
      return ExpandToRange(Base, CBE);
    }

    // Infer bounds for an lvalue.  The bounds determine whether
    // it is valid to access memory using the lvalue.  The bounds
    // should be the range of an object in memory or a subrange of
    // an object.
    //
    // The returned bounds expression may contain a modifying expression within
    // it. It is the caller's responsibility to validate that the bounds
    // expression is non-modifying.
    //
    // LValueBounds should only be called on an expression that has not had
    // any side effects from bounds inference and checking performed on it.
    // PruneTemporaryBindings (which may be called from LValueBounds)
    // expects its argument not to have had a bounds expression set on it.
    // Side effects performed during bounds inference and checking may set
    // a bounds expression on e.
    BoundsExpr *LValueBounds(Expr *E, CheckedScopeSpecifier CSS,
                             std::pair<ComparisonSet, ComparisonSet>& Facts) {
      // E may not be an lvalue if there is a typechecking error when struct 
      // accesses member array incorrectly.
      if (!E->isLValue()) return CreateBoundsInferenceError();
      E = E->IgnoreParens();
      switch (E->getStmtClass()) {
      case Expr::DeclRefExprClass: {
        DeclRefExpr *DR = cast<DeclRefExpr>(E);
        if (DR->getType()->isArrayType()) {
          VarDecl *VD = dyn_cast<VarDecl>(DR->getDecl());
          if (!VD) {
            llvm_unreachable("declref with array type not a vardecl");
            return CreateBoundsInferenceError();
          }
          // Declared bounds override the bounds based on the array type.
          BoundsExpr *B = VD->getBoundsExpr();
          if (B) {
            Expr *Base = CreateImplicitCast(Context.getDecayedType(E->getType()),
                                            CastKind::CK_ArrayToPointerDecay,
                                            E);
            return ExpandToRange(Base, B);
          }
          // If B is an interop type annotation, the type must be identical
          // to the declared type, modulo checkedness.  So it is OK to
          // compute the array bounds based on the original type.
          return ArrayExprBounds(DR);
        }

        if (DR->getType()->isFunctionType()) {
          // Only function decl refs should have function type
          assert(isa<FunctionDecl>(DR->getDecl()));
          return CreateBoundsEmpty();
        }
        Expr *AddrOf = CreateAddressOfOperator(DR);
        return CreateSingleElementBounds(AddrOf);
      }
      case Expr::UnaryOperatorClass: {
        UnaryOperator *UO = cast<UnaryOperator>(E);
        if (UO->getOpcode() == UnaryOperatorKind::UO_Deref)
          return RValueBounds(UO->getSubExpr(), CSS, Facts,
                              SideEffects::Disabled);
        else
          return CreateBoundsInferenceError();
      }
      case Expr::ArraySubscriptExprClass: {
        //  e1[e2] is a synonym for *(e1 + e2).  The bounds are
        // the bounds of e1 + e2, which reduces to the bounds
        // of whichever subexpression has pointer type.
        ArraySubscriptExpr *AS = cast<ArraySubscriptExpr>(E);
        // getBase returns the pointer-typed expression.
        return RValueBounds(AS->getBase(), CSS, Facts, SideEffects::Disabled);
      }
      case Expr::MemberExprClass: {
        MemberExpr *ME = cast<MemberExpr>(E);
        FieldDecl *FD = dyn_cast<FieldDecl>(ME->getMemberDecl());
        if (!FD)
          return CreateBoundsInferenceError();

        if (ME->getType()->isArrayType()) {
          // Declared bounds override the bounds based on the array type.
          BoundsExpr *B = FD->getBoundsExpr();
          if (B) {
            B = S.MakeMemberBoundsConcrete(ME->getBase(), ME->isArrow(), B);
            if (!B) {
               assert(ME->getBase()->isRValue());
              // This can happen if the base expression is an rvalue expression.
              // It could be a function call that returns a struct, for example.
              CreateBoundsNotAllowedYet();
            }
            if (B->isElementCount() || B->isByteCount()) {
              Expr *Base = CreateImplicitCast(Context.getDecayedType(E->getType()),
                                              CastKind::CK_ArrayToPointerDecay,
                                              E);
              return cast<BoundsExpr>(PruneTemporaryBindings(S, ExpandToRange(Base, B), CSS));
            } else
              return cast<BoundsExpr>(PruneTemporaryBindings(S, B, CSS));
          }

          // If B is an interop type annotation, the type must be identical
          // to the declared type, modulo checkedness.  So it is OK to
          // compute the array bounds based on the original type.
          return cast<BoundsExpr>(PruneTemporaryBindings(S, ArrayExprBounds(ME), CSS));
        }

        // It is an error for a member to have function type
        if (ME->getType()->isFunctionType())
          return CreateBoundsInferenceError();

        // If E is an L-value, the ME must be an L-value too.
        if (ME->isRValue()) {
          llvm_unreachable("unexpected MemberExpr r-value");
          return CreateBoundsInferenceError();
        }

        Expr *AddrOf = CreateAddressOfOperator(ME);
        BoundsExpr* Bounds = CreateSingleElementBounds(AddrOf);
        return cast<BoundsExpr>(PruneTemporaryBindings(S, Bounds, CSS));
      }
      case Expr::ImplicitCastExprClass: {
        ImplicitCastExpr *ICE = cast<ImplicitCastExpr>(E);
        // An LValueBitCast adjusts the type of the lvalue, but
        // the bounds are not changed.
        // TODO: when we add relative alignment support, we may need
        // to adjust the relative alignment of the bounds.
        if (ICE->getCastKind() == CastKind::CK_LValueBitCast)
          return LValueBounds(ICE->getSubExpr(), CSS, Facts);
         return CreateBoundsAlwaysUnknown();
      }
      case Expr::CHKCBindTemporaryExprClass: {
        CHKCBindTemporaryExpr *Binding = cast<CHKCBindTemporaryExpr>(E);
        Expr *SE = Binding->getSubExpr()->IgnoreParens();

        if (isa<CompoundLiteralExpr>(SE)) {
          BoundsExpr *BE = CreateBoundsForArrayType(E->getType());
          QualType PtrType = Context.getDecayedType(E->getType());
          Expr *ArrLValue = CreateTemporaryUse(Binding);
          Expr *Base = CreateImplicitCast(PtrType,
                                          CastKind::CK_ArrayToPointerDecay,
                                          ArrLValue);
          return ExpandToRange(Base, BE);
        }

        if (auto *SL = dyn_cast<StringLiteral>(SE))
          return InferBoundsForStringLiteral(E, SL, Binding);

        if (auto *PE = dyn_cast<PredefinedExpr>(SE)) {
          auto *SL = PE->getFunctionName();
          return InferBoundsForStringLiteral(E, SL, Binding);
        }
      }
      default:
        return CreateBoundsAlwaysUnknown();
      }
    }

    // Given a Ptr type or a bounds-safe interface type, create the bounds
    // implied by the type.  If E is non-null, place the bounds in standard form
    // (do not use count or byte_count because their meaning changes
    //  when propagated to parent expressions).
    BoundsExpr *CreateTypeBasedBounds(Expr *E, QualType Ty, bool IsParam,
                                      bool IsBoundsSafeInterface) {
      BoundsExpr *BE = nullptr;
      // If the target value v is a Ptr type, it has bounds(v, v + 1), unless
      // it is a function pointer type, in which case it has no required
      // bounds.

      if (Ty->isCheckedPointerPtrType()) {
        if (Ty->isFunctionPointerType())
          BE = CreateBoundsEmpty();
        else if (Ty->isVoidPointerType())
          BE = Context.getPrebuiltByteCountOne();
        else
          BE = Context.getPrebuiltCountOne();
      } else if (Ty->isCheckedArrayType()) {
        assert(IsParam && IsBoundsSafeInterface && "unexpected checked array type");
        BE = CreateBoundsForArrayType(Ty);
      } else if (Ty->isCheckedPointerNtArrayType()) {
        BE = Context.getPrebuiltCountZero();
      }
   
      if (!BE)
        return CreateBoundsEmpty();

      if (!E)
        return BE;

      Expr *Base = E;
      if (Base->isLValue())
        Base = CreateImplicitCast(E->getType(), CastKind::CK_LValueToRValue, Base);

      // If type is a bounds-safe interface type, adjust the type of base to the
      // bounds-safe interface type.
      if (IsBoundsSafeInterface) {
        // Compute the target type.  We could receive an array type for a parameter
        // with a bounds-safe interface.
        QualType TargetTy = Ty;
        if (TargetTy->isArrayType()) {
          assert(IsParam);
          TargetTy = Context.getArrayDecayedType(Ty);
        };

        if (TargetTy != E->getType())
          Base = CreateExplicitCast(TargetTy, CK_BitCast, Base, true);
      } else
        assert(Ty == E->getType());

      return ExpandToRange(Base, BE);
    }

    // Compute bounds for the target of an lvalue. Values assigned through
    // the lvalue must satisfy these bounds. Values read through the
    // lvalue will meet these bounds.
    //
    // The returned bounds expression may contain a modifying expression within
    // it. It is the caller's responsibility to validate that the bounds
    // expression is non-modifying.
    //
    // LValueTargetBounds should only be called on an expression that has not
    // had any side effects from bounds inference and checking performed on it.
    // PruneTemporaryBindings (which may be called from LValueTargetBounds)
    // expects its argument not to have had a bounds expression set on it.
    // Side effects performed during bounds inference and checking may set
    // a bounds expression on e.
    BoundsExpr *LValueTargetBounds(Expr *E, CheckedScopeSpecifier CSS) {
      if (!E->isLValue()) return CreateBoundsInferenceError();
      E = E->IgnoreParens();
      QualType QT = E->getType();

      // The type here cannot ever be an array type, as these are dealt with
      // by an array conversion, not an lvalue conversion. The bounds for an
      // array conversion are the same as the lvalue bounds of the
      // array-typed expression.
      assert(!QT->isArrayType() &&
             "Unexpected Array-typed lvalue in LValueTargetBounds");
      if (QT->isCheckedPointerPtrType()) {
        bool IsParam = false;
        if (DeclRefExpr *DR = dyn_cast<DeclRefExpr>(E))
          IsParam = isa<ParmVarDecl>(DR->getDecl());

        return CreateTypeBasedBounds(E, QT,/*IsParam=*/IsParam,
                                     /*IsBoundsSafeInterface="*/false);
      }

      switch (E->getStmtClass()) {
        case Expr::DeclRefExprClass: {
          DeclRefExpr *DR = cast<DeclRefExpr>(E);
          VarDecl *D = dyn_cast<VarDecl>(DR->getDecl());
          if (!D)
            return CreateBoundsInferenceError();

          BoundsExpr *B = D->getBoundsExpr();
          InteropTypeExpr *IT = D->getInteropTypeExpr();
          if (!B && IT)
            return CreateTypeBasedBounds(E, IT->getType(),
                                          /*IsParam=*/isa<ParmVarDecl>(D),
                                          /*IsBoundsSafeInterface=*/true);
          if (!B || B->isUnknown())
            return CreateBoundsAlwaysUnknown();

          Expr *Base = CreateImplicitCast(QT, CastKind::CK_LValueToRValue, E);
          return ExpandToRange(Base, B);
        }
        case Expr::UnaryOperatorClass: {
          UnaryOperator *UO = cast<UnaryOperator>(E);
          // Currently, we don't know the bounds of a pointer stored in a
          // pointer dereference, unless it is a _Ptr type (handled
          // earlier) or an _Nt_array_ptr.
          if (UO->getOpcode() == UnaryOperatorKind::UO_Deref &&
              UO->getType()->isCheckedPointerNtArrayType())
              return CreateTypeBasedBounds(UO, UO->getType(), false, false);

          return CreateBoundsAlwaysUnknown();
        }
        case Expr::ArraySubscriptExprClass: {
          //  e1[e2] is a synonym for *(e1 + e2).  The bounds are
          // the bounds of e1 + e2, which reduces to the bounds
          // of whichever subexpression has pointer type.
          ArraySubscriptExpr *AS = cast<ArraySubscriptExpr>(E);
          // Currently, we don't know the bounds of a pointer returned
          // by a subscripting operation, unless it is a _Ptr type (handled
          // earlier) or an _Nt_array_ptr.
          if (AS->getType()->isCheckedPointerNtArrayType())
            return CreateTypeBasedBounds(AS, AS->getType(), false, false);
          return CreateBoundsAlwaysUnknown();
        }
        case Expr::MemberExprClass: {
          MemberExpr *M = cast<MemberExpr>(E);
          FieldDecl *F = dyn_cast<FieldDecl>(M->getMemberDecl());
          if (!F)
            return CreateBoundsInferenceError();

          BoundsExpr *B = F->getBoundsExpr();
          InteropTypeExpr *IT = F->getInteropTypeExpr();
          if (B && B->isUnknown())
            return CreateBoundsAlwaysUnknown();

          Expr *MemberBaseExpr = M->getBase();
          if (!B && IT) {
            B = CreateTypeBasedBounds(M, IT->getType(),
                                         /*IsParam=*/false,
                                         /*IsInteropTypeAnnotation=*/true);
            return cast<BoundsExpr>(PruneTemporaryBindings(S, B, CSS));
          }
            
          if (!B)
            return CreateBoundsAlwaysUnknown();

          B = S.MakeMemberBoundsConcrete(MemberBaseExpr, M->isArrow(), B);
          if (!B) {
             // This can happen when MemberBaseExpr is an rvalue expression.  An example
             // of this a function call that returns a struct.  MakeMemberBoundsConcrete
             // can't handle this yet.
            return CreateBoundsNotAllowedYet();
          }

          if (B->isElementCount() || B->isByteCount()) {
             Expr *MemberRValue;
            if (M->isLValue())
              MemberRValue = CreateImplicitCast(QT, CastKind::CK_LValueToRValue,
                                                E);
            else
              MemberRValue = M;
            B = ExpandToRange(MemberRValue, B);
          }

          return cast<BoundsExpr>(PruneTemporaryBindings(S, B, CSS));
        }
        case Expr::ImplicitCastExprClass: {
          ImplicitCastExpr *ICE = cast<ImplicitCastExpr>(E);
          if (ICE->getCastKind() == CastKind::CK_LValueBitCast)
            return LValueTargetBounds(ICE->getSubExpr(), CSS);
          return CreateBoundsAlwaysUnknown();
        }
        default:
          return CreateBoundsAlwaysUnknown();
      }
    }

    // Compute the bounds of a cast operation that produces an rvalue.
    BoundsExpr *RValueCastBounds(CastKind CK, BoundsExpr *TargetBounds,
                                 BoundsExpr *LValueBounds,
                                 BoundsExpr *RValueBounds) {
      switch (CK) {
        case CastKind::CK_BitCast:
        case CastKind::CK_NoOp:
        case CastKind::CK_NullToPointer:
        // Truncation or widening of a value does not affect its bounds.
        case CastKind::CK_IntegralToPointer:
        case CastKind::CK_PointerToIntegral:
        case CastKind::CK_IntegralCast:
        case CastKind::CK_IntegralToBoolean:
        case CastKind::CK_BooleanToSignedIntegral:
          return RValueBounds;
        case CastKind::CK_LValueToRValue:
          return TargetBounds;
        case CastKind::CK_ArrayToPointerDecay:
          return LValueBounds;
        case CastKind::CK_DynamicPtrBounds:
        case CastKind::CK_AssumePtrBounds:
          llvm_unreachable("unexpected rvalue bounds cast");
        default:
          return CreateBoundsAlwaysUnknown();
      }
    }

    // Compute the bounds of an expression that produces an rvalue.
    //
    // The returned bounds expression may contain a modifying expression within
    // it. It is the caller's responsibility to validate that the bounds
    // expression is non-modifying.
    BoundsExpr *RValueBounds(Expr *E, CheckedScopeSpecifier CSS,
                             std::pair<ComparisonSet, ComparisonSet>& Facts,
                             SideEffects SE) {
      if (!E->isRValue()) return CreateBoundsInferenceError();

      E = E->IgnoreParens();

      // Suppress diagnostics if side effects are disabled.
      Sema::ExprSubstitutionScope Scope(S, SE == SideEffects::Disabled);

      // Null Ptrs always have bounds(any)
      // This is the correct way to detect all the different ways that
      // C can make a null ptr.
      if (E->isNullPointerConstant(Context, Expr::NPC_NeverValueDependent)) {
        return CreateBoundsAny();
      }

      switch (E->getStmtClass()) {
        case Expr::BoundsCastExprClass:
        case Expr::ImplicitCastExprClass:
        case Expr::CStyleCastExprClass:
          return CheckCastExpr(cast<CastExpr>(E), CSS, Facts, SE);
        case Expr::UnaryOperatorClass:
          return CheckUnaryOperator(cast<UnaryOperator>(E), CSS, Facts, SE);
        case Expr::BinaryOperatorClass:
        case Expr::CompoundAssignOperatorClass:
          return CheckBinaryOperator(cast<BinaryOperator>(E), CSS, Facts, SE);
        case Expr::CallExprClass:
          return CheckCallExpr(cast<CallExpr>(E), CSS, Facts, SE);
        case Expr::CHKCBindTemporaryExprClass: {
          CHKCBindTemporaryExpr *Binding = cast<CHKCBindTemporaryExpr>(E);
          Expr *Child = Binding->getSubExpr();
          if (const CallExpr *CE = dyn_cast<CallExpr>(Child))
            return CallExprBounds(CE, Binding);
          else
            return RValueBounds(Child, CSS, Facts, SE);
        }
        case Expr::ConditionalOperatorClass:
        case Expr::BinaryConditionalOperatorClass:
          // TODO: infer correct bounds for conditional operators
          return CreateBoundsAllowedButNotComputed();
        case Expr::BoundsValueExprClass: {
          BoundsValueExpr *BVE = cast<BoundsValueExpr>(E);
          return RValueBounds(BVE->getTemporaryBinding(), CSS, Facts, SE);
        }
        default:
          // All other cases are unknowable
          return CreateBoundsAlwaysUnknown();
      }
    }

    // Compute the bounds of a call expression.  Call expressions always
    // produce rvalues.
    //
    // If ResultName is non-null, it is a temporary variable where the result
    // of the call expression is stored immediately upon return from the call.
    BoundsExpr *CallExprBounds(const CallExpr *CE,
                               CHKCBindTemporaryExpr *ResultName) {
      BoundsExpr *ReturnBounds = nullptr;
      if (CE->getType()->isCheckedPointerPtrType()) {
        if (CE->getType()->isVoidPointerType())
          ReturnBounds = Context.getPrebuiltByteCountOne();
        else
          ReturnBounds = Context.getPrebuiltCountOne();
      }
      else {
        // Get the function prototype, where the abstract function return
        // bounds are kept.  The callee (if it exists) 
        // is always a function pointer.
        const PointerType *PtrTy =
          CE->getCallee()->getType()->getAs<PointerType>();
        if (PtrTy == nullptr)
          return CreateBoundsInferenceError();
        const FunctionProtoType *CalleeTy =
          PtrTy->getPointeeType()->getAs<FunctionProtoType>();
        if (!CalleeTy)
          // K&R functions have no prototype, and we cannot perform
          // inference on them, so we return bounds(unknown) for their results.
          return CreateBoundsAlwaysUnknown();

        BoundsAnnotations FunReturnAnnots = CalleeTy->getReturnAnnots();
        BoundsExpr *FunBounds = FunReturnAnnots.getBoundsExpr();
        InteropTypeExpr *IType =FunReturnAnnots.getInteropTypeExpr();
        // If there is no return bounds and there is an interop type
        // annotation, use the bounds impied by the interop type
        // annotation.
        if (!FunBounds && IType)
          FunBounds = CreateTypeBasedBounds(nullptr, IType->getType(),
                                            false, true);

        if (!FunBounds)
          // This function has no return bounds
          return CreateBoundsAlwaysUnknown();

        ArrayRef<Expr *> ArgExprs =
          llvm::makeArrayRef(const_cast<Expr**>(CE->getArgs()),
                              CE->getNumArgs());

        // Concretize Call Bounds with argument expressions.
        // We can only do this if the argument expressions are non-modifying
        ReturnBounds =
          S.ConcretizeFromFunctionTypeWithArgs(FunBounds, ArgExprs,
                            Sema::NonModifyingContext::NMC_Function_Return);
        // If concretization failed, this means we tried to substitute with
        // a non-modifying expression, which is not allowed by the
        // specification.
        if (!ReturnBounds)
          return CreateBoundsInferenceError();
      }

      if (ReturnBounds->isElementCount() ||
          ReturnBounds->isByteCount()) {
        if (!ResultName)
          return CreateBoundsInferenceError();
        ReturnBounds = ExpandToRange(CreateTemporaryUse(ResultName), ReturnBounds);
      }
      return ReturnBounds;
    }

    // Check that casts to checked function pointer types produce a valid
    // function pointer.  This implements the checks in Section 3.8 of v0.7
    // of the Checked C specification.
    //
    // The cast expression E has type ToType, a ptr<> to a function p type.  To
    // produce the function pointer,  the program is performing a sequence of
    // casts, both implicit and explicit. This sequence may include uses of
    // addr-of- (&) or deref(*), which act like casts for function pointer
    // types.
    //
    // Start by checking whether E must produce a valid function pointer:
    // - An lvalue-to-rvalue cast,
    // - A bounds-safe interface cast.
    //
    // If E is not guaranteed produce a valid function pointer, check that E
    // is a value-preserving case. Iterate through the chain of subexpressions
    // of E, as long as we see value-preserving casts or a cast-like operator.
    // If a cast is not value-preserving, it is an error because the resulting
    // value may not be valid function pointer.
    //
    // Let Needle be the subexpression the iteration ends at. Check whether
    // Needle is guaranteed to be a valid checked function pointer of type Ty:
    // - It s a null pointer.
    // - It is decl ref to a named function and the pointee type of TyType
    //   matches the function type.
    // - It is a checked function pointer Ty.
    // If is none of those, emit diagnostic about an incompatible type.
    void CheckDisallowedFunctionPtrCasts(CastExpr *E) {
      // The type of the outer value
      QualType ToType = E->getType();

      // We're only looking for casts to checked function ptr<>s.
      if (!ToType->isCheckedPointerPtrType() ||
        !ToType->isFunctionPointerType())
        return;

      // Skip lvalue-to-rvalue casts because they preserve types (except that
      // qualifers are removed).  The lvalue type should be a checked pointer
      // type too.
      if (const ImplicitCastExpr *ICE = dyn_cast<ImplicitCastExpr>(E))
        if (ICE->getCastKind() == CK_LValueToRValue) {
          assert(ICE->getSubExpr()->getType()->isCheckedPointerType());
          return;
        }

      // Skip bounds-safe interface casts.  They are trusted casts inserted
      // according to bounds-safe interface rules.  The only difference in
      // types is checkedness, which means that this is a trusted cast
      // to the checked function type pointer.
      if (E->isBoundsSafeInterface())
        return;

      if (!CheckValuePreservingCast(E, ToType)) {
        // The top-level cast is not value-preserving
        return;
      }

      // Iterate through chain of subexpressions that are value-preserving
      // casts or cast-like operations.
      const Expr *Needle = E->getSubExpr();
      while (true) {
        Needle = Needle->IgnoreParens();

        // Stop at any cast or cast-like operators that have a checked pointer
        // type.  If they are potential problematic casts, they'll be checked
        // by another call to CheckedDisallowedFunctionPtrCasts.
        if (Needle->getType()->isCheckedPointerType())
          break;

        // If we've found a cast expression...
        if (const CastExpr *NeedleCast = dyn_cast<CastExpr>(Needle)) {
          if (const ImplicitCastExpr *ICE = 
                dyn_cast<ImplicitCastExpr>(NeedleCast))
            // Stop at lvalue-to-ravlue casts.
            if (ICE->getCastKind() == CK_LValueToRValue)
              break;

          if (NeedleCast->isBoundsSafeInterface())
            break;

          if (!CheckValuePreservingCast(NeedleCast, ToType)) {
            // The cast is not value-preserving,
            return;
          }

          Needle = NeedleCast->getSubExpr();
          continue;
        }

        // If we've found a unary operator (such as * or &)...
        if (const UnaryOperator *NeedleOp = dyn_cast<UnaryOperator>(Needle)) {
          // Check if the operator is value-preserving.
          // Only addr-of (&) and deref (*) are with function pointers
          if (!CheckValuePreservingCastLikeOp(NeedleOp, ToType)) {
            return;
          }

          // Keep iterating.
          Needle = NeedleOp->getSubExpr();
          continue;
        }

        // Otherwise we have found an expression that is neither
        // a cast nor a cast-like operator.  Stop iterating.
        break;
      }

      // See if we stopped at a subexpression that must produce a valid checked
      // function pointer.

      // A null pointer.
      if (Needle->isNullPointerConstant(S.Context, Expr::NPC_NeverValueDependent))
        return;

      // A DeclRef to a function declaration matching the desired function type.
      if (const DeclRefExpr *NeedleDeclRef = dyn_cast<DeclRefExpr>(Needle)) {
        if (isa<FunctionDecl>(NeedleDeclRef->getDecl())) {
          // Checked that the function type is compatible with the pointee type
          // of ToType.
          if (S.Context.typesAreCompatible(ToType->getPointeeType(),
                                           Needle->getType(),
                                           /*CompareUnqualified=*/false,
                                           /*IgnoreBounds=*/false))
            return;
        } else {
          S.Diag(Needle->getExprLoc(),
                 diag::err_cast_to_checked_fn_ptr_not_value_preserving)
            << ToType << E->getSourceRange();
          return;
        }
      }

      // An expression with a checked pointer type.
      QualType NeedleTy = Needle->getType();
      if (!S.Context.typesAreCompatible(ToType, NeedleTy,
                                      /* CompareUnqualified=*/false,
                                      /*IgnoreBounds=*/false)) {
        // See if the only difference is that the source is an unchecked pointer type.
        if (NeedleTy->isPointerType()) {
          const PointerType *NeedlePtrType = NeedleTy->getAs<PointerType>();
          const PointerType *ToPtrType = ToType->getAs<PointerType>();
          if (S.Context.typesAreCompatible(NeedlePtrType->getPointeeType(),
                                           ToPtrType->getPointeeType(),
                                           /*CompareUnqualifed=*/false,
                                           /*IgnoreBounds=*/false)) {
            S.Diag(Needle->getExprLoc(), 
                   diag::err_cast_to_checked_fn_ptr_from_unchecked_fn_ptr) <<
              ToType << E->getSourceRange();
            return;
          }
        }

        S.Diag(Needle->getExprLoc(), 
               diag::err_cast_to_checked_fn_ptr_from_incompatible_type)
          << ToType << NeedleTy << NeedleTy->isCheckedPointerPtrType()
          << E->getSourceRange();
      }

      return;
    }

    // See if a cast is value-preserving for a function-pointer casts.   Other
    // operations might also be, but this algorithm is currently conservative.
    //
    // This will add the required error messages.
    bool CheckValuePreservingCast(const CastExpr *E, const QualType ToType) {
      switch (E->getCastKind())
      {
      case CK_NoOp:
      case CK_NullToPointer:
      case CK_FunctionToPointerDecay:
      case CK_BitCast:
      case CK_LValueBitCast:
        return true;
      default:
        S.Diag(E->getExprLoc(), diag::err_cast_to_checked_fn_ptr_not_value_preserving)
          << ToType << E->getSourceRange();

        return false;
      }
    }

    // See if an operationg is a value-preserving deref (*) or/ addr-of (&)
    // operator on a function pointer type.  Other operations might also be,
    // but this algorithm is currently conservative.
    //
    // This will add the required error messages
    bool CheckValuePreservingCastLikeOp(const UnaryOperator *E, const QualType ToType) {
      QualType ETy = E->getType();
      QualType SETy = E->getSubExpr()->getType();

      switch (E->getOpcode()) {
      case UO_Deref: {
        // This may be more conservative than necessary.
        bool between_functions = ETy->isFunctionType() && SETy->isFunctionPointerType();

        if (!between_functions) {
          // Add Error Message
          S.Diag(E->getExprLoc(), diag::err_cast_to_checked_fn_ptr_can_only_ref_deref_functions)
            << ToType << 0 << E->getSourceRange();
        }

        return between_functions;
      }
      case UO_AddrOf: {
        // This may be more conservative than necessary.
        bool between_functions = ETy->isFunctionPointerType() && SETy->isFunctionType();
        if (!between_functions) {
          // Add Error Message
          S.Diag(E->getExprLoc(), diag::err_cast_to_checked_fn_ptr_can_only_ref_deref_functions)
            << ToType << 1 << E->getSourceRange();
        }

        return between_functions;
      }
      default:
        S.Diag(E->getExprLoc(), diag::err_cast_to_checked_fn_ptr_not_value_preserving)
          << ToType << E->getSourceRange();

        return false;
      }
    }
  };
}

Expr *Sema::GetArrayPtrDereference(Expr *E, QualType &Result) {
  assert(E->isLValue());
  E = E->IgnoreParens();
  switch (E->getStmtClass()) {
    case Expr::DeclRefExprClass:
    case Expr::MemberExprClass:
    case Expr::CompoundLiteralExprClass:
    case Expr::ExtVectorElementExprClass:
      return nullptr;
    case Expr::UnaryOperatorClass: {
      UnaryOperator *UO = cast<UnaryOperator>(E);
      if (UO->getOpcode() == UnaryOperatorKind::UO_Deref &&
          UO->getSubExpr()->getType()->isCheckedPointerArrayType()) {
        Result = UO->getSubExpr()->getType();
        return E;
      }

      return nullptr;
    }

    case Expr::ArraySubscriptExprClass: {
      // e1[e2] is a synonym for *(e1 + e2).
      ArraySubscriptExpr *AS = cast<ArraySubscriptExpr>(E);
      // An important invariant for array types in Checked C is that all
      // dimensions of a multi-dimensional array are either checked or
      // unchecked.  This ensures that the intermediate values for
      // multi-dimensional array accesses have checked type and preserve
      //  the "checkedness" of the outermost array.

      // getBase returns the pointer-typed expression.
      if (getLangOpts().UncheckedPointersDynamicCheck ||
          AS->getBase()->getType()->isCheckedPointerArrayType()) {
        Result = AS->getBase()->getType();
        return E;
      }

      return nullptr;
    }
    case Expr::ImplicitCastExprClass: {
      ImplicitCastExpr *IC = cast<ImplicitCastExpr>(E);
      if (IC->getCastKind() == CK_LValueBitCast)
        return GetArrayPtrDereference(IC->getSubExpr(), Result);
      return nullptr;
    }
    default: {
      llvm_unreachable("unexpected lvalue expression");
      return nullptr;
    }
  }
}

BoundsExpr *Sema::CheckNonModifyingBounds(BoundsExpr *B, Expr *E) {
  if (!CheckIsNonModifying(B, Sema::NonModifyingContext::NMC_Unknown,
                              Sema::NonModifyingMessage::NMM_None)) {
    Diag(E->getBeginLoc(), diag::err_inferred_modifying_bounds) <<
        B << E->getSourceRange();
    CheckIsNonModifying(B, Sema::NonModifyingContext::NMC_Unknown,
                          Sema::NonModifyingMessage::NMM_Note);
    return CreateInvalidBoundsExpr();
  } else
    return B;
}

BoundsExpr *Sema::CreateCountForArrayType(QualType QT) {
  return CheckBoundsDeclarations(*this).CreateBoundsForArrayType(QT);
}

Expr *Sema::MakeAssignmentImplicitCastExplicit(Expr *E) {
  if (!E->isRValue())
    return E;

  ImplicitCastExpr *ICE = dyn_cast<ImplicitCastExpr>(E);
  if (!ICE)
    return E;

  bool isUsualUnaryConversion = false;
  CastKind CK = ICE->getCastKind();
  Expr *SE = ICE->getSubExpr();
  QualType TargetTy = ICE->getType();
  if (CK == CK_FunctionToPointerDecay || CK == CK_ArrayToPointerDecay ||
      CK == CK_LValueToRValue)
    isUsualUnaryConversion = true;
  else if (CK == CK_IntegralCast) {
    QualType Ty = SE->getType();
    // Half FP have to be promoted to float unless it is natively supported
    if (CK == CK_FloatingCast && TargetTy == Context.FloatTy &&
        Ty->isHalfType() && !getLangOpts().NativeHalfType)
      isUsualUnaryConversion = true;
    else if (CK == CK_IntegralCast &&
             Ty->isIntegralOrUnscopedEnumerationType()) {
      QualType PTy = Context.isPromotableBitField(SE);
      if (!PTy.isNull() && TargetTy == PTy)
        isUsualUnaryConversion = true;
      else if (Ty->isPromotableIntegerType() &&
              TargetTy == Context.getPromotedIntegerType(Ty))
        isUsualUnaryConversion = true;
    }
  }

  if (isUsualUnaryConversion)
    return E;

  return CheckBoundsDeclarations(*this).CreateExplicitCast(TargetTy, CK, SE,
                                                   ICE->isBoundsSafeInterface());
}

void Sema::CheckFunctionBodyBoundsDecls(FunctionDecl *FD, Stmt *Body) {
  if (Body == nullptr)
    return;
#if TRACE_CFG
  llvm::outs() << "Checking " << FD->getName() << "\n";
#endif
  ModifiedBoundsDependencies Tracker;
  // Compute a mapping from expressions that modify lvalues to in-scope bounds
  // declarations that depend upon those expressions.  We plan to change
  // CheckBoundsDeclaration to traverse a function body in an order determined
  // by control flow.   The modification information depends on lexically-scoped
  // information that can't be computed easily when doing a control-flow
  // based traversal.
  ComputeBoundsDependencies(Tracker, FD, Body);
  std::unique_ptr<CFG> Cfg = CFG::buildCFG(nullptr, Body, &getASTContext(), CFG::BuildOptions());
  CheckBoundsDeclarations Checker(*this, Body, Cfg.get(), FD->getBoundsExpr());
  if (Cfg != nullptr) {
    AvailableFactsAnalysis Collector(*this, Cfg.get());
    Collector.Analyze();
    if (getLangOpts().DumpExtractedComparisonFacts)
      Collector.DumpComparisonFacts(llvm::outs(), FD->getNameInfo().getName().getAsString());
    Checker.TraverseCFG(Collector);
  }
  else {
    // A CFG couldn't be constructed.  CFG construction doesn't support
    // __finally or may encounter a malformed AST.  Fall back on to non-flow 
    // based analysis.  The CSS parameter is ignored because the checked
    // scope information is obtained from Body, which is a compound statement.
    std::pair<ComparisonSet, ComparisonSet> EmptyFacts;
    Checker.TraverseStmt(Body, CheckedScopeSpecifier::CSS_Unchecked, EmptyFacts);
  }

  if (Cfg != nullptr) {
    BoundsAnalysis Collector(*this, Cfg.get());
    Collector.WidenBounds();
    if (getLangOpts().DumpWidenedBounds)
      Collector.DumpWidenedBounds(FD);
  }

#if TRACE_CFG
  llvm::outs() << "Done " << FD->getName() << "\n";
#endif
}

void Sema::CheckTopLevelBoundsDecls(VarDecl *D) {
  if (!D->isLocalVarDeclOrParm()) {
    CheckBoundsDeclarations Checker(*this, nullptr, nullptr, nullptr);
    std::pair<ComparisonSet, ComparisonSet> EmptyFacts;
    Checker.TraverseTopLevelVarDecl(D, GetCheckedScopeInfo(), EmptyFacts);
  }
}

namespace {
  class NonModifiyingExprSema : public RecursiveASTVisitor<NonModifiyingExprSema> {

  private:
    // Represents which kind of modifying expression we have found
    enum ModifyingExprKind {
      MEK_Assign,
      MEK_Increment,
      MEK_Decrement,
      MEK_Call,
      MEK_Volatile
    };

  public:
    NonModifiyingExprSema(Sema &S, Sema::NonModifyingContext From,
                          Sema::NonModifyingMessage Message) :
      S(S), FoundModifyingExpr(false), ReqFrom(From),
      Message(Message) {}

    bool isNonModifyingExpr() { return !FoundModifyingExpr; }

    // Assignments are of course modifying
    bool VisitBinAssign(BinaryOperator* E) {
      addError(E, MEK_Assign);
      FoundModifyingExpr = true;

      return true;
    }

    // Assignments are of course modifying
    bool VisitCompoundAssignOperator(CompoundAssignOperator *E) {
      addError(E, MEK_Assign);
      FoundModifyingExpr = true;

      return true;
    }

    // Pre-increment/decrement, Post-increment/decrement
    bool VisitUnaryOperator(UnaryOperator *E) {
      if (E->isIncrementDecrementOp()) {
        addError(E,
          E->isIncrementOp() ? MEK_Increment : MEK_Decrement);
        FoundModifyingExpr = true;
      }

      return true;
    }

    // Dereferences of volatile variables are modifying.
    bool VisitCastExpr(CastExpr *E) {
      CastKind CK = E->getCastKind();
      if (CK == CK_LValueToRValue)
        FindVolatileVariable(E->getSubExpr());

      return true;
    }

    void FindVolatileVariable(Expr *E) {
      E = E->IgnoreParens();
      switch (E->getStmtClass()) {
        case Expr::DeclRefExprClass: {
          QualType RefType = E->getType();
          if (RefType.isVolatileQualified()) {
            addError(E, MEK_Volatile);
            FoundModifyingExpr = true;
          }
          break;
        }
        case Expr::ImplicitCastExprClass: {
          ImplicitCastExpr *ICE = cast<ImplicitCastExpr>(E);
          if (ICE->getCastKind() == CastKind::CK_LValueBitCast)
            return FindVolatileVariable(ICE->getSubExpr());
          break;
        }
        default:
          break;
      }
    }

    // Function Calls are defined as modifying
    bool VisitCallExpr(CallExpr *E) {
      addError(E, MEK_Call);
      FoundModifyingExpr = true;

      return true;
    }


  private:
    Sema &S;
    bool FoundModifyingExpr;
    Sema::NonModifyingContext ReqFrom;
    Sema::NonModifyingMessage Message;
    // Track modifying expressions so that we can suppress duplicate diagnostic
    // messages for the same modifying expression.
    SmallVector<Expr *, 4> ModifyingExprs;

    void addError(Expr *E, ModifyingExprKind Kind) {
      if (Message != Sema::NonModifyingMessage::NMM_None) {
        for (auto Iter = ModifyingExprs.begin(); Iter != ModifyingExprs.end(); Iter++) {
          if (*Iter == E)
            return;
        }
        ModifyingExprs.push_back(E);
        unsigned DiagId = (Message == Sema::NonModifyingMessage::NMM_Error) ?
          diag::err_not_non_modifying_expr : diag::note_modifying_expression;
        S.Diag(E->getBeginLoc(), DiagId)
          << Kind << ReqFrom << E->getSourceRange();
      }
    }
  };
}

bool Sema::CheckIsNonModifying(Expr *E, NonModifyingContext Req,
                               NonModifyingMessage Message) {
  NonModifiyingExprSema Checker(*this, Req, Message);
  Checker.TraverseStmt(E);

  return Checker.isNonModifyingExpr();
}

/* Will uncomment this in a future pull request.
bool Sema::CheckIsNonModifying(BoundsExpr *E, bool ReportError) {
  NonModifyingContext req = NMC_Unknown;
  if (isa<RangeBoundsExpr>(E))
    req = NMC_Range;
  else if (const CountBoundsExpr *CountBounds = dyn_cast<CountBoundsExpr>(E))
    req = CountBounds->isByteCount() ? NMC_Byte_Count : NMC_Count;

  NonModifiyingExprSema Checker(*this, Req, ReportError);
  Checker.TraverseStmt(E);

  return Checker.isNonModifyingExpr();
}
*/

void Sema::WarnDynamicCheckAlwaysFails(const Expr *Condition) {
  bool ConditionConstant;
  if (Condition->EvaluateAsBooleanCondition(ConditionConstant, Context)) {
    if (!ConditionConstant) {
      // Dynamic Check always fails, emit warning
      Diag(Condition->getBeginLoc(), diag::warn_dynamic_check_condition_fail)
        << Condition->getSourceRange();
    }
  }
}<|MERGE_RESOLUTION|>--- conflicted
+++ resolved
@@ -444,35 +444,35 @@
 }
 #endif
 
-// Convert all temporary bindings in an expression to uses of the values	
-// produced by a binding.   This should be done for bounds expressions that	
-// are used in runtime checks.  That way we don't try to recompute a	
-// temporary multiple times in an expression.	
-namespace {	
-  class PruneTemporaryHelper : public TreeTransform<PruneTemporaryHelper> {	
-    typedef TreeTransform<PruneTemporaryHelper> BaseTransform;	
-
-
-  public:	
-    PruneTemporaryHelper(Sema &SemaRef) :	
-      BaseTransform(SemaRef) { }	
-
-    ExprResult TransformCHKCBindTemporaryExpr(CHKCBindTemporaryExpr *E) {	
-      return new (SemaRef.Context) BoundsValueExpr(SourceLocation(), E);	
-    }	
-  };	
-
-  Expr *PruneTemporaryBindings(Sema &SemaRef, Expr *E, CheckedScopeSpecifier CSS) {	
-    // Account for checked scope information when transforming the expression.
-    Sema::CheckedScopeRAII CheckedScope(SemaRef, CSS);
-
-    Sema::ExprSubstitutionScope Scope(SemaRef); // suppress diagnostics	
-    ExprResult R = PruneTemporaryHelper(SemaRef).TransformExpr(E);	
-    if (R.isInvalid())
-      return SemaRef.Context.getPrebuiltBoundsUnknown();
-    else
-      return R.get();
-  }	
+// Convert all temporary bindings in an expression to uses of the values	
+// produced by a binding.   This should be done for bounds expressions that	
+// are used in runtime checks.  That way we don't try to recompute a	
+// temporary multiple times in an expression.	
+namespace {	
+  class PruneTemporaryHelper : public TreeTransform<PruneTemporaryHelper> {	
+    typedef TreeTransform<PruneTemporaryHelper> BaseTransform;	
+
+
+  public:	
+    PruneTemporaryHelper(Sema &SemaRef) :	
+      BaseTransform(SemaRef) { }	
+
+    ExprResult TransformCHKCBindTemporaryExpr(CHKCBindTemporaryExpr *E) {	
+      return new (SemaRef.Context) BoundsValueExpr(SourceLocation(), E);	
+    }	
+  };	
+
+  Expr *PruneTemporaryBindings(Sema &SemaRef, Expr *E, CheckedScopeSpecifier CSS) {	
+    // Account for checked scope information when transforming the expression.
+    Sema::CheckedScopeRAII CheckedScope(SemaRef, CSS);
+
+    Sema::ExprSubstitutionScope Scope(SemaRef); // suppress diagnostics	
+    ExprResult R = PruneTemporaryHelper(SemaRef).TransformExpr(E);	
+    if (R.isInvalid())
+      return SemaRef.Context.getPrebuiltBoundsUnknown();
+    else
+      return R.get();
+  }	
 }
 
 namespace {
@@ -595,12 +595,8 @@
       QualType PtrType;
       if (Expr *Deref = S.GetArrayPtrDereference(E, PtrType)) {
         NeedsBoundsCheck = true;
-<<<<<<< HEAD
-        BoundsExpr *LValueBounds = InferLValueBounds(E, CSS, Facts, ExistingLValueBounds);
-=======
         BoundsExpr *LValueBounds = InferLValueBounds(E, CSS, Facts,
                                                      ExistingLValueBounds);
->>>>>>> cda3af8f
         BoundsCheckKind Kind = BCK_Normal;
         // Null-terminated array pointers have special semantics for
         // bounds checks.
@@ -1910,12 +1906,12 @@
         S = E->IgnoreParens();
 
       switch (S->getStmtClass()) {
-        // CheckUnaryOperator traverses its subexpression,
-        // so there is no need to traverse its children below.
-        case Expr::UnaryOperatorClass: {
-          BoundsExpr *Bounds = CheckUnaryOperator(cast<UnaryOperator>(S),
-                                                  CSS, Facts, SE);
-          return AdjustRValueBounds(S, Bounds);
+        // CheckUnaryOperator traverses its subexpression,
+        // so there is no need to traverse its children below.
+        case Expr::UnaryOperatorClass: {
+          BoundsExpr *Bounds = CheckUnaryOperator(cast<UnaryOperator>(S),
+                                                  CSS, Facts, SE);
+          return AdjustRValueBounds(S, Bounds);
         }
         case Expr::CallExprClass:
           ResultBounds = CheckCallExpr(cast<CallExpr>(S),
@@ -1925,24 +1921,17 @@
           ResultBounds = CheckMemberExpr(cast<MemberExpr>(S),
                                          CSS, Facts, SE);
           break;
-        // CheckCastExpr traverses its subexpression,
+        // CheckCastExpr traverses its subexpression,
         // so there is no need to traverse its children below.
         case Expr::ImplicitCastExprClass:
         case Expr::CStyleCastExprClass:
-<<<<<<< HEAD
         case Expr::BoundsCastExprClass: {
           BoundsExpr *Bounds = CheckCastExpr(cast<CastExpr>(S),
                                              CSS, Facts, SE);
           return AdjustRValueBounds(S, Bounds);
         }
-=======
-        case Expr::BoundsCastExprClass:
-          ResultBounds = CheckCastExpr(cast<CastExpr>(S),
-                                       CSS, Facts, SE);
-          break;
-        // CheckBinaryOperator traverses its subexpressions,
+        // CheckBinaryOperator traverses its subexpressions,
         // so there is no need to traverse its children below.
->>>>>>> cda3af8f
         case Expr::BinaryOperatorClass:
         case Expr::CompoundAssignOperatorClass: {
           BoundsExpr *Bounds = CheckBinaryOperator(cast<BinaryOperator>(S),
@@ -2213,111 +2202,111 @@
 
       // Perform checking of bounds declarations, if enabled.
 
-      QualType CalleeType = E->getCallee()->getType();
-      // Extract the pointee type.  The caller type could be a regular pointer
-      // type or a block pointer type.
-      QualType PointeeType;
-      if (const PointerType *FuncPtrTy = CalleeType->getAs<PointerType>())
-        PointeeType = FuncPtrTy->getPointeeType();
-      else if (const BlockPointerType *BlockPtrTy = CalleeType->getAs<BlockPointerType>())
-        PointeeType = BlockPtrTy->getPointeeType();
-      else {
-        llvm_unreachable("Unexpected callee type");
-        return CreateBoundsInferenceError();
-      }
-
-      const FunctionType *FuncTy = PointeeType->getAs<FunctionType>();
-      assert(FuncTy);
+      QualType CalleeType = E->getCallee()->getType();
+      // Extract the pointee type.  The caller type could be a regular pointer
+      // type or a block pointer type.
+      QualType PointeeType;
+      if (const PointerType *FuncPtrTy = CalleeType->getAs<PointerType>())
+        PointeeType = FuncPtrTy->getPointeeType();
+      else if (const BlockPointerType *BlockPtrTy = CalleeType->getAs<BlockPointerType>())
+        PointeeType = BlockPtrTy->getPointeeType();
+      else {
+        llvm_unreachable("Unexpected callee type");
+        return CreateBoundsInferenceError();
+      }
+
+      const FunctionType *FuncTy = PointeeType->getAs<FunctionType>();
+      assert(FuncTy);
       const FunctionProtoType *FuncProtoTy = FuncTy->getAs<FunctionProtoType>();
-      if (!FuncProtoTy)
+      if (!FuncProtoTy)
         return ResultBounds;
-      if (!FuncProtoTy->hasParamAnnots())
+      if (!FuncProtoTy->hasParamAnnots())
         return ResultBounds;
 
-      unsigned NumParams = FuncProtoTy->getNumParams();
-      unsigned NumArgs = E->getNumArgs();
-      unsigned Count = (NumParams < NumArgs) ? NumParams : NumArgs;
+      unsigned NumParams = FuncProtoTy->getNumParams();
+      unsigned NumArgs = E->getNumArgs();
+      unsigned Count = (NumParams < NumArgs) ? NumParams : NumArgs;
       ArrayRef<Expr *> ArgExprs = llvm::makeArrayRef(const_cast<Expr**>(E->getArgs()), E->getNumArgs());
 
-      for (unsigned i = 0; i < Count; i++) {
-        QualType ParamType = FuncProtoTy->getParamType(i);
-        // Skip checking bounds for unchecked pointer parameters, unless
-        // the argument was subject to a bounds-safe interface cast.
-        if (ParamType->isUncheckedPointerType() && !IsBoundsSafeInterfaceAssignment(ParamType, E->getArg(i))) {
-          continue;
-        }
-        // We want to check the argument expression implies the desired parameter bounds.
-        // To compute the desired parameter bounds, we substitute the arguments for
-        // parameters in the parameter bounds expression.
-        const BoundsAnnotations ParamAnnots = FuncProtoTy->getParamAnnots(i);
-        const BoundsExpr *ParamBounds = ParamAnnots.getBoundsExpr();
-        const InteropTypeExpr *ParamIType = ParamAnnots.getInteropTypeExpr();
-        if (!ParamBounds && !ParamIType)
-          continue;
-
-        bool UsedIType = false;
-        if (!ParamBounds && ParamIType) {
-          ParamBounds = CreateTypeBasedBounds(nullptr, ParamIType->getType(),
-                                                true, true);
-          UsedIType = true;
-        }
-
-        // Check after handling the interop type annotation, not before, because
-        // handling the interop type annotation could make the bounds known.
-        if (ParamBounds->isUnknown())
-          continue;
-
-        Expr *Arg = E->getArg(i);
-        BoundsExpr *ArgBounds = InferRValueBounds(Arg, CSS, Facts);
-        if (ArgBounds->isUnknown()) {
-          S.Diag(Arg->getBeginLoc(),
-                  diag::err_expected_bounds_for_argument) << (i + 1) <<
-            Arg->getSourceRange();
-          ArgBounds = S.CreateInvalidBoundsExpr();
-          continue;
-        } else if (ArgBounds->isInvalid())
-          continue;
-
-        // Concretize parameter bounds with argument expressions. This fails
-        // and returns null if an argument expression is a modifying
-        // expression,  We issue an error during concretization about that.
-        BoundsExpr *SubstParamBounds =
-          S.ConcretizeFromFunctionTypeWithArgs(
-            const_cast<BoundsExpr *>(ParamBounds),
-            ArgExprs,
-            Sema::NonModifyingContext::NMC_Function_Parameter);
-
-        if (!SubstParamBounds)
-          continue;
-
-        // Put the parameter bounds in a standard form if necessary.
-        if (SubstParamBounds->isElementCount() ||
-            SubstParamBounds->isByteCount()) {
-          // TODO: turn this check on as part of adding temporary variables for
-          // calls.
-          // Turning it on now would cause errors to be issued for arguments
-          // that are calls.
-          if (true /* S.CheckIsNonModifying(Arg,
-                              Sema::NonModifyingContext::NMC_Function_Parameter,
-                                    Sema::NonModifyingMessage::NMM_Error) */) {
-            Expr *TypedArg = Arg;
-            // The bounds expression is for an interface type. Retype the
-            // argument to the interface type.
-            if (UsedIType) {
-              TypedArg = CreateExplicitCast(
-                ParamIType->getType(), CK_BitCast, Arg, true);
-            }
-            SubstParamBounds = ExpandToRange(TypedArg,
-                                    const_cast<BoundsExpr *>(SubstParamBounds));
-            } else
-              continue;
-        }
-
-        if (DumpBounds) {
-          DumpCallArgumentBounds(llvm::outs(), FuncProtoTy->getParamAnnots(i).getBoundsExpr(), Arg, SubstParamBounds, ArgBounds);
-        }
-
-        CheckBoundsDeclAtCallArg(i, SubstParamBounds, Arg, ArgBounds, CSS, nullptr, Facts);
+      for (unsigned i = 0; i < Count; i++) {
+        QualType ParamType = FuncProtoTy->getParamType(i);
+        // Skip checking bounds for unchecked pointer parameters, unless
+        // the argument was subject to a bounds-safe interface cast.
+        if (ParamType->isUncheckedPointerType() && !IsBoundsSafeInterfaceAssignment(ParamType, E->getArg(i))) {
+          continue;
+        }
+        // We want to check the argument expression implies the desired parameter bounds.
+        // To compute the desired parameter bounds, we substitute the arguments for
+        // parameters in the parameter bounds expression.
+        const BoundsAnnotations ParamAnnots = FuncProtoTy->getParamAnnots(i);
+        const BoundsExpr *ParamBounds = ParamAnnots.getBoundsExpr();
+        const InteropTypeExpr *ParamIType = ParamAnnots.getInteropTypeExpr();
+        if (!ParamBounds && !ParamIType)
+          continue;
+
+        bool UsedIType = false;
+        if (!ParamBounds && ParamIType) {
+          ParamBounds = CreateTypeBasedBounds(nullptr, ParamIType->getType(),
+                                                true, true);
+          UsedIType = true;
+        }
+
+        // Check after handling the interop type annotation, not before, because
+        // handling the interop type annotation could make the bounds known.
+        if (ParamBounds->isUnknown())
+          continue;
+
+        Expr *Arg = E->getArg(i);
+        BoundsExpr *ArgBounds = InferRValueBounds(Arg, CSS, Facts);
+        if (ArgBounds->isUnknown()) {
+          S.Diag(Arg->getBeginLoc(),
+                  diag::err_expected_bounds_for_argument) << (i + 1) <<
+            Arg->getSourceRange();
+          ArgBounds = S.CreateInvalidBoundsExpr();
+          continue;
+        } else if (ArgBounds->isInvalid())
+          continue;
+
+        // Concretize parameter bounds with argument expressions. This fails
+        // and returns null if an argument expression is a modifying
+        // expression,  We issue an error during concretization about that.
+        BoundsExpr *SubstParamBounds =
+          S.ConcretizeFromFunctionTypeWithArgs(
+            const_cast<BoundsExpr *>(ParamBounds),
+            ArgExprs,
+            Sema::NonModifyingContext::NMC_Function_Parameter);
+
+        if (!SubstParamBounds)
+          continue;
+
+        // Put the parameter bounds in a standard form if necessary.
+        if (SubstParamBounds->isElementCount() ||
+            SubstParamBounds->isByteCount()) {
+          // TODO: turn this check on as part of adding temporary variables for
+          // calls.
+          // Turning it on now would cause errors to be issued for arguments
+          // that are calls.
+          if (true /* S.CheckIsNonModifying(Arg,
+                              Sema::NonModifyingContext::NMC_Function_Parameter,
+                                    Sema::NonModifyingMessage::NMM_Error) */) {
+            Expr *TypedArg = Arg;
+            // The bounds expression is for an interface type. Retype the
+            // argument to the interface type.
+            if (UsedIType) {
+              TypedArg = CreateExplicitCast(
+                ParamIType->getType(), CK_BitCast, Arg, true);
+            }
+            SubstParamBounds = ExpandToRange(TypedArg,
+                                    const_cast<BoundsExpr *>(SubstParamBounds));
+            } else
+              continue;
+        }
+
+        if (DumpBounds) {
+          DumpCallArgumentBounds(llvm::outs(), FuncProtoTy->getParamAnnots(i).getBoundsExpr(), Arg, SubstParamBounds, ArgBounds);
+        }
+
+        CheckBoundsDeclAtCallArg(i, SubstParamBounds, Arg, ArgBounds, CSS, nullptr, Facts);
       }
 
       return ResultBounds;
@@ -2337,7 +2326,7 @@
       Expr *SubExpr = E->getSubExpr();
       CastKind CK = E->getCastKind();
 
-      bool IncludeNullTerm =
+      bool IncludeNullTerm =
           E->getType()->getPointeeOrArrayElementType()->isNtCheckedArrayType();
       bool PreviousIncludeNullTerminator = IncludeNullTerminator;
       IncludeNullTerminator = IncludeNullTerm;
@@ -2345,7 +2334,7 @@
       // If the lvalue target bounds and lvalue bounds for the
       // subexpression are needed, they must be computed before
       // performing potential side effects on the subexpression.
-      bool IsResultCastBounds = (E->getStmtClass() == Stmt::ImplicitCastExprClass ||
+      bool IsResultCastBounds = (E->getStmtClass() == Stmt::ImplicitCastExprClass ||
                                  E->getStmtClass() == Stmt::CStyleCastExprClass) &&
                                  !E->getType()->isCheckedPointerPtrType();
       BoundsExpr *SubExprTargetBounds = nullptr;
@@ -2373,28 +2362,28 @@
 
       // Casts to _Ptr narrow the bounds.  If the cast to
       // _Ptr is invalid, that will be diagnosed separately.
-      if (E->getStmtClass() == Stmt::ImplicitCastExprClass ||
-          E->getStmtClass() == Stmt::CStyleCastExprClass) {
-        if (E->getType()->isCheckedPointerPtrType())
-          ResultBounds = CreateTypeBasedBounds(E, E->getType(), false, false);
-        else
-          ResultBounds = RValueCastBounds(CK, SubExprTargetBounds,
-                                          SubExprLValueBounds,
-                                          SubExprBounds);
+      if (E->getStmtClass() == Stmt::ImplicitCastExprClass ||
+          E->getStmtClass() == Stmt::CStyleCastExprClass) {
+        if (E->getType()->isCheckedPointerPtrType())
+          ResultBounds = CreateTypeBasedBounds(E, E->getType(), false, false);
+        else
+          ResultBounds = RValueCastBounds(CK, SubExprTargetBounds,
+                                          SubExprLValueBounds,
+                                          SubExprBounds);
       }
 
       if (SE == SideEffects::Enabled)
         CheckDisallowedFunctionPtrCasts(E);
-
-      if (CK == CK_LValueToRValue && !E->getType()->isArrayType()) {
-        if (SE == SideEffects::Enabled) {
-          bool NeedsBoundsCheck = AddBoundsCheck(SubExpr,
-                                                 OperationKind::Read, CSS,
-                                                 Facts, SubExprLValueBounds);
-          if (NeedsBoundsCheck && DumpBounds)
-            DumpExpression(llvm::outs(), E);
-        }
-        return ResultBounds;
+
+      if (CK == CK_LValueToRValue && !E->getType()->isArrayType()) {
+        if (SE == SideEffects::Enabled) {
+          bool NeedsBoundsCheck = AddBoundsCheck(SubExpr,
+                                                 OperationKind::Read, CSS,
+                                                 Facts, SubExprLValueBounds);
+          if (NeedsBoundsCheck && DumpBounds)
+            DumpExpression(llvm::outs(), E);
+        }
+        return ResultBounds;
       }
 
       // Handle dynamic_bounds_casts.
@@ -2404,70 +2393,70 @@
       // - bounds(any), there is no runtime checks.
       // - bounds(lb, ub):  If the declared bounds of the cast operation are
       // (e2, e3),  a runtime check that lb <= e2 && e3 <= ub is inserted
-      // during code generation.
-      if (CK == CK_DynamicPtrBounds || CK == CK_AssumePtrBounds) {
-        CHKCBindTemporaryExpr *TempExpr = dyn_cast<CHKCBindTemporaryExpr>(SubExpr);
-        assert(TempExpr);
-
-        // These bounds may be computed and tested at runtime.  Don't
-        // recompute any expressions computed to temporaries already.
-        Expr *TempUse = CreateTemporaryUse(TempExpr);
-
-        Expr *SubExprAtNewType = CreateExplicitCast(E->getType(),
-                                                CastKind::CK_BitCast,
-                                                TempUse, true);
-
-        if (CK == CK_AssumePtrBounds)
-          return ExpandToRange(SubExprAtNewType, E->getBoundsExpr());
-
-        if (SE == SideEffects::Enabled) {
-          BoundsExpr *DeclaredBounds = E->getBoundsExpr();
-          BoundsExpr *NormalizedBounds = ExpandToRange(SubExprAtNewType,
-                                                        DeclaredBounds);
-
-          SubExprBounds = S.CheckNonModifyingBounds(SubExprBounds, SubExpr);
-          if (SubExprBounds->isUnknown()) {
-            S.Diag(SubExpr->getBeginLoc(), diag::err_expected_bounds);
-          }
-
-          assert(NormalizedBounds);
-
-          E->setNormalizedBoundsExpr(NormalizedBounds);
-          E->setSubExprBoundsExpr(SubExprBounds);
-
-          if (DumpBounds)
-            DumpBoundsCastBounds(llvm::outs(), E, DeclaredBounds, NormalizedBounds, SubExprBounds);
-        }
-        
-        return ExpandToRange(SubExprAtNewType, E->getBoundsExpr());
+      // during code generation.
+      if (CK == CK_DynamicPtrBounds || CK == CK_AssumePtrBounds) {
+        CHKCBindTemporaryExpr *TempExpr = dyn_cast<CHKCBindTemporaryExpr>(SubExpr);
+        assert(TempExpr);
+
+        // These bounds may be computed and tested at runtime.  Don't
+        // recompute any expressions computed to temporaries already.
+        Expr *TempUse = CreateTemporaryUse(TempExpr);
+
+        Expr *SubExprAtNewType = CreateExplicitCast(E->getType(),
+                                                CastKind::CK_BitCast,
+                                                TempUse, true);
+
+        if (CK == CK_AssumePtrBounds)
+          return ExpandToRange(SubExprAtNewType, E->getBoundsExpr());
+
+        if (SE == SideEffects::Enabled) {
+          BoundsExpr *DeclaredBounds = E->getBoundsExpr();
+          BoundsExpr *NormalizedBounds = ExpandToRange(SubExprAtNewType,
+                                                        DeclaredBounds);
+
+          SubExprBounds = S.CheckNonModifyingBounds(SubExprBounds, SubExpr);
+          if (SubExprBounds->isUnknown()) {
+            S.Diag(SubExpr->getBeginLoc(), diag::err_expected_bounds);
+          }
+
+          assert(NormalizedBounds);
+
+          E->setNormalizedBoundsExpr(NormalizedBounds);
+          E->setSubExprBoundsExpr(SubExprBounds);
+
+          if (DumpBounds)
+            DumpBoundsCastBounds(llvm::outs(), E, DeclaredBounds, NormalizedBounds, SubExprBounds);
+        }
+        
+        return ExpandToRange(SubExprAtNewType, E->getBoundsExpr());
       }
 
       if (SE == SideEffects::Disabled)
         return ResultBounds;
 
       // Casts to _Ptr type must have a source for which we can infer bounds.
-      if ((CK == CK_BitCast || CK == CK_IntegralToPointer) &&
-          E->getType()->isCheckedPointerPtrType() &&
-          !E->getType()->isFunctionPointerType()) {
-        SubExprBounds = S.CheckNonModifyingBounds(SubExprBounds, SubExpr);
-        if (SubExprBounds->isUnknown()) {
-          S.Diag(SubExpr->getBeginLoc(),
-                  diag::err_expected_bounds_for_ptr_cast)
-                  << SubExpr->getSourceRange();
-          SubExprBounds = S.CreateInvalidBoundsExpr();
-        } else {
-          BoundsExpr *TargetBounds =
-            CreateTypeBasedBounds(E, E->getType(), false, false);
-          CheckBoundsDeclAtStaticPtrCast(E, TargetBounds, SubExpr,
-                                          SubExprBounds, CSS, Facts);
-        }
-        assert(SubExprBounds);
-        assert(!E->getSubExprBoundsExpr());
-        E->setSubExprBoundsExpr(SubExprBounds);
-        if (DumpBounds)
-          DumpExpression(llvm::outs(), E);
-      }
-
+      if ((CK == CK_BitCast || CK == CK_IntegralToPointer) &&
+          E->getType()->isCheckedPointerPtrType() &&
+          !E->getType()->isFunctionPointerType()) {
+        SubExprBounds = S.CheckNonModifyingBounds(SubExprBounds, SubExpr);
+        if (SubExprBounds->isUnknown()) {
+          S.Diag(SubExpr->getBeginLoc(),
+                  diag::err_expected_bounds_for_ptr_cast)
+                  << SubExpr->getSourceRange();
+          SubExprBounds = S.CreateInvalidBoundsExpr();
+        } else {
+          BoundsExpr *TargetBounds =
+            CreateTypeBasedBounds(E, E->getType(), false, false);
+          CheckBoundsDeclAtStaticPtrCast(E, TargetBounds, SubExpr,
+                                          SubExprBounds, CSS, Facts);
+        }
+        assert(SubExprBounds);
+        assert(!E->getSubExprBoundsExpr());
+        E->setSubExprBoundsExpr(SubExprBounds);
+        if (DumpBounds)
+          DumpExpression(llvm::outs(), E);
+      }
+
       return ResultBounds;
     }
 
@@ -2525,7 +2514,7 @@
 
       // Perform checking with side effects, if enabled.
       if (SE == SideEffects::Enabled) {
-        if (Op == UO_AddrOf)
+        if (Op == UO_AddrOf)
           S.CheckAddressTakenMembers(E);
 
         if (E->isIncrementDecrementOp()) {
@@ -2734,32 +2723,16 @@
     /// Infer a bounds expression for an lvalue.
     /// The bounds determine whether the lvalue to which an
     /// expression evaluates in in range.
-<<<<<<< HEAD
-    /// 
-    /// ExistingLValueBounds is used to prevent recomputing the
-    /// lvlaue bounds for an expression that may have had side
+    /// 
+    /// ExistingLValueBounds is used to prevent recomputing the
+    /// lvlaue bounds for an expression that may have had side
     /// effects performed on it.  This prevents assertion failures
-=======
-    /// 
-    /// ExistingLValueBounds is used to prevent recomputing the
-    /// lvlaue bounds for an expression that may have had side
-    /// effects performed on it.  This prevents assertion failures
->>>>>>> cda3af8f
     /// that could otherwise occur in PruneTemporaryBindings.
     BoundsExpr *InferLValueBounds(Expr *E, CheckedScopeSpecifier CSS,
                                   std::pair<ComparisonSet, ComparisonSet>& Facts,
                                   BoundsExpr *ExistingLValueBounds) {
       BoundsExpr *Bounds = ExistingLValueBounds ?
                             ExistingLValueBounds : LValueBounds(E, CSS, Facts);
-<<<<<<< HEAD
-      return S.CheckNonModifyingBounds(Bounds, E);
-    }
-
-    /// Infer the bounds for the target of an lvalue.
-    BoundsExpr *InferLValueTargetBounds(Expr *E, CheckedScopeSpecifier CSS) {
-      BoundsExpr *Bounds = LValueTargetBounds(E, CSS);
-=======
->>>>>>> cda3af8f
       return S.CheckNonModifyingBounds(Bounds, E);
     }
 
