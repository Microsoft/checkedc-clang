--- conflicted
+++ resolved
@@ -5450,17 +5450,10 @@
 
     // If e appears in a set F in EQ, GetEqualExprSetContainingExpr
     // returns F.  Otherwise, it returns an empty set.
-<<<<<<< HEAD
-    EqualExprTy GetEqualExprSetContainingExpr(Expr* E, EquivExprSets EQ) {
-      for (auto OuterList = EQ.begin(); OuterList != EQ.end(); ++OuterList) {
-        EqualExprTy F = *OuterList;
-        if (::EqualExprsContainsExpr(S, F, E, nullptr))
-=======
     ExprSetTy GetEqualExprSetContainingExpr(Expr *E, EquivExprSets EQ) {
       for (auto OuterList = EQ.begin(); OuterList != EQ.end(); ++OuterList) {
         ExprSetTy F = *OuterList;
-        if (EqualExprsContainsExpr(F, E))
->>>>>>> cfe00ea4
+        if (::EqualExprsContainsExpr(S, F, E, nullptr))
           return F;
       }
       return { };
@@ -5488,17 +5481,8 @@
     }
 
     // EqualExprsContainsExpr returns true if the set Exprs contains E.
-<<<<<<< HEAD
-    bool EqualExprsContainsExpr(const EqualExprTy Exprs, Expr *E) {
+    bool EqualExprsContainsExpr(const ExprSetTy Exprs, Expr *E) {
       return ::EqualExprsContainsExpr(S, Exprs, E, nullptr);
-=======
-    bool EqualExprsContainsExpr(const ExprSetTy Exprs, Expr *E) {
-      for (auto I = Exprs.begin(); I != Exprs.end(); ++I) {
-        if (EqualValue(S.Context, E, *I, nullptr))
-          return true;
-      }
-      return false;
->>>>>>> cfe00ea4
     }
 
     // If E is a possibly parenthesized lvalue variable V,
