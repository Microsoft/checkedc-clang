//===---------- SemaBounds.cpp - Operations On Bounds Expressions --------===//
//
//                     The LLVM Compiler Infrastructure
//
// This file is distributed under the University of Illinois Open Source
// License. See LICENSE.TXT for details.
//
//===----------------------------------------------------------------------===//
//
//  This file implements operations on bounds expressions for semantic analysis.
//  The operations include:
//  * Abstracting bounds expressions so that they can be used in function types.
//    This also checks that requirements on variable references are met and
//    emit diagnostics if they are not.
//
//    The abstraction also removes extraneous details:
//    - References to ParamVarDecl's are abstracted to positional index numbers
//      in argument lists.
//    - References to other VarDecls's are changed to use canonical
//      declarations.
//
//    Line number information is left in place for expressions, though.  It
//    would be a lot of work to write functions to change the line numbers to
//    the invalid line number. The canonicalization of types ignores line number
//    information in determining if two expressions are the same.  Users of bounds
//    expressions that have been abstracted need to be aware that line number
//    information may be inaccurate.
//  * Concretizing bounds expressions from function types.  This undoes the
//    abstraction by substituting parameter varaibles for the positional index
//    numbers.
//
//  Debugging pre-processor flags:
//    - TRACE_CFG:
//      Dumps AST and CFG of the visited nodes when traversing the CFG.
//    - TRACE_RANGE:
//      Dumps the valid bounds ranges, memory access ranges and memory
//      access expressions.
//===----------------------------------------------------------------------===//

#include "clang/Analysis/CFG.h"
#include "clang/Analysis/Analyses/PostOrderCFGView.h"
#include "clang/AST/CanonBounds.h"
#include "clang/AST/RecursiveASTVisitor.h"
#include "clang/Sema/AvailableFactsAnalysis.h"
#include "llvm/ADT/SmallBitVector.h"
#include "llvm/ADT/SmallPtrSet.h"
#include "llvm/ADT/SmallString.h"
#include "TreeTransform.h"
#include <queue>

// #define TRACE_CFG 1
// #define TRACE_RANGE 1

using namespace clang;
using namespace sema;

namespace {
class BoundsUtil {
public:
  static bool IsStandardForm(const BoundsExpr *BE) {
    BoundsExpr::Kind K = BE->getKind();
    return (K == BoundsExpr::Kind::Any || K == BoundsExpr::Kind::Unknown ||
      K == BoundsExpr::Kind::Range || K == BoundsExpr::Kind::Invalid);
  }

  static Expr *IgnoreRedundantCast(ASTContext &Ctx, CastKind NewCK, Expr *E) {
    CastExpr *P = dyn_cast<CastExpr>(E);
    if (!P)
      return E;

    CastKind ExistingCK = P->getCastKind();
    Expr *SE = P->getSubExpr();
    if (NewCK == CK_BitCast && ExistingCK == CK_BitCast)
      return SE;

    return E;
  }

  static bool getReferentSizeInChars(ASTContext &Ctx, QualType Ty, llvm::APSInt &Size) {
    assert(Ty->isPointerType());
    const Type *Pointee = Ty->getPointeeOrArrayElementType();
    if (Pointee->isIncompleteType())
      return false;
    uint64_t ElemBitSize = Ctx.getTypeSize(Pointee);
    uint64_t ElemSize = Ctx.toCharUnitsFromBits(ElemBitSize).getQuantity();
    Size = llvm::APSInt(llvm::APInt(Ctx.getTargetInfo().getPointerWidth(0), ElemSize), false);
    return true;
  }

  // Convert I to a signed integer with Ctx.PointerWidth.
  static llvm::APSInt ConvertToSignedPointerWidth(ASTContext &Ctx, llvm::APSInt I, bool &Overflow) {
    uint64_t PointerWidth = Ctx.getTargetInfo().getPointerWidth(0);
    Overflow = false;
    if (I.getBitWidth() > PointerWidth) {
      Overflow = true;
      goto exit;
    }
    if (I.getBitWidth() < PointerWidth)
      I = I.extend(PointerWidth);
    if (I.isUnsigned()) {
      if (I > llvm::APSInt(I.getSignedMaxValue(PointerWidth))) {
        Overflow = true;
        goto exit;
      }
      I = llvm::APSInt(I, false);
    }
    exit:
      return I;
  }
};
}

namespace {
  class AbstractBoundsExpr : public TreeTransform<AbstractBoundsExpr> {
    typedef TreeTransform<AbstractBoundsExpr> BaseTransform;
    typedef ArrayRef<DeclaratorChunk::ParamInfo> ParamsInfo;

  private:
    const ParamsInfo Params;

    // TODO: change this constant when we want to error on global variables
    // in parameter bounds declarations.
    const bool errorOnGlobals = false;

  public:
    AbstractBoundsExpr(Sema &SemaRef, ParamsInfo Params) :
      BaseTransform(SemaRef), Params(Params) {}

    Decl *TransformDecl(SourceLocation Loc, Decl *D) {
      return D->getCanonicalDecl();
    }

    ExprResult TransformDeclRefExpr(DeclRefExpr *E) {
      ValueDecl *D = E->getDecl();
      if (VarDecl *V = dyn_cast<VarDecl>(D)) {
        if (V->isLocalVarDecl())
          // Parameter bounds may not be in terms of local variables
          SemaRef.Diag(E->getLocation(),
                       diag::err_out_of_scope_function_type_local);
        else if (V->isFileVarDecl() || V->isExternC()) {
          // Parameter bounds may not be in terms of "global" variables
          // TODO: This is guarded by a flag right now, as we don't yet
          // want to error everywhere.
          if (errorOnGlobals) {
            SemaRef.Diag(E->getLocation(),
                          diag::err_out_of_scope_function_type_global);
          }
        }
        else if (ParmVarDecl *PD = dyn_cast<ParmVarDecl>(D)) {
          // Parameter bounds may be in terms of other parameters,
          // in which case we'll convert to a position-based representation.
          for (auto &ParamInfo : Params)
            if (PD == ParamInfo.Param) {
              return SemaRef.CreatePositionalParameterExpr(
                PD->getFunctionScopeIndex(),
                PD->getType());
            }
          SemaRef.Diag(E->getLocation(),
                       diag::err_out_of_scope_function_type_parameter);
        }
      }

      ValueDecl *ND =
        dyn_cast_or_null<ValueDecl>(BaseTransform::TransformDecl(
          SourceLocation(), D));
      if (D == ND || ND == nullptr)
        return E;
      else {
        clang::NestedNameSpecifierLoc QualifierLoc  = E->getQualifierLoc();
        clang::DeclarationNameInfo NameInfo = E->getNameInfo();
        return getDerived().RebuildDeclRefExpr(QualifierLoc, ND, NameInfo,
                                                nullptr);
      }
    }
  };
}

bool Sema::AbstractForFunctionType(
  BoundsAnnotations &Annots,
  ArrayRef<DeclaratorChunk::ParamInfo> Params) {  

  BoundsExpr *Expr = Annots.getBoundsExpr();
  // If there is no bounds expression, the itype does not change
  // as  aresult of abstraction.  Just return the original annotation.
  if (!Expr)
    return false;

  BoundsExpr *Result = nullptr;
  ExprResult AbstractedBounds =
    AbstractBoundsExpr(*this, Params).TransformExpr(Expr);
  if (AbstractedBounds.isInvalid()) {
    llvm_unreachable("unexpected failure to abstract bounds");
    Result = nullptr;
  } else {
    Result = dyn_cast<BoundsExpr>(AbstractedBounds.get());
    assert(Result && "unexpected dyn_cast failure");
  }

  if (Result == Expr)
    return false;

  Annots.setBoundsExpr(Result);
  return true;
}

namespace {
  class ConcretizeBoundsExpr : public TreeTransform<ConcretizeBoundsExpr> {
    typedef TreeTransform<ConcretizeBoundsExpr> BaseTransform;

  private:
    ArrayRef<ParmVarDecl *> Parameters;

  public:
    ConcretizeBoundsExpr(Sema &SemaRef, ArrayRef<ParmVarDecl *> Params) :
      BaseTransform(SemaRef),
      Parameters(Params) { }

    ExprResult TransformPositionalParameterExpr(PositionalParameterExpr *E) {
      unsigned index = E->getIndex();
      if (index < Parameters.size()) {
        ParmVarDecl *PD = Parameters[index];
        return SemaRef.BuildDeclRefExpr(PD, E->getType(),
          clang::ExprValueKind::VK_LValue, SourceLocation());
      } else {
        llvm_unreachable("out of range index for positional parameter");
        return ExprError();
      }
    }
  };
}

BoundsExpr *Sema::ConcretizeFromFunctionType(BoundsExpr *Expr,
                                             ArrayRef<ParmVarDecl *> Params) {
  if (!Expr)
    return Expr;

  BoundsExpr *Result;
  ExprSubstitutionScope Scope(*this); // suppress diagnostics

  ExprResult ConcreteBounds = ConcretizeBoundsExpr(*this, Params).TransformExpr(Expr);
  if (ConcreteBounds.isInvalid()) {
    llvm_unreachable("unexpected failure in making bounds concrete");
    return nullptr;
  }
  else {
    Result = dyn_cast<BoundsExpr>(ConcreteBounds.get());
    assert(Result && "unexpected dyn_cast failure");
    return Result;
  }
}

namespace {
  class CheckForModifyingArgs : public RecursiveASTVisitor<CheckForModifyingArgs> {
  private:
    Sema &SemaRef;
    const ArrayRef<Expr *> Arguments;
    llvm::SmallBitVector VisitedArgs;
    Sema::NonModifyingContext ErrorKind;
    bool ModifyingArg;
  public:
    CheckForModifyingArgs(Sema &SemaRef, ArrayRef<Expr *> Args,
                          Sema::NonModifyingContext ErrorKind) :
      SemaRef(SemaRef),
      Arguments(Args),
      VisitedArgs(Args.size()),
      ErrorKind(ErrorKind),
      ModifyingArg(false) {}

    bool FoundModifyingArg() {
      return ModifyingArg;
    }

    bool VisitPositionalParameterExpr(PositionalParameterExpr *E) {
      unsigned index = E->getIndex();
      if (index < Arguments.size() && !VisitedArgs[index]) {
        VisitedArgs.set(index);
        if (!SemaRef.CheckIsNonModifying(Arguments[index], ErrorKind,
                                         Sema::NonModifyingMessage::NMM_Error)) {
          ModifyingArg = true;
        }
      }
      return true;
    }
  };
}

namespace {
  class ConcretizeBoundsExprWithArgs : public TreeTransform<ConcretizeBoundsExprWithArgs> {
    typedef TreeTransform<ConcretizeBoundsExprWithArgs> BaseTransform;

  private:
    ArrayRef<Expr *> Args;

  public:
    ConcretizeBoundsExprWithArgs(Sema &SemaRef, ArrayRef<Expr *> Args) :
      BaseTransform(SemaRef),
      Args(Args) { }

    ExprResult TransformPositionalParameterExpr(PositionalParameterExpr *E) {
      unsigned index = E->getIndex();
      if (index < Args.size()) {
        return SemaRef.MakeAssignmentImplicitCastExplicit(Args[index]);
      } else {
        llvm_unreachable("out of range index for positional parameter");
        return ExprError();
      }
    }
  };
}

BoundsExpr *Sema::ConcretizeFromFunctionTypeWithArgs(
  BoundsExpr *Bounds, ArrayRef<Expr *> Args,
  NonModifyingContext ErrorKind) {
  if (!Bounds || Bounds->isInvalid())
    return Bounds;

  auto CheckArgs = CheckForModifyingArgs(*this, Args, ErrorKind);
  CheckArgs.TraverseStmt(Bounds);
  if (CheckArgs.FoundModifyingArg())
    return nullptr;

  ExprSubstitutionScope Scope(*this); // suppress diagnostics
  auto Concretizer = ConcretizeBoundsExprWithArgs(*this, Args);
  ExprResult ConcreteBounds = Concretizer.TransformExpr(Bounds);
  if (ConcreteBounds.isInvalid()) {
#ifndef NDEBUG
    llvm::outs() << "Failed concretizing\n";
    llvm::outs() << "Bounds:\n";
    Bounds->dump(llvm::outs());
    int count = Args.size();
    for (int i = 0; i < count; i++) {
      llvm::outs() << "Dumping arg " << i << "\n";
      Args[i]->dump(llvm::outs());
    }
    llvm::outs().flush();
#endif
    llvm_unreachable("unexpected failure in making function bounds concrete with arguments");
    return nullptr;
  }
  else {
    BoundsExpr *Result = dyn_cast<BoundsExpr>(ConcreteBounds.get());
    assert(Result && "unexpected dyn_cast failure");
    return Result;
  }
}

namespace {
  class ConcretizeMemberBounds : public TreeTransform<ConcretizeMemberBounds> {
    typedef TreeTransform<ConcretizeMemberBounds> BaseTransform;

  private:
    Expr *Base;
    bool IsArrow;

  public:
    ConcretizeMemberBounds(Sema &SemaRef, Expr *MemberBaseExpr, bool IsArrow) :
      BaseTransform(SemaRef), Base(MemberBaseExpr), IsArrow(IsArrow) { }

    // TODO: handle the situation where the base expression is an rvalue.
    // By C semantics, the result is an rvalue.  We are setting fields used in
    // bounds expressions to be lvalues, so we end up with a problems when
    // we expand the occurrences of the fields to be expressions that are
    //  rvalues.
    //
    // There are two problematic cases:
    // - We assume field expressions are lvalues, so we will have lvalue-to-rvalue
    //   conversions applied to rvalues.  We need to remove these conversions.
    // - The address of a field is taken.  It is illegal to take the address of
    //   an rvalue.
    //
    // rVvalue structs can arise from function returns of struct values.
    ExprResult TransformDeclRefExpr(DeclRefExpr *E) {
      if (FieldDecl *FD = dyn_cast<FieldDecl>(E->getDecl())) {
        if (Base->isRValue() && !IsArrow)
          // For now, return an error if we see an rvalue base.
          return ExprError();
        ASTContext &Context = SemaRef.getASTContext();
        ExprValueKind ResultKind;
        if (IsArrow)
          ResultKind = VK_LValue;
        else
          ResultKind = Base->isLValue() ? VK_LValue : VK_RValue;
        MemberExpr *ME =
          new (Context) MemberExpr(Base, IsArrow,
                                   SourceLocation(), FD, SourceLocation(),
                                   E->getType(), ResultKind, OK_Ordinary);
        return ME;
      }
      return E;
    }
  };
}

BoundsExpr *Sema::MakeMemberBoundsConcrete(
  Expr *Base,
  bool IsArrow,
  BoundsExpr *Bounds) {
  ExprSubstitutionScope Scope(*this); // suppress diagnostics
  ExprResult ConcreteBounds =
    ConcretizeMemberBounds(*this, Base, IsArrow).TransformExpr(Bounds);
  if (ConcreteBounds.isInvalid())
    return nullptr;
  else {
    BoundsExpr *Result = dyn_cast<BoundsExpr>(ConcreteBounds.get());
    return Result;
  }
}

#if 0
namespace {
  // Convert occurrences of _Return_value in a return bounds expression
  // to _Current_expr_value.  Don't recurse into any return bounds
  // expressions nested in function types.  Occurrences of _Return_value
  // in those shouldn't be changed to _Current_value.
  class ReplaceReturnValue : public TreeTransform<ReplaceReturnValue> {
    typedef TreeTransform<ReplaceReturnValue> BaseTransform;

  public:
    ReplaceReturnValue(Sema &SemaRef) :BaseTransform(SemaRef) { }

    // Avoid transforming nested return bounds expressions.
    bool TransformReturnBoundsAnnotations(BoundsAnnotations &Annot,
                                          bool &Changed) {
      return false;
    }

    ExprResult TransformBoundsValueExpr(BoundsValueExpr *E) {
      BoundsValueExpr::Kind K = E->getKind();
      bool KindChanged = false;
      if (K == BoundsValueExpr::Kind::Return) {
        K = BoundsValueExpr::Kind::Current;
        KindChanged = true;
      }
      QualType QT = getDerived().TransformType(E->getType());
      if (!getDerived().AlwaysRebuild() && QT == E->getType() &&
          !KindChanged)
        return E;

      return getDerived().
        RebuildBoundsValueExpr(E->getLocation(), QT,K);
    }
   };
}
#endif

// Convert all temporary bindings in an expression to uses of the values	
// produced by a binding.   This should be done for bounds expressions that	
// are used in runtime checks.  That way we don't try to recompute a	
// temporary multiple times in an expression.	
namespace {	
  class PruneTemporaryHelper : public TreeTransform<PruneTemporaryHelper> {	
    typedef TreeTransform<PruneTemporaryHelper> BaseTransform;	


  public:	
    PruneTemporaryHelper(Sema &SemaRef) :	
      BaseTransform(SemaRef) { }	

    ExprResult TransformCHKCBindTemporaryExpr(CHKCBindTemporaryExpr *E) {	
      return new (SemaRef.Context) BoundsValueExpr(SourceLocation(), E);	
    }	
  };	

  Expr *PruneTemporaryBindings(Sema &SemaRef, Expr *E, CheckedScopeSpecifier CSS) {	
    // Account for checked scope information when transforming the expression.
    Sema::CheckedScopeRAII CheckedScope(SemaRef, CSS);

    Sema::ExprSubstitutionScope Scope(SemaRef); // suppress diagnostics	
    ExprResult R = PruneTemporaryHelper(SemaRef).TransformExpr(E);	
    assert(!R.isInvalid());	
    return R.get();	
  }	
}

namespace {
  class CheckBoundsDeclarations {
  private:
    Sema &S;
    bool DumpBounds;
    uint64_t PointerWidth;
    Stmt *Body;
    CFG *Cfg;
    BoundsExpr *ReturnBounds; // return bounds expression for enclosing
                              // function, if any.
    ASTContext &Context;
    // When this flag is set to true, include the null terminator in the
    // bounds of a null-terminated array.  This is used when calculating
    // physical sizes during casts to pointers to null-terminated arrays.
    bool IncludeNullTerminator;

    void DumpAssignmentBounds(raw_ostream &OS, BinaryOperator *E,
                              BoundsExpr *LValueTargetBounds,
                              BoundsExpr *RHSBounds) {
      OS << "\n";
      E->dump(OS);
      if (LValueTargetBounds) {
        OS << "Target Bounds:\n";
        LValueTargetBounds->dump(OS);
      }
      if (RHSBounds) {
        OS << "RHS Bounds:\n ";
        RHSBounds->dump(OS);
      }
    }

    void DumpBoundsCastBounds(raw_ostream &OS, CastExpr *E,
                              BoundsExpr *Declared, BoundsExpr *NormalizedDeclared,
                              BoundsExpr *SubExprBounds) {
      OS << "\n";
      E->dump(OS);
      if (Declared) {
        OS << "Declared Bounds:\n";
        Declared->dump(OS);
      }
      if (NormalizedDeclared) {
        OS << "Normalized Declared Bounds:\n ";
        NormalizedDeclared->dump(OS);
      }
      if (SubExprBounds) {
        OS << "Inferred Subexpression Bounds:\n ";
        SubExprBounds->dump(OS);
      }
    }

    void DumpInitializerBounds(raw_ostream &OS, VarDecl *D,
                               BoundsExpr *Target, BoundsExpr *B) {
      OS << "\n";
      D->dump(OS);
      OS << "Declared Bounds:\n";
      Target->dump(OS);
      OS << "Initializer Bounds:\n ";
      B->dump(OS);
    }

    void DumpExpression(raw_ostream &OS, Expr *E) {
      OS << "\n";
      E->dump(OS);
    }

    void DumpCallArgumentBounds(raw_ostream &OS, BoundsExpr *Param,
                                Expr *Arg,
                                BoundsExpr *ParamBounds,
                                BoundsExpr *ArgBounds) {
      OS << "\n";
      if (Param) {
        OS << "Original parameter bounds\n";
        Param->dump(OS);
      }
      if (Arg) {
        OS << "Argument:\n";
        Arg->dump(OS);
      }
      if (ParamBounds) {
        OS << "Parameter Bounds:\n";
        ParamBounds->dump(OS);
      }
      if (ArgBounds) {
        OS << "Argument Bounds:\n ";
        ArgBounds->dump(OS);
      }
    }

    // Add bounds check to an lvalue expression, if it is an Array_ptr
    // dereference.  The caller has determined that the lvalue is being
    // used in a way that requies a bounds check if the lvalue is an
    // _Array_ptr or _Nt_array_ptr dereference.  The lvalue uses are to read
    // or write memory or as the base expression of a member reference.
    //
    // If the Array_ptr has unknown bounds, this is a compile-time error.
    // Generate an error message and set the bounds to an invalid bounds
    // expression.
    enum class OperationKind {
      Read,   // just reads memory
      Assign, // simple assignment to memory
      Other   // reads and writes memory, struct base check
    };

    bool AddBoundsCheck(Expr *E, OperationKind OpKind, CheckedScopeSpecifier CSS) {
      assert(E->isLValue());
      bool NeedsBoundsCheck = false;
      QualType PtrType;
      if (Expr *Deref = S.GetArrayPtrDereference(E, PtrType)) {
        NeedsBoundsCheck = true;
        BoundsExpr *LValueBounds = InferLValueBounds(E, CSS);
        BoundsCheckKind Kind = BCK_Normal;
        // Null-terminated array pointers have special semantics for
        // bounds checks.
        if (PtrType->isCheckedPointerNtArrayType()) {
          if (OpKind == OperationKind::Read)
            Kind = BCK_NullTermRead;
          else if (OpKind == OperationKind::Assign)
            Kind = BCK_NullTermWriteAssign;
          // Otherwise, use the default range check for bounds.
        }
        if (LValueBounds->isUnknown()) {
          S.Diag(E->getBeginLoc(), diag::err_expected_bounds) << E->getSourceRange();
          LValueBounds = S.CreateInvalidBoundsExpr();
        } else {
          CheckBoundsAtMemoryAccess(Deref, LValueBounds, Kind, CSS);
        }
        if (UnaryOperator *UO = dyn_cast<UnaryOperator>(Deref)) {
          assert(!UO->hasBoundsExpr());
          UO->setBoundsExpr(LValueBounds);
          UO->setBoundsCheckKind(Kind);

        } else if (ArraySubscriptExpr *AS = dyn_cast<ArraySubscriptExpr>(Deref)) {
          assert(!AS->hasBoundsExpr());
          AS->setBoundsExpr(LValueBounds);
          AS->setBoundsCheckKind(Kind);
        } else
          llvm_unreachable("unexpected expression kind");
      }
      return NeedsBoundsCheck;
    }

    // Add bounds check to the base expression of a member reference, if the
    // base expression is an Array_ptr dereference.  Such base expressions
    // always need bounds checks, even though their lvalues are only used for an
    // address computation.
    bool AddMemberBaseBoundsCheck(MemberExpr *E, CheckedScopeSpecifier CSS) {
      Expr *Base = E->getBase();
      // E.F
      if (!E->isArrow()) {
        // The base expression only needs a bounds check if it is an lvalue.
        if (Base->isLValue())
          return AddBoundsCheck(Base, OperationKind::Other, CSS);
        return false;
      }

      // E->F.  This is equivalent to (*E).F.
      if (Base->getType()->isCheckedPointerArrayType()) {
        BoundsExpr *Bounds = InferRValueBounds(Base, CSS);
        if (Bounds->isUnknown()) {
          S.Diag(Base->getBeginLoc(), diag::err_expected_bounds) << Base->getSourceRange();
          Bounds = S.CreateInvalidBoundsExpr();
        } else {
          CheckBoundsAtMemoryAccess(E, Bounds, BCK_Normal, CSS);
        }
        E->setBoundsExpr(Bounds);
        return true;
      }

      return false;
    }


    // The result of trying to prove a statement about bounds declarations.
    // The proof system is incomplete, so there are will be statements that
    // cannot be proved true or false.  That's why "maybe" is a result.
    enum class ProofResult {
      True,  // Definitely provable.
      False, // Definitely false (an error)
      Maybe  // We're not sure yet.
    };

    // The kind of statement that we are trying to prove true or false.
    //
    // This enum is used in generating diagnostic messages. If you change the order,
    // update the messages in DiagnosticSemaKinds.td used in
    // ExplainProofFailure
    enum class ProofStmtKind : unsigned {
      BoundsDeclaration,
      StaticBoundsCast,
      MemoryAccess,
      MemberArrowBase
    };

    // ProofFailure: codes that explain why a statement is false.  This is a
    // bitmask because there may be multiple reasons why a statement false.
    enum class ProofFailure : unsigned {
      None = 0x0,
      LowerBound = 0x1,     // The destination lower bound is below the source lower bound.
      UpperBound = 0x2,     // The destination upper bound is above the source upper bound.
      SrcEmpty = 0x4,       // The source bounds are empty (LB == UB)
      SrcInvalid = 0x8,     // The source bounds are invalid (LB > UB).
      DstEmpty = 0x10,      // The destination bounds are empty (LB == UB).
      DstInvalid = 0x20,    // The destination bounds are invalid (LB > UB).
      Width = 0x40,         // The source bounds are narrower than the destination bounds.
      PartialOverlap = 0x80 // There was only partial overlap of the destination bounds with
                            // the source bounds.
    };

    enum class DiagnosticNameForTarget {
      Destination = 0x0,
      Target = 0x1
    };

    // Combine proof failure codes.
    static constexpr ProofFailure CombineFailures(ProofFailure A,
                                                  ProofFailure B) {
      return static_cast<ProofFailure>(static_cast<unsigned>(A) |
                                       static_cast<unsigned>(B));
    }

    // Check that all the conditions in "Test" are in the failure code.
    static constexpr bool TestFailure(ProofFailure A, ProofFailure Test) {
      return ((static_cast<unsigned>(A) &  static_cast<unsigned>(Test)) ==
              static_cast<unsigned>(Test));
    }

    static void DumpFailure(raw_ostream &OS, ProofFailure A) {
      OS << "[ ";
      if (TestFailure(A, ProofFailure::LowerBound)) OS << "LowerBound ";
      if (TestFailure(A, ProofFailure::UpperBound)) OS << "UpperBound ";
      if (TestFailure(A, ProofFailure::SrcEmpty)) OS << "SrcEmpty ";
      if (TestFailure(A, ProofFailure::SrcInvalid)) OS << "SrcInvalid ";
      if (TestFailure(A, ProofFailure::DstEmpty)) OS << "DstEmpty ";
      if (TestFailure(A, ProofFailure::DstInvalid)) OS << "DstInvalid ";
      if (TestFailure(A, ProofFailure::Width)) OS << "Width ";
      if (TestFailure(A, ProofFailure::PartialOverlap)) OS << "PartialOverlap ";
      OS << "]";
    }

    // Representation and operations on ranges.
    // A range has the form (e1 + e2, e1 + e3) where e1 is an expression.
    // A range can be either Constant- or Variable-sized.
    //
    // - If e2 and e3 are both constant integer expressions, the range is Constant-sized.
    //   For now, in this case, we represent e2 and e3 as signed (APSInt) integers.
    //   They must have the same bitsize.
    //   More specifically: (UpperOffsetVariable == nullptr && LowerOffsetVariable == nullptr)
    // - If one or both of e2 and e3 are non-constant expressions, the range is Variable-sized.
    //   More specifically: (UpperOffsetVariable != nullptr || LowerOffsetVariable != nullptr)
    class BaseRange {
    public:
      enum Kind {
        ConstantSized,
        VariableSized,
        Invalid
      };

    private:
      Sema &S;
      Expr *Base;
      llvm::APSInt LowerOffsetConstant;
      llvm::APSInt UpperOffsetConstant;
      Expr *LowerOffsetVariable;
      Expr *UpperOffsetVariable;

    public:
      BaseRange(Sema &S) : S(S), Base(nullptr), LowerOffsetConstant(1, true),
        UpperOffsetConstant(1, true), LowerOffsetVariable(nullptr), UpperOffsetVariable(nullptr) {
      }

      BaseRange(Sema &S, Expr *Base,
                         llvm::APSInt &LowerOffsetConstant,
                         llvm::APSInt &UpperOffsetConstant) :
        S(S), Base(Base), LowerOffsetConstant(LowerOffsetConstant), UpperOffsetConstant(UpperOffsetConstant),
        LowerOffsetVariable(nullptr), UpperOffsetVariable(nullptr) {
      }

      BaseRange(Sema &S, Expr *Base,
                         Expr *LowerOffsetVariable,
                         Expr *UpperOffsetVariable) :
        S(S), Base(Base), LowerOffsetConstant(1, true), UpperOffsetConstant(1, true),
        LowerOffsetVariable(LowerOffsetVariable), UpperOffsetVariable(UpperOffsetVariable) {
      }

      // Is R a subrange of this range?
      ProofResult InRange(BaseRange &R, ProofFailure &Cause, EquivExprSets *EquivExprs,
                          std::pair<ComparisonSet, ComparisonSet>& Facts) {

        // We will warn on declaration of Invalid ranges (upperBound < lowerBound).
        // The following cases are handled by the callers of this function:
        // - Error on memory access to Invalid and Empty ranges
        if (R.IsInvalid()) {
          Cause = CombineFailures(Cause, ProofFailure::DstInvalid);
          return ProofResult::Maybe;
        }

        if (EqualValue(S.Context, Base, R.Base, EquivExprs)) {
          ProofResult LowerBoundsResult = CompareLowerOffsets(R, Cause, EquivExprs, Facts);
          ProofResult UpperBoundsResult = CompareUpperOffsets(R, Cause, EquivExprs, Facts);

          if (LowerBoundsResult == ProofResult::True &&
              UpperBoundsResult == ProofResult::True)
            return ProofResult::True;
          if (LowerBoundsResult == ProofResult::False ||
              UpperBoundsResult == ProofResult::False)
            return ProofResult::False;
        }
        return ProofResult::Maybe;
      }

      // This function proves whether this.LowerOffset <= R.LowerOffset.
      // Depending on whether these lower offsets are ConstantSized or VariableSized, various cases should be checked:
      // - If `this` and `R` both have constant lower offsets (i.e., if the following condition holds:
      //   `IsLowerOffsetConstant() && R.IsLowerOffsetConstant()`), the function returns
      //   true only if `LowerOffsetConstant <= R.LowerOffsetConstant`. Otherwise, it should return false.
      // - If `this` and `R` both have variable lower offsets (i.e., if the following condition holds:
      //   `IsLowerOffsetVariable() && R.IsLowerOffsetVariable()`), the function returns true if
      //   `EqualValue()` determines that `LowerOffsetVariable` and `R.LowerOffsetVariable` are equal.
      // - If `this` has a constant lower offset (i.e., `IsLowerOffsetConstant()` is true),
      //   but `R` has a variable lower offset (i.e., `R.IsLowerOffsetVariable()` is true), the function
      //   returns true only if `R.LowerOffsetVariable` has unsgined integer type and `this.LowerOffsetConstant`
      //   has value 0 when it is extended to int64_t.
      // - If none of the above cases happen, it means that the function has not been able to prove
      //   whether this.LowerOffset is less than or equal to R.LowerOffset, or not. Therefore,
      //   it returns maybe as the result.
      ProofResult CompareLowerOffsets(BaseRange &R, ProofFailure &Cause, EquivExprSets *EquivExprs,
                                      std::pair<ComparisonSet, ComparisonSet>& Facts) {
        if (IsLowerOffsetConstant() && R.IsLowerOffsetConstant()) {
          if (LowerOffsetConstant <= R.LowerOffsetConstant)
            return ProofResult::True;
          Cause = CombineFailures(Cause, ProofFailure::LowerBound);
          return ProofResult::False;
        }
        if (IsLowerOffsetVariable() && R.IsLowerOffsetVariable())
          if (LessThanOrEqualExtended(S.Context, Base, R.Base, LowerOffsetVariable, R.LowerOffsetVariable, EquivExprs, Facts))
            return ProofResult::True;
        if (R.IsLowerOffsetVariable() && IsLowerOffsetConstant() &&
            R.LowerOffsetVariable->getType()->isUnsignedIntegerType() && LowerOffsetConstant.getExtValue() == 0)
          return ProofResult::True;

        return ProofResult::Maybe;
      }

      // This function proves whether R.UpperOffset <= this.UpperOffset.
      // Depending on whether these upper offsets are ConstantSized or VariableSized, various cases should be checked:
      // - If `this` and `R` both have constant upper offsets (i.e., if the following condition holds:
      //   `IsUpperOffsetConstant() && R.IsUpperOffsetConstant()`), the function returns
      //   true only if `R.UpperOffsetConstant <= UpperOffsetConstant`. Otherwise, it should return false.
      // - If `this` and `R` both have variable upper offsets (i.e., if the following condition holds:
      //   `IsUpperOffsetVariable() && R.IsUpperOffsetVariable()`), the function returns true if
      //   `EqualValue()` determines that `UpperOffsetVariable` and `R.UpperOffsetVariable` are equal.
      // - If `R` has a constant upper offset (i.e., `R.IsUpperOffsetConstant()` is true),
      //   but `this` has a variable upper offset (i.e., `IsUpperOffsetVariable()` is true), the function
      //   returns true only if `UpperOffsetVariable` has unsgined integer type and `R.UpperOffsetConstant`
      //   has value 0 when it is extended to int64_t.
      // - If none of the above cases happen, it means that the function has not been able to prove
      //   whether R.UpperOffset is less than or equal to this.UpperOffset, or not. Therefore,
      //   it returns maybe as the result.
      ProofResult CompareUpperOffsets(BaseRange &R, ProofFailure &Cause, EquivExprSets *EquivExprs,
                                      std::pair<ComparisonSet, ComparisonSet>& Facts) {
        if (IsUpperOffsetConstant() && R.IsUpperOffsetConstant()) {
          if (R.UpperOffsetConstant <= UpperOffsetConstant)
            return ProofResult::True;
          Cause = CombineFailures(Cause, ProofFailure::UpperBound);
          return ProofResult::False;
        }
        if (IsUpperOffsetVariable() && R.IsUpperOffsetVariable())
          if (LessThanOrEqualExtended(S.Context, R.Base, Base, R.UpperOffsetVariable, UpperOffsetVariable, EquivExprs, Facts))
            return ProofResult::True;
        if (IsUpperOffsetVariable() && R.IsUpperOffsetConstant() &&
            UpperOffsetVariable->getType()->isUnsignedIntegerType() && R.UpperOffsetConstant.getExtValue() == 0)
          return ProofResult::True;

        return ProofResult::Maybe;
      }

      bool IsConstantSizedRange() {
        return IsLowerOffsetConstant() && IsUpperOffsetConstant();
      }

      bool IsVariableSizedRange() {
        return IsLowerOffsetVariable() || IsUpperOffsetVariable();
      }

      bool IsLowerOffsetConstant() {
        return !LowerOffsetVariable;
      }

      bool IsLowerOffsetVariable() {
        return LowerOffsetVariable;
      }

      bool IsUpperOffsetConstant() {
        return !UpperOffsetVariable;
      }

      bool IsUpperOffsetVariable() {
        return UpperOffsetVariable;
      }

      // This function returns true if, when the range is ConstantSized,
      // `UpperOffsetConstant == LowerOffsetConstant`.
      // Currently, it returns false when the range is not ConstantSized.
      // However, this should be generalized in the future.
      bool IsEmpty() {
        if (IsConstantSizedRange())
          return UpperOffsetConstant == LowerOffsetConstant;
        // TODO: can we generalize IsEmpty to non-constant ranges?
        return false;
      }

      // This function returns true if, when the range is ConstantSized,
      // `UpperOffsetConstant < LowerOffsetConstant`.
      // Currently, it returns false when the range is not ConstantSized.
      // However, this should be generalized in the future.
      bool IsInvalid() {
        if (IsConstantSizedRange())
          return UpperOffsetConstant < LowerOffsetConstant;
        // TODO: can we generalize IsInvalid to non-constant ranges?
        return false;
      }

      // Does R partially overlap this range?
      ProofResult PartialOverlap(BaseRange &R) {
        if (Lexicographic(S.Context, nullptr).CompareExpr(Base, R.Base) ==
            Lexicographic::Result::Equal) {
          // TODO: can we generalize this function to non-constant ranges?
          if (IsConstantSizedRange() && R.IsConstantSizedRange()) {
            if (!IsEmpty() && !R.IsEmpty() && !IsInvalid() && !R.IsInvalid()) {
              // R.LowerOffset is within this range, but R.UpperOffset is above the range
              if (LowerOffsetConstant <= R.LowerOffsetConstant && R.LowerOffsetConstant < UpperOffsetConstant &&
                  UpperOffsetConstant < R.UpperOffsetConstant)
                return ProofResult::True;
              // Or R.UpperOffset is within this range, but R.LowerOffset is below the range.
              if (LowerOffsetConstant < R.UpperOffsetConstant && R.UpperOffsetConstant <= UpperOffsetConstant &&
                  R.LowerOffsetConstant < LowerOffsetConstant)
                return ProofResult::True;
            }
          }
          return ProofResult::False;
        }
        return ProofResult::Maybe;
      }

      bool AddToUpper(llvm::APSInt &Num) {
        bool Overflow;
        UpperOffsetConstant = UpperOffsetConstant.sadd_ov(Num, Overflow);
        return Overflow;
      }

      llvm::APSInt GetWidth() {
        return UpperOffsetConstant - LowerOffsetConstant;
      }

      void SetBase(Expr *B) {
        Base = B;
      }

      void SetLowerConstant(llvm::APSInt &Lower) {
        LowerOffsetConstant = Lower;
      }

      void SetUpperConstant(llvm::APSInt &Upper) {
        UpperOffsetConstant = Upper;
      }

      void SetLowerVariable(Expr *Lower) {
        LowerOffsetVariable = Lower;
      }

      void SetUpperVariable(Expr *Upper) {
        UpperOffsetVariable = Upper;
      }

      void Dump(raw_ostream &OS) {
        OS << "Range:\n";
        OS << "Base: ";
        if (Base)
          Base->dump(OS);
        else
          OS << "nullptr\n";
        if (IsLowerOffsetConstant()) {
          SmallString<12> Str;
          LowerOffsetConstant.toString(Str);
          OS << "Lower offset:" << Str << "\n";
        }
        if (IsUpperOffsetConstant()) {
          SmallString<12> Str;
          UpperOffsetConstant.toString(Str);
          OS << "Upper offset:" << Str << "\n";
        }
        if (IsLowerOffsetVariable()) {
          OS << "Lower offset:\n";
          LowerOffsetVariable->dump(OS);
        }
        if (IsUpperOffsetVariable()) {
          OS << "Upper offset:\n";
          UpperOffsetVariable->dump(OS);
        }
      }
    };



    // This function splits the expression `E` into an expression `Base`, and an offset.
    // The offset can be an integer constant or not. If it is an integer constant, the
    // extracted offset can be found in `OffsetConstant`, and `OffsetVariable` will be nullptr.
    // In this case, the return value is `BaseRange::Kind::ConstantSized`.
    // Otherwise, the extracted offset can be found in `OffsetVariable`, and `OffsetConstant`
    // will not be updated. In this case, the return value is `BaseRange::Kind::VariableSized`.
    //
    // Implementation details:
    // - If `E` is a BinaryOperator with an additive opcode, depending on whether the LHS or RHS
    //   is a pointer, Base and offset can get different values in different cases:
    //
    //    First, for extracting the `Base`,
    //     1a. if E.LHS is a pointer, Base = E.LHS.
    //     2a. if E.RHS is a pointer, Base = E.RHS.
    //     If (1a) and (2a) do not hold, Base = E and OffsetConstant = 0 and OffsetVariable = nullptr. Also,
    //     `BaseRange::Kind::ConstantSized` will be returned.
    //
    //    Next, for extracting the offset,
    //     1b. if E.LHS is a pointer and E.RHS is a constant integer,
    //         or, if E.RHS is a pointer and E.LHS is a constant integer, the function will set
    //        `OffsetConstant` to the constant integer and widen and/or normalize it if needed.
    //        Then, it returns `BaseRange::Kind::ConstantSized`. When manipulating the extracted
    //        constant integer, if an overflow occurres in any of the steps, `OffsetConstant = 0`
    //        and `OffsetVariable = nullptr`. Also, `BaseRange::Kind::ConstantSized` will be returned.
    //     If (1b) does not hold, we define the offset to be VariableSized. Therefore,
    //     `OffsetVariable = E.RHS` if E.LHS is a pointer, and `OffsetVariable = E.LHS` if E.RHS is
    //     a pointer. In this case, `BaseRange::Kind::VariableSized` will be returned.
    //
    // TODO: we use signed integers to represent the result of the OffsetConstant.
    // We can't represent unsigned offsets larger the the maximum signed
    // integer that will fit pointer width.
    BaseRange::Kind SplitIntoBaseAndOffset(Expr *E, Expr *&Base, llvm::APSInt &OffsetConstant,
                                Expr *&OffsetVariable) {
      if (const BinaryOperator *BO = dyn_cast<BinaryOperator>(E->IgnoreParens())) {
        if (BO->isAdditiveOp()) {
          Expr *Other = nullptr;
          if (BO->getLHS()->getType()->isPointerType()) {
            Base = BO->getLHS();
            Other = BO->getRHS();
          } else if (BO->getRHS()->getType()->isPointerType()) {
            Base = BO->getRHS();
            Other = BO->getLHS();
          } else
            goto exit;
          assert(Other->getType()->isIntegerType());
          if (Other->isIntegerConstantExpr(OffsetConstant, S.Context)) {
            // Widen the integer to the number of bits in a pointer.
            bool Overflow;
            OffsetConstant = BoundsUtil::ConvertToSignedPointerWidth(S.Context, OffsetConstant, Overflow);
            if (Overflow)
              goto exit;
            // Normalize the operation by negating the offset if necessary.
            if (BO->getOpcode() == BO_Sub) {
              OffsetConstant = llvm::APSInt(PointerWidth, false).ssub_ov(OffsetConstant, Overflow);
              if (Overflow)
                goto exit;
            }
            llvm::APSInt ElemSize;
            if (!BoundsUtil::getReferentSizeInChars(S.Context, Base->getType(), ElemSize))
                goto exit;
            OffsetConstant = OffsetConstant.smul_ov(ElemSize, Overflow);
            if (Overflow)
              goto exit;
            OffsetVariable = nullptr;
            return BaseRange::Kind::ConstantSized;
          } else {
            OffsetVariable = Other;
            return BaseRange::Kind::VariableSized;
          }
        }
      }

    exit:
      // Return (E, 0).
      Base = E->IgnoreParens();
      OffsetConstant = llvm::APSInt(PointerWidth, false);
      OffsetVariable = nullptr;
      return BaseRange::Kind::ConstantSized;
    }

    // Given a `Base` and `Offset`, this function tries to convert it to a standard form `Base + (ConstantPart OP VariablePart)`.
    // The OP's signedness is stored in IsOpSigned. If the function fails to create the standard form, it returns false. Otherwise,
    // it returns true to indicate success, and stores each part of the standard form in a separate argument as follows:
    // `ConstantPart`: a signed integer
    // `IsOpSigned`: a boolean which is true if VariablePart is signed, and false otherwise
    // `VariablePart`: an integer expression that can be a either signed or unsigned integer
    //
    // Given array_ptr<T> p:
    // 1. For (char *)p + e1 or (unsigned char *)p + e1, ConstantPart = 1, VariablePart = e1.
    // 2. For p + e1, ConstantPart = sizeof(T), VariablePart = e1.
    //
    // Note that another way to interpret the functionality of this function is that it expands
    // pointer arithmetic to bytewise arithmetic.
    static bool CreateStandardForm(ASTContext &Ctx, Expr *Base, Expr *Offset, llvm::APSInt &ConstantPart, bool &IsOpSigned, Expr *&VariablePart) {
      bool Overflow;
      uint64_t PointerWidth = Ctx.getTargetInfo().getPointerWidth(0);
      if (!Base->getType()->isPointerType())
        return false;
      if (Base->getType()->getPointeeOrArrayElementType()->isCharType()) {
        if (BinaryOperator *BO = dyn_cast<BinaryOperator>(Offset)) {
          if (BO->getRHS()->isIntegerConstantExpr(ConstantPart, Ctx))
            VariablePart = BO->getLHS();
          else if (BO->getLHS()->isIntegerConstantExpr(ConstantPart, Ctx))
            VariablePart = BO->getRHS();
          else
            goto exit;
          IsOpSigned = VariablePart->getType()->isSignedIntegerType();
          ConstantPart = BoundsUtil::ConvertToSignedPointerWidth(Ctx, ConstantPart, Overflow);
          if (Overflow)
            goto exit;
        } else
          goto exit;
        return true;

      exit:
        VariablePart = Offset;
        ConstantPart = llvm::APSInt(llvm::APInt(PointerWidth, 1), false);
        IsOpSigned = VariablePart->getType()->isSignedIntegerType();
        return true;
      } else {
        VariablePart = Offset;
        IsOpSigned = VariablePart->getType()->isSignedIntegerType();
        if (!BoundsUtil::getReferentSizeInChars(Ctx, Base->getType(), ConstantPart))
          return false;
        ConstantPart = BoundsUtil::ConvertToSignedPointerWidth(Ctx, ConstantPart, Overflow);
        if (Overflow)
          return false;
        return true;
      }
    }

    // In this function, the goal is to compare two expressions: `Base1 + Offset1` and `Base2 + Offset2`.
    // The function returns true if they are equal, and false otherwise. Note that before checking equivalence
    // of expressions, the function expands pointer arithmetic to bytewise arithmetic.
    //
    // Steps in checking the equivalence:
    // 0. If `Offset1` or `Offset2` is null, return false.
    // 1. If `Base1` and `Base2` are not lexicographically equal, return false.
    // 2. Next, both bounds are converted into standard forms `Base + ConstantPart * VariablePart` as explained in `CreateStandardForm()`
    // 3. If any of the expressions cannot be converted successfully, return false.
    // 4. If VariableParts are not lexicographically equal, return false.
    // 5. If OP signs are not equivalent in both, return false.
    // 6. If ConstantParts are not equal, return false.
    // If the expressions pass all the above tests, then return true.
    //
    // Note that in all steps involving in checking the equality of the types or values of offsets, parentheses and
    // casts are ignored.
    static bool EqualExtended(ASTContext &Ctx, Expr *Base1, Expr *Base2, Expr *Offset1, Expr *Offset2, EquivExprSets *EquivExprs) {
      if (!Offset1 && !Offset2)
        return false;

      if (!EqualValue(Ctx, Base1, Base2, EquivExprs))
        return false;

      llvm::APSInt ConstantPart1, ConstantPart2;
      bool IsOpSigned1, IsOpSigned2;
      Expr *VariablePart1, *VariablePart2;

<<<<<<< HEAD
      bool CreatedStdForm1 = CreateStandardForm(Ctx, Base1, Offset1, ConstantPart1, IsOpSigned1, VariablePart1);
      bool CreatedStdForm2 = CreateStandardForm(Ctx, Base2, Offset2, ConstantPart2, IsOpSigned2, VariablePart2);
      
      if (!CreatedStdForm1 || !CreatedStdForm2)
        return false;
      if (!EqualValue(Ctx, VariablePart1, VariablePart2, EquivExprs))
        return false;
      if (IsOpSigned1 != IsOpSigned2)
        return false;
      if (ConstantPart1 != ConstantPart2)
        return false;
=======
      // getBase returns the pointer-typed expression.
      if (getLangOpts().UncheckedPointersDynamicCheck ||
          AS->getBase()->getType()->isCheckedPointerArrayType()) {
        Result = AS->getBase()->getType();
        return E;
      }
>>>>>>> 25c917d4

      return true;
    }

    // This function is an extension of EqualExtended. It looks into the provided `Facts`
    // in order to prove `Base1 + Offset1 <= Base2 + Offset2`. Note that in order to prove this,
    // Base1 must equal Base2 (as in EqualExtended), and the fact that
    // "Offset1 <= Offset2" must exist in `Facts`.
    //
    // TODO: we are ignoring the possibility of overflow in the addition.
    static bool LessThanOrEqualExtended(ASTContext &Ctx, Expr *Base1, Expr *Base2, Expr *Offset1, Expr *Offset2,
                                        EquivExprSets *EquivExprs, std::pair<ComparisonSet, ComparisonSet>& Facts) {
      if (!Offset1 && !Offset2)
        return false;

      if (!EqualValue(Ctx, Base1, Base2, EquivExprs))
        return false;

      llvm::APSInt ConstantPart1, ConstantPart2;
      bool IsOpSigned1, IsOpSigned2;
      Expr *VariablePart1, *VariablePart2;

      bool CreatedStdForm1 = CreateStandardForm(Ctx, Base1, Offset1, ConstantPart1, IsOpSigned1, VariablePart1);
      bool CreatedStdForm2 = CreateStandardForm(Ctx, Base2, Offset2, ConstantPart2, IsOpSigned2, VariablePart2);

      if (!CreatedStdForm1 || !CreatedStdForm2)
        return false;
      if (IsOpSigned1 != IsOpSigned2)
        return false;
      if (ConstantPart1 != ConstantPart2)
        return false;

      if (EqualValue(Ctx, VariablePart1, VariablePart2, EquivExprs))
        return true;
      if (FactExists(Ctx, VariablePart1, VariablePart2, EquivExprs, Facts))
        return true;

      return false;
    }

    // Given `Facts`, `E1`, and `E2`, this function looks for the fact `E1 <= E2` inside
    // the fatcs and returns true if it is able to find it. Otherwise, it returns false.
    static bool FactExists(ASTContext &Ctx, Expr *E1, Expr *E2, EquivExprSets *EquivExprs,
                           std::pair<ComparisonSet, ComparisonSet>& Facts) {
      bool ExistsIn = false, ExistsKill = false;
      for (auto InFact : Facts.first) {
        if (Lexicographic(Ctx, EquivExprs).CompareExpr(E1, InFact.first) == Lexicographic::Result::Equal &&
            Lexicographic(Ctx, EquivExprs).CompareExpr(E2, InFact.second) == Lexicographic::Result::Equal) {
          ExistsIn = true;
          break;
        }
      }
      for (auto KillFact : Facts.second) {
        if (Lexicographic(Ctx, EquivExprs).CompareExpr(E1, KillFact.first) == Lexicographic::Result::Equal &&
            Lexicographic(Ctx, EquivExprs).CompareExpr(E2, KillFact.second) == Lexicographic::Result::Equal) {
          ExistsKill = true;
          break;
        }
      }
      return ExistsIn && !ExistsKill;
    }

    static bool EqualValue(ASTContext &Ctx, Expr *E1, Expr *E2, EquivExprSets *EquivExprs) {
      Lexicographic::Result R = Lexicographic(Ctx, EquivExprs).CompareExpr(E1, E2);
      return R == Lexicographic::Result::Equal;
    }

    // Convert the bounds expression `Bounds` to a range `R`. This function returns true
    // if the conversion is successful, and false otherwise.
    // Currently, this function only performs the conversion for bounds expression of
    // kind Range and returns false for other kinds.
    //
    // Implementation details:
    // - First, SplitIntoBaseAndOffset is called on lower and upper fields in BoundsExpr to extract
    //   the bases and offsets. Note that offsets can be either ConstantSized or VariablesSized.
    // - Next, if the extracted lower base and upper base are equal, the function sets the base and
    //   the offsets of `R` based on the extracted values. Finally, it returns true to indicate success.
    //   If bases are not equal, R's fields will not be updated and the function returns false.
    bool CreateBaseRange(const BoundsExpr *Bounds, BaseRange *R,
                             EquivExprSets *EquivExprs) {
      switch (Bounds->getKind()) {
        case BoundsExpr::Kind::Invalid:
        case BoundsExpr::Kind::Unknown:
        case BoundsExpr::Kind::Any:
          return false;
        case BoundsExpr::Kind::ByteCount:
        case BoundsExpr::Kind::ElementCount:
          // TODO: fill these cases in.
          return false;
        case BoundsExpr::Kind::Range: {
          const RangeBoundsExpr *RB = cast<RangeBoundsExpr>(Bounds);
          Expr *Lower = RB->getLowerExpr();
          Expr *Upper = RB->getUpperExpr();
          Expr *LowerBase, *UpperBase;
          llvm::APSInt LowerOffsetConstant(1, true);
          llvm::APSInt  UpperOffsetConstant(1, true);
          Expr *LowerOffsetVariable = nullptr;
          Expr *UpperOffsetVariable = nullptr;
          SplitIntoBaseAndOffset(Lower, LowerBase, LowerOffsetConstant, LowerOffsetVariable);
          SplitIntoBaseAndOffset(Upper, UpperBase, UpperOffsetConstant, UpperOffsetVariable);

          // If both of the offsets are constants, the range is considered constant-sized.
          // Otherwise, it is a variable-sized range.
          if (EqualValue(S.Context, LowerBase, UpperBase, EquivExprs)) {
            R->SetBase(LowerBase);
            R->SetLowerConstant(LowerOffsetConstant);
            R->SetLowerVariable(LowerOffsetVariable);
            R->SetUpperConstant(UpperOffsetConstant);
            R->SetUpperVariable(UpperOffsetVariable);
            return true;
          }
        }
      }
      return false;
    }

    // Try to prove that SrcBounds implies the validity of DeclaredBounds.
    //
    // If Kind is StaticBoundsCast, check whether a static cast between Ptr
    // types from SrcBounds to DestBounds is legal.
    ProofResult ProveBoundsDeclValidity(const BoundsExpr *DeclaredBounds,
                                        const BoundsExpr *SrcBounds,
                                        ProofFailure &Cause,
                                        EquivExprSets *EquivExprs,
                                        std::pair<ComparisonSet, ComparisonSet>& Facts,
                                        ProofStmtKind Kind =
                                          ProofStmtKind::BoundsDeclaration) {
      assert(BoundsUtil::IsStandardForm(DeclaredBounds) &&
        "declared bounds not in standard form");
      assert(BoundsUtil::IsStandardForm(SrcBounds) &&
        "src bounds not in standard form");
      Cause = ProofFailure::None;

      // Ignore invalid bounds.
      if (SrcBounds->isInvalid() || DeclaredBounds->isInvalid())
        return ProofResult::True;

     // source bounds(any) implies that any other bounds is valid.
      if (SrcBounds->isAny())
        return ProofResult::True;

      // target bounds(unknown) implied by any other bounds.
      if (DeclaredBounds->isUnknown())
        return ProofResult::True;

      if (S.Context.EquivalentBounds(DeclaredBounds, SrcBounds, EquivExprs))
        return ProofResult::True;

      BaseRange DeclaredRange(S);
      BaseRange SrcRange(S);

      if (CreateBaseRange(DeclaredBounds, &DeclaredRange, EquivExprs) &&
          CreateBaseRange(SrcBounds, &SrcRange, EquivExprs)) {

#ifdef TRACE_RANGE
        llvm::outs() << "Found constant ranges:\n";
        llvm::outs() << "Declared bounds";
        DeclaredBounds->dump(llvm::outs());
        llvm::outs() << "\nSource bounds";
        SrcBounds->dump(llvm::outs());
        llvm::outs() << "\nDeclared range:";
        DeclaredRange.Dump(llvm::outs());
        llvm::outs() << "\nSource range:";
        SrcRange.Dump(llvm::outs());
#endif
        ProofResult R = SrcRange.InRange(DeclaredRange, Cause, EquivExprs, Facts);
        if (R == ProofResult::True)
          return R;
        if (R == ProofResult::False || R == ProofResult::Maybe) {
          if (R == ProofResult::False && SrcRange.IsEmpty())
            Cause = CombineFailures(Cause, ProofFailure::SrcEmpty);
          if (SrcRange.IsInvalid())
            Cause = CombineFailures(Cause, ProofFailure::SrcInvalid);
          if (DeclaredRange.IsConstantSizedRange() && SrcRange.IsConstantSizedRange()) {
            if (DeclaredRange.GetWidth() > SrcRange.GetWidth()) {
              Cause = CombineFailures(Cause, ProofFailure::Width);
              R = ProofResult::False;
            } else if (Kind == ProofStmtKind::StaticBoundsCast) {
              // For checking static casts between Ptr types, we only need to
              // prove that the declared width <= the source width.
              return ProofResult::True;
            }
          }
        }
        return R;
      }
      return ProofResult::Maybe;
    }

    // Try to prove that PtrBase + Offset is within Bounds, where PtrBase has pointer type.
    // Offset is optional and may be a nullptr.
    ProofResult ProveMemoryAccessInRange(Expr *PtrBase, Expr *Offset, BoundsExpr *Bounds,
                                         BoundsCheckKind Kind, ProofFailure &Cause) {
#ifdef TRACE_RANGE
      llvm::outs() << "Examining:\nPtrBase\n";
      PtrBase->dump(llvm::outs());
      llvm::outs() << "Offset = ";
      if (Offset != nullptr) {
        Offset->dump(llvm::outs());
      } else
        llvm::outs() << "nullptr\n";
      llvm::outs() << "Bounds\n";
      Bounds->dump(llvm::outs());
#endif
      assert(BoundsUtil::IsStandardForm(Bounds) &&
             "bounds not in standard form");
      Cause = ProofFailure::None;
      BaseRange ValidRange(S);

      // Currently, we do not try to prove whether the memory access is in range for non-constant ranges
      // TODO: generalize memory access range check to non-constants
      if (!CreateBaseRange(Bounds, &ValidRange, nullptr))
        return ProofResult::Maybe;
      if (ValidRange.IsVariableSizedRange())
        return ProofResult::Maybe;

      bool Overflow;
      llvm::APSInt ElementSize;
      if (!BoundsUtil::getReferentSizeInChars(S.Context, PtrBase->getType(), ElementSize))
          return ProofResult::Maybe;
      if (Kind == BoundsCheckKind::BCK_NullTermRead || Kind == BoundsCheckKind::BCK_NullTermWriteAssign) {
        Overflow = ValidRange.AddToUpper(ElementSize);
        if (Overflow)
          return ProofResult::Maybe;
      }

      Expr *AccessBase;
      llvm::APSInt AccessStartOffset;
      Expr *DummyOffset;
      // Currently, we do not try to prove whether the memory access is in range for non-constant ranges
      // TODO: generalize memory access range check to non-constants
      if (SplitIntoBaseAndOffset(PtrBase, AccessBase, AccessStartOffset, DummyOffset) != BaseRange::Kind::ConstantSized)
        return ProofResult::Maybe;

      // The access base for bounds_cast(e) should be a temporary binding of e.
      if (isa<BoundsCastExpr>(AccessBase))
        AccessBase = GetTempBinding(AccessBase);

      if (Offset) {
        llvm::APSInt IntVal;
        if (!Offset->isIntegerConstantExpr(IntVal, S.Context))
          return ProofResult::Maybe;
        IntVal = BoundsUtil::ConvertToSignedPointerWidth(S.Context, IntVal, Overflow);
        if (Overflow)
          return ProofResult::Maybe;
        IntVal = IntVal.smul_ov(ElementSize, Overflow);
        if (Overflow)
          return ProofResult::Maybe;
        AccessStartOffset = AccessStartOffset.sadd_ov(IntVal, Overflow);
        if (Overflow)
          return ProofResult::Maybe;
      }
      BaseRange MemoryAccessRange(S, AccessBase, AccessStartOffset,
                                           AccessStartOffset);
      Overflow = MemoryAccessRange.AddToUpper(ElementSize);
      if (Overflow)
        return ProofResult::Maybe;
#ifdef TRACE_RANGE
      llvm::outs() << "Memory access range:\n";
      MemoryAccessRange.Dump(llvm::outs());
      llvm::outs() << "Valid range:\n";
      ValidRange.Dump(llvm::outs());
#endif
      if (MemoryAccessRange.IsEmpty()) {
        Cause = CombineFailures(Cause, ProofFailure::DstEmpty);
        return ProofResult::False;
      }
      else if (MemoryAccessRange.IsInvalid()) {
        Cause = CombineFailures(Cause, ProofFailure::DstInvalid);
        return ProofResult::False;
      }
      std::pair<ComparisonSet, ComparisonSet> EmptyFacts;
      ProofResult R = ValidRange.InRange(MemoryAccessRange, Cause, nullptr, EmptyFacts);
      if (R == ProofResult::True)
        return R;
      if (R == ProofResult::False || R == ProofResult::Maybe) {
        if (R == ProofResult::False &&
            ValidRange.PartialOverlap(MemoryAccessRange) == ProofResult::True)
          Cause = CombineFailures(Cause, ProofFailure::PartialOverlap);
        if (ValidRange.IsEmpty()) {
          Cause = CombineFailures(Cause, ProofFailure::SrcEmpty);
          R = ProofResult::False;
        }
        if (ValidRange.IsInvalid()) {
          Cause = CombineFailures(Cause, ProofFailure::SrcInvalid);
          R = ProofResult::False;
        }
        if (MemoryAccessRange.GetWidth() > ValidRange.GetWidth()) {
          Cause = CombineFailures(Cause, ProofFailure::Width);
          R = ProofResult::False;
        }
      }
      return R;
    }

    // Convert ProofFailure codes into diagnostic notes explaining why the
    // statement involving bounds is false.
    void ExplainProofFailure(SourceLocation Loc, ProofFailure Cause,
                             ProofStmtKind Kind) {
      // Prefer diagnosis of empty bounds over bounds being too narrow.
      if (TestFailure(Cause, ProofFailure::SrcEmpty))
        S.Diag(Loc, diag::note_source_bounds_empty);
      else if (TestFailure(Cause, ProofFailure::DstEmpty))
        S.Diag(Loc, diag::note_destination_bounds_empty);
      else if (TestFailure(Cause, ProofFailure::SrcInvalid))
        S.Diag(Loc, diag::note_source_bounds_invalid);
      else if (TestFailure(Cause, ProofFailure::DstInvalid))
        S.Diag(Loc, diag::note_destination_bounds_invalid);
      else if (Kind != ProofStmtKind::StaticBoundsCast &&
               TestFailure(Cause, ProofFailure::Width))
        S.Diag(Loc, diag::note_bounds_too_narrow) << (unsigned)Kind;

      // Memory access/struct base error message.
      if (Kind == ProofStmtKind::MemoryAccess || Kind == ProofStmtKind::MemberArrowBase) {
        if (TestFailure(Cause, ProofFailure::PartialOverlap)) {
          S.Diag(Loc, diag::note_bounds_partially_overlap);
        }
      }

      if (TestFailure(Cause, ProofFailure::LowerBound))
        S.Diag(Loc, diag::note_lower_out_of_bounds) << (unsigned) Kind;
      if (TestFailure(Cause, ProofFailure::UpperBound))
        S.Diag(Loc, diag::note_upper_out_of_bounds) << (unsigned) Kind;
    }

    CHKCBindTemporaryExpr *GetTempBinding(Expr *E) {
      // Bounds casts should always have a temporary binding.
      if (BoundsCastExpr *BCE = dyn_cast<BoundsCastExpr>(E)) {
        CHKCBindTemporaryExpr *Result = dyn_cast<CHKCBindTemporaryExpr>(BCE->getSubExpr());
        return Result;
      }

      CHKCBindTemporaryExpr *Result =
        dyn_cast<CHKCBindTemporaryExpr>(E->IgnoreParenNoopCasts(S.getASTContext()));
      return Result;
    }

    // Given an assignment target = e, where target has declared bounds
    // DeclaredBounds and and e has inferred bounds SrcBounds, make sure
    // that SrcBounds implies that DeclaredBounds are provably true.
    void CheckBoundsDeclAtAssignment(SourceLocation ExprLoc, Expr *Target,
                                     BoundsExpr *DeclaredBounds, Expr *Src,
                                     BoundsExpr *SrcBounds,
                                     CheckedScopeSpecifier CSS,
                                     std::pair<ComparisonSet, ComparisonSet>& Facts) {
      // Record expression equality implied by assignment.
      SmallVector<SmallVector <Expr *, 4> *, 4> EquivExprs;
      SmallVector<Expr *, 4> EqualExpr;

      if (S.CheckIsNonModifying(Target, Sema::NonModifyingContext::NMC_Unknown,
                                Sema::NonModifyingMessage::NMM_None)) {
         CHKCBindTemporaryExpr *Temp = GetTempBinding(Src);
         // TODO: make sure assignment to lvalue doesn't modify value used in Src.
         bool SrcIsNonModifying =
           S.CheckIsNonModifying(Src, Sema::NonModifyingContext::NMC_Unknown,
                                 Sema::NonModifyingMessage::NMM_None);
         if (Temp || SrcIsNonModifying) {
           Expr *TargetExpr =
             CreateImplicitCast(Target->getType(), CK_LValueToRValue, Target);
           EqualExpr.push_back(TargetExpr);
           if (Temp)
             EqualExpr.push_back(CreateTemporaryUse(Temp));
           else
             EqualExpr.push_back(Src);
           EquivExprs.push_back(&EqualExpr);
         }
      }

      ProofFailure Cause;
      ProofResult Result = ProveBoundsDeclValidity(DeclaredBounds, SrcBounds,
                                                   Cause, &EquivExprs, Facts);
      if (Result != ProofResult::True) {
        unsigned DiagId = (Result == ProofResult::False) ?
          diag::error_bounds_declaration_invalid :
          (CSS != CheckedScopeSpecifier::CSS_Unchecked?
           diag::warn_checked_scope_bounds_declaration_invalid :
           diag::warn_bounds_declaration_invalid);
        S.Diag(ExprLoc, DiagId)
          << Sema::BoundsDeclarationCheck::BDC_Assignment << Target
          << Target->getSourceRange() << Src->getSourceRange();
        if (Result == ProofResult::False)
          ExplainProofFailure(ExprLoc, Cause, ProofStmtKind::BoundsDeclaration);
        S.Diag(Target->getExprLoc(), diag::note_declared_bounds)
          << DeclaredBounds << DeclaredBounds->getSourceRange();
        S.Diag(Src->getExprLoc(), diag::note_expanded_inferred_bounds)
          << SrcBounds << Src->getSourceRange();
      }
    }

    // Check that the bounds for an argument imply the expected
    // bounds for the argument.   The expected bounds are computed
    // by substituting the arguments into the bounds expression for
    // the corresponding parameter.
    void CheckBoundsDeclAtCallArg(unsigned ParamNum,
                                  BoundsExpr *ExpectedArgBounds, Expr *Arg,
                                  BoundsExpr *ArgBounds,
                                  CheckedScopeSpecifier CSS,
                                  SmallVector<SmallVector <Expr *, 4> *, 4> *EquivExprs,
                                  std::pair<ComparisonSet, ComparisonSet>& Facts) {
      SourceLocation ArgLoc = Arg->getBeginLoc();
      ProofFailure Cause;
      ProofResult Result = ProveBoundsDeclValidity(ExpectedArgBounds,
                                                   ArgBounds, Cause, EquivExprs, Facts);
      if (Result != ProofResult::True) {
        unsigned DiagId = (Result == ProofResult::False) ?
          diag::error_argument_bounds_invalid :
          (CSS != CheckedScopeSpecifier::CSS_Unchecked ?
           diag::warn_checked_scope_argument_bounds_invalid :
           diag::warn_argument_bounds_invalid);
        S.Diag(ArgLoc, DiagId) << (ParamNum + 1) << Arg->getSourceRange();
        if (Result == ProofResult::False)
          ExplainProofFailure(ArgLoc, Cause, ProofStmtKind::BoundsDeclaration);
        S.Diag(ArgLoc, diag::note_expected_argument_bounds) << ExpectedArgBounds;
        S.Diag(Arg->getExprLoc(), diag::note_expanded_inferred_bounds)
          << ArgBounds << Arg->getSourceRange();
      }
    }

    // Given an initializer v = e, where v is a variable that has declared
    // bounds DeclaredBounds and and e has inferred bounds SrcBounds, make sure
    // that SrcBounds implies that DeclaredBounds are provably true.
    void CheckBoundsDeclAtInitializer(SourceLocation ExprLoc, VarDecl *D,
                                      BoundsExpr *DeclaredBounds, Expr *Src,
                                      BoundsExpr *SrcBounds,
                                      CheckedScopeSpecifier CSS,
                                      std::pair<ComparisonSet, ComparisonSet>& Facts) {
      // Record expression equality implied by initialization.
      SmallVector<SmallVector <Expr *, 4> *, 4> EquivExprs;
      SmallVector<Expr *, 4> EqualExpr;
      // Record equivalence between expressions implied by initializion.
      // If D declares a variable V, and
      // 1. Src binds a temporary variable T, record equivalence
      //    beteween V and T.
      // 2. Otherwise, if Src is a non-modifying expression, record
      //    equivalence between V and Src.
      CHKCBindTemporaryExpr *Temp = GetTempBinding(Src);
      if (Temp ||  S.CheckIsNonModifying(Src, Sema::NonModifyingContext::NMC_Unknown,
                                         Sema::NonModifyingMessage::NMM_None)) {
        // TODO: make sure variable being initialized isn't read by Src.
        DeclRefExpr *TargetDeclRef =
          DeclRefExpr::Create(S.getASTContext(), NestedNameSpecifierLoc(),
                              SourceLocation(), D, false, SourceLocation(),
                              D->getType(), ExprValueKind::VK_LValue);
        CastKind Kind;
        QualType TargetTy;
        if (D->getType()->isArrayType()) {
          Kind = CK_ArrayToPointerDecay;
          TargetTy = S.getASTContext().getArrayDecayedType(D->getType());
        } else {
          Kind = CK_LValueToRValue;
          TargetTy = D->getType();
        }
        Expr *TargetExpr = CreateImplicitCast(TargetTy, Kind, TargetDeclRef);
        EqualExpr.push_back(TargetExpr);
        if (Temp)
          EqualExpr.push_back(CreateTemporaryUse(Temp));
        else
          EqualExpr.push_back(Src);
        EquivExprs.push_back(&EqualExpr);
        /*
        llvm::outs() << "Dumping target/src equality relation\n";
        for (Expr *E : EqualExpr)
          E->dump(llvm::outs());
        */
      }
      ProofFailure Cause;
      ProofResult Result = ProveBoundsDeclValidity(DeclaredBounds,
                                                   SrcBounds, Cause, &EquivExprs, Facts);
      if (Result != ProofResult::True) {
        unsigned DiagId = (Result == ProofResult::False) ?
          diag::error_bounds_declaration_invalid :
          (CSS != CheckedScopeSpecifier::CSS_Unchecked ?
           diag::warn_checked_scope_bounds_declaration_invalid :
           diag::warn_bounds_declaration_invalid);
        S.Diag(ExprLoc, DiagId)
          << Sema::BoundsDeclarationCheck::BDC_Initialization << D
          << D->getLocation() << Src->getSourceRange();
        if (Result == ProofResult::False)
          ExplainProofFailure(ExprLoc, Cause, ProofStmtKind::BoundsDeclaration);
        S.Diag(D->getLocation(), diag::note_declared_bounds)
          << DeclaredBounds << D->getLocation();
        S.Diag(Src->getExprLoc(), diag::note_expanded_inferred_bounds)
          << SrcBounds << Src->getSourceRange();
      }
    }

    // Given a static cast to a Ptr type, where the Ptr type has
    // TargetBounds and the source has SrcBounds, make sure that (1) SrcBounds
    // implies Targetbounds or (2) the SrcBounds is at least as wide as

    // the TargetBounds.
    void CheckBoundsDeclAtStaticPtrCast(CastExpr *Cast,
                                        BoundsExpr *TargetBounds,
                                        Expr *Src,
                                        BoundsExpr *SrcBounds,
                                        CheckedScopeSpecifier CSS,
                                        std::pair<ComparisonSet, ComparisonSet>& Facts) {
      ProofFailure Cause;
      bool IsStaticPtrCast = (Src->getType()->isCheckedPointerPtrType() &&
                              Cast->getType()->isCheckedPointerPtrType());
      ProofStmtKind Kind = IsStaticPtrCast ? ProofStmtKind::StaticBoundsCast :
                             ProofStmtKind::BoundsDeclaration;
      ProofResult Result =
        ProveBoundsDeclValidity(TargetBounds, SrcBounds, Cause, nullptr, Facts, Kind);
      if (Result != ProofResult::True) {
        unsigned DiagId = (Result == ProofResult::False) ?
          diag::error_static_cast_bounds_invalid :
          (CSS != CheckedScopeSpecifier::CSS_Unchecked ?
           diag::warn_checked_scopestatic_cast_bounds_invalid :
           diag::warn_static_cast_bounds_invalid);
        SourceLocation ExprLoc = Cast->getExprLoc();
        S.Diag(ExprLoc, DiagId) << Cast->getType() << Cast->getSourceRange();
        if (Result == ProofResult::False)
          ExplainProofFailure(ExprLoc, Cause,
                              ProofStmtKind::StaticBoundsCast);
        S.Diag(ExprLoc, diag::note_required_bounds) << TargetBounds;
        S.Diag(ExprLoc, diag::note_expanded_inferred_bounds) << SrcBounds;
      }
    }

    void CheckBoundsAtMemoryAccess(Expr *Deref, BoundsExpr *ValidRange,
                                   BoundsCheckKind CheckKind,
                                   CheckedScopeSpecifier CSS) {
      ProofFailure Cause;
      ProofResult Result;
      ProofStmtKind ProofKind;
      #ifdef TRACE_RANGE
      llvm::outs() << "CheckBoundsMemAccess: Deref Expr: ";
      Deref->dumpPretty(S.Context);
      llvm::outs() << "\n";
      #endif
      if (UnaryOperator *UO = dyn_cast<UnaryOperator>(Deref)) {
        ProofKind = ProofStmtKind::MemoryAccess;
        Result = ProveMemoryAccessInRange(UO->getSubExpr(), nullptr, ValidRange,
                                          CheckKind, Cause);
      } else if (ArraySubscriptExpr *AS = dyn_cast<ArraySubscriptExpr>(Deref)) {
        ProofKind = ProofStmtKind::MemoryAccess;
        Result = ProveMemoryAccessInRange(AS->getBase(), AS->getIdx(),
                                          ValidRange, CheckKind, Cause);
      } else if (MemberExpr *ME = dyn_cast<MemberExpr>(Deref)) {
        assert(ME->isArrow());
        ProofKind = ProofStmtKind::MemberArrowBase;
        Result = ProveMemoryAccessInRange(ME->getBase(), nullptr, ValidRange, CheckKind, Cause);
      } else {
        llvm_unreachable("unexpected expression kind");
      }

      if (Result == ProofResult::False) {
        #ifdef TRACE_RANGE
        llvm::outs() << "Memory access Failure Causes:";
        DumpFailure(llvm::outs(), Cause);
        llvm::outs() << "\n";
        #endif
        unsigned DiagId = diag::error_out_of_bounds_access;
        SourceLocation ExprLoc = Deref->getExprLoc();
        S.Diag(ExprLoc, DiagId) << (unsigned) ProofKind << Deref->getSourceRange();
        ExplainProofFailure(ExprLoc, Cause, ProofKind);
        S.Diag(ExprLoc, diag::note_expanded_inferred_bounds) << ValidRange;
      }
    }


  public:
    CheckBoundsDeclarations(Sema &SemaRef, Stmt *Body, CFG *Cfg, BoundsExpr *ReturnBounds) : S(SemaRef),
      DumpBounds(SemaRef.getLangOpts().DumpInferredBounds),
      PointerWidth(SemaRef.Context.getTargetInfo().getPointerWidth(0)),
      Body(Body),
      Cfg(Cfg),
      ReturnBounds(ReturnBounds),
      Context(SemaRef.Context),
      IncludeNullTerminator(false) {}

    CheckBoundsDeclarations(Sema &SemaRef) : S(SemaRef),
      DumpBounds(SemaRef.getLangOpts().DumpInferredBounds),
      PointerWidth(SemaRef.Context.getTargetInfo().getPointerWidth(0)),
      Body(nullptr),
      Cfg(nullptr),
      ReturnBounds(nullptr),
      Context(SemaRef.Context),
      IncludeNullTerminator(false) {}

    typedef llvm::SmallPtrSet<const Stmt *, 16> StmtSet;

    void IdentifyChecked(Stmt *S, StmtSet &MemoryCheckedStmts, StmtSet &BoundsCheckedStmts, CheckedScopeSpecifier CSS) {
      if (!S)
        return;

      if (CSS == CheckedScopeSpecifier::CSS_Memory)
        if (isa<Expr>(S) || isa<DeclStmt>(S) || isa<ReturnStmt>(S))
          MemoryCheckedStmts.insert(S);

      if (CSS == CheckedScopeSpecifier::CSS_Bounds)
        if (isa<Expr>(S) || isa<DeclStmt>(S) || isa<ReturnStmt>(S))
          BoundsCheckedStmts.insert(S);

      if (const CompoundStmt *CS = dyn_cast<CompoundStmt>(S))
        CSS = CS->getCheckedSpecifier();

      auto Begin = S->child_begin(), End = S->child_end();
      for (auto I = Begin; I != End; ++I)
        IdentifyChecked(*I, MemoryCheckedStmts, BoundsCheckedStmts, CSS);
    }

    // Add any subexpressions of S that occur in TopLevelElems to NestedExprs.
    void MarkNested(const Stmt *S, StmtSet &NestedExprs, StmtSet &TopLevelElems) {
      auto Begin = S->child_begin(), End = S->child_end();
      for (auto I = Begin; I != End; ++I) {
        const Stmt *Child = *I;
        if (!Child)
          continue;
        if (TopLevelElems.find(Child) != TopLevelElems.end())
          NestedExprs.insert(Child);
        MarkNested(Child, NestedExprs, TopLevelElems);
      }
   }

  // Identify CFG elements that are statements that are substatements of other
  // CFG elements.  (CFG elements are the components of basic blocks).  When a
  // CFG is constructed, subexpressions of top-level expressions may be placed
  // in separate CFG elements.  This is done for subexpressions of expressions
  // with control-flow, for example. When checking bounds declarations, we want
  // to process a subexpression with its enclosing expression. We want to
  // ignore CFG elements that are substatements of other CFG elements.
  //
  // As an example, given a conditional expression, all subexpressions will
  // be made into separate CFG elements.  The expression
  //    x = (cond == 0) ? f1() : f2(),
  // has a CFG of the form:
  //    B1:
  //     1: cond == 0
  //     branch cond == 0 B2, B3
  //   B2:
  //     1: f1();
  //     jump B4
  //   B3:
  //     1: f2();
  //     jump B4
  //   B4:
  //     1: x = (cond == 0) ? f1 : f2();
  //
  // For now, we want to skip B1.1, B2.1, and B3.1 because they will be processed
  // as part of B4.1.
   void FindNestedElements(StmtSet &NestedStmts) {
      // Create the set of top-level CFG elements.
      StmtSet TopLevelElems;
      for (const CFGBlock *Block : *Cfg) {
        for (CFGElement Elem : *Block) {
          if (Elem.getKind() == CFGElement::Statement) {
            CFGStmt CS = Elem.castAs<CFGStmt>();
            const Stmt *S = CS.getStmt();
            TopLevelElems.insert(S);
          }
        }
      }

      // Create the set of top-level elements that are subexpressions
      // of other top-level elements.
      for (const CFGBlock *Block : *Cfg) {
        for (CFGElement Elem : *Block) {
          if (Elem.getKind() == CFGElement::Statement) {
            CFGStmt CS = Elem.castAs<CFGStmt>();
            const Stmt *S = CS.getStmt();
            MarkNested(S, NestedStmts, TopLevelElems);
          }
        }
      }
   }

   // Walk the CFG, traversing basic blocks in reverse post-oder.
   // For each element of a block, check bounds declarations.  Skip
   // CFG elements that are subexpressions of other CFG elements.
   void TraverseCFG(AvailableFactsAnalysis& AFA) {
     assert(Cfg && "expected CFG to exist");
#if TRACE_CFG
     llvm::outs() << "Dumping AST";
     Body->dump(llvm::outs());
     llvm::outs() << "Dumping CFG:\n";
     Cfg->print(llvm::outs(), S.getLangOpts(), true);
     llvm::outs() << "Traversing CFG:\n";
#endif
     StmtSet NestedElements;
     FindNestedElements(NestedElements);
     StmtSet MemoryCheckedStmts;
     StmtSet BoundsCheckedStmts;
     IdentifyChecked(Body, MemoryCheckedStmts, BoundsCheckedStmts, CheckedScopeSpecifier::CSS_Unchecked);
     PostOrderCFGView POView = PostOrderCFGView(Cfg);
     std::pair<ComparisonSet, ComparisonSet> Facts;
     for (const CFGBlock *Block : POView) {
       AFA.GetFacts(Facts);
       for (CFGElement Elem : *Block) {
         if (Elem.getKind() == CFGElement::Statement) {
           CFGStmt CS = Elem.castAs<CFGStmt>();
           // We may attach a bounds expression to Stmt, so drop the const
           // modifier.
           Stmt *S = const_cast<Stmt *>(CS.getStmt());

           // Skip top-level elements that are nested in
           // another top-level element.
           if (NestedElements.find(S) != NestedElements.end())
             continue;

           CheckedScopeSpecifier CSS = CheckedScopeSpecifier::CSS_Unchecked;
           const Stmt *Statement = S;
           if (DeclStmt *DS = dyn_cast<DeclStmt>(S))
             // CFG construction will synthesize decl statements so that
             // each declarator is a separate CFGElem.  To see if we are in
             // a checked scope, look at the original decl statement.
             Statement = Cfg->getSourceDeclStmt(DS);
           if (MemoryCheckedStmts.find(Statement) != MemoryCheckedStmts.end())
             CSS = CheckedScopeSpecifier::CSS_Memory;
           else if (BoundsCheckedStmts.find(Statement) != BoundsCheckedStmts.end())
             CSS = CheckedScopeSpecifier::CSS_Bounds;

#if TRACE_CFG
            llvm::outs() << "Visiting ";
            S->dump(llvm::outs());
            llvm::outs().flush();
#endif
            TraverseStmt(S, CSS, Facts);
         }
       }
       AFA.Next();
     }
    }

    // Traverse methods iterate recursively over AST tree nodes, visiting all
    // children of the node too.
    //
    // Visit methods do work on individual nodes, such as checking bounds
    // declarations or inserting bounds checks.
    void TraverseStmt(Stmt *S, CheckedScopeSpecifier CSS,
                      std::pair<ComparisonSet, ComparisonSet>& Facts) {
      if (!S)
        return;

      switch (S->getStmtClass()) {
        case Expr::UnaryOperatorClass:
          VisitUnaryOperator(cast<UnaryOperator>(S), CSS);
          break;
        case Expr::CallExprClass:
          VisitCallExpr(cast<CallExpr>(S), CSS, Facts);
          break;
        case Expr::MemberExprClass:
          VisitMemberExpr(cast<MemberExpr>(S), CSS);
          break;
        case Expr::ImplicitCastExprClass:
        case Expr::CStyleCastExprClass:
        case Expr::BoundsCastExprClass:
          VisitCastExpr(cast<CastExpr>(S), CSS, Facts);
          break;
        case Expr::BinaryOperatorClass:
        case Expr::CompoundAssignOperatorClass:
          VisitBinaryOperator(cast<BinaryOperator>(S), CSS, Facts);
          break;
        case Stmt::CompoundStmtClass: {
          CompoundStmt *CS = cast<CompoundStmt>(S);
          CSS = CS->getCheckedSpecifier();
          break;
        }
        case Stmt::DeclStmtClass: {
          DeclStmt *DS = cast<DeclStmt>(S);
          auto BeginDecls = DS->decl_begin(), EndDecls = DS->decl_end();
          for (auto I = BeginDecls; I != EndDecls; ++I) {
            Decl *D = *I;
            // If an initializer expression is present, it is visited
            // during the traversal of children nodes.
            if (VarDecl *VD = dyn_cast<VarDecl>(D))
              VisitVarDecl(VD, CSS, Facts);
          }
          break;
        }
        case Stmt::ReturnStmtClass: {
          ReturnStmt *RS = cast<ReturnStmt>(S);
          VisitReturnStmt(RS, CSS);
        }
        default: 
          break;
      }
      auto Begin = S->child_begin(), End = S->child_end();
      for (auto I = Begin; I != End; ++I) {
        TraverseStmt(*I, CSS, Facts);
      }
    }

    // Traverse a top-level variable declaration.  If there is an
    // initializer, it has to be traversed explicitly.
    void TraverseTopLevelVarDecl(VarDecl *VD, CheckedScopeSpecifier CSS,
                                 std::pair<ComparisonSet, ComparisonSet>& Facts) {
      VisitVarDecl(VD, CSS, Facts);
      if (Expr *Init = VD->getInit())
        TraverseStmt(Init, CSS, Facts);
    }

    bool IsBoundsSafeInterfaceAssignment(QualType DestTy, Expr *E) {
      if (DestTy->isUncheckedPointerType()) {
        ImplicitCastExpr *ICE = dyn_cast<ImplicitCastExpr>(E);
        if (ICE)
          return ICE && ICE->getCastKind() == CK_BitCast &&
                 ICE->getSubExpr()->getType()->isCheckedPointerType();
      }
      return false;
    }

    void VisitBinaryOperator(BinaryOperator *E, CheckedScopeSpecifier CSS,
                             std::pair<ComparisonSet, ComparisonSet>& Facts) {
      Expr *LHS = E->getLHS();
      Expr *RHS = E->getRHS();
      QualType LHSType = LHS->getType();
      if (!E->isAssignmentOp())
        return;

      // Bounds of the target of the lvalue
      BoundsExpr *LHSTargetBounds = nullptr;
      // Bounds of the right-hand side of the assignment
      BoundsExpr *RHSBounds = nullptr;

      if (!E->isCompoundAssignmentOp() &&
          LHSType->isCheckedPointerPtrType() &&
          RHS->getType()->isCheckedPointerPtrType()) {
        // ptr<T> to ptr<T> assignment, no obligation to infer any bounds for either side
      }
      else if (LHSType->isCheckedPointerType() ||
               LHSType->isIntegerType() ||
               IsBoundsSafeInterfaceAssignment(LHSType, RHS)) {
        // Check that the value being assigned has bounds if the
        // target of the LHS lvalue has bounds.
        LHSTargetBounds = InferLValueTargetBounds(LHS, CSS);
        if (!LHSTargetBounds->isUnknown()) {
          if (E->isCompoundAssignmentOp())
            RHSBounds = InferRValueBounds(E, CSS);
          else
            RHSBounds = InferRValueBounds(RHS, CSS);

          if (RHSBounds->isUnknown()) {
             S.Diag(RHS->getBeginLoc(),
                    diag::err_expected_bounds_for_assignment)
                    << RHS->getSourceRange();
             RHSBounds = S.CreateInvalidBoundsExpr();
          }

          CheckBoundsDeclAtAssignment(E->getExprLoc(), LHS, LHSTargetBounds,
                                      RHS, RHSBounds, CSS, Facts);
        }
      }

      // Check that the LHS lvalue of the assignment has bounds, if it is an
      // lvalue that was produced by dereferencing an _Array_ptr.
      bool LHSNeedsBoundsCheck = false;
      OperationKind OpKind = (E->getOpcode() == BO_Assign) ?
        OperationKind::Assign : OperationKind::Other;
      LHSNeedsBoundsCheck = AddBoundsCheck(LHS, OpKind, CSS);
      if (DumpBounds && (LHSNeedsBoundsCheck ||
                         (LHSTargetBounds && !LHSTargetBounds->isUnknown())))
        DumpAssignmentBounds(llvm::outs(), E, LHSTargetBounds, RHSBounds);
      return;
    }

    void VisitCallExpr(CallExpr *CE, CheckedScopeSpecifier CSS,
                       std::pair<ComparisonSet, ComparisonSet>& Facts) {
      QualType CalleeType = CE->getCallee()->getType();
      // Extract the pointee type.  The caller type could be a regular pointer
      // type or a block pointer type.
      QualType PointeeType;
      if (const PointerType *FuncPtrTy = CalleeType->getAs<PointerType>())
        PointeeType = FuncPtrTy->getPointeeType();
      else if (const BlockPointerType *BlockPtrTy = 
                 CalleeType->getAs<BlockPointerType>())
        PointeeType = BlockPtrTy->getPointeeType();
      else {
        llvm_unreachable("Unexpected callee type");
        return;
      }
      const FunctionType *FuncTy = PointeeType->getAs<FunctionType>();
      assert(FuncTy);
      const FunctionProtoType *FuncProtoTy = FuncTy->getAs<FunctionProtoType>();
      if (!FuncProtoTy)
        return;
      if (!FuncProtoTy->hasParamAnnots())
        return;
      unsigned NumParams = FuncProtoTy->getNumParams();
      unsigned NumArgs = CE->getNumArgs();
      unsigned Count = (NumParams < NumArgs) ? NumParams : NumArgs;
      ArrayRef<Expr *> ArgExprs = llvm::makeArrayRef(const_cast<Expr**>(CE->getArgs()),
                                                     CE->getNumArgs());
      for (unsigned i = 0; i < Count; i++) {
        QualType ParamType = FuncProtoTy->getParamType(i);
        // Skip checking bounds for unchecked pointer parameters, unless
        // the argument was subject to a bounds-safe interface cast.
        if (ParamType->isUncheckedPointerType() &&
            !IsBoundsSafeInterfaceAssignment(ParamType, CE->getArg(i))) {
          continue;
        }
        // We want to check the argument expression implies the desired parameter bounds.
        // To compute the desired parameter bounds, we substitute the arguments for
        // parameters in the parameter bounds expression.
        const BoundsAnnotations ParamAnnots = FuncProtoTy->getParamAnnots(i);
        const BoundsExpr *ParamBounds = ParamAnnots.getBoundsExpr();
        const InteropTypeExpr *ParamIType = ParamAnnots.getInteropTypeExpr();
        if (!ParamBounds && !ParamIType)
          continue;

        bool UsedIType = false;
        if (!ParamBounds && ParamIType) {
          ParamBounds = CreateTypeBasedBounds(nullptr, ParamIType->getType(),
                                                true, true);
          UsedIType = true;
        }

        // Check after handling the interop type annotation, not before, because
        // handling the interop type annotation could make the bounds known.
        if (ParamBounds->isUnknown())
          continue;

        Expr *Arg = CE->getArg(i);
        BoundsExpr *ArgBounds = InferRValueBounds(Arg, CSS);
        if (ArgBounds->isUnknown()) {
          S.Diag(Arg->getBeginLoc(),
                 diag::err_expected_bounds_for_argument) << (i + 1) <<
            Arg->getSourceRange();
          ArgBounds = S.CreateInvalidBoundsExpr();
          continue;
        } else if (ArgBounds->isInvalid())
          continue;

        // Concretize parameter bounds with argument expressions. This fails
        // and returns null if an argument expression is a modifying
        // expression,  We issue an error during concretization about that.
        BoundsExpr *SubstParamBounds =
          S.ConcretizeFromFunctionTypeWithArgs(
            const_cast<BoundsExpr *>(ParamBounds),
            ArgExprs,
            Sema::NonModifyingContext::NMC_Function_Parameter);

        if (!SubstParamBounds)
          continue;

        // Put the parameter bounds in a standard form if necessary.
        if (SubstParamBounds->isElementCount() ||
            SubstParamBounds->isByteCount()) {
          // TODO: turn this check on as part of adding temporary variables for
          // calls.
          // Turning it on now would cause errors to be issued for arguments
          // that are calls.
          if (true /* S.CheckIsNonModifying(Arg,
                              Sema::NonModifyingContext::NMC_Function_Parameter,
                                    Sema::NonModifyingMessage::NMM_Error) */) {
            Expr *TypedArg = Arg;
            // The bounds expression is for an interface type. Retype the
            // argument to the interface type.
            if (UsedIType) {
              TypedArg = CreateExplicitCast(ParamIType->getType(), 
                              CK_BitCast, Arg, true);
            }
            SubstParamBounds = ExpandToRange(TypedArg,
                                    const_cast<BoundsExpr *>(SubstParamBounds));
           } else
             continue;
        }

        if (DumpBounds) {
          DumpCallArgumentBounds(llvm::outs(),
                                 FuncProtoTy->getParamAnnots(i).getBoundsExpr(),
                                 Arg, SubstParamBounds, ArgBounds);
        }

        CheckBoundsDeclAtCallArg(i, SubstParamBounds, Arg, ArgBounds,
                                 CSS, nullptr, Facts);
      }
      return;
   }

    // This includes both ImplicitCastExprs and CStyleCastExprs
    void VisitCastExpr(CastExpr *E, CheckedScopeSpecifier CSS,
                       std::pair<ComparisonSet, ComparisonSet>& Facts) {
      CheckDisallowedFunctionPtrCasts(E);

      CastKind CK = E->getCastKind();
      if (CK == CK_LValueToRValue && !E->getType()->isArrayType()) {
        bool NeedsBoundsCheck = AddBoundsCheck(E->getSubExpr(), OperationKind::Read, CSS);
        if (NeedsBoundsCheck && DumpBounds)
          DumpExpression(llvm::outs(), E);

        return;
      }

      // Handle dynamic_bounds_casts.
      //
      // If the inferred bounds of the subexpression are:
      // - bounds(unknown), this is a compile-time error.
      // - bounds(any), there is no runtime checks.
      // - bounds(lb, ub):  If the declared bounds of the cast operation are
      // (e2, e3),  a runtime check that lb <= e2 && e3 <= ub is inserted
      // during code generation.
      if (CK == CK_DynamicPtrBounds) {
        Expr *SubExpr = E->getSubExpr();

        CHKCBindTemporaryExpr *TempExpr = dyn_cast<CHKCBindTemporaryExpr>(SubExpr);
        assert(TempExpr);

        // These bounds will be computed and tested at runtime.  Don't
        // recompute any expressions computed to temporaries already.
        Expr *TempUse = CreateTemporaryUse(TempExpr);

        Expr *SubExprAtNewType = CreateExplicitCast(E->getType(), CastKind::CK_BitCast, 
                                                    TempUse, true);
        BoundsExpr *DeclaredBounds = E->getBoundsExpr();
        BoundsExpr *NormalizedBounds = ExpandToRange(SubExprAtNewType,
                                                       DeclaredBounds);
        BoundsExpr *SubExprBounds = InferRValueBounds(TempUse, CSS);
        if (SubExprBounds->isUnknown()) {
          S.Diag(SubExpr->getBeginLoc(), diag::err_expected_bounds);
        }

        assert(NormalizedBounds);

        E->setNormalizedBoundsExpr(NormalizedBounds);
        E->setSubExprBoundsExpr(SubExprBounds);
        if (DumpBounds)
          DumpBoundsCastBounds(llvm::outs(), E, DeclaredBounds,
                               NormalizedBounds, SubExprBounds);
      }

      // Casts to _Ptr type must have a source for which we can infer bounds.
      if ((CK == CK_BitCast || CK == CK_IntegralToPointer) &&
          E->getType()->isCheckedPointerPtrType() &&
          !E->getType()->isFunctionPointerType()) {
        bool IncludeNullTerm =
          E->getType()->getPointeeOrArrayElementType()->isNtCheckedArrayType();
        BoundsExpr *SubExprBounds =
          InferRValueBounds(E->getSubExpr(), CSS, IncludeNullTerm);
        if (SubExprBounds->isUnknown()) {
          S.Diag(E->getSubExpr()->getBeginLoc(),
                 diag::err_expected_bounds_for_ptr_cast)
                 << E->getSubExpr()->getSourceRange();
          SubExprBounds = S.CreateInvalidBoundsExpr();
        } else {
          BoundsExpr *TargetBounds =
            CreateTypeBasedBounds(E, E->getType(), false, false);
          CheckBoundsDeclAtStaticPtrCast(E, TargetBounds, E->getSubExpr(),
                                         SubExprBounds, CSS, Facts);
        }
        assert(SubExprBounds);
        assert(!E->getSubExprBoundsExpr());
        E->setSubExprBoundsExpr(SubExprBounds);

        if (DumpBounds)
          DumpExpression(llvm::outs(), E);
        return;
      }
      return;
    }

    // A member expression is a narrowing operator that shrinks the range of
    // memory to which the base refers to a specific member.  We always bounds
    // check the base.  That way we know that the lvalue produced by the
    // member points to a valid range of memory given by
    // (lvalue, lvalue + 1).   The lvalue is interpreted as a pointer to T,
    // where T is the type of the member.
    void VisitMemberExpr(MemberExpr *E, CheckedScopeSpecifier CSS) {
      bool NeedsBoundsCheck = AddMemberBaseBoundsCheck(E, CSS);
      if (NeedsBoundsCheck && DumpBounds)
        DumpExpression(llvm::outs(), E);
    }

    void VisitUnaryOperator(UnaryOperator *E, CheckedScopeSpecifier CSS) {
      if (E->getOpcode() == UO_AddrOf)
        S.CheckAddressTakenMembers(E);

      if (!E->isIncrementDecrementOp())
        return;

      bool NeedsBoundsCheck = AddBoundsCheck(E->getSubExpr(), OperationKind::Other, CSS);
      if (NeedsBoundsCheck && DumpBounds)
          DumpExpression(llvm::outs(), E);
      return;
    }

    void VisitVarDecl(VarDecl *D, CheckedScopeSpecifier CSS,
                      std::pair<ComparisonSet, ComparisonSet>& Facts) {
      if (D->isInvalidDecl())
        return;

      if (isa<ParmVarDecl>(D))
        return;

      VarDecl::DefinitionKind defKind = D->isThisDeclarationADefinition();
      if (defKind == VarDecl::DefinitionKind::DeclarationOnly)
        return;

     // Handle variables with bounds declarations
     BoundsExpr *DeclaredBounds = D->getBoundsExpr();
     if (!DeclaredBounds || DeclaredBounds->isInvalid() ||
         DeclaredBounds->isUnknown())
       return;

     // TODO: for array types, check that any declared bounds at the point
     // of initialization are true based on the array size.

     // If there is a scalar initializer, check that the initializer meets the bounds
     // requirements for the variable.  For non-scalar types (arrays, structs, and
     // unions), the amount of storage allocated depends on the type, so we don't
     // to check the initializer bounds.
     Expr *Init = D->getInit();
     if (Init && D->getType()->isScalarType()) {
       assert(D->getInitStyle() == VarDecl::InitializationStyle::CInit);
       BoundsExpr *InitBounds = InferRValueBounds(Init, CSS);
       if (InitBounds->isUnknown()) {
         // TODO: need some place to record the initializer bounds
         S.Diag(Init->getBeginLoc(), diag::err_expected_bounds_for_initializer)
             << Init->getSourceRange();
         InitBounds = S.CreateInvalidBoundsExpr();
       } else {
         BoundsExpr *NormalizedDeclaredBounds = ExpandToRange(D, DeclaredBounds);
         CheckBoundsDeclAtInitializer(D->getLocation(), D, NormalizedDeclaredBounds,
           Init, InitBounds, CSS, Facts);
       }
       if (DumpBounds)
         DumpInitializerBounds(llvm::outs(), D, DeclaredBounds, InitBounds);
      }

      return;
    }

    void VisitReturnStmt(ReturnStmt *RS, CheckedScopeSpecifier CSS) {
      if (!ReturnBounds)
        return;
      Expr *RetValue = RS->getRetValue();
      if (!RetValue)
        // We already issued an error message for this case.
        return;
      // TODO: Actually check that the return expression bounds imply the 
      // return bounds.
      // TODO: Also check that any parameters used in the return bounds are
      // unmodified.
    }

    // Given an array type with constant dimension size, produce a count
    // expression with that size.
    BoundsExpr *CreateBoundsForArrayType(QualType QT) {
      const IncompleteArrayType *IAT = Context.getAsIncompleteArrayType(QT);
      if (IAT) {
        if (IAT->getKind() == CheckedArrayKind::NtChecked)
          return Context.getPrebuiltCountZero();
        else
          return CreateBoundsAlwaysUnknown();
      }
      const ConstantArrayType *CAT = Context.getAsConstantArrayType(QT);
      if (!CAT)
        return CreateBoundsAlwaysUnknown();

      llvm::APInt size = CAT->getSize();
      // Null-terminated arrays of size n have bounds of count(n - 1).
      // The null terminator is excluded from the count.
      if (!IncludeNullTerminator &&
          CAT->getKind() == CheckedArrayKind::NtChecked) {
        assert(size.uge(1) && "must have at least one element");
        size = size - 1;
      }
      IntegerLiteral *Size = CreateIntegerLiteral(size);
      CountBoundsExpr *CBE =
          new (Context) CountBoundsExpr(BoundsExpr::Kind::ElementCount,
                                        Size, SourceLocation(),
                                        SourceLocation());
      return CBE;
    }

    Expr *CreateExplicitCast(QualType Target, CastKind CK, Expr *E,
                               bool isBoundsSafeInterface) {
      // Avoid building up nested chains of no-op casts.
      E = BoundsUtil::IgnoreRedundantCast(Context, CK, E);

      // Synthesize some dummy type source source information.
      TypeSourceInfo *DI = Context.getTrivialTypeSourceInfo(Target);
      CStyleCastExpr *CE = CStyleCastExpr::Create(Context, Target,
        ExprValueKind::VK_RValue, CK, E, nullptr, DI, SourceLocation(),
        SourceLocation());
      CE->setBoundsSafeInterface(isBoundsSafeInterface);
      return CE;
    }

  // Methods for inferring bounds expressions for C expressions.

  // C has an interesting semantics for expressions that differentiates between
  // lvalue and value expressions and inserts implicit conversions from lvalues
  // to values.  Value expressions are usually called rvalue expressions.  This
  // semantics is represented directly in the clang IR by having some
  // expressions evaluate to lvalues and having implicit conversions that convert
  // those lvalues to rvalues.
  //
  // Using ths representation directly would make it clumsy to compute bounds
  // expressions.  For an expression that evaluates to an lvalue, we would have
  // to compute and carry along two bounds expressions: the bounds expression
  // for the lvalue and the bounds expression for the value at which the lvalue
  // points.
  //
  // We address this by having three methods for computing bounds.  One method
  // (RValueBounds) computes the bounds for an rvalue expression. For lvalue
  // expressions, we have two methods that compute the bounds.  LValueBounds
  // computes the bounds for the lvalue produced by an expression.
  // LValueTargetBounds computes the bounds for the target of the lvalue
  // produced by the expression.  The method to use depends on the context in
  // which the lvalue expression is used.
  //
  // There are only a few contexts where an lvalue expression can occur, so it
  // is straightforward to determine which method to use. Also, the clang IR
  // makes it explicit when an lvalue is converted to an rvalue by an lvalue
  // cast operation.
  //
  // An expression denotes an lvalue if it occurs in the following contexts:
  // 1. As the left-hand side of an assignment operator.
  // 2. As the operand to a postfix or prefix incrementation operators (which
  //    implicitly do assignment).
  // 3. As the operand of the address-of (&) operator.
  // 4. If a member access operation e1.f denotes on lvalue, e1 denotes an
  //    lvalue.
  // 5. In clang IR, as an operand to an LValueToRValue cast operation.
  // Otherwise an expression denotes an rvalue.

  private:
    /// Infer a bounds expression for an lvalue.
    /// The bounds determine whether the lvalue to which an
    /// expression evaluates in in range.
    BoundsExpr *InferLValueBounds(Expr *E, CheckedScopeSpecifier CSS) {
      BoundsExpr *Bounds = LValueBounds(E, CSS);
      return S.CheckNonModifyingBounds(Bounds, E);
    }

    /// Infer the bounds for the target of an lvalue.
    BoundsExpr *InferLValueTargetBounds(Expr *E, CheckedScopeSpecifier CSS) {
      BoundsExpr *Bounds = LValueTargetBounds(E, CSS);
      return S.CheckNonModifyingBounds(Bounds, E);
    }

    /// Infer a bounds expression for an rvalue.
    /// The bounds determine whether the rvalue to which an
    /// expression evaluates is in range.
    ///
    /// IncludeNullTerm controls whether a null terminator
    /// for an nt_array is included in the bounds (it gives
    /// us physical bounds, not logical bounds).
    BoundsExpr *InferRValueBounds(Expr *E, CheckedScopeSpecifier CSS, bool IncludeNullTerm = false) {
      bool PrevIncludeNullTerminator = IncludeNullTerminator;
      IncludeNullTerminator = IncludeNullTerm;
      BoundsExpr *Bounds = RValueBounds(E, CSS);
      IncludeNullTerminator = PrevIncludeNullTerminator;
      return S.CheckNonModifyingBounds(Bounds, E);
    }

    BoundsExpr *CreateBoundsUnknown() {
      return Context.getPrebuiltBoundsUnknown();
    }

    // This describes an empty range. We use this where semantically the value
    // can never point to any range of memory, and statically understanding this
    // is useful.
    // We use this for example for function pointers or float-typed expressions.
    //
    // This is better than represenging the empty range as bounds(e, e), or even
    // bounds(e1, e2), because in these cases we need to do further analysis to
    // understand that the upper and lower bounds of the range are equal.
    BoundsExpr *CreateBoundsEmpty() {
      return CreateBoundsUnknown();
    }

    // This describes that this is an expression we will never
    // be able to infer bounds for.
    BoundsExpr *CreateBoundsAlwaysUnknown() {
      return CreateBoundsUnknown();
    }

    // If we have an error in our bounds inference that we can't
    // recover from, bounds(unknown) is our error value
    BoundsExpr *CreateBoundsInferenceError() {
      return CreateBoundsUnknown();
    }

    // This describes the bounds of null, which is compatible with every
    // other bounds annotation.
    BoundsExpr *CreateBoundsAny() {
      return new (Context) NullaryBoundsExpr(BoundsExpr::Kind::Any,
                                             SourceLocation(),
                                             SourceLocation());
    }

    // Currently our inference algorithm has some limitations,
    // where we cannot express bounds for things that will have bounds
    //
    // This is for the case where we want to allow these today,
    // but we need to re-visit these places and disallow some instances
    // when we can accurately calculate these bounds.
    BoundsExpr *CreateBoundsAllowedButNotComputed() {
      return CreateBoundsAny();
    }
    // This is for the opposite case, where we want to return bounds(unknown)
    // at the moment, but we want to re-visit these parts of inference
    // and in some cases compute bounds.
    BoundsExpr *CreateBoundsNotAllowedYet() {
      return CreateBoundsUnknown();
    }

    BoundsExpr *CreateSingleElementBounds(Expr *LowerBounds) {
      assert(LowerBounds->isRValue());
      return ExpandToRange(LowerBounds, Context.getPrebuiltCountOne());
    }

    ImplicitCastExpr *CreateImplicitCast(QualType Target, CastKind CK,
                                         Expr *E) {
      return ImplicitCastExpr::Create(Context, Target, CK, E, nullptr,
                                       ExprValueKind::VK_RValue);
    }

    Expr *CreateTemporaryUse(CHKCBindTemporaryExpr *Binding) {
      return new (Context) BoundsValueExpr(SourceLocation(), Binding);
    }

    Expr *CreateAddressOfOperator(Expr *E) {
      QualType Ty = Context.getPointerType(E->getType(), CheckedPointerKind::Array);
      return new (Context) UnaryOperator(E, UnaryOperatorKind::UO_AddrOf, Ty,
                                         ExprValueKind::VK_RValue,
                                         ExprObjectKind::OK_Ordinary,
                                         SourceLocation(), false);
    }

    // Determine if the mathemtical value of I (an unsigned integer) fits within
    // the range of Ty, a signed integer type.  APInt requires that bitsizes
    // match exactly, so if I does fit, return an APInt via Result with
    // exactly the bitsize of Ty.
    bool Fits(QualType Ty, const llvm::APInt &I, llvm::APInt &Result) {
      assert(Ty->isSignedIntegerType());
      unsigned bitSize = Context.getTypeSize(Ty);
      if (bitSize < I.getBitWidth()) {
        if (bitSize < I.getActiveBits())
         // Number of bits in use exceeds bitsize
         return false;
        else Result = I.trunc(bitSize);
      } else if (bitSize > I.getBitWidth())
        Result = I.zext(bitSize);
      else
        Result = I;
      return Result.isNonNegative();
    }

    // Create an integer literal from I.  I is interpreted as an
    // unsigned integer.
    IntegerLiteral *CreateIntegerLiteral(const llvm::APInt &I) {
      QualType Ty;
      // Choose the type of an integer constant following the rules in
      // Section 6.4.4 of the C11 specification: the smallest integer
      // type chosen from int, long int, long long int, unsigned long long
      // in which the integer fits.
      llvm::APInt ResultVal;
      if (Fits(Context.IntTy, I, ResultVal))
        Ty = Context.IntTy;
      else if (Fits(Context.LongTy, I, ResultVal))
        Ty = Context.LongTy;
      else if (Fits(Context.LongLongTy, I, ResultVal))
        Ty = Context.LongLongTy;
      else {
        assert(I.getBitWidth() <=
               Context.getIntWidth(Context.UnsignedLongLongTy));
        ResultVal = I;
        Ty = Context.UnsignedLongLongTy;
      }
      IntegerLiteral *Lit = IntegerLiteral::Create(Context, ResultVal, Ty,
                                                   SourceLocation());
      return Lit;
    }

    // Given a byte_count or count bounds expression for the expression Base,
    // expand it to a range bounds expression:
    //  E : Count(C) expands to Bounds(E, E + C)
    //  E : ByteCount(C)  expands to Bounds((array_ptr<char>) E,
    //                                      (array_ptr<char>) E + C)
    BoundsExpr *ExpandToRange(Expr *Base, BoundsExpr *B) {
      assert(Base->isRValue() && "expected rvalue expression");
      BoundsExpr::Kind K = B->getKind();
      switch (K) {
        case BoundsExpr::Kind::ByteCount:
        case BoundsExpr::Kind::ElementCount: {
          CountBoundsExpr *BC = dyn_cast<CountBoundsExpr>(B);
          if (!BC) {
            llvm_unreachable("unexpected cast failure");
            return CreateBoundsInferenceError();
          }
          Expr *Count = BC->getCountExpr();
          QualType ResultTy;
          Expr *LowerBound;
          Base = S.MakeAssignmentImplicitCastExplicit(Base);
          if (K == BoundsExpr::ByteCount) {
            ResultTy = Context.getPointerType(Context.CharTy,
                                              CheckedPointerKind::Array);
            // When bounds are pretty-printed as source code, the cast needs
            // to appear in the source code for the code to be correct, so
            // use an explicit cast operation.
            //
            // The bounds-safe interface argument is false because casts
            // to checked pointer types are always allowed by type checking.
            LowerBound =
              CreateExplicitCast(ResultTy, CastKind::CK_BitCast, Base, false);
          } else {
            ResultTy = Base->getType();
            LowerBound = Base;
            if (ResultTy->isCheckedPointerPtrType()) {
              ResultTy = Context.getPointerType(ResultTy->getPointeeType(),
                CheckedPointerKind::Array);
              // The bounds-safe interface argument is false because casts
              // between checked pointer types are always allowed by type
              // checking.
              LowerBound =
                CreateExplicitCast(ResultTy, CastKind::CK_BitCast, Base, false);
            }
          }
          Expr *UpperBound =
            new (Context) BinaryOperator(LowerBound, Count,
                                          BinaryOperatorKind::BO_Add,
                                          ResultTy,
                                          ExprValueKind::VK_RValue,
                                          ExprObjectKind::OK_Ordinary,
                                          SourceLocation(),
                                          FPOptions());
          RangeBoundsExpr *R = new (Context) RangeBoundsExpr(LowerBound, UpperBound,
                                               SourceLocation(),
                                               SourceLocation());
          return R;
        }
        default:
          return B;
      }
    }

    BoundsExpr *ExpandToRange(VarDecl *D, BoundsExpr *B) {
      QualType QT = D->getType();
      ExprResult ER = S.BuildDeclRefExpr(D, QT,
                                       clang::ExprValueKind::VK_LValue, SourceLocation());
      if (ER.isInvalid())
        return nullptr;
      Expr *Base = ER.get();
      if (!QT->isArrayType())
        Base = CreateImplicitCast(QT, CastKind::CK_LValueToRValue, Base);
      return ExpandToRange(Base, B);
    }

    // Compute bounds for a variable expression or member reference expression
    // with an array type.
    BoundsExpr *ArrayExprBounds(Expr *E) {
      DeclRefExpr *DR = dyn_cast<DeclRefExpr>(E);
      assert((DR && dyn_cast<VarDecl>(DR->getDecl())) || isa<MemberExpr>(E));
      BoundsExpr *BE = CreateBoundsForArrayType(E->getType());
      if (BE->isUnknown())
        return BE;

      Expr *Base = CreateImplicitCast(Context.getDecayedType(E->getType()),
                                      CastKind::CK_ArrayToPointerDecay,
                                      E);
      return ExpandToRange(Base, BE);
    }

    // Infer bounds for string literals.
    BoundsExpr *InferBoundsForStringLiteral(Expr *E, StringLiteral *SL,
                                            CHKCBindTemporaryExpr *Binding) {
      // Use the number of characters in the string (excluding the null
      // terminator) to calcaulte size.  Don't use the array type of the
      // literal.  In unchecked scopes, the array type is unchecked and its
      // size includes the null terminator.  It converts to an ArrayPtr that
      // could be used to overwrite the null terminator.  We need to prevent
      // this because literal strings may be shared and writeable, depending on
      // the C implementation.
      auto *Size = CreateIntegerLiteral(llvm::APInt(64, SL->getLength()));
      auto *CBE =
        new (Context) CountBoundsExpr(BoundsExpr::Kind::ElementCount,
                                      Size, SourceLocation(),
                                      SourceLocation());

      auto PtrType = Context.getDecayedType(E->getType());

      // For a string literal expression, we always bind the result of the
      // expression to a temporary. We then use this temporary in the bounds
      // expression for the string literal expression. Otherwise, a runtime
      // bounds check based on accessing the predefined expression could be
      // incorrect: the base value could be different for the lower and upper
      // bounds.
      auto *ArrLValue = CreateTemporaryUse(Binding);
      auto *Base = CreateImplicitCast(PtrType,
                                      CastKind::CK_ArrayToPointerDecay,
                                      ArrLValue);
      return ExpandToRange(Base, CBE);
    }

    // Infer bounds for an lvalue.  The bounds determine whether
    // it is valid to access memory using the lvalue.  The bounds
    // should be the range of an object in memory or a subrange of
    // an object.
    //
    // The returned bounds expression may contain a modifying expression within
    // it. It is the caller's responsibility to validate that the bounds
    // expression is non-modifying.
    BoundsExpr *LValueBounds(Expr *E, CheckedScopeSpecifier CSS) {
      // E may not be an lvalue if there is a typechecking error when struct 
      // accesses member array incorrectly.
      if (!E->isLValue()) return CreateBoundsInferenceError();
      E = E->IgnoreParens();
      switch (E->getStmtClass()) {
      case Expr::DeclRefExprClass: {
        DeclRefExpr *DR = cast<DeclRefExpr>(E);
        if (DR->getType()->isArrayType()) {
          VarDecl *VD = dyn_cast<VarDecl>(DR->getDecl());
          if (!VD) {
            llvm_unreachable("declref with array type not a vardecl");
            return CreateBoundsInferenceError();
          }
          // Declared bounds override the bounds based on the array type.
          BoundsExpr *B = VD->getBoundsExpr();
          if (B) {
            Expr *Base = CreateImplicitCast(Context.getDecayedType(E->getType()),
                                            CastKind::CK_ArrayToPointerDecay,
                                            E);
            return ExpandToRange(Base, B);
          }
          // If B is an interop type annotation, the type must be identical
          // to the declared type, modulo checkedness.  So it is OK to
          // compute the array bounds based on the original type.
          return ArrayExprBounds(DR);
        }

        if (DR->getType()->isFunctionType()) {
          // Only function decl refs should have function type
          assert(isa<FunctionDecl>(DR->getDecl()));
          return CreateBoundsEmpty();
        }
        Expr *AddrOf = CreateAddressOfOperator(DR);
        return CreateSingleElementBounds(AddrOf);
      }
      case Expr::UnaryOperatorClass: {
        UnaryOperator *UO = cast<UnaryOperator>(E);
        if (UO->getOpcode() == UnaryOperatorKind::UO_Deref)
          return RValueBounds(UO->getSubExpr(), CSS);
        else {
          llvm_unreachable("unexpected lvalue unary operator");
          return CreateBoundsInferenceError();
        }
      }
      case Expr::ArraySubscriptExprClass: {
        //  e1[e2] is a synonym for *(e1 + e2).  The bounds are
        // the bounds of e1 + e2, which reduces to the bounds
        // of whichever subexpression has pointer type.
        ArraySubscriptExpr *AS = cast<ArraySubscriptExpr>(E);
        // getBase returns the pointer-typed expression.
        return RValueBounds(AS->getBase(), CSS);
      }
      case Expr::MemberExprClass: {
        MemberExpr *ME = cast<MemberExpr>(E);
        FieldDecl *FD = dyn_cast<FieldDecl>(ME->getMemberDecl());
        if (!FD)
          return CreateBoundsInferenceError();

        if (ME->getType()->isArrayType()) {
          // Declared bounds override the bounds based on the array type.
          BoundsExpr *B = FD->getBoundsExpr();
          if (B) {
            B = S.MakeMemberBoundsConcrete(ME->getBase(), ME->isArrow(), B);
            if (!B) {
               assert(ME->getBase()->isRValue());
              // This can happen if the base expression is an rvalue expression.
              // It could be a function call that returns a struct, for example.
              CreateBoundsNotAllowedYet();
            }
            if (B->isElementCount() || B->isByteCount()) {
              Expr *Base = CreateImplicitCast(Context.getDecayedType(E->getType()),
                                              CastKind::CK_ArrayToPointerDecay,
                                              E);
              return cast<BoundsExpr>(PruneTemporaryBindings(S, ExpandToRange(Base, B), CSS));
            } else
              return cast<BoundsExpr>(PruneTemporaryBindings(S, B, CSS));
          }

          // If B is an interop type annotation, the type must be identical
          // to the declared type, modulo checkedness.  So it is OK to
          // compute the array bounds based on the original type.
          return cast<BoundsExpr>(PruneTemporaryBindings(S, ArrayExprBounds(ME), CSS));
        }

        // It is an error for a member to have function type
        if (ME->getType()->isFunctionType())
          return CreateBoundsInferenceError();

        // If E is an L-value, the ME must be an L-value too.
        if (ME->isRValue()) {
          llvm_unreachable("unexpected MemberExpr r-value");
          return CreateBoundsInferenceError();
        }

        Expr *AddrOf = CreateAddressOfOperator(ME);
        BoundsExpr* Bounds = CreateSingleElementBounds(AddrOf);
        return cast<BoundsExpr>(PruneTemporaryBindings(S, Bounds, CSS));
      }
      case Expr::ImplicitCastExprClass: {
        ImplicitCastExpr *ICE = cast<ImplicitCastExpr>(E);
        // An LValueBitCast adjusts the type of the lvalue, but
        // the bounds are not changed.
        // TODO: when we add relative alignment support, we may need
        // to adjust the relative alignment of the bounds.
        if (ICE->getCastKind() == CastKind::CK_LValueBitCast)
          return LValueBounds(ICE->getSubExpr(), CSS);
         return CreateBoundsAlwaysUnknown();
      }
      case Expr::CHKCBindTemporaryExprClass: {
        CHKCBindTemporaryExpr *Binding = cast<CHKCBindTemporaryExpr>(E);
        Expr *SE = Binding->getSubExpr()->IgnoreParens();

        if (isa<CompoundLiteralExpr>(SE)) {
          BoundsExpr *BE = CreateBoundsForArrayType(E->getType());
          QualType PtrType = Context.getDecayedType(E->getType());
          Expr *ArrLValue = CreateTemporaryUse(Binding);
          Expr *Base = CreateImplicitCast(PtrType,
                                          CastKind::CK_ArrayToPointerDecay,
                                          ArrLValue);
          return ExpandToRange(Base, BE);
        }

        if (auto *SL = dyn_cast<StringLiteral>(SE))
          return InferBoundsForStringLiteral(E, SL, Binding);

        if (auto *PE = dyn_cast<PredefinedExpr>(SE)) {
          auto *SL = PE->getFunctionName();
          return InferBoundsForStringLiteral(E, SL, Binding);
        }
      }
      default:
        return CreateBoundsAlwaysUnknown();
      }
    }

    // Given a Ptr type or a bounds-safe interface type, create the bounds
    // implied by the type.  If E is non-null, place the bounds in standard form
    // (do not use count or byte_count because their meaning changes
    //  when propagated to parent expressions).
    BoundsExpr *CreateTypeBasedBounds(Expr *E, QualType Ty, bool IsParam,
                                      bool IsBoundsSafeInterface) {
      BoundsExpr *BE = nullptr;
      // If the target value v is a Ptr type, it has bounds(v, v + 1), unless
      // it is a function pointer type, in which case it has no required
      // bounds.

      if (Ty->isCheckedPointerPtrType()) {
        if (Ty->isFunctionPointerType())
          BE = CreateBoundsEmpty();
        else if (Ty->isVoidPointerType())
          BE = Context.getPrebuiltByteCountOne();
        else
          BE = Context.getPrebuiltCountOne();
      } else if (Ty->isCheckedArrayType()) {
        assert(IsParam && IsBoundsSafeInterface && "unexpected checked array type");
        BE = CreateBoundsForArrayType(Ty);
      } else if (Ty->isCheckedPointerNtArrayType()) {
        BE = Context.getPrebuiltCountZero();
      }
   
      if (!BE)
        return CreateBoundsEmpty();

      if (!E)
        return BE;

      Expr *Base = E;
      if (Base->isLValue())
        Base = CreateImplicitCast(E->getType(), CastKind::CK_LValueToRValue, Base);

      // If type is a bounds-safe interface type, adjust the type of base to the
      // bounds-safe interface type.
      if (IsBoundsSafeInterface) {
        // Compute the target type.  We could receive an array type for a parameter
        // with a bounds-safe interface.
        QualType TargetTy = Ty;
        if (TargetTy->isArrayType()) {
          assert(IsParam);
          TargetTy = Context.getArrayDecayedType(Ty);
        };

        if (TargetTy != E->getType())
          Base = CreateExplicitCast(TargetTy, CK_BitCast, Base, true);
      } else
        assert(Ty == E->getType());

      return ExpandToRange(Base, BE);
    }

    // Compute bounds for the target of an lvalue. Values assigned through
    // the lvalue must satisfy these bounds. Values read through the
    // lvalue will meet these bounds.
    //
    // The returned bounds expression may contain a modifying expression within
    // it. It is the caller's responsibility to validate that the bounds
    // expression is non-modifying.
    BoundsExpr *LValueTargetBounds(Expr *E, CheckedScopeSpecifier CSS) {
      if (!E->isLValue()) return CreateBoundsInferenceError();
      E = E->IgnoreParens();
      QualType QT = E->getType();

      // The type here cannot ever be an array type, as these are dealt with
      // by an array conversion, not an lvalue conversion. The bounds for an
      // array conversion are the same as the lvalue bounds of the
      // array-typed expression.
      assert(!QT->isArrayType() &&
             "Unexpected Array-typed lvalue in LValueTargetBounds");
      if (QT->isCheckedPointerPtrType()) {
        bool IsParam = false;
        if (DeclRefExpr *DR = dyn_cast<DeclRefExpr>(E))
          IsParam = isa<ParmVarDecl>(DR->getDecl());

        return CreateTypeBasedBounds(E, QT,/*IsParam=*/IsParam,
                                     /*IsBoundsSafeInterface="*/false);
      }

      switch (E->getStmtClass()) {
        case Expr::DeclRefExprClass: {
          DeclRefExpr *DR = cast<DeclRefExpr>(E);
          VarDecl *D = dyn_cast<VarDecl>(DR->getDecl());
          if (!D)
            return CreateBoundsInferenceError();

          BoundsExpr *B = D->getBoundsExpr();
          InteropTypeExpr *IT = D->getInteropTypeExpr();
          if (!B && IT)
            return CreateTypeBasedBounds(E, IT->getType(),
                                          /*IsParam=*/isa<ParmVarDecl>(D),
                                          /*IsBoundsSafeInterface=*/true);
          if (!B || B->isUnknown())
            return CreateBoundsAlwaysUnknown();

          Expr *Base = CreateImplicitCast(QT, CastKind::CK_LValueToRValue, E);
          return ExpandToRange(Base, B);
        }
        case Expr::UnaryOperatorClass: {
          UnaryOperator *UO = cast<UnaryOperator>(E);
          // Currently, we don't know the bounds of a pointer stored in a
          // pointer dereference, unless it is a _Ptr type (handled
          // earlier) or an _Nt_array_ptr.
          if (UO->getOpcode() == UnaryOperatorKind::UO_Deref &&
              UO->getType()->isCheckedPointerNtArrayType())
              return CreateTypeBasedBounds(UO, UO->getType(), false, false);

          return CreateBoundsAlwaysUnknown();
        }
        case Expr::ArraySubscriptExprClass: {
          //  e1[e2] is a synonym for *(e1 + e2).  The bounds are
          // the bounds of e1 + e2, which reduces to the bounds
          // of whichever subexpression has pointer type.
          ArraySubscriptExpr *AS = cast<ArraySubscriptExpr>(E);
          // Currently, we don't know the bounds of a pointer returned
          // by a subscripting operation, unless it is a _Ptr type (handled
          // earlier) or an _Nt_array_ptr.
          if (AS->getType()->isCheckedPointerNtArrayType())
            return CreateTypeBasedBounds(AS, AS->getType(), false, false);
          return CreateBoundsAlwaysUnknown();
        }
        case Expr::MemberExprClass: {
          MemberExpr *M = cast<MemberExpr>(E);
          FieldDecl *F = dyn_cast<FieldDecl>(M->getMemberDecl());
          if (!F)
            return CreateBoundsInferenceError();

          BoundsExpr *B = F->getBoundsExpr();
          InteropTypeExpr *IT = F->getInteropTypeExpr();
          if (B && B->isUnknown())
            return CreateBoundsAlwaysUnknown();

          Expr *MemberBaseExpr = M->getBase();
          if (!B && IT) {
            B = CreateTypeBasedBounds(M, IT->getType(),
                                         /*IsParam=*/false,
                                         /*IsInteropTypeAnnotation=*/true);
            return cast<BoundsExpr>(PruneTemporaryBindings(S, B, CSS));
          }
            
          if (!B)
            return CreateBoundsAlwaysUnknown();

          B = S.MakeMemberBoundsConcrete(MemberBaseExpr, M->isArrow(), B);
          if (!B) {
             // This can happen when MemberBaseExpr is an rvalue expression.  An example
             // of this a function call that returns a struct.  MakeMemberBoundsConcrete
             // can't handle this yet.
            return CreateBoundsNotAllowedYet();
          }

          if (B->isElementCount() || B->isByteCount()) {
             Expr *MemberRValue;
            if (M->isLValue())
              MemberRValue = CreateImplicitCast(QT, CastKind::CK_LValueToRValue,
                                                E);
            else
              MemberRValue = M;
            B = ExpandToRange(MemberRValue, B);
          }

          return cast<BoundsExpr>(PruneTemporaryBindings(S, B, CSS));
        }
        case Expr::ImplicitCastExprClass: {
          ImplicitCastExpr *ICE = cast<ImplicitCastExpr>(E);
          if (ICE->getCastKind() == CastKind::CK_LValueBitCast)
            return LValueTargetBounds(ICE->getSubExpr(), CSS);
          return CreateBoundsAlwaysUnknown();
        }
        default:
          return CreateBoundsAlwaysUnknown();
      }
    }

    // Compute the bounds of a cast operation that produces an rvalue.
    BoundsExpr *RValueCastBounds(CastKind CK, Expr *E, CheckedScopeSpecifier CSS) {
      switch (CK) {
        case CastKind::CK_BitCast:
        case CastKind::CK_NoOp:
        case CastKind::CK_NullToPointer:
        // Truncation or widening of a value does not affect its bounds.
        case CastKind::CK_IntegralToPointer:
        case CastKind::CK_PointerToIntegral:
        case CastKind::CK_IntegralCast:
        case CastKind::CK_IntegralToBoolean:
        case CastKind::CK_BooleanToSignedIntegral:
          return RValueBounds(E, CSS);
        case CastKind::CK_LValueToRValue:
          return LValueTargetBounds(E, CSS);
        case CastKind::CK_ArrayToPointerDecay:
          return LValueBounds(E, CSS);
        case CastKind::CK_DynamicPtrBounds:
        case CastKind::CK_AssumePtrBounds:
          llvm_unreachable("unexpected rvalue bounds cast");
        default:
          return CreateBoundsAlwaysUnknown();
      }
    }

    // Compute the bounds of an expression that produces an rvalue.
    //
    // The returned bounds expression may contain a modifying expression within
    // it. It is the caller's responsibility to validate that the bounds
    // expression is non-modifying.
    BoundsExpr *RValueBounds(Expr *E, CheckedScopeSpecifier CSS) {
      if (!E->isRValue()) return CreateBoundsInferenceError();

      E = E->IgnoreParens();

      // Null Ptrs always have bounds(any)
      // This is the correct way to detect all the different ways that
      // C can make a null ptr.
      if (E->isNullPointerConstant(Context, Expr::NPC_NeverValueDependent)) {
        return CreateBoundsAny();
      }

      switch (E->getStmtClass()) {
        case Expr::BoundsCastExprClass: {
          CastExpr *CE = cast<CastExpr>(E);
          Expr *SubExpr = CE->getSubExpr();
          
          CHKCBindTemporaryExpr *TempExpr = dyn_cast<CHKCBindTemporaryExpr>(SubExpr);
          assert(TempExpr);
          
          // These bounds will be computed and tested at runtime.  Don't
          // recompute any expressions computed to temporaries already.
          Expr *TempUse = CreateTemporaryUse(TempExpr);
          
          Expr *SubExprAtNewType = CreateExplicitCast(E->getType(),
                                                      CastKind::CK_BitCast,
                                                      TempUse, true);
          
          BoundsExpr *Bounds = CE->getBoundsExpr();
          Bounds = ExpandToRange(SubExprAtNewType, Bounds);
          return Bounds;
        }
        case Expr::ImplicitCastExprClass:
        case Expr::CStyleCastExprClass: {
          CastExpr *CE = cast<CastExpr>(E);
          // Casts to _Ptr narrow the bounds.  If the cast to
          // _Ptr is invalid, that will be diagnosed separately.
          if (E->getType()->isCheckedPointerPtrType())
            return CreateTypeBasedBounds(E, E->getType(), false, false);
          return RValueCastBounds(CE->getCastKind(), CE->getSubExpr(), CSS);
        }
        case Expr::UnaryOperatorClass: {
          UnaryOperator *UO = cast<UnaryOperator>(E);
          UnaryOperatorKind Op = UO->getOpcode();

          // `*e` is not an r-value.
          if (Op == UnaryOperatorKind::UO_Deref) {
            llvm_unreachable("unexpected dereference expression in RValue Bounds inference");
            return CreateBoundsInferenceError();
          }

          // `!e` has empty bounds
          if (Op == UnaryOperatorKind::UO_LNot)
            return CreateBoundsEmpty();

          Expr *SubExpr = UO->getSubExpr();

          // `&e` has the bounds of `e`.
          // `e` is an lvalue, so its bounds are its lvalue bounds.
          if (Op == UnaryOperatorKind::UO_AddrOf) {

            // Functions have bounds corresponding to the empty range
            if (SubExpr->getType()->isFunctionType())
              return CreateBoundsEmpty();

            return LValueBounds(SubExpr, CSS);
          }

          // `++e`, `e++`, `--e`, `e--` all have bounds of `e`.
          // `e` is an LValue, so its bounds are its lvalue target bounds.
          if (UnaryOperator::isIncrementDecrementOp(Op))
            return LValueTargetBounds(SubExpr, CSS);

          // `+e`, `-e`, `~e` all have bounds of `e`. `e` is an RValue.
          if (Op == UnaryOperatorKind::UO_Plus ||
              Op == UnaryOperatorKind::UO_Minus ||
              Op == UnaryOperatorKind::UO_Not)
            return RValueBounds(SubExpr, CSS);

          // We cannot infer the bounds of other unary operators
          return CreateBoundsAlwaysUnknown();
        }
        case Expr::BinaryOperatorClass:
        case Expr::CompoundAssignOperatorClass: {
          BinaryOperator *BO = cast<BinaryOperator>(E);
          Expr *LHS = BO->getLHS();
          Expr *RHS = BO->getRHS();
          BinaryOperatorKind Op = BO->getOpcode();

          // Floating point expressions have empty bounds
          if (BO->getType()->isFloatingType())
            return CreateBoundsEmpty();

          // `e1 = e2` has the bounds of `e2`. `e2` is an RValue.
          if (Op == BinaryOperatorKind::BO_Assign)
            return RValueBounds(RHS, CSS);

          // `e1, e2` has the bounds of `e2`. Both `e1` and `e2`
          // are RValues.
          if (Op == BinaryOperatorKind::BO_Comma)
            return RValueBounds(RHS, CSS);

          // Compound Assignments function like assignments mostly,
          // except the LHS is an L-Value, so we'll use its lvalue target bounds
          bool IsCompoundAssignment = false;
          if (BinaryOperator::isCompoundAssignmentOp(Op)) {
            Op = BinaryOperator::getOpForCompoundAssignment(Op);
            IsCompoundAssignment = true;
          }

          // Pointer arithmetic.
          //
          // `p + i` has the bounds of `p`. `p` is an RValue.
          // `p += i` has the lvalue target bounds of `p`. `p` is an LValue. `p += i` is an RValue
          // same applies for `-` and `-=` respectively
          if (LHS->getType()->isPointerType() &&
              RHS->getType()->isIntegerType() &&
              BinaryOperator::isAdditiveOp(Op)) {
            return IsCompoundAssignment ?
              LValueTargetBounds(LHS, CSS) : RValueBounds(LHS, CSS);
          }
          // `i + p` has the bounds of `p`. `p` is an RValue.
          // `i += p` has the bounds of `p`. `p` is an RValue.
          if (LHS->getType()->isIntegerType() &&
              RHS->getType()->isPointerType() &&
              Op == BinaryOperatorKind::BO_Add) {
            return RValueBounds(RHS, CSS);
          }
          // `e - p` has empty bounds, regardless of the bounds of p.
          // `e -= p` has empty bounds, regardless of the bounds of p.
          if (RHS->getType()->isPointerType() &&
              Op == BinaryOperatorKind::BO_Sub) {
            return CreateBoundsEmpty();
          }

          // Arithmetic on integers with bounds.
          //
          // `e1 @ e2` has the bounds of whichever of `e1` or `e2` has bounds.
          // if both `e1` and `e2` have bounds, then they must be equal.
          // Both `e1` and `e2` are RValues
          //
          // `e1 @= e2` has the bounds of whichever of `e1` or `e2` has bounds.
          // if both `e1` and `e2` have bounds, then they must be equal.
          // `e1` is an LValue, its bounds are the lvalue target bounds.
          // `e2` is an RValue
          //
          // @ can stand for: +, -, *, /, %, &, |, ^, >>, <<
          if (LHS->getType()->isIntegerType() &&
              RHS->getType()->isIntegerType() &&
              (BinaryOperator::isAdditiveOp(Op) ||
               BinaryOperator::isMultiplicativeOp(Op) ||
               BinaryOperator::isBitwiseOp(Op) ||
               BinaryOperator::isShiftOp(Op))) {
            BoundsExpr *LHSBounds = IsCompoundAssignment ?
              LValueTargetBounds(LHS, CSS) : RValueBounds(LHS, CSS);
            BoundsExpr *RHSBounds = RValueBounds(RHS, CSS);
            if (LHSBounds->isUnknown() && !RHSBounds->isUnknown())
              return RHSBounds;
            if (!LHSBounds->isUnknown() && RHSBounds->isUnknown())
              return LHSBounds;
            if (!LHSBounds->isUnknown() && !RHSBounds->isUnknown()) {
              // TODO: Check if LHSBounds and RHSBounds are equal.
              // if so, return one of them. If not, return bounds(unknown)
              return CreateBoundsAlwaysUnknown();
            }
            if (LHSBounds->isUnknown() && RHSBounds->isUnknown())
              return CreateBoundsEmpty();
          }

          // Comparisons and Logical Ops
          //
          // `e1 @ e2` have empty bounds if @ is:
          // ==, !=, <=, <, >=, >, &&, ||
          if (BinaryOperator::isComparisonOp(Op) ||
              BinaryOperator::isLogicalOp(Op)) {
            return CreateBoundsEmpty();
          }

          // All Other Binary Operators we don't know how to deal with
          return CreateBoundsEmpty();
        }
        case Expr::CallExprClass: {
          CallExpr *CE = cast<CallExpr>(E);
          return CallExprBounds(CE, nullptr);
        }
        case Expr::CHKCBindTemporaryExprClass: {
          CHKCBindTemporaryExpr *Binding = cast<CHKCBindTemporaryExpr>(E);
          Expr *Child = Binding->getSubExpr();
          if (const CallExpr *CE = dyn_cast<CallExpr>(Child))
            return CallExprBounds(CE, Binding);
          else
            return RValueBounds(Child, CSS);
        }
        case Expr::ConditionalOperatorClass:
        case Expr::BinaryConditionalOperatorClass:
          // TODO: infer correct bounds for conditional operators
          return CreateBoundsAllowedButNotComputed();
        case Expr::BoundsValueExprClass: {
          BoundsValueExpr *BVE = cast<BoundsValueExpr>(E);
          return RValueBounds(BVE->getTemporaryBinding(), CSS);
        }
        default:
          // All other cases are unknowable
          return CreateBoundsAlwaysUnknown();
      }
    }

    // Compute the bounds of a call expression.  Call expressions always
    // produce rvalues.
    //
    // If ResultName is non-null, it is a temporary variable where the result
    // of the call expression is stored immediately upon return from the call.
    BoundsExpr *CallExprBounds(const CallExpr *CE,
                               CHKCBindTemporaryExpr *ResultName) {
      BoundsExpr *ReturnBounds = nullptr;
      if (CE->getType()->isCheckedPointerPtrType()) {
        if (CE->getType()->isVoidPointerType())
          ReturnBounds = Context.getPrebuiltByteCountOne();
        else
          ReturnBounds = Context.getPrebuiltCountOne();
      }
      else {
        // Get the function prototype, where the abstract function return
        // bounds are kept. The callee is always a function pointer.
        const PointerType *PtrTy =
          CE->getCallee()->getType()->getAs<PointerType>();
        assert(PtrTy != nullptr);
        const FunctionProtoType *CalleeTy =
          PtrTy->getPointeeType()->getAs<FunctionProtoType>();
        if (!CalleeTy)
          // K&R functions have no prototype, and we cannot perform
          // inference on them, so we return bounds(unknown) for their results.
          return CreateBoundsAlwaysUnknown();

        BoundsAnnotations FunReturnAnnots = CalleeTy->getReturnAnnots();
        BoundsExpr *FunBounds = FunReturnAnnots.getBoundsExpr();
        InteropTypeExpr *IType =FunReturnAnnots.getInteropTypeExpr();
        // If there is no return bounds and there is an interop type
        // annotation, use the bounds impied by the interop type
        // annotation.
        if (!FunBounds && IType)
          FunBounds = CreateTypeBasedBounds(nullptr, IType->getType(),
                                            false, true);

        if (!FunBounds)
          // This function has no return bounds
          return CreateBoundsAlwaysUnknown();

        ArrayRef<Expr *> ArgExprs =
          llvm::makeArrayRef(const_cast<Expr**>(CE->getArgs()),
                              CE->getNumArgs());

        // Concretize Call Bounds with argument expressions.
        // We can only do this if the argument expressions are non-modifying
        ReturnBounds =
          S.ConcretizeFromFunctionTypeWithArgs(FunBounds, ArgExprs,
                            Sema::NonModifyingContext::NMC_Function_Return);
        // If concretization failed, this means we tried to substitute with
        // a non-modifying expression, which is not allowed by the
        // specification.
        if (!ReturnBounds)
          return CreateBoundsInferenceError();
      }

      if (ReturnBounds->isElementCount() ||
          ReturnBounds->isByteCount()) {
        assert(ResultName);
        ReturnBounds = ExpandToRange(CreateTemporaryUse(ResultName), ReturnBounds);
      }
      return ReturnBounds;
    }

    // Check that casts to checked function pointer types produce a valid
    // function pointer.  This implements the checks in Section 3.8 of v0.7
    // of the Checked C specification.
    //
    // The cast expression E has type ToType, a ptr<> to a function p type.  To
    // produce the function pointer,  the program is performing a sequence of
    // casts, both implicit and explicit. This sequence may include uses of
    // addr-of- (&) or deref(*), which act like casts for function pointer
    // types.
    //
    // Start by checking whether E must produce a valid function pointer:
    // - An lvalue-to-rvalue cast,
    // - A bounds-safe interface cast.
    //
    // If E is not guaranteed produce a valid function pointer, check that E
    // is a value-preserving case. Iterate through the chain of subexpressions
    // of E, as long as we see value-preserving casts or a cast-like operator.
    // If a cast is not value-preserving, it is an error because the resulting
    // value may not be valid function pointer.
    //
    // Let Needle be the subexpression the iteration ends at. Check whether
    // Needle is guaranteed to be a valid checked function pointer of type Ty:
    // - It s a null pointer.
    // - It is decl ref to a named function and the pointee type of TyType
    //   matches the function type.
    // - It is a checked function pointer Ty.
    // If is none of those, emit diagnostic about an incompatible type.
    void CheckDisallowedFunctionPtrCasts(CastExpr *E) {
      // The type of the outer value
      QualType ToType = E->getType();

      // We're only looking for casts to checked function ptr<>s.
      if (!ToType->isCheckedPointerPtrType() ||
        !ToType->isFunctionPointerType())
        return;

      // Skip lvalue-to-rvalue casts because they preserve types (except that
      // qualifers are removed).  The lvalue type should be a checked pointer
      // type too.
      if (const ImplicitCastExpr *ICE = dyn_cast<ImplicitCastExpr>(E))
        if (ICE->getCastKind() == CK_LValueToRValue) {
          assert(ICE->getSubExpr()->getType()->isCheckedPointerType());
          return;
        }

      // Skip bounds-safe interface casts.  They are trusted casts inserted
      // according to bounds-safe interface rules.  The only difference in
      // types is checkedness, which means that this is a trusted cast
      // to the checked function type pointer.
      if (E->isBoundsSafeInterface())
        return;

      if (!CheckValuePreservingCast(E, ToType)) {
        // The top-level cast is not value-preserving
        return;
      }

      // Iterate through chain of subexpressions that are value-preserving
      // casts or cast-like operations.
      const Expr *Needle = E->getSubExpr();
      while (true) {
        Needle = Needle->IgnoreParens();

        // Stop at any cast or cast-like operators that have a checked pointer
        // type.  If they are potential problematic casts, they'll be checked
        // by another call to CheckedDisallowedFunctionPtrCasts.
        if (Needle->getType()->isCheckedPointerType())
          break;

        // If we've found a cast expression...
        if (const CastExpr *NeedleCast = dyn_cast<CastExpr>(Needle)) {
          if (const ImplicitCastExpr *ICE = 
                dyn_cast<ImplicitCastExpr>(NeedleCast))
            // Stop at lvalue-to-ravlue casts.
            if (ICE->getCastKind() == CK_LValueToRValue)
              break;

          if (NeedleCast->isBoundsSafeInterface())
            break;

          if (!CheckValuePreservingCast(NeedleCast, ToType)) {
            // The cast is not value-preserving,
            return;
          }

          Needle = NeedleCast->getSubExpr();
          continue;
        }

        // If we've found a unary operator (such as * or &)...
        if (const UnaryOperator *NeedleOp = dyn_cast<UnaryOperator>(Needle)) {
          // Check if the operator is value-preserving.
          // Only addr-of (&) and deref (*) are with function pointers
          if (!CheckValuePreservingCastLikeOp(NeedleOp, ToType)) {
            return;
          }

          // Keep iterating.
          Needle = NeedleOp->getSubExpr();
          continue;
        }

        // Otherwise we have found an expression that is neither
        // a cast nor a cast-like operator.  Stop iterating.
        break;
      }

      // See if we stopped at a subexpression that must produce a valid checked
      // function pointer.

      // A null pointer.
      if (Needle->isNullPointerConstant(S.Context, Expr::NPC_NeverValueDependent))
        return;

      // A DeclRef to a function declaration matching the desired function type.
      if (const DeclRefExpr *NeedleDeclRef = dyn_cast<DeclRefExpr>(Needle)) {
        if (isa<FunctionDecl>(NeedleDeclRef->getDecl())) {
          // Checked that the function type is compatible with the pointee type
          // of ToType.
          if (S.Context.typesAreCompatible(ToType->getPointeeType(),
                                           Needle->getType(),
                                           /*CompareUnqualified=*/false,
                                           /*IgnoreBounds=*/false))
            return;
        } else {
          S.Diag(Needle->getExprLoc(),
                 diag::err_cast_to_checked_fn_ptr_not_value_preserving)
            << ToType << E->getSourceRange();
          return;
        }
      }

      // An expression with a checked pointer type.
      QualType NeedleTy = Needle->getType();
      if (!S.Context.typesAreCompatible(ToType, NeedleTy,
                                      /* CompareUnqualified=*/false,
                                      /*IgnoreBounds=*/false)) {
        // See if the only difference is that the source is an unchecked pointer type.
        if (NeedleTy->isPointerType()) {
          const PointerType *NeedlePtrType = NeedleTy->getAs<PointerType>();
          const PointerType *ToPtrType = ToType->getAs<PointerType>();
          if (S.Context.typesAreCompatible(NeedlePtrType->getPointeeType(),
                                           ToPtrType->getPointeeType(),
                                           /*CompareUnqualifed=*/false,
                                           /*IgnoreBounds=*/false)) {
            S.Diag(Needle->getExprLoc(), 
                   diag::err_cast_to_checked_fn_ptr_from_unchecked_fn_ptr) <<
              ToType << E->getSourceRange();
            return;
          }
        }

        S.Diag(Needle->getExprLoc(), 
               diag::err_cast_to_checked_fn_ptr_from_incompatible_type)
          << ToType << NeedleTy << NeedleTy->isCheckedPointerPtrType()
          << E->getSourceRange();
      }

      return;
    }

    // See if a cast is value-preserving for a function-pointer casts.   Other
    // operations might also be, but this algorithm is currently conservative.
    //
    // This will add the required error messages.
    bool CheckValuePreservingCast(const CastExpr *E, const QualType ToType) {
      switch (E->getCastKind())
      {
      case CK_NoOp:
      case CK_NullToPointer:
      case CK_FunctionToPointerDecay:
      case CK_BitCast:
      case CK_LValueBitCast:
        return true;
      default:
        S.Diag(E->getExprLoc(), diag::err_cast_to_checked_fn_ptr_not_value_preserving)
          << ToType << E->getSourceRange();

        return false;
      }
    }

    // See if an operationg is a value-preserving deref (*) or/ addr-of (&)
    // operator on a function pointer type.  Other operations might also be,
    // but this algorithm is currently conservative.
    //
    // This will add the required error messages
    bool CheckValuePreservingCastLikeOp(const UnaryOperator *E, const QualType ToType) {
      QualType ETy = E->getType();
      QualType SETy = E->getSubExpr()->getType();

      switch (E->getOpcode()) {
      case UO_Deref: {
        // This may be more conservative than necessary.
        bool between_functions = ETy->isFunctionType() && SETy->isFunctionPointerType();

        if (!between_functions) {
          // Add Error Message
          S.Diag(E->getExprLoc(), diag::err_cast_to_checked_fn_ptr_can_only_ref_deref_functions)
            << ToType << 0 << E->getSourceRange();
        }

        return between_functions;
      }
      case UO_AddrOf: {
        // This may be more conservative than necessary.
        bool between_functions = ETy->isFunctionPointerType() && SETy->isFunctionType();
        if (!between_functions) {
          // Add Error Message
          S.Diag(E->getExprLoc(), diag::err_cast_to_checked_fn_ptr_can_only_ref_deref_functions)
            << ToType << 1 << E->getSourceRange();
        }

        return between_functions;
      }
      default:
        S.Diag(E->getExprLoc(), diag::err_cast_to_checked_fn_ptr_not_value_preserving)
          << ToType << E->getSourceRange();

        return false;
      }
    }
  };
}

Expr *Sema::GetArrayPtrDereference(Expr *E, QualType &Result) {
  assert(E->isLValue());
  E = E->IgnoreParens();
  switch (E->getStmtClass()) {
    case Expr::DeclRefExprClass:
    case Expr::MemberExprClass:
    case Expr::CompoundLiteralExprClass:
    case Expr::ExtVectorElementExprClass:
      return nullptr;
    case Expr::UnaryOperatorClass: {
      UnaryOperator *UO = cast<UnaryOperator>(E);
      if (UO->getOpcode() == UnaryOperatorKind::UO_Deref &&
          UO->getSubExpr()->getType()->isCheckedPointerArrayType()) {
        Result = UO->getSubExpr()->getType();
        return E;
      }

      return nullptr;
    }

    case Expr::ArraySubscriptExprClass: {
      // e1[e2] is a synonym for *(e1 + e2).
      ArraySubscriptExpr *AS = cast<ArraySubscriptExpr>(E);
      // An important invariant for array types in Checked C is that all
      // dimensions of a multi-dimensional array are either checked or
      // unchecked.  This ensures that the intermediate values for
      // multi-dimensional array accesses have checked type and preserve
      //  the "checkedness" of the outermost array.

      // getBase returns the pointer-typed expression.
      if (AS->getBase()->getType()->isCheckedPointerArrayType()) {
        Result = AS->getBase()->getType();
        return E;
      }

      return nullptr;
    }
    case Expr::ImplicitCastExprClass: {
      ImplicitCastExpr *IC = cast<ImplicitCastExpr>(E);
      if (IC->getCastKind() == CK_LValueBitCast)
        return GetArrayPtrDereference(IC->getSubExpr(), Result);
      return nullptr;
    }
    default: {
      llvm_unreachable("unexpected lvalue expression");
      return nullptr;
    }
  }
}

BoundsExpr *Sema::CheckNonModifyingBounds(BoundsExpr *B, Expr *E) {
  if (!CheckIsNonModifying(B, Sema::NonModifyingContext::NMC_Unknown,
                              Sema::NonModifyingMessage::NMM_None)) {
    Diag(E->getBeginLoc(), diag::err_inferred_modifying_bounds) <<
        B << E->getSourceRange();
    CheckIsNonModifying(B, Sema::NonModifyingContext::NMC_Unknown,
                          Sema::NonModifyingMessage::NMM_Note);
    return CreateInvalidBoundsExpr();
  } else
    return B;
}

BoundsExpr *Sema::CreateCountForArrayType(QualType QT) {
  return CheckBoundsDeclarations(*this).CreateBoundsForArrayType(QT);
}

Expr *Sema::MakeAssignmentImplicitCastExplicit(Expr *E) {
  if (!E->isRValue())
    return E;

  ImplicitCastExpr *ICE = dyn_cast<ImplicitCastExpr>(E);
  if (!ICE)
    return E;

  bool isUsualUnaryConversion = false;
  CastKind CK = ICE->getCastKind();
  Expr *SE = ICE->getSubExpr();
  QualType TargetTy = ICE->getType();
  if (CK == CK_FunctionToPointerDecay || CK == CK_ArrayToPointerDecay ||
      CK == CK_LValueToRValue)
    isUsualUnaryConversion = true;
  else if (CK == CK_IntegralCast) {
    QualType Ty = SE->getType();
    // Half FP have to be promoted to float unless it is natively supported
    if (CK == CK_FloatingCast && TargetTy == Context.FloatTy &&
        Ty->isHalfType() && !getLangOpts().NativeHalfType)
      isUsualUnaryConversion = true;
    else if (CK == CK_IntegralCast &&
             Ty->isIntegralOrUnscopedEnumerationType()) {
      QualType PTy = Context.isPromotableBitField(SE);
      if (!PTy.isNull() && TargetTy == PTy)
        isUsualUnaryConversion = true;
      else if (Ty->isPromotableIntegerType() &&
              TargetTy == Context.getPromotedIntegerType(Ty))
        isUsualUnaryConversion = true;
    }
  }

  if (isUsualUnaryConversion)
    return E;

  return CheckBoundsDeclarations(*this).CreateExplicitCast(TargetTy, CK, SE,
                                                   ICE->isBoundsSafeInterface());
}

void Sema::CheckFunctionBodyBoundsDecls(FunctionDecl *FD, Stmt *Body) {
  if (Body == nullptr)
    return;
#if TRACE_CFG
  llvm::outs() << "Checking " << FD->getName() << "\n";
#endif
  ModifiedBoundsDependencies Tracker;
  // Compute a mapping from expressions that modify lvalues to in-scope bounds
  // declarations that depend upon those expressions.  We plan to change
  // CheckBoundsDeclaration to traverse a function body in an order determined
  // by control flow.   The modification information depends on lexically-scoped
  // information that can't be computed easily when doing a control-flow
  // based traversal.
  ComputeBoundsDependencies(Tracker, FD, Body);
  std::unique_ptr<CFG> Cfg = CFG::buildCFG(nullptr, Body, &getASTContext(), CFG::BuildOptions());
  CheckBoundsDeclarations Checker(*this, Body, Cfg.get(), FD->getBoundsExpr());
  if (Cfg != nullptr) {
    AvailableFactsAnalysis Collector(*this, Cfg.get());
    Collector.Analyze();
    if (getLangOpts().DumpExtractedComparisonFacts)
      Collector.DumpComparisonFacts(llvm::outs(), FD->getNameInfo().getName().getAsString());
    Checker.TraverseCFG(Collector);
  }
  else {
    // A CFG couldn't be constructed.  CFG construction doesn't support
    // __finally or may encounter a malformed AST.  Fall back on to non-flow 
    // based analysis.  The CSS parameter is ignored because the checked
    // scope information is obtained from Body, which is a compound statement.
    std::pair<ComparisonSet, ComparisonSet> EmptyFacts;
    Checker.TraverseStmt(Body, CheckedScopeSpecifier::CSS_Unchecked, EmptyFacts);
  }


#if TRACE_CFG
  llvm::outs() << "Done " << FD->getName() << "\n";
#endif
}

void Sema::CheckTopLevelBoundsDecls(VarDecl *D) {
  if (!D->isLocalVarDeclOrParm()) {
    CheckBoundsDeclarations Checker(*this, nullptr, nullptr, nullptr);
    std::pair<ComparisonSet, ComparisonSet> EmptyFacts;
    Checker.TraverseTopLevelVarDecl(D, GetCheckedScopeInfo(), EmptyFacts);
  }
}

namespace {
  class NonModifiyingExprSema : public RecursiveASTVisitor<NonModifiyingExprSema> {

  private:
    // Represents which kind of modifying expression we have found
    enum ModifyingExprKind {
      MEK_Assign,
      MEK_Increment,
      MEK_Decrement,
      MEK_Call,
      MEK_Volatile
    };

  public:
    NonModifiyingExprSema(Sema &S, Sema::NonModifyingContext From,
                          Sema::NonModifyingMessage Message) :
      S(S), FoundModifyingExpr(false), ReqFrom(From),
      Message(Message) {}

    bool isNonModifyingExpr() { return !FoundModifyingExpr; }

    // Assignments are of course modifying
    bool VisitBinAssign(BinaryOperator* E) {
      addError(E, MEK_Assign);
      FoundModifyingExpr = true;

      return true;
    }

    // Assignments are of course modifying
    bool VisitCompoundAssignOperator(CompoundAssignOperator *E) {
      addError(E, MEK_Assign);
      FoundModifyingExpr = true;

      return true;
    }

    // Pre-increment/decrement, Post-increment/decrement
    bool VisitUnaryOperator(UnaryOperator *E) {
      if (E->isIncrementDecrementOp()) {
        addError(E,
          E->isIncrementOp() ? MEK_Increment : MEK_Decrement);
        FoundModifyingExpr = true;
      }

      return true;
    }

    // Dereferences of volatile variables are modifying.
    bool VisitCastExpr(CastExpr *E) {
      CastKind CK = E->getCastKind();
      if (CK == CK_LValueToRValue)
        FindVolatileVariable(E->getSubExpr());

      return true;
    }

    void FindVolatileVariable(Expr *E) {
      E = E->IgnoreParens();
      switch (E->getStmtClass()) {
        case Expr::DeclRefExprClass: {
          QualType RefType = E->getType();
          if (RefType.isVolatileQualified()) {
            addError(E, MEK_Volatile);
            FoundModifyingExpr = true;
          }
          break;
        }
        case Expr::ImplicitCastExprClass: {
          ImplicitCastExpr *ICE = cast<ImplicitCastExpr>(E);
          if (ICE->getCastKind() == CastKind::CK_LValueBitCast)
            return FindVolatileVariable(ICE->getSubExpr());
          break;
        }
        default:
          break;
      }
    }

    // Function Calls are defined as modifying
    bool VisitCallExpr(CallExpr *E) {
      addError(E, MEK_Call);
      FoundModifyingExpr = true;

      return true;
    }


  private:
    Sema &S;
    bool FoundModifyingExpr;
    Sema::NonModifyingContext ReqFrom;
    Sema::NonModifyingMessage Message;
    // Track modifying expressions so that we can suppress duplicate diagnostic
    // messages for the same modifying expression.
    SmallVector<Expr *, 4> ModifyingExprs;

    void addError(Expr *E, ModifyingExprKind Kind) {
      if (Message != Sema::NonModifyingMessage::NMM_None) {
        for (auto Iter = ModifyingExprs.begin(); Iter != ModifyingExprs.end(); Iter++) {
          if (*Iter == E)
            return;
        }
        ModifyingExprs.push_back(E);
        unsigned DiagId = (Message == Sema::NonModifyingMessage::NMM_Error) ?
          diag::err_not_non_modifying_expr : diag::note_modifying_expression;
        S.Diag(E->getBeginLoc(), DiagId)
          << Kind << ReqFrom << E->getSourceRange();
      }
    }
  };
}

bool Sema::CheckIsNonModifying(Expr *E, NonModifyingContext Req,
                               NonModifyingMessage Message) {
  NonModifiyingExprSema Checker(*this, Req, Message);
  Checker.TraverseStmt(E);

  return Checker.isNonModifyingExpr();
}

/* Will uncomment this in a future pull request.
bool Sema::CheckIsNonModifying(BoundsExpr *E, bool ReportError) {
  NonModifyingContext req = NMC_Unknown;
  if (isa<RangeBoundsExpr>(E))
    req = NMC_Range;
  else if (const CountBoundsExpr *CountBounds = dyn_cast<CountBoundsExpr>(E))
    req = CountBounds->isByteCount() ? NMC_Byte_Count : NMC_Count;

  NonModifiyingExprSema Checker(*this, Req, ReportError);
  Checker.TraverseStmt(E);

  return Checker.isNonModifyingExpr();
}
*/

void Sema::WarnDynamicCheckAlwaysFails(const Expr *Condition) {
  bool ConditionConstant;
  if (Condition->EvaluateAsBooleanCondition(ConditionConstant, Context)) {
    if (!ConditionConstant) {
      // Dynamic Check always fails, emit warning
      Diag(Condition->getBeginLoc(), diag::warn_dynamic_check_condition_fail)
        << Condition->getSourceRange();
    }
  }
}<|MERGE_RESOLUTION|>--- conflicted
+++ resolved
@@ -443,33 +443,33 @@
 }
 #endif
 
-// Convert all temporary bindings in an expression to uses of the values	
-// produced by a binding.   This should be done for bounds expressions that	
-// are used in runtime checks.  That way we don't try to recompute a	
-// temporary multiple times in an expression.	
-namespace {	
-  class PruneTemporaryHelper : public TreeTransform<PruneTemporaryHelper> {	
-    typedef TreeTransform<PruneTemporaryHelper> BaseTransform;	
-
-
-  public:	
-    PruneTemporaryHelper(Sema &SemaRef) :	
-      BaseTransform(SemaRef) { }	
-
-    ExprResult TransformCHKCBindTemporaryExpr(CHKCBindTemporaryExpr *E) {	
-      return new (SemaRef.Context) BoundsValueExpr(SourceLocation(), E);	
-    }	
-  };	
-
-  Expr *PruneTemporaryBindings(Sema &SemaRef, Expr *E, CheckedScopeSpecifier CSS) {	
-    // Account for checked scope information when transforming the expression.
-    Sema::CheckedScopeRAII CheckedScope(SemaRef, CSS);
-
-    Sema::ExprSubstitutionScope Scope(SemaRef); // suppress diagnostics	
-    ExprResult R = PruneTemporaryHelper(SemaRef).TransformExpr(E);	
-    assert(!R.isInvalid());	
-    return R.get();	
-  }	
+// Convert all temporary bindings in an expression to uses of the values	
+// produced by a binding.   This should be done for bounds expressions that	
+// are used in runtime checks.  That way we don't try to recompute a	
+// temporary multiple times in an expression.	
+namespace {	
+  class PruneTemporaryHelper : public TreeTransform<PruneTemporaryHelper> {	
+    typedef TreeTransform<PruneTemporaryHelper> BaseTransform;	
+
+
+  public:	
+    PruneTemporaryHelper(Sema &SemaRef) :	
+      BaseTransform(SemaRef) { }	
+
+    ExprResult TransformCHKCBindTemporaryExpr(CHKCBindTemporaryExpr *E) {	
+      return new (SemaRef.Context) BoundsValueExpr(SourceLocation(), E);	
+    }	
+  };	
+
+  Expr *PruneTemporaryBindings(Sema &SemaRef, Expr *E, CheckedScopeSpecifier CSS) {	
+    // Account for checked scope information when transforming the expression.
+    Sema::CheckedScopeRAII CheckedScope(SemaRef, CSS);
+
+    Sema::ExprSubstitutionScope Scope(SemaRef); // suppress diagnostics	
+    ExprResult R = PruneTemporaryHelper(SemaRef).TransformExpr(E);	
+    assert(!R.isInvalid());	
+    return R.get();	
+  }	
 }
 
 namespace {
@@ -1134,7 +1134,6 @@
       bool IsOpSigned1, IsOpSigned2;
       Expr *VariablePart1, *VariablePart2;
 
-<<<<<<< HEAD
       bool CreatedStdForm1 = CreateStandardForm(Ctx, Base1, Offset1, ConstantPart1, IsOpSigned1, VariablePart1);
       bool CreatedStdForm2 = CreateStandardForm(Ctx, Base2, Offset2, ConstantPart2, IsOpSigned2, VariablePart2);
       
@@ -1146,14 +1145,6 @@
         return false;
       if (ConstantPart1 != ConstantPart2)
         return false;
-=======
-      // getBase returns the pointer-typed expression.
-      if (getLangOpts().UncheckedPointersDynamicCheck ||
-          AS->getBase()->getType()->isCheckedPointerArrayType()) {
-        Result = AS->getBase()->getType();
-        return E;
-      }
->>>>>>> 25c917d4
 
       return true;
     }
@@ -3519,7 +3510,8 @@
       //  the "checkedness" of the outermost array.
 
       // getBase returns the pointer-typed expression.
-      if (AS->getBase()->getType()->isCheckedPointerArrayType()) {
+      if (getLangOpts().UncheckedPointersDynamicCheck ||
+          AS->getBase()->getType()->isCheckedPointerArrayType()) {
         Result = AS->getBase()->getType();
         return E;
       }
