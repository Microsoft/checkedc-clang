//===---------- SemaBounds.cpp - Operations On Bounds Expressions --------===//
//
//                     The LLVM Compiler Infrastructure
//
// Part of the LLVM Project, under the Apache License v2.0 with LLVM Exceptions.
// See https://llvm.org/LICENSE.txt for license information.
// SPDX-License-Identifier: Apache-2.0 WITH LLVM-exception
//
//===----------------------------------------------------------------------===//
//
//  This file implements operations on bounds expressions for semantic analysis.
//  The operations include:
//  * Abstracting bounds expressions so that they can be used in function types.
//    This also checks that requirements on variable references are met and
//    emit diagnostics if they are not.
//
//    The abstraction also removes extraneous details:
//    - References to ParamVarDecl's are abstracted to positional index numbers
//      in argument lists.
//    - References to other VarDecls's are changed to use canonical
//      declarations.
//
//    Line number information is left in place for expressions, though.  It
//    would be a lot of work to write functions to change the line numbers to
//    the invalid line number. The canonicalization of types ignores line number
//    information in determining if two expressions are the same.  Users of bounds
//    expressions that have been abstracted need to be aware that line number
//    information may be inaccurate.
//  * Concretizing bounds expressions from function types.  This undoes the
//    abstraction by substituting parameter varaibles for the positional index
//    numbers.
//
//  Debugging pre-processor flags:
//    - TRACE_CFG:
//      Dumps AST and CFG of the visited nodes when traversing the CFG.
//    - TRACE_RANGE:
//      Dumps the valid bounds ranges, memory access ranges and memory
//      access expressions.
//===----------------------------------------------------------------------===//

#include "clang/Analysis/CFG.h"
#include "clang/Analysis/Analyses/PostOrderCFGView.h"
#include "clang/AST/AbstractSet.h"
#include "clang/AST/CanonBounds.h"
#include "clang/AST/CheckedCPrepass.h"
#include "clang/AST/ExprUtils.h"
#include "clang/AST/RecursiveASTVisitor.h"
#include "clang/Sema/AvailableFactsAnalysis.h"
#include "clang/Sema/BoundsAnalysis.h"
#include "llvm/ADT/SmallBitVector.h"
#include "llvm/ADT/SmallPtrSet.h"
#include "llvm/ADT/SmallString.h"
#include "TreeTransform.h"
#include <queue>

// #define TRACE_CFG 1
// #define TRACE_RANGE 1

using namespace clang;
using namespace sema;

namespace {
class BoundsUtil {
public:
  static bool IsStandardForm(const BoundsExpr *BE) {
    BoundsExpr::Kind K = BE->getKind();
    return (K == BoundsExpr::Kind::Any || K == BoundsExpr::Kind::Unknown ||
      K == BoundsExpr::Kind::Range || K == BoundsExpr::Kind::Invalid);
  }

  static Expr *IgnoreRedundantCast(ASTContext &Ctx, CastKind NewCK, Expr *E) {
    CastExpr *P = dyn_cast<CastExpr>(E);
    if (!P)
      return E;

    CastKind ExistingCK = P->getCastKind();
    Expr *SE = P->getSubExpr();
    if (NewCK == CK_BitCast && ExistingCK == CK_BitCast)
      return SE;

    return E;
  }

  static bool getReferentSizeInChars(ASTContext &Ctx, QualType Ty, llvm::APSInt &Size) {
    assert(Ty->isPointerType());
    const Type *Pointee = Ty->getPointeeOrArrayElementType();
    if (Pointee->isIncompleteType())
      return false;
    uint64_t ElemBitSize = Ctx.getTypeSize(Pointee);
    uint64_t ElemSize = Ctx.toCharUnitsFromBits(ElemBitSize).getQuantity();
    Size = llvm::APSInt(llvm::APInt(Ctx.getTargetInfo().getPointerWidth(0), ElemSize), false);
    return true;
  }

  // Convert I to a signed integer with Ctx.PointerWidth.
  static llvm::APSInt ConvertToSignedPointerWidth(ASTContext &Ctx, llvm::APSInt I, bool &Overflow) {
    uint64_t PointerWidth = Ctx.getTargetInfo().getPointerWidth(0);
    Overflow = false;
    if (I.getBitWidth() > PointerWidth) {
      Overflow = true;
      goto exit;
    }
    if (I.getBitWidth() < PointerWidth)
      I = I.extend(PointerWidth);
    if (I.isUnsigned()) {
      if (I > llvm::APSInt(I.getSignedMaxValue(PointerWidth))) {
        Overflow = true;
        goto exit;
      }
      I = llvm::APSInt(I, false);
    }
    exit:
      return I;
  }
};
}

namespace {
  class AbstractBoundsExpr : public TreeTransform<AbstractBoundsExpr> {
    typedef TreeTransform<AbstractBoundsExpr> BaseTransform;
    typedef ArrayRef<DeclaratorChunk::ParamInfo> ParamsInfo;

  private:
    const ParamsInfo Params;

    // TODO: change this constant when we want to error on global variables
    // in parameter bounds declarations.
    const bool errorOnGlobals = false;

  public:
    AbstractBoundsExpr(Sema &SemaRef, ParamsInfo Params) :
      BaseTransform(SemaRef), Params(Params) {}

    Decl *TransformDecl(SourceLocation Loc, Decl *D) {
      return D->getCanonicalDecl();
    }

    ExprResult TransformDeclRefExpr(DeclRefExpr *E) {
      ValueDecl *D = E->getDecl();
      if (VarDecl *V = dyn_cast<VarDecl>(D)) {
        if (V->isLocalVarDecl())
          // Parameter bounds may not be in terms of local variables
          SemaRef.Diag(E->getLocation(),
                       diag::err_out_of_scope_function_type_local);
        else if (V->isFileVarDecl() || V->isExternC()) {
          // Parameter bounds may not be in terms of "global" variables
          // TODO: This is guarded by a flag right now, as we don't yet
          // want to error everywhere.
          if (errorOnGlobals) {
            SemaRef.Diag(E->getLocation(),
                          diag::err_out_of_scope_function_type_global);
          }
        }
        else if (ParmVarDecl *PD = dyn_cast<ParmVarDecl>(D)) {
          // Parameter bounds may be in terms of other parameters,
          // in which case we'll convert to a position-based representation.
          for (auto &ParamInfo : Params)
            if (PD == ParamInfo.Param) {
              return SemaRef.CreatePositionalParameterExpr(
                PD->getFunctionScopeIndex(),
                PD->getType());
            }
          SemaRef.Diag(E->getLocation(),
                       diag::err_out_of_scope_function_type_parameter);
        }
      }

      ValueDecl *ND =
        dyn_cast_or_null<ValueDecl>(BaseTransform::TransformDecl(
          SourceLocation(), D));
      if (D == ND || ND == nullptr)
        return E;
      else {
        clang::NestedNameSpecifierLoc QualifierLoc  = E->getQualifierLoc();
        clang::DeclarationNameInfo NameInfo = E->getNameInfo();
        return getDerived().RebuildDeclRefExpr(QualifierLoc, ND, NameInfo,
                                                nullptr, nullptr);
      }
    }
  };
}

bool Sema::AbstractForFunctionType(
  BoundsAnnotations &Annots,
  ArrayRef<DeclaratorChunk::ParamInfo> Params) {  

  BoundsExpr *Expr = Annots.getBoundsExpr();
  // If there is no bounds expression, the itype does not change
  // as  aresult of abstraction.  Just return the original annotation.
  if (!Expr)
    return false;

  BoundsExpr *Result = nullptr;
  ExprResult AbstractedBounds =
    AbstractBoundsExpr(*this, Params).TransformExpr(Expr);
  if (AbstractedBounds.isInvalid()) {
    llvm_unreachable("unexpected failure to abstract bounds");
    Result = nullptr;
  } else {
    Result = dyn_cast<BoundsExpr>(AbstractedBounds.get());
    assert(Result && "unexpected dyn_cast failure");
  }

  if (Result == Expr)
    return false;

  Annots.setBoundsExpr(Result);
  return true;
}

namespace {
  class ConcretizeBoundsExpr : public TreeTransform<ConcretizeBoundsExpr> {
    typedef TreeTransform<ConcretizeBoundsExpr> BaseTransform;

  private:
    ArrayRef<ParmVarDecl *> Parameters;

  public:
    ConcretizeBoundsExpr(Sema &SemaRef, ArrayRef<ParmVarDecl *> Params) :
      BaseTransform(SemaRef),
      Parameters(Params) { }

    ExprResult TransformPositionalParameterExpr(PositionalParameterExpr *E) {
      unsigned index = E->getIndex();
      if (index < Parameters.size()) {
        ParmVarDecl *PD = Parameters[index];
        return SemaRef.BuildDeclRefExpr(PD, E->getType(),
          clang::ExprValueKind::VK_LValue, SourceLocation());
      } else {
        llvm_unreachable("out of range index for positional parameter");
        return ExprError();
      }
    }
  };
}

BoundsExpr *Sema::ConcretizeFromFunctionType(BoundsExpr *Expr,
                                             ArrayRef<ParmVarDecl *> Params) {
  if (!Expr)
    return Expr;

  BoundsExpr *Result;
  ExprSubstitutionScope Scope(*this); // suppress diagnostics

  ExprResult ConcreteBounds = ConcretizeBoundsExpr(*this, Params).TransformExpr(Expr);
  if (ConcreteBounds.isInvalid()) {
    llvm_unreachable("unexpected failure in making bounds concrete");
    return nullptr;
  }
  else {
    Result = dyn_cast<BoundsExpr>(ConcreteBounds.get());
    assert(Result && "unexpected dyn_cast failure");
    return Result;
  }
}

namespace {
  class CheckForModifyingArgs : public RecursiveASTVisitor<CheckForModifyingArgs> {
  private:
    Sema &SemaRef;
    const ArrayRef<Expr *> Arguments;
    llvm::SmallBitVector VisitedArgs;
    Sema::NonModifyingContext ErrorKind;
    Sema::NonModifyingMessage Message;
    bool ModifyingArg;
  public:
    CheckForModifyingArgs(Sema &SemaRef, ArrayRef<Expr *> Args,
                          Sema::NonModifyingContext ErrorKind,
                          Sema::NonModifyingMessage Message) :
      SemaRef(SemaRef),
      Arguments(Args),
      VisitedArgs(Args.size()),
      ErrorKind(ErrorKind),
      Message(Message),
      ModifyingArg(false) {}

    bool FoundModifyingArg() {
      return ModifyingArg;
    }

    bool VisitPositionalParameterExpr(PositionalParameterExpr *E) {
      unsigned index = E->getIndex();
      if (index < Arguments.size() && !VisitedArgs[index]) {
        VisitedArgs.set(index);
        if (!SemaRef.CheckIsNonModifying(Arguments[index], ErrorKind, Message)) {
          ModifyingArg = true;
        }
      }
      return true;
    }
  };
}

namespace {
  class ConcretizeBoundsExprWithArgs : public TreeTransform<ConcretizeBoundsExprWithArgs> {
    typedef TreeTransform<ConcretizeBoundsExprWithArgs> BaseTransform;

  private:
    ArrayRef<Expr *> Args;

  public:
    ConcretizeBoundsExprWithArgs(Sema &SemaRef, ArrayRef<Expr *> Args) :
      BaseTransform(SemaRef),
      Args(Args) { }

    ExprResult TransformPositionalParameterExpr(PositionalParameterExpr *E) {
      unsigned index = E->getIndex();
      if (index < Args.size()) {
        return SemaRef.MakeAssignmentImplicitCastExplicit(Args[index]);
      } else {
        llvm_unreachable("out of range index for positional parameter");
        return ExprError();
      }
    }
  };
}

BoundsExpr *Sema::ConcretizeFromFunctionTypeWithArgs(
  BoundsExpr *Bounds, ArrayRef<Expr *> Args,
  NonModifyingContext ErrorKind, NonModifyingMessage Message) {
  if (!Bounds || Bounds->isInvalid())
    return Bounds;

  auto CheckArgs = CheckForModifyingArgs(*this, Args, ErrorKind, Message);
  CheckArgs.TraverseStmt(Bounds);
  if (CheckArgs.FoundModifyingArg())
    return nullptr;

  ExprSubstitutionScope Scope(*this); // suppress diagnostics
  auto Concretizer = ConcretizeBoundsExprWithArgs(*this, Args);
  ExprResult ConcreteBounds = Concretizer.TransformExpr(Bounds);
  if (ConcreteBounds.isInvalid()) {
#ifndef NDEBUG
    llvm::outs() << "Failed concretizing\n";
    llvm::outs() << "Bounds:\n";
    Bounds->dump(llvm::outs(), Context);
    int count = Args.size();
    for (int i = 0; i < count; i++) {
      llvm::outs() << "Dumping arg " << i << "\n";
      Args[i]->dump(llvm::outs(), Context);
    }
    llvm::outs().flush();
#endif
    llvm_unreachable("unexpected failure in making function bounds concrete with arguments");
    return nullptr;
  }
  else {
    BoundsExpr *Result = dyn_cast<BoundsExpr>(ConcreteBounds.get());
    assert(Result && "unexpected dyn_cast failure");
    return Result;
  }
}

namespace {
  class ConcretizeMemberBounds : public TreeTransform<ConcretizeMemberBounds> {
    typedef TreeTransform<ConcretizeMemberBounds> BaseTransform;

  private:
    Expr *Base;
    bool IsArrow;

  public:
    ConcretizeMemberBounds(Sema &SemaRef, Expr *MemberBaseExpr, bool IsArrow) :
      BaseTransform(SemaRef), Base(MemberBaseExpr), IsArrow(IsArrow) { }

    // TODO: handle the situation where the base expression is an rvalue.
    // By C semantics, the result is an rvalue.  We are setting fields used in
    // bounds expressions to be lvalues, so we end up with a problems when
    // we expand the occurrences of the fields to be expressions that are
    //  rvalues.
    //
    // There are two problematic cases:
    // - We assume field expressions are lvalues, so we will have lvalue-to-rvalue
    //   conversions applied to rvalues.  We need to remove these conversions.
    // - The address of a field is taken.  It is illegal to take the address of
    //   an rvalue.
    //
    // rVvalue structs can arise from function returns of struct values.
    ExprResult TransformDeclRefExpr(DeclRefExpr *E) {
      if (FieldDecl *FD = dyn_cast<FieldDecl>(E->getDecl())) {
        if (Base->isRValue() && !IsArrow)
          // For now, return an error if we see an rvalue base.
          return ExprError();
        ASTContext &Context = SemaRef.getASTContext();
        ExprValueKind ResultKind;
        if (IsArrow)
          ResultKind = VK_LValue;
        else
          ResultKind = Base->isLValue() ? VK_LValue : VK_RValue;
        return
          MemberExpr::CreateImplicit(Context, Base, IsArrow, FD,
                                     E->getType(), ResultKind, OK_Ordinary);
      }
      return E;
    }
  };
}

BoundsExpr *Sema::MakeMemberBoundsConcrete(
  Expr *Base,
  bool IsArrow,
  BoundsExpr *Bounds) {
  ExprSubstitutionScope Scope(*this); // suppress diagnostics
  ExprResult ConcreteBounds =
    ConcretizeMemberBounds(*this, Base, IsArrow).TransformExpr(Bounds);
  if (ConcreteBounds.isInvalid())
    return nullptr;
  else {
    BoundsExpr *Result = dyn_cast<BoundsExpr>(ConcreteBounds.get());
    return Result;
  }
}

#if 0
namespace {
  // Convert occurrences of _Return_value in a return bounds expression
  // to _Current_expr_value.  Don't recurse into any return bounds
  // expressions nested in function types.  Occurrences of _Return_value
  // in those shouldn't be changed to _Current_value.
  class ReplaceReturnValue : public TreeTransform<ReplaceReturnValue> {
    typedef TreeTransform<ReplaceReturnValue> BaseTransform;

  public:
    ReplaceReturnValue(Sema &SemaRef) :BaseTransform(SemaRef) { }

    // Avoid transforming nested return bounds expressions.
    bool TransformReturnBoundsAnnotations(BoundsAnnotations &Annot,
                                          bool &Changed) {
      return false;
    }

    ExprResult TransformBoundsValueExpr(BoundsValueExpr *E) {
      BoundsValueExpr::Kind K = E->getKind();
      bool KindChanged = false;
      if (K == BoundsValueExpr::Kind::Return) {
        K = BoundsValueExpr::Kind::Current;
        KindChanged = true;
      }
      QualType QT = getDerived().TransformType(E->getType());
      if (!getDerived().AlwaysRebuild() && QT == E->getType() &&
          !KindChanged)
        return E;

      return getDerived().
        RebuildBoundsValueExpr(E->getLocation(), QT,K);
    }
   };
}
#endif

// Convert all temporary bindings in an expression to uses of the values	
// produced by a binding.   This should be done for bounds expressions that	
// are used in runtime checks.  That way we don't try to recompute a	
// temporary multiple times in an expression.	
namespace {	
  class PruneTemporaryHelper : public TreeTransform<PruneTemporaryHelper> {	
    typedef TreeTransform<PruneTemporaryHelper> BaseTransform;	


  public:	
    PruneTemporaryHelper(Sema &SemaRef) :	
      BaseTransform(SemaRef) { }	

    ExprResult TransformCHKCBindTemporaryExpr(CHKCBindTemporaryExpr *E) {	
      return new (SemaRef.Context) BoundsValueExpr(SourceLocation(), E);	
    }	
  };	

  Expr *PruneTemporaryBindings(Sema &SemaRef, Expr *E, CheckedScopeSpecifier CSS) {	
    // Account for checked scope information when transforming the expression.
    Sema::CheckedScopeRAII CheckedScope(SemaRef, CSS);

    Sema::ExprSubstitutionScope Scope(SemaRef); // suppress diagnostics	
    ExprResult R = PruneTemporaryHelper(SemaRef).TransformExpr(E);	
    if (R.isInvalid())
      return SemaRef.Context.getPrebuiltBoundsUnknown();
    else
      return R.get();
  }	
}

namespace {
  class VariableCountHelper : public RecursiveASTVisitor<VariableCountHelper> {
    private:
      Sema &SemaRef;
      ValueDecl *V;
      int Count;

    public:
      VariableCountHelper(Sema &SemaRef, ValueDecl *V) :
        SemaRef(SemaRef),
        V(V),
        Count(0) {}

      int GetCount() { return Count; }

      bool VisitDeclRefExpr(DeclRefExpr *E) {
        ValueDecl *D = E->getDecl();
        if (!D)
          return true;
        Lexicographic Lex(SemaRef.Context, nullptr);
        if (Lex.CompareDecl(D, V) == Lexicographic::Result::Equal)
          ++Count;
        return true;
      }

      // Do not traverse the child of a BoundsValueExpr.
      // If a BoundsValueExpr uses the variable V, this should not count
      // toward the total occurrence count of V in the expression.
      // For example, for the expression BoundsValue(TempBinding(v)) + v, the
      // total occurrence count of the variable v should be 1, not 2.
      bool TraverseBoundsValueExpr(BoundsValueExpr *E) {
        return true;
      }
  };

  // VariableOccurrenceCount returns the number of occurrences of variable
  // expressions in E whose Decls are equivalent to V.
  int VariableOccurrenceCount(Sema &SemaRef, ValueDecl *V, Expr *E) {
    if (!V)
      return 0;
    VariableCountHelper Counter(SemaRef, V);
    Counter.TraverseStmt(E);
    return Counter.GetCount();
  }

  // VariableOccurrenceCount returns the number of occurrences of the Target
  // variable expression in E.
  int VariableOccurrenceCount(Sema &SemaRef, DeclRefExpr *Target, Expr *E) {
    return VariableOccurrenceCount(SemaRef, Target->getDecl(), E);
  }
}

namespace {
  using EqualExprTy = SmallVector<Expr *, 4>;

  // EqualExprsContainsExpr returns true if the set Exprs contains an
  // expression that is equivalent to E.
  bool EqualExprsContainsExpr(Sema &S, const EqualExprTy Exprs, Expr *E,
                              EquivExprSets *EquivExprs) {
    for (auto I = Exprs.begin(); I != Exprs.end(); ++I) {
      if (Lexicographic(S.Context, EquivExprs).CompareExpr(*I, E) ==
        Lexicographic::Result::Equal)
        return true;
    }
    return false;
  }

  // Helper class for collecting a vector of unique variables as rvalues from an
  // expression. We collect rvalues because CheckingState.EquivExprSet uses
  // rvalues to check equality.
  class CollectVariableSetHelper
    : public RecursiveASTVisitor<CollectVariableSetHelper> {
  private:
    Sema &SemaRef;
    EqualExprTy VariableList;

  public:
    CollectVariableSetHelper(Sema &SemaRef)
      : SemaRef(SemaRef), VariableList() {}

    const EqualExprTy &GetVariableList() const { return VariableList; }

    bool VisitDeclRefExpr(DeclRefExpr *E) {
      // TODO: GitHub checkedc-clang issue #966. This method is quadratic
      // in the number of variables in an expression. It should use a
      // hashtable to determine whether E should be added to VariableList.
      if (!EqualExprsContainsExpr(SemaRef, VariableList, E, nullptr)) {
        VariableList.push_back(E);
      }

      return true;
    }
  };

  // Collect variables in E without duplication. If E is nullptr, return an
  // empty vector.
  EqualExprTy CollectVariableSet(Sema &SemaRef, Expr *E) {
      CollectVariableSetHelper Helper(SemaRef);
      Helper.TraverseStmt(E);
      return Helper.GetVariableList();
  }
}

namespace {
  class ReplaceVariableHelper : public TreeTransform<ReplaceVariableHelper> {
    typedef TreeTransform<ReplaceVariableHelper> BaseTransform;
    private:
      // The variable whose uses should be replaced in an expression.
      DeclRefExpr *Variable;

      // The original value (if any) to replace uses of the variable with.
      // If no original value is provided, an expression using the variable
      // will be transformed into an invalid result.
      Expr *OriginalValue;

    public:
      ReplaceVariableHelper(Sema &SemaRef, DeclRefExpr *V, Expr *OriginalValue) :
        BaseTransform(SemaRef),
        Variable(V),
        OriginalValue(OriginalValue) { }

      ExprResult TransformDeclRefExpr(DeclRefExpr *E) {
        Lexicographic Lex(SemaRef.Context, nullptr);
        if (Lex.CompareExpr(Variable, E) == Lexicographic::Result::Equal) {
          if (OriginalValue)
            return OriginalValue;
          else
            return ExprError();
        } else
          return E;
      }

      // Overriding TransformImplicitCastExpr is necessary since TreeTransform
      // does not preserve implicit casts.
      ExprResult TransformImplicitCastExpr(ImplicitCastExpr *E) {
        // Replace V with OV (if applicable) in the subexpression of E.
        ExprResult ChildResult = TransformExpr(E->getSubExpr());
        if (ChildResult.isInvalid())
          return ChildResult;

        Expr *Child = ChildResult.get();
        CastKind CK = E->getCastKind();

        if (CK == CastKind::CK_LValueToRValue ||
            CK == CastKind::CK_ArrayToPointerDecay)
          // Only cast children of lvalue to rvalue casts to an rvalue if
          // necessary.  The transformed child expression may no longer be
          // an lvalue, depending on the original value.  For example, if x
          // is transformed to the original value x + 1, it does not need to
          // be cast to an rvalue.
          return ExprCreatorUtil::EnsureRValue(SemaRef, Child);
        else
          return ExprCreatorUtil::CreateImplicitCast(SemaRef, Child,
                                                     CK, E->getType());
      }
  };

  // If an original value is provided, ReplaceVariableReferences returns
  // an expression that replaces all uses of the variable V in E with the
  // original value.  If no original value is provided and E uses V,
  // ReplaceVariableReferences returns nullptr.
  Expr *ReplaceVariableReferences(Sema &SemaRef, Expr *E, DeclRefExpr *V,
                                  Expr *OriginalValue,
                                  CheckedScopeSpecifier CSS) {
    // Don't transform e if it does not use the value of v.
    if (!VariableOccurrenceCount(SemaRef, V, E))
      return E;

    // Account for checked scope information when transforming the expression.
    Sema::CheckedScopeRAII CheckedScope(SemaRef, CSS);

    Sema::ExprSubstitutionScope Scope(SemaRef); // suppress diagnostics
    ExprResult R = ReplaceVariableHelper(SemaRef, V, OriginalValue).TransformExpr(E);
    if (R.isInvalid())
      return nullptr;
    else
      return R.get();
  }
}

namespace {
  // BoundsContextTy denotes a map of an AbstractSet to the bounds that
  // are currently known to be valid for the lvalue expressions in the set.
  using BoundsContextTy = llvm::DenseMap<const AbstractSet *, BoundsExpr *>;

  // ExprSetTy denotes a set of expressions.
  using ExprSetTy = SmallVector<Expr *, 4>;

  // ExprEqualMapTy denotes a map of an expression e to the set of
  // expressions that produce the same value as e.
  using ExprEqualMapTy = llvm::DenseMap<Expr *, ExprSetTy>;

  // Describes the position of a free variable (FR).
  enum class FreeVariablePosition {
    Lower = 0x1,    // The FR appears in (any) lower bounds.
    Upper = 0x2,    // The FR appears in (any) upper bounds.
    Observed = 0x4, // The FR appears in the observed bounds.
    Declared = 0x8, // The FR appears in the declared bounds.
  };

  // FreeVariableListTy denotes a vector of <free variable, position> pairs, and
  // represents a list of free variables and their positions w.r.t. the observed
  // and declared bounds.
  using FreeVariableListTy =
      SmallVector<std::pair<Expr *, FreeVariablePosition>, 4>;

  // CheckingState stores the outputs of bounds checking methods.
  // These members represent the state during bounds checking
  // and are updated while checking individual expressions.
  class CheckingState {
    public:
      // ObservedBounds maps AbstractSets to their current known bounds as
      // inferred by bounds checking.  These bounds are updated after
      // assignments to variables.
      //
      // ObservedBounds is named UC in the Checked C spec.
      //
      // The bounds in the ObservedBounds context should always be normalized
      // to range bounds if possible.  This allows updates to variables that
      // are implicitly used in bounds declarations to update the observed
      // bounds.  For example, an assignment to the variable p where p has
      // declared bounds count(i) should update the bounds of p, which
      // normalize to bounds(p, p + i).
      BoundsContextTy ObservedBounds;

      // EquivExprs stores sets of expressions that are equivalent to each
      // other after checking an expression e.  If two expressions e1 and
      // e2 are in the same set in EquivExprs, e1 and e2 produce the same
      // value.
      //
      // EquivExprs is named UEQ in the Checked C spec.
      EquivExprSets EquivExprs;

      // SameValue is a set of expressions that produce the same value as an
      // expression e once checking of e is complete.
      //
      // SameValue is named G in the Checked C spec.
      ExprSetTy SameValue;

      // LostVariables maps an AbstractSet A whose observed bounds are unknown
      // to a pair <B, W>, where the initial observed bounds B of A have been
      // set to unknown due to an assignment to the variable W, where W had no
      // original value.
      //
      // LostVariables is used to emit notes to provide more context to the
      // user when diagnosing unknown bounds errors.
      llvm::DenseMap<const AbstractSet *, std::pair<BoundsExpr *, DeclRefExpr *>> LostVariables;

      // UnknownSrcBounds maps an AbstractSet A whose observed bounds are
      // unknown to a set of expressions with unknown bounds that have been
      // assigned to A.
      //
      // UnknownSrcBounds is used to emit notes to provide more context to the
      // user when diagnosing unknown bounds errors.
      llvm::DenseMap<const AbstractSet *, SmallVector<Expr *, 4>> UnknownSrcBounds;

      // BlameAssignments maps an AbstractSet A to an expression in a top-level
      // CFG statement that last updates any variable used in the declared
      // bounds of A.
      //
      // BlameAssignments is used to provide more context for two types of
      // diagnostic messages:
      //   1. The compiler cannot prove or can disprove the declared bounds for
      //   A are valid after an assignment to a variable in the bounds of A; and
      //   2. The inferred bounds of A become unknown after an assignment to a
      //   variable in the bounds of A.
      //
      // BlameAssignments is updated in UpdateAfterAssignment and reset after
      // checking each top-level CFG statement.
      llvm::DenseMap<const AbstractSet *, Expr *> BlameAssignments;

      // TargetSrcEquality maps a target expression V to the most recent
      // expression Src that has been assigned to V within the current
      // top-level CFG statement.  When validating the bounds context,
      // each pair <V, Src> should be included in a set EQ that contains
      // all equality facts in the EquivExprs state set.  The set EQ will
      // then be used to validate the bounds context.
      llvm::DenseMap<Expr *, Expr *> TargetSrcEquality;

      // Resets the checking state after checking a top-level CFG statement.
      void Reset() {
        SameValue.clear();
        LostVariables.clear();
        UnknownSrcBounds.clear();
        BlameAssignments.clear();
        TargetSrcEquality.clear();
      }
  };
}

namespace {
  class DeclaredBoundsHelper : public RecursiveASTVisitor<DeclaredBoundsHelper> {
    private:
      Sema &SemaRef;
      BoundsContextTy &BoundsContextRef;
      AbstractSetManager &AbstractSetMgr;

    public:
      DeclaredBoundsHelper(Sema &SemaRef, BoundsContextTy &Context,
                           AbstractSetManager &AbstractSetMgr) :
        SemaRef(SemaRef),
        BoundsContextRef(Context),
        AbstractSetMgr(AbstractSetMgr) {}

      // If a variable declaration has declared bounds, modify BoundsContextRef
      // to map the variable declaration to the normalized declared bounds.
      // 
      // Returns true if visiting the variable declaration did not terminate
      // early.  Visiting variable declarations in DeclaredBoundsHelper should
      // never terminate early.
      bool VisitVarDecl(const VarDecl *D) {
        if (!D)
          return true;
        if (D->isInvalidDecl())
          return true;
        if (!D->hasBoundsExpr())
          return true;
        // Parameters declared within a statement (e.g. in a function pointer
        // declaration) should not be added to the bounds context. Parameters
        // to the current function will be added to the bounds context in
        // TraverseCFG.
        if (isa<ParmVarDecl>(D))
          return true;
        // The bounds expressions in the bounds context should be normalized
        // to range bounds.
        if (BoundsExpr *Bounds = SemaRef.NormalizeBounds(D)) {
          const AbstractSet *A = AbstractSetMgr.GetOrCreateAbstractSet(D);
          BoundsContextRef[A] = Bounds;
        }
        return true;
      }
  };

  // GetDeclaredBounds modifies the bounds context to map any variables
  // declared in S to their declared bounds (if any).
  void GetDeclaredBounds(Sema &SemaRef, BoundsContextTy &Context, Stmt *S,
                         AbstractSetManager &AbstractSetMgr) {
    DeclaredBoundsHelper Declared(SemaRef, Context, AbstractSetMgr);
    Declared.TraverseStmt(S);
  }
}

namespace {
  class CheckBoundsDeclarations {
  private:
    Sema &S;
    bool DumpBounds;
    bool DumpState;
    uint64_t PointerWidth;
    Stmt *Body;
    CFG *Cfg;
    BoundsExpr *ReturnBounds; // return bounds expression for enclosing
                              // function, if any.
    ASTContext &Context;
    std::pair<ComparisonSet, ComparisonSet> &Facts;

    // Having a BoundsAnalysis object here allows us to easily invoke methods
    // for bounds-widening and get back the bounds-widening info needed for
    // bounds inference/checking.
    BoundsAnalysis BoundsAnalyzer;

    // Having an AbstractSetManager object here allows us to create
    // AbstractSets for lvalue expressions while checking statements.
    AbstractSetManager AbstractSetMgr;

    // When this flag is set to true, include the null terminator in the
    // bounds of a null-terminated array.  This is used when calculating
    // physical sizes during casts to pointers to null-terminated arrays.
    bool IncludeNullTerminator;

    void DumpAssignmentBounds(raw_ostream &OS, BinaryOperator *E,
                              BoundsExpr *LValueTargetBounds,
                              BoundsExpr *RHSBounds) {
      OS << "\n";
      E->dump(OS, Context);
      if (LValueTargetBounds) {
        OS << "Target Bounds:\n";
        LValueTargetBounds->dump(OS, Context);
      }
      if (RHSBounds) {
        OS << "RHS Bounds:\n ";
        RHSBounds->dump(OS, Context);
      }
    }

    void DumpBoundsCastBounds(raw_ostream &OS, CastExpr *E,
                              BoundsExpr *Declared, BoundsExpr *NormalizedDeclared,
                              BoundsExpr *SubExprBounds) {
      OS << "\n";
      E->dump(OS, Context);
      if (Declared) {
        OS << "Declared Bounds:\n";
        Declared->dump(OS, Context);
      }
      if (NormalizedDeclared) {
        OS << "Normalized Declared Bounds:\n ";
        NormalizedDeclared->dump(OS, Context);
      }
      if (SubExprBounds) {
        OS << "Inferred Subexpression Bounds:\n ";
        SubExprBounds->dump(OS, Context);
      }
    }

    void DumpInitializerBounds(raw_ostream &OS, VarDecl *D,
                               BoundsExpr *Target, BoundsExpr *B) {
      OS << "\n";
      D->dump(OS);
      OS << "Declared Bounds:\n";
      Target->dump(OS, Context);
      OS << "Initializer Bounds:\n ";
      B->dump(OS, Context);
    }

    void DumpExpression(raw_ostream &OS, Expr *E) {
      OS << "\n";
      E->dump(OS, Context);
    }

    void DumpCallArgumentBounds(raw_ostream &OS, BoundsExpr *Param,
                                Expr *Arg,
                                BoundsExpr *ParamBounds,
                                BoundsExpr *ArgBounds) {
      OS << "\n";
      if (Param) {
        OS << "Original parameter bounds\n";
        Param->dump(OS, Context);
      }
      if (Arg) {
        OS << "Argument:\n";
        Arg->dump(OS, Context);
      }
      if (ParamBounds) {
        OS << "Parameter Bounds:\n";
        ParamBounds->dump(OS, Context);
      }
      if (ArgBounds) {
        OS << "Argument Bounds:\n ";
        ArgBounds->dump(OS, Context);
      }
    }

    void DumpCheckingState(raw_ostream &OS, Stmt *S, CheckingState &State) {
      OS << "\nStatement S:\n";
      S->dump(OS, Context);

      OS << "Observed bounds context after checking S:\n";
      DumpBoundsContext(OS, State.ObservedBounds);

      OS << "Sets of equivalent expressions after checking S:\n";
      if (State.EquivExprs.size() == 0)
        OS << "{ }\n";
      else {
        OS << "{\n";
        for (auto OuterList = State.EquivExprs.begin(); OuterList != State.EquivExprs.end(); ++OuterList) {
          auto ExprList = *OuterList;
          DumpExprsSet(OS, ExprList);
        }
        OS << "}\n";
      }

      OS << "Expressions that produce the same value as S:\n";
      DumpExprsSet(OS, State.SameValue);
    }

    void DumpBoundsContext(raw_ostream &OS, BoundsContextTy &BoundsContext) {
      if (BoundsContext.empty())
        OS << "{ }\n";
      else {
        // The keys in an llvm::DenseMap are unordered.  Create a set of
        // abstract sets in the context sorted lexicographically in order
        // to guarantee a deterministic output so that printing the bounds
        // context can be tested.
        std::vector<const AbstractSet *> OrderedSets;
        for (auto const &Pair : BoundsContext)
          OrderedSets.push_back(Pair.first);
        llvm::sort(OrderedSets.begin(), OrderedSets.end(),
             [] (const AbstractSet *A, const AbstractSet *B) {
               return *(const_cast<AbstractSet *>(A)) < *(const_cast<AbstractSet *>(B));
             });

        OS << "{\n";
        for (auto I = OrderedSets.begin(); I != OrderedSets.end(); ++I) {
          const AbstractSet *A = *I;
          auto It = BoundsContext.find(A);
          if (It == BoundsContext.end())
            continue;
          OS << "LValue Expression:\n";
          A->GetRepresentative()->dump(OS, Context);
          OS << "Bounds:\n";
          It->second->dump(OS, Context);
        }
        OS << "}\n";
      }
    }

    void DumpExprsSet(raw_ostream &OS, ExprSetTy Exprs) {
      if (Exprs.size() == 0)
        OS << "{ }\n";
      else {
        OS << "{\n";
        for (auto I = Exprs.begin(); I != Exprs.end(); ++I) {
          Expr *E = *I;
          E->dump(OS, Context);
        }
        OS << "}\n";
      }
    }

    // Add bounds check to an lvalue expression, if it is an Array_ptr
    // dereference.  The caller has determined that the lvalue is being
    // used in a way that requies a bounds check if the lvalue is an
    // _Array_ptr or _Nt_array_ptr dereference.  The lvalue uses are to read
    // or write memory or as the base expression of a member reference.
    //
    // If the Array_ptr has unknown bounds, this is a compile-time error.
    // Generate an error message and set the bounds to an invalid bounds
    // expression.
    enum class OperationKind {
      Read,   // just reads memory
      Assign, // simple assignment to memory
      Other   // reads and writes memory, struct base check
    };

    bool AddBoundsCheck(Expr *E, OperationKind OpKind, CheckedScopeSpecifier CSS,
                        EquivExprSets *EquivExprs, BoundsExpr *LValueBounds) {
      assert(E->isLValue());
      bool NeedsBoundsCheck = false;
      QualType PtrType;
      if (Expr *Deref = S.GetArrayPtrDereference(E, PtrType)) {
        NeedsBoundsCheck = true;
        LValueBounds = S.CheckNonModifyingBounds(LValueBounds, E);
        BoundsCheckKind Kind = BCK_Normal;
        // Null-terminated array pointers have special semantics for
        // bounds checks.
        if (PtrType->isCheckedPointerNtArrayType()) {
          if (OpKind == OperationKind::Read)
            Kind = BCK_NullTermRead;
          else if (OpKind == OperationKind::Assign)
            Kind = BCK_NullTermWriteAssign;
          // Otherwise, use the default range check for bounds.
        }
        if (LValueBounds->isUnknown()) {
          S.Diag(E->getBeginLoc(), diag::err_expected_bounds) << E->getSourceRange();
          LValueBounds = S.CreateInvalidBoundsExpr();
        } else {
          CheckBoundsAtMemoryAccess(Deref, LValueBounds, Kind, CSS, EquivExprs);
        }
        if (UnaryOperator *UO = dyn_cast<UnaryOperator>(Deref)) {
          assert(!UO->hasBoundsExpr());
          UO->setBoundsExpr(LValueBounds);
          UO->setBoundsCheckKind(Kind);

        } else if (ArraySubscriptExpr *AS = dyn_cast<ArraySubscriptExpr>(Deref)) {
          assert(!AS->hasBoundsExpr());
          AS->setBoundsExpr(LValueBounds);
          AS->setBoundsCheckKind(Kind);
        } else
          llvm_unreachable("unexpected expression kind");
      }
      return NeedsBoundsCheck;
    }

    // Add bounds check to the base expression of a member reference, if the
    // base expression is an Array_ptr dereference.  Such base expressions
    // always need bounds checks, even though their lvalues are only used for an
    // address computation.
    bool AddMemberBaseBoundsCheck(MemberExpr *E, CheckedScopeSpecifier CSS,
                                  EquivExprSets *EquivExprs,
                                  BoundsExpr *BaseLValueBounds,
                                  BoundsExpr *BaseBounds) {
      Expr *Base = E->getBase();
      // E.F
      if (!E->isArrow()) {
        // The base expression only needs a bounds check if it is an lvalue.
        if (Base->isLValue())
          return AddBoundsCheck(Base, OperationKind::Other, CSS,
                                EquivExprs, BaseLValueBounds);
        return false;
      }

      // E->F.  This is equivalent to (*E).F.
      if (Base->getType()->isCheckedPointerArrayType()) {
        BoundsExpr *Bounds = S.CheckNonModifyingBounds(BaseBounds, Base);
        if (Bounds->isUnknown()) {
          S.Diag(Base->getBeginLoc(), diag::err_expected_bounds) << Base->getSourceRange();
          Bounds = S.CreateInvalidBoundsExpr();
        } else {
          CheckBoundsAtMemoryAccess(E, Bounds, BCK_Normal, CSS, EquivExprs);
        }
        E->setBoundsExpr(Bounds);
        return true;
      }

      return false;
    }


    // The result of trying to prove a statement about bounds declarations.
    // The proof system is incomplete, so there are will be statements that
    // cannot be proved true or false.  That's why "maybe" is a result.
    enum class ProofResult {
      True,  // Definitely provable.
      False, // Definitely false (an error)
      Maybe  // We're not sure yet.
    };

    // The kind of statement that we are trying to prove true or false.
    //
    // This enum is used in generating diagnostic messages. If you change the order,
    // update the messages in DiagnosticSemaKinds.td used in
    // ExplainProofFailure
    enum class ProofStmtKind : unsigned {
      BoundsDeclaration,
      StaticBoundsCast,
      MemoryAccess,
      MemberArrowBase
    };

    // ProofFailure: codes that explain why a statement is false.  This is a
    // bitmask because there may be multiple reasons why a statement false.
    enum class ProofFailure : unsigned {
      None = 0x0,
      LowerBound = 0x1,     // The destination lower bound is below the source lower bound.
      UpperBound = 0x2,     // The destination upper bound is above the source upper bound.
      SrcEmpty = 0x4,       // The source bounds are empty (LB == UB)
      SrcInvalid = 0x8,     // The source bounds are invalid (LB > UB).
      DstEmpty = 0x10,      // The destination bounds are empty (LB == UB).
      DstInvalid = 0x20,    // The destination bounds are invalid (LB > UB).
      Width = 0x40,         // The source bounds are narrower than the destination bounds.
      PartialOverlap = 0x80, // There was only partial overlap of the destination bounds with
                            // the source bounds.
      HasFreeVariables = 0x100 // Source or destination has free variables.
    };

    enum class DiagnosticNameForTarget {
      Destination = 0x0,
      Target = 0x1
    };

    enum class DiagnosticBoundsName {
      Declared,
      Inferred
    };

    enum class DiagnosticBoundsComponent {
      Lower,
      Upper,
      Base
    };

    // Combine proof failure codes.
    static constexpr ProofFailure CombineFailures(ProofFailure A,
                                                  ProofFailure B) {
      return static_cast<ProofFailure>(static_cast<unsigned>(A) |
                                       static_cast<unsigned>(B));
    }

    // Check that all the conditions in "Test" are in the failure code.
    static constexpr bool TestFailure(ProofFailure A, ProofFailure Test) {
      return ((static_cast<unsigned>(A) &  static_cast<unsigned>(Test)) ==
              static_cast<unsigned>(Test));
    }

    // Combine free variable positions.
    static constexpr FreeVariablePosition
    CombineFreeVariablePosition(FreeVariablePosition A,
                                FreeVariablePosition B) {
      return static_cast<FreeVariablePosition>(static_cast<unsigned>(A) |
                                               static_cast<unsigned>(B));
    }

    // Check that all the free variable positions in "Test" are in A.
    static constexpr bool TestFreeVariablePosition(FreeVariablePosition A,
                                                   FreeVariablePosition Test) {
      return ((static_cast<unsigned>(A) & static_cast<unsigned>(Test)) ==
              static_cast<unsigned>(Test));
    }

    static void DumpFailure(raw_ostream &OS, ProofFailure A) {
      OS << "[ ";
      if (TestFailure(A, ProofFailure::LowerBound)) OS << "LowerBound ";
      if (TestFailure(A, ProofFailure::UpperBound)) OS << "UpperBound ";
      if (TestFailure(A, ProofFailure::SrcEmpty)) OS << "SrcEmpty ";
      if (TestFailure(A, ProofFailure::SrcInvalid)) OS << "SrcInvalid ";
      if (TestFailure(A, ProofFailure::DstEmpty)) OS << "DstEmpty ";
      if (TestFailure(A, ProofFailure::DstInvalid)) OS << "DstInvalid ";
      if (TestFailure(A, ProofFailure::Width)) OS << "Width ";
      if (TestFailure(A, ProofFailure::PartialOverlap)) OS << "PartialOverlap ";
      OS << "]";
    }

    // Representation and operations on ranges.
    // A range has the form (e1 + e2, e1 + e3) where e1 is an expression.
    // A range can be either Constant- or Variable-sized.
    //
    // - If e2 and e3 are both constant integer expressions, the range is Constant-sized.
    //   For now, in this case, we represent e2 and e3 as signed (APSInt) integers.
    //   They must have the same bitsize.
    //   More specifically: (UpperOffsetVariable == nullptr && LowerOffsetVariable == nullptr)
    // - If one or both of e2 and e3 are non-constant expressions, the range is Variable-sized.
    //   More specifically: (UpperOffsetVariable != nullptr || LowerOffsetVariable != nullptr)
    class BaseRange {
    public:
      enum Kind {
        ConstantSized,
        VariableSized,
        Invalid
      };

    private:
      Sema &S;
      Expr *Base;
      llvm::APSInt LowerOffsetConstant;
      llvm::APSInt UpperOffsetConstant;
      Expr *LowerOffsetVariable;
      Expr *UpperOffsetVariable;

    public:
      BaseRange(Sema &S) : S(S), Base(nullptr), LowerOffsetConstant(1, true),
        UpperOffsetConstant(1, true), LowerOffsetVariable(nullptr), UpperOffsetVariable(nullptr) {
      }

      BaseRange(Sema &S, Expr *Base,
                         llvm::APSInt &LowerOffsetConstant,
                         llvm::APSInt &UpperOffsetConstant) :
        S(S), Base(Base), LowerOffsetConstant(LowerOffsetConstant), UpperOffsetConstant(UpperOffsetConstant),
        LowerOffsetVariable(nullptr), UpperOffsetVariable(nullptr) {
      }

      BaseRange(Sema &S, Expr *Base,
                         Expr *LowerOffsetVariable,
                         Expr *UpperOffsetVariable) :
        S(S), Base(Base), LowerOffsetConstant(1, true), UpperOffsetConstant(1, true),
        LowerOffsetVariable(LowerOffsetVariable), UpperOffsetVariable(UpperOffsetVariable) {
      }

      // Is R a subrange of this range?
      ProofResult InRange(BaseRange &R, ProofFailure &Cause, EquivExprSets *EquivExprs,
                          std::pair<ComparisonSet, ComparisonSet>& Facts) {

        // We will warn on declaration of Invalid ranges (upperBound < lowerBound).
        // The following cases are handled by the callers of this function:
        // - Error on memory access to Invalid and Empty ranges
        if (R.IsInvalid()) {
          Cause = CombineFailures(Cause, ProofFailure::DstInvalid);
          return ProofResult::Maybe;
        }

        if (EqualValue(S.Context, Base, R.Base, EquivExprs)) {
          ProofResult LowerBoundsResult = CompareLowerOffsetsImpl(R, Cause, EquivExprs, Facts);
          ProofResult UpperBoundsResult = CompareUpperOffsetsImpl(R, Cause, EquivExprs, Facts);

          if (LowerBoundsResult == ProofResult::True &&
              UpperBoundsResult == ProofResult::True)
            return ProofResult::True;
          if (LowerBoundsResult == ProofResult::False ||
              UpperBoundsResult == ProofResult::False)
            return ProofResult::False;
        }
        return ProofResult::Maybe;
      }

      // InRangeWithFreeVars is an extension of InRange.  It tries to prove
      // that R is within this range.  If R is not provably within this range,
      // it sets Cause to explain reasons why.  This function takes into
      // account variables that are free in one of the lower/upper bounds
      // expressions that are being compared.
      //
      // InRangeWithFreeVars compares the lower bounds from the two ranges
      // and then the upper bounds from the two ranges.  Given a pair of lower
      // (or upper) bounds expressions, a variable is free if it appears in
      // one expression but does not appear in the other expression, and there
      // is no known relation between that variable and variables in the other
      // expression.  In that situation, it is impossible to prove that the
      // comparison is true, given the facts that the compiler has.
      ProofResult
      InRangeWithFreeVars(BaseRange &R, ProofFailure &Cause,
                          EquivExprSets *EquivExprs,
                          std::pair<ComparisonSet, ComparisonSet> &Facts,
                          FreeVariableListTy &FreeVariables) {
        // If there is no relational information at all, then the compiler
        // didn't attempt to gather any.  To avoid confusing programmers,
        // don't try to take free variables into account.  There may be some
        // simple fact the compiler doesn't know that would cause confusion
        // about why the compiler is claiming that no fact is known.
        if (!EquivExprs)
          return InRange(R, Cause, nullptr, Facts);

        // We will warn on declaration of Invalid ranges (upperBound <
        // lowerBound). The following cases are handled by the callers of this
        // function:
        // - Error on memory access to Invalid and Empty ranges
        if (R.IsInvalid()) {
          Cause = CombineFailures(Cause, ProofFailure::DstInvalid);
          return ProofResult::Maybe;
        }

        FreeVariablePosition BasePos = CombineFreeVariablePosition(
            FreeVariablePosition::Lower, FreeVariablePosition::Upper);
        FreeVariablePosition DeclaredBasePos = CombineFreeVariablePosition(
            FreeVariablePosition::Declared, BasePos);
        FreeVariablePosition ObservedBasePos = CombineFreeVariablePosition(
            FreeVariablePosition::Observed, BasePos);

        if (EqualValue(S.Context, Base, R.Base, EquivExprs)) {
          ProofResult LowerBoundsResult =
              CompareLowerOffsets(R, Cause, EquivExprs, Facts, FreeVariables);
          ProofResult UpperBoundsResult =
              CompareUpperOffsets(R, Cause, EquivExprs, Facts, FreeVariables);

          if (LowerBoundsResult == ProofResult::True &&
              UpperBoundsResult == ProofResult::True)
            return ProofResult::True;
          if (LowerBoundsResult == ProofResult::False ||
              UpperBoundsResult == ProofResult::False)
            return ProofResult::False;
        } else if (CheckFreeVarInExprs(R.Base, Base, DeclaredBasePos,
                                       ObservedBasePos, EquivExprs,
                                       FreeVariables)) {
          Cause = CombineFailures(Cause, ProofFailure::HasFreeVariables);
          return ProofResult::False;
        }
        return ProofResult::Maybe;
      }

      // This function proves whether this.LowerOffset <= R.LowerOffset.
      // Depending on whether these lower offsets are ConstantSized or VariableSized, various cases should be checked:
      // - If `this` and `R` both have constant lower offsets (i.e., if the following condition holds:
      //   `IsLowerOffsetConstant() && R.IsLowerOffsetConstant()`), the function returns
      //   true only if `LowerOffsetConstant <= R.LowerOffsetConstant`. Otherwise, it should return false.
      // - If `this` and `R` both have variable lower offsets (i.e., if the following condition holds:
      //   `IsLowerOffsetVariable() && R.IsLowerOffsetVariable()`), the function returns true if
      //   `EqualValue()` determines that `LowerOffsetVariable` and `R.LowerOffsetVariable` are equal.
      // - If `this` has a constant lower offset (i.e., `IsLowerOffsetConstant()` is true),
      //   but `R` has a variable lower offset (i.e., `R.IsLowerOffsetVariable()` is true), the function
      //   returns true only if `R.LowerOffsetVariable` has unsgined integer type and `this.LowerOffsetConstant`
      //   has value 0 when it is extended to int64_t.
      // - If none of the above cases happen, it means that the function has not been able to prove
      //   whether this.LowerOffset is less than or equal to R.LowerOffset, or not. Therefore,
      //   it returns maybe as the result.
      ProofResult CompareLowerOffsetsImpl(BaseRange &R, ProofFailure &Cause, EquivExprSets *EquivExprs,
                                      std::pair<ComparisonSet, ComparisonSet> &Facts) {
        if (IsLowerOffsetConstant() && R.IsLowerOffsetConstant()) {
          if (LowerOffsetConstant <= R.LowerOffsetConstant)
            return ProofResult::True;
          Cause = CombineFailures(Cause, ProofFailure::LowerBound);
          return ProofResult::False;
        }
        if (IsLowerOffsetVariable() && R.IsLowerOffsetVariable())
          if (LessThanOrEqualExtended(S.Context, Base, R.Base, LowerOffsetVariable, R.LowerOffsetVariable, EquivExprs, Facts))
            return ProofResult::True;
        if (R.IsLowerOffsetVariable() && IsLowerOffsetConstant() &&
            R.LowerOffsetVariable->getType()->isUnsignedIntegerType() && LowerOffsetConstant.getExtValue() == 0)
          return ProofResult::True;

        return ProofResult::Maybe;
      }

      // This function proves whether R.UpperOffset <= this.UpperOffset.
      // Depending on whether these upper offsets are ConstantSized or VariableSized, various cases should be checked:
      // - If `this` and `R` both have constant upper offsets (i.e., if the following condition holds:
      //   `IsUpperOffsetConstant() && R.IsUpperOffsetConstant()`), the function returns
      //   true only if `R.UpperOffsetConstant <= UpperOffsetConstant`. Otherwise, it should return false.
      // - If `this` and `R` both have variable upper offsets (i.e., if the following condition holds:
      //   `IsUpperOffsetVariable() && R.IsUpperOffsetVariable()`), the function returns true if
      //   `EqualValue()` determines that `UpperOffsetVariable` and `R.UpperOffsetVariable` are equal.
      // - If `R` has a constant upper offset (i.e., `R.IsUpperOffsetConstant()` is true),
      //   but `this` has a variable upper offset (i.e., `IsUpperOffsetVariable()` is true), the function
      //   returns true only if `UpperOffsetVariable` has unsgined integer type and `R.UpperOffsetConstant`
      //   has value 0 when it is extended to int64_t.
      // - If none of the above cases happen, it means that the function has not been able to prove
      //   whether R.UpperOffset is less than or equal to this.UpperOffset, or not. Therefore,
      //   it returns maybe as the result.
      ProofResult CompareUpperOffsetsImpl(BaseRange &R, ProofFailure &Cause, EquivExprSets *EquivExprs,
                                      std::pair<ComparisonSet, ComparisonSet>& Facts) {
        if (IsUpperOffsetConstant() && R.IsUpperOffsetConstant()) {
          if (R.UpperOffsetConstant <= UpperOffsetConstant)
            return ProofResult::True;
          Cause = CombineFailures(Cause, ProofFailure::UpperBound);
          return ProofResult::False;
        }
        if (IsUpperOffsetVariable() && R.IsUpperOffsetVariable())
          if (LessThanOrEqualExtended(S.Context, R.Base, Base, R.UpperOffsetVariable, UpperOffsetVariable, EquivExprs, Facts))
            return ProofResult::True;
        if (IsUpperOffsetVariable() && R.IsUpperOffsetConstant() &&
            UpperOffsetVariable->getType()->isUnsignedIntegerType() && R.UpperOffsetConstant.getExtValue() == 0)
          return ProofResult::True;

        return ProofResult::Maybe;
      }

      // CompareLowerOffsets first calls CompareLowerOffsetsImpl. If
      // CompareLowerOffsetsImpl returns Maybe, it continues to collect free
      // variables in the lower offsets of this and R.
      ProofResult CompareLowerOffsets(BaseRange &R, ProofFailure &Cause,
                                      EquivExprSets *EquivExprs,
                                      std::pair<ComparisonSet, ComparisonSet> &Facts,
                                      FreeVariableListTy &FreeVariables) {
        ProofResult Result =
            CompareLowerOffsetsImpl(R, Cause, EquivExprs, Facts);
        // If we get a definite result, no need to check free variables.
        if (Result != ProofResult::Maybe)
          return Result;

        FreeVariablePosition DeclaredLowerPos = CombineFreeVariablePosition(
            FreeVariablePosition::Declared, FreeVariablePosition::Lower);
        FreeVariablePosition ObservedLowerPos = CombineFreeVariablePosition(
            FreeVariablePosition::Observed, FreeVariablePosition::Lower);

        if (CheckFreeVarInExprs(R.LowerOffsetVariable, LowerOffsetVariable,
                                DeclaredLowerPos, ObservedLowerPos,
                                EquivExprs, FreeVariables)) {
          Cause = CombineFailures(Cause, ProofFailure::HasFreeVariables);
          return ProofResult::False;
        }

        return ProofResult::Maybe;
      }

      // CompareUpperOffsets first calls CompareUpperOffsetsImpl. If
      // CompareUpperOffsetsImpl returns Maybe, it continues to collect free
      // variables in the upper offsets of this and R.
      ProofResult CompareUpperOffsets(BaseRange &R, ProofFailure &Cause,
                                      EquivExprSets *EquivExprs,
                                      std::pair<ComparisonSet, ComparisonSet> &Facts,
                                      FreeVariableListTy &FreeVariables) {
        ProofResult Result =
            CompareUpperOffsetsImpl(R, Cause, EquivExprs, Facts);
        // If we get a definite result, no need to check free variables.
        if (Result != ProofResult::Maybe || !EquivExprs)
          return Result;

        FreeVariablePosition DeclaredUpperPos = CombineFreeVariablePosition(
            FreeVariablePosition::Declared, FreeVariablePosition::Upper);
        FreeVariablePosition ObservedUpperPos = CombineFreeVariablePosition(
            FreeVariablePosition::Observed, FreeVariablePosition::Upper);

        if (CheckFreeVarInExprs(R.UpperOffsetVariable, UpperOffsetVariable,
                                DeclaredUpperPos, ObservedUpperPos,
                                EquivExprs, FreeVariables)) {
          Cause = CombineFailures(Cause, ProofFailure::HasFreeVariables);
          return ProofResult::False;
        }

        return ProofResult::Maybe;
      }

      // CheckFreeVarInExprs appends any free variables in E1 and any free
      // variables in E2 to FreeVars, and returns true if there are any free
      // variables in either E1 or E2.  Pos1 and Pos2 are the positions in
      // which E1 and E2 appear in bounds expressions.  Free variables are
      // appended with the position of the expression in which they are free
      // (free variables in E1 are appended with Pos1, for example).
      bool CheckFreeVarInExprs(Expr *E1, Expr *E2,
                               FreeVariablePosition Pos1,
                               FreeVariablePosition Pos2,
                               EquivExprSets *EquivExprs,
                               FreeVariableListTy &FreeVars) {
        // If E1 or E2 accesses memory via a pointer, we skip because we cannot
        // determine aliases for two indirect accesses soundly yet.
        // We also skip checking free variables if E1 or E2 is or contains a
        // non-arrow member expression, since the compiler currently does
        // not track equality information for member expressions.
        if (ReadsMemoryViaPointer(E1, true) || ReadsMemoryViaPointer(E2, true))
          return false;

        bool HasFreeVariables = false;
        EqualExprTy Vars1 = CollectVariableSet(S, E1);
        EqualExprTy Vars2 = CollectVariableSet(S, E2);

        if (AddFreeVariables(Vars1, Vars2, EquivExprs, Pos1, FreeVars))
          HasFreeVariables = true;

        if (AddFreeVariables(Vars2, Vars1, EquivExprs, Pos2, FreeVars))
          HasFreeVariables = true;

        return HasFreeVariables;
      }

      // AddFreeVariables creates a pair <Variable, Pos> for each free variable
      // in SrcVars w.r.t. DstVars and appends the pair to FreeVariablesWithPos.
      bool AddFreeVariables(const EqualExprTy &SrcVars,
                            const EqualExprTy &DstVars,
                            EquivExprSets *EquivExprs,
                            FreeVariablePosition Pos,
                            FreeVariableListTy &FreeVariablesWithPos) {
        EqualExprTy FreeVariables;
        if (GetFreeVariables(SrcVars, DstVars, EquivExprs, FreeVariables)) {
          for (const auto V : FreeVariables)
            FreeVariablesWithPos.push_back(std::make_pair(V, Pos));
          return true;
        }
        return false;
      }

      // GetFreeVariables gathers "free variables" in SrcVars.
      //
      // Given two variable sets SrcVars and DstVars, and a set of equivalent
      // sets of Expr EquivExprs. A variable V in SrcVars is *free* if these
      // conditions are met:
      //   1. V is not equal to an integer constant, i.e. there is no set in
      //      EquivExprs that contains V and an IntegerLiteral expression, and:
      //   2. For each variable U in DstVars, V is not equivalent to U, i.e.
      //      there is no set in EquivExprs that contains both V and U, and:
      //   3. For each variable U in DstVars, there is no indirect relationship
      //      between V and U, i.e. there is no set in EquivExprs that contains
      //      two different expressions e1 and e2, where e1 uses the value of
      //      V and e2 uses the value of U.
      //
      // GetFreeVariables returns true if any free variable is found in SrcVars,
      // and appends the free variables to FreeVariables.
      bool GetFreeVariables(const EqualExprTy &SrcVars,
                            const EqualExprTy &DstVars,
                            EquivExprSets *EquivExprs,
                            EqualExprTy &FreeVariables) {
        bool HasFreeVariables = false;

        // Gather free variables.
        for (const auto &SrcV : SrcVars) {
          DeclRefExpr *SrcVar = cast<DeclRefExpr>(SrcV);
          if (IsEqualToConstant(SrcVar, EquivExprs))
            continue;
          auto It = DstVars.begin();
          for (; It != DstVars.end(); It++) {
            if (EqualValue(S.Context, SrcV, *It, EquivExprs))
              break;
          }

          if (It == DstVars.end()) {
            // If SrcV is not equal to a constant or a variable in DstVars,
            // check if there is an indirect relationship between SrcV and
            // a variable in DstVars. If there is, SrcV is not a free variable.
            if (!FindVarRelationship(SrcVar, DstVars, EquivExprs)) {
              HasFreeVariables = true;
              FreeVariables.push_back(SrcV);
            }
          }
        }
        return HasFreeVariables;
      }

      // FindVarRelationship returns true if there is any relationship
      // between the variable SrcV and any variable in the list DstVars.
      //
      // If EquivExprs contains a set { e1, e2 } where e1 uses the value
      // of SrcV and e2 uses the value of DstV, where DstV is a variable in
      // DstVars, then there is a relationship between SrcV and DstV.
      //
      // For example, if DstV is a variable in DstVars and EquivExprs
      // contains the set { SrcV + 1, &DstV }, then there is a relationship
      // between SrcV and DstV.
      bool FindVarRelationship(DeclRefExpr *SrcV,
                               const EqualExprTy &DstVars,
                               EquivExprSets *EquivExprs) {
        auto Begin = EquivExprs->begin(), End = EquivExprs->end();
        for (auto OuterList = Begin; OuterList != End; ++OuterList) {
          auto InnerList = *OuterList;
          int InnerListSize = InnerList.size();
          int SrcVarCount = 0;
          int SrcIndex = 0;

          // Search InnerList for an expression that uses the value of SrcV.
          for (; SrcIndex < InnerListSize; ++SrcIndex) {
            Expr *E = InnerList[SrcIndex];
            SrcVarCount = VariableOccurrenceCount(S, SrcV, E);
            if (SrcVarCount > 0)
              break;
          }
          if (SrcVarCount == 0)
            continue;

          // Search InnerList (except for InnerList[SrcIndex]) for an
          // expression that uses the value of any variable in DstVars.
          // If InnerList[SrcIndex] uses the value of any variable in DstVars,
          // that is not sufficient to imply a relationship between SrcV and
          // any variable in DstVars.
          for (int DstIndex = 0; DstIndex < InnerListSize; ++DstIndex) {
            if (DstIndex == SrcIndex) 
              continue;
            for (auto I = DstVars.begin(); I != DstVars.end(); ++I) {
              DeclRefExpr *DstV = cast<DeclRefExpr>(*I);
              Expr *E = InnerList[DstIndex];
              if (VariableOccurrenceCount(S, DstV, E) > 0)
                return true;
            }
          }
        }

        return false;
      }

      // IsEqualToConstant returns true if Variable has integer type and
      // produces the same value as some integer constant.
      //
      // Variable produces the same value as an integer constant if
      // EquivExprs contains a set that contains an rvalue cast of Variable
      // and an IntegerLiteral expression.
      bool IsEqualToConstant(DeclRefExpr *Variable,
                             const EquivExprSets *EquivExprs) {
        if (Variable->getType()->isPointerType() || !EquivExprs)
          return false;

        // Get the set (if any) in EquivExprs that contains an rvalue
        // cast of Variable.
        EqualExprTy EquivSet = { };
        for (auto OuterList = EquivExprs->begin(); OuterList != EquivExprs->end(); ++OuterList) {
          auto InnerList = *OuterList;
          for (auto I = InnerList.begin(); I != InnerList.end(); ++I) {
            Expr *E = *I;
            if (IsRValueCastOfVariable(S, E, cast<DeclRefExpr>(Variable))) {
              EquivSet = InnerList;
              break;
            }
          }
        }

        for (const auto &E : EquivSet) {
          if (isa<IntegerLiteral>(E))
            return true;
        }

        return false;
      }

      bool IsConstantSizedRange() {
        return IsLowerOffsetConstant() && IsUpperOffsetConstant();
      }

      bool IsVariableSizedRange() {
        return IsLowerOffsetVariable() || IsUpperOffsetVariable();
      }

      bool IsLowerOffsetConstant() {
        return !LowerOffsetVariable;
      }

      bool IsLowerOffsetVariable() {
        return LowerOffsetVariable;
      }

      bool IsUpperOffsetConstant() {
        return !UpperOffsetVariable;
      }

      bool IsUpperOffsetVariable() {
        return UpperOffsetVariable;
      }

      // This function returns true if, when the range is ConstantSized,
      // `UpperOffsetConstant == LowerOffsetConstant`.
      // Currently, it returns false when the range is not ConstantSized.
      // However, this should be generalized in the future.
      bool IsEmpty() {
        if (IsConstantSizedRange())
          return UpperOffsetConstant == LowerOffsetConstant;
        // TODO: can we generalize IsEmpty to non-constant ranges?
        return false;
      }

      // This function returns true if, when the range is ConstantSized,
      // `UpperOffsetConstant < LowerOffsetConstant`.
      // Currently, it returns false when the range is not ConstantSized.
      // However, this should be generalized in the future.
      bool IsInvalid() {
        if (IsConstantSizedRange())
          return UpperOffsetConstant < LowerOffsetConstant;
        // TODO: can we generalize IsInvalid to non-constant ranges?
        return false;
      }

      // Does R partially overlap this range?
      ProofResult PartialOverlap(BaseRange &R) {
        if (Lexicographic(S.Context, nullptr).CompareExpr(Base, R.Base) ==
            Lexicographic::Result::Equal) {
          // TODO: can we generalize this function to non-constant ranges?
          if (IsConstantSizedRange() && R.IsConstantSizedRange()) {
            if (!IsEmpty() && !R.IsEmpty() && !IsInvalid() && !R.IsInvalid()) {
              // R.LowerOffset is within this range, but R.UpperOffset is above the range
              if (LowerOffsetConstant <= R.LowerOffsetConstant && R.LowerOffsetConstant < UpperOffsetConstant &&
                  UpperOffsetConstant < R.UpperOffsetConstant)
                return ProofResult::True;
              // Or R.UpperOffset is within this range, but R.LowerOffset is below the range.
              if (LowerOffsetConstant < R.UpperOffsetConstant && R.UpperOffsetConstant <= UpperOffsetConstant &&
                  R.LowerOffsetConstant < LowerOffsetConstant)
                return ProofResult::True;
            }
          }
          return ProofResult::False;
        }
        return ProofResult::Maybe;
      }

      bool AddToUpper(llvm::APSInt &Num) {
        bool Overflow;
        UpperOffsetConstant = UpperOffsetConstant.sadd_ov(Num, Overflow);
        return Overflow;
      }

      llvm::APSInt GetWidth() {
        return UpperOffsetConstant - LowerOffsetConstant;
      }

      void SetBase(Expr *B) {
        Base = B;
      }

      void SetLowerConstant(llvm::APSInt &Lower) {
        LowerOffsetConstant = Lower;
      }

      void SetUpperConstant(llvm::APSInt &Upper) {
        UpperOffsetConstant = Upper;
      }

      void SetLowerVariable(Expr *Lower) {
        LowerOffsetVariable = Lower;
      }

      void SetUpperVariable(Expr *Upper) {
        UpperOffsetVariable = Upper;
      }

      void Dump(raw_ostream &OS) {
        OS << "Range:\n";
        OS << "Base: ";
        if (Base)
          Base->dump(OS, S.getASTContext());
        else
          OS << "nullptr\n";
        if (IsLowerOffsetConstant()) {
          SmallString<12> Str;
          LowerOffsetConstant.toString(Str);
          OS << "Lower offset:" << Str << "\n";
        }
        if (IsUpperOffsetConstant()) {
          SmallString<12> Str;
          UpperOffsetConstant.toString(Str);
          OS << "Upper offset:" << Str << "\n";
        }
        if (IsLowerOffsetVariable()) {
          OS << "Lower offset:\n";
          LowerOffsetVariable->dump(OS, S.getASTContext());
        }
        if (IsUpperOffsetVariable()) {
          OS << "Upper offset:\n";
          UpperOffsetVariable->dump(OS, S.getASTContext());
        }
      }
    };



    // This function splits the expression `E` into an expression `Base`, and an offset.
    // The offset can be an integer constant or not. If it is an integer constant, the
    // extracted offset can be found in `OffsetConstant`, and `OffsetVariable` will be nullptr.
    // In this case, the return value is `BaseRange::Kind::ConstantSized`.
    // Otherwise, the extracted offset can be found in `OffsetVariable`, and `OffsetConstant`
    // will not be updated. In this case, the return value is `BaseRange::Kind::VariableSized`.
    //
    // Implementation details:
    // - If `E` is a BinaryOperator with an additive opcode, depending on whether the LHS or RHS
    //   is a pointer, Base and offset can get different values in different cases:
    //
    //    First, for extracting the `Base`,
    //     1a. if E.LHS is a pointer, Base = E.LHS.
    //     2a. if E.RHS is a pointer, Base = E.RHS.
    //     If (1a) and (2a) do not hold, Base = E and OffsetConstant = 0 and OffsetVariable = nullptr. Also,
    //     `BaseRange::Kind::ConstantSized` will be returned.
    //
    //    Next, for extracting the offset,
    //     1b. if E.LHS is a pointer and E.RHS is a constant integer,
    //         or, if E.RHS is a pointer and E.LHS is a constant integer, the function will set
    //        `OffsetConstant` to the constant integer and widen and/or normalize it if needed.
    //        Then, it returns `BaseRange::Kind::ConstantSized`. When manipulating the extracted
    //        constant integer, if an overflow occurres in any of the steps, `OffsetConstant = 0`
    //        and `OffsetVariable = nullptr`. Also, `BaseRange::Kind::ConstantSized` will be returned.
    //     If (1b) does not hold, we define the offset to be VariableSized. Therefore,
    //     `OffsetVariable = E.RHS` if E.LHS is a pointer, and `OffsetVariable = E.LHS` if E.RHS is
    //     a pointer. In this case, `BaseRange::Kind::VariableSized` will be returned.
    //
    // TODO: we use signed integers to represent the result of the OffsetConstant.
    // We can't represent unsigned offsets larger the the maximum signed
    // integer that will fit pointer width.
    BaseRange::Kind SplitIntoBaseAndOffset(Expr *E, Expr *&Base, llvm::APSInt &OffsetConstant,
                                Expr *&OffsetVariable) {
      if (const BinaryOperator *BO = dyn_cast<BinaryOperator>(E->IgnoreParens())) {
        if (BO->isAdditiveOp()) {
          Expr *Other = nullptr;
          if (BO->getLHS()->getType()->isPointerType()) {
            Base = BO->getLHS();
            Other = BO->getRHS();
          } else if (BO->getRHS()->getType()->isPointerType()) {
            Base = BO->getRHS();
            Other = BO->getLHS();
          } else
            goto exit;
          assert(Other->getType()->isIntegerType());
          if (Other->isIntegerConstantExpr(OffsetConstant, S.Context)) {
            // Widen the integer to the number of bits in a pointer.
            bool Overflow;
            OffsetConstant = BoundsUtil::ConvertToSignedPointerWidth(S.Context, OffsetConstant, Overflow);
            if (Overflow)
              goto exit;
            // Normalize the operation by negating the offset if necessary.
            if (BO->getOpcode() == BO_Sub) {
              OffsetConstant = llvm::APSInt(PointerWidth, false).ssub_ov(OffsetConstant, Overflow);
              if (Overflow)
                goto exit;
            }
            llvm::APSInt ElemSize;
            if (!BoundsUtil::getReferentSizeInChars(S.Context, Base->getType(), ElemSize))
                goto exit;
            OffsetConstant = OffsetConstant.smul_ov(ElemSize, Overflow);
            if (Overflow)
              goto exit;
            OffsetVariable = nullptr;
            return BaseRange::Kind::ConstantSized;
          } else {
            OffsetVariable = Other;
            return BaseRange::Kind::VariableSized;
          }
        }
      }

    exit:
      // Return (E, 0).
      Base = E->IgnoreParens();
      OffsetConstant = llvm::APSInt(PointerWidth, false);
      OffsetVariable = nullptr;
      return BaseRange::Kind::ConstantSized;
    }

    // Given a `Base` and `Offset`, this function tries to convert it to a standard form `Base + (ConstantPart OP VariablePart)`.
    // The OP's signedness is stored in IsOpSigned. If the function fails to create the standard form, it returns false. Otherwise,
    // it returns true to indicate success, and stores each part of the standard form in a separate argument as follows:
    // `ConstantPart`: a signed integer
    // `IsOpSigned`: a boolean which is true if VariablePart is signed, and false otherwise
    // `VariablePart`: an integer expression that can be a either signed or unsigned integer
    //
    // Given array_ptr<T> p:
    // 1. For (char *)p + e1 or (unsigned char *)p + e1, ConstantPart = 1, VariablePart = e1.
    // 2. For p + e1, ConstantPart = sizeof(T), VariablePart = e1.
    //
    // Note that another way to interpret the functionality of this function is that it expands
    // pointer arithmetic to bytewise arithmetic.
    static bool CreateStandardForm(ASTContext &Ctx, Expr *Base, Expr *Offset, llvm::APSInt &ConstantPart, bool &IsOpSigned, Expr *&VariablePart) {
      bool Overflow;
      uint64_t PointerWidth = Ctx.getTargetInfo().getPointerWidth(0);
      if (!Base->getType()->isPointerType())
        return false;
      if (Base->getType()->getPointeeOrArrayElementType()->isCharType()) {
        if (BinaryOperator *BO = dyn_cast<BinaryOperator>(Offset)) {
          if (BO->getRHS()->isIntegerConstantExpr(ConstantPart, Ctx))
            VariablePart = BO->getLHS();
          else if (BO->getLHS()->isIntegerConstantExpr(ConstantPart, Ctx))
            VariablePart = BO->getRHS();
          else
            goto exit;
          IsOpSigned = VariablePart->getType()->isSignedIntegerType();
          ConstantPart = BoundsUtil::ConvertToSignedPointerWidth(Ctx, ConstantPart, Overflow);
          if (Overflow)
            goto exit;
        } else
          goto exit;
        return true;

      exit:
        VariablePart = Offset;
        ConstantPart = llvm::APSInt(llvm::APInt(PointerWidth, 1), false);
        IsOpSigned = VariablePart->getType()->isSignedIntegerType();
        return true;
      } else {
        VariablePart = Offset;
        IsOpSigned = VariablePart->getType()->isSignedIntegerType();
        if (!BoundsUtil::getReferentSizeInChars(Ctx, Base->getType(), ConstantPart))
          return false;
        ConstantPart = BoundsUtil::ConvertToSignedPointerWidth(Ctx, ConstantPart, Overflow);
        if (Overflow)
          return false;
        return true;
      }
    }

    // In this function, the goal is to compare two expressions: `Base1 + Offset1` and `Base2 + Offset2`.
    // The function returns true if they are equal, and false otherwise. Note that before checking equivalence
    // of expressions, the function expands pointer arithmetic to bytewise arithmetic.
    //
    // Steps in checking the equivalence:
    // 0. If `Offset1` or `Offset2` is null, return false.
    // 1. If `Base1` and `Base2` are not lexicographically equal, return false.
    // 2. Next, both bounds are converted into standard forms `Base + ConstantPart * VariablePart` as explained in `CreateStandardForm()`
    // 3. If any of the expressions cannot be converted successfully, return false.
    // 4. If VariableParts are not lexicographically equal, return false.
    // 5. If OP signs are not equivalent in both, return false.
    // 6. If ConstantParts are not equal, return false.
    // If the expressions pass all the above tests, then return true.
    //
    // Note that in all steps involving in checking the equality of the types or values of offsets, parentheses and
    // casts are ignored.
    static bool EqualExtended(ASTContext &Ctx, Expr *Base1, Expr *Base2, Expr *Offset1, Expr *Offset2, EquivExprSets *EquivExprs) {
      if (!Offset1 && !Offset2)
        return false;

      if (!EqualValue(Ctx, Base1, Base2, EquivExprs))
        return false;

      llvm::APSInt ConstantPart1, ConstantPart2;
      bool IsOpSigned1, IsOpSigned2;
      Expr *VariablePart1, *VariablePart2;

      bool CreatedStdForm1 = CreateStandardForm(Ctx, Base1, Offset1, ConstantPart1, IsOpSigned1, VariablePart1);
      bool CreatedStdForm2 = CreateStandardForm(Ctx, Base2, Offset2, ConstantPart2, IsOpSigned2, VariablePart2);
      
      if (!CreatedStdForm1 || !CreatedStdForm2)
        return false;
      if (!EqualValue(Ctx, VariablePart1, VariablePart2, EquivExprs))
        return false;
      if (IsOpSigned1 != IsOpSigned2)
        return false;
      if (ConstantPart1 != ConstantPart2)
        return false;

      return true;
    }

    // This function is an extension of EqualExtended. It looks into the provided `Facts`
    // in order to prove `Base1 + Offset1 <= Base2 + Offset2`. Note that in order to prove this,
    // Base1 must equal Base2 (as in EqualExtended), and the fact that
    // "Offset1 <= Offset2" must exist in `Facts`.
    //
    // TODO: we are ignoring the possibility of overflow in the addition.
    static bool LessThanOrEqualExtended(ASTContext &Ctx, Expr *Base1, Expr *Base2, Expr *Offset1, Expr *Offset2,
                                        EquivExprSets *EquivExprs, std::pair<ComparisonSet, ComparisonSet>& Facts) {
      if (!Offset1 && !Offset2)
        return false;

      if (!EqualValue(Ctx, Base1, Base2, EquivExprs))
        return false;

      llvm::APSInt ConstantPart1, ConstantPart2;
      bool IsOpSigned1, IsOpSigned2;
      Expr *VariablePart1, *VariablePart2;

      bool CreatedStdForm1 = CreateStandardForm(Ctx, Base1, Offset1, ConstantPart1, IsOpSigned1, VariablePart1);
      bool CreatedStdForm2 = CreateStandardForm(Ctx, Base2, Offset2, ConstantPart2, IsOpSigned2, VariablePart2);

      if (!CreatedStdForm1 || !CreatedStdForm2)
        return false;
      if (IsOpSigned1 != IsOpSigned2)
        return false;
      if (ConstantPart1 != ConstantPart2)
        return false;

      if (EqualValue(Ctx, VariablePart1, VariablePart2, EquivExprs))
        return true;
      if (FactExists(Ctx, VariablePart1, VariablePart2, EquivExprs, Facts))
        return true;

      return false;
    }

    // Given `Facts`, `E1`, and `E2`, this function looks for the fact `E1 <= E2` inside
    // the fatcs and returns true if it is able to find it. Otherwise, it returns false.
    static bool FactExists(ASTContext &Ctx, Expr *E1, Expr *E2, EquivExprSets *EquivExprs,
                           std::pair<ComparisonSet, ComparisonSet>& Facts) {
      bool ExistsIn = false, ExistsKill = false;
      for (auto InFact : Facts.first) {
        if (Lexicographic(Ctx, EquivExprs).CompareExpr(E1, InFact.first) == Lexicographic::Result::Equal &&
            Lexicographic(Ctx, EquivExprs).CompareExpr(E2, InFact.second) == Lexicographic::Result::Equal) {
          ExistsIn = true;
          break;
        }
      }
      for (auto KillFact : Facts.second) {
        if (Lexicographic(Ctx, EquivExprs).CompareExpr(E1, KillFact.first) == Lexicographic::Result::Equal &&
            Lexicographic(Ctx, EquivExprs).CompareExpr(E2, KillFact.second) == Lexicographic::Result::Equal) {
          ExistsKill = true;
          break;
        }
      }
      return ExistsIn && !ExistsKill;
    }

    static bool EqualValue(ASTContext &Ctx, Expr *E1, Expr *E2, EquivExprSets *EquivExprs) {
      Lexicographic::Result R = Lexicographic(Ctx, EquivExprs).CompareExpr(E1, E2);
      return R == Lexicographic::Result::Equal;
    }

    // Convert the bounds expression `Bounds` to a range `R`. This function returns true
    // if the conversion is successful, and false otherwise.
    // Currently, this function only performs the conversion for bounds expression of
    // kind Range and returns false for other kinds.
    //
    // Implementation details:
    // - First, SplitIntoBaseAndOffset is called on lower and upper fields in BoundsExpr to extract
    //   the bases and offsets. Note that offsets can be either ConstantSized or VariablesSized.
    // - Next, if the extracted lower base and upper base are equal, the function sets the base and
    //   the offsets of `R` based on the extracted values. Finally, it returns true to indicate success.
    //   If bases are not equal, R's fields will not be updated and the function returns false.
    bool CreateBaseRange(const BoundsExpr *Bounds, BaseRange *R,
                             EquivExprSets *EquivExprs) {
      switch (Bounds->getKind()) {
        case BoundsExpr::Kind::Invalid:
        case BoundsExpr::Kind::Unknown:
        case BoundsExpr::Kind::Any:
          return false;
        case BoundsExpr::Kind::ByteCount:
        case BoundsExpr::Kind::ElementCount:
          // TODO: fill these cases in.
          return false;
        case BoundsExpr::Kind::Range: {
          const RangeBoundsExpr *RB = cast<RangeBoundsExpr>(Bounds);
          Expr *Lower = RB->getLowerExpr();
          Expr *Upper = RB->getUpperExpr();
          Expr *LowerBase, *UpperBase;
          llvm::APSInt LowerOffsetConstant(1, true);
          llvm::APSInt  UpperOffsetConstant(1, true);
          Expr *LowerOffsetVariable = nullptr;
          Expr *UpperOffsetVariable = nullptr;
          SplitIntoBaseAndOffset(Lower, LowerBase, LowerOffsetConstant, LowerOffsetVariable);
          SplitIntoBaseAndOffset(Upper, UpperBase, UpperOffsetConstant, UpperOffsetVariable);

          // If both of the offsets are constants, the range is considered constant-sized.
          // Otherwise, it is a variable-sized range.
          if (EqualValue(S.Context, LowerBase, UpperBase, EquivExprs)) {
            R->SetBase(LowerBase);
            R->SetLowerConstant(LowerOffsetConstant);
            R->SetLowerVariable(LowerOffsetVariable);
            R->SetUpperConstant(UpperOffsetConstant);
            R->SetUpperVariable(UpperOffsetVariable);
            return true;
          }
        }
      }
      return false;
    }

    // Try to prove that SrcBounds implies the validity of DeclaredBounds.
    //
    // If Kind is StaticBoundsCast, check whether a static cast between Ptr
    // types from SrcBounds to DestBounds is legal.
    // 
    // If any free variable is found in SrcBounds or DeclaredBounds, return
    // False and add the free variables to FreeVariables.
    ProofResult ProveBoundsDeclValidity(
                const BoundsExpr *DeclaredBounds, 
                const BoundsExpr *SrcBounds,
                ProofFailure &Cause, EquivExprSets *EquivExprs,
                FreeVariableListTy &FreeVariables,
                ProofStmtKind Kind = ProofStmtKind::BoundsDeclaration) {
      assert(BoundsUtil::IsStandardForm(DeclaredBounds) &&
        "declared bounds not in standard form");
      assert(BoundsUtil::IsStandardForm(SrcBounds) &&
        "src bounds not in standard form");
      Cause = ProofFailure::None;

      // Ignore invalid bounds.
      if (SrcBounds->isInvalid() || DeclaredBounds->isInvalid())
        return ProofResult::True;

     // source bounds(any) implies that any other bounds is valid.
      if (SrcBounds->isAny())
        return ProofResult::True;

      // target bounds(unknown) implied by any other bounds.
      if (DeclaredBounds->isUnknown())
        return ProofResult::True;

      if (S.Context.EquivalentBounds(DeclaredBounds, SrcBounds, EquivExprs))
        return ProofResult::True;

      BaseRange DeclaredRange(S);
      BaseRange SrcRange(S);

      if (CreateBaseRange(DeclaredBounds, &DeclaredRange, EquivExprs) &&
          CreateBaseRange(SrcBounds, &SrcRange, EquivExprs)) {

#ifdef TRACE_RANGE
        llvm::outs() << "Found constant ranges:\n";
        llvm::outs() << "Declared bounds";
        DeclaredBounds->dump(llvm::outs(), Context);
        llvm::outs() << "\nSource bounds";
        SrcBounds->dump(llvm::outs(), Context);
        llvm::outs() << "\nDeclared range:";
        DeclaredRange.Dump(llvm::outs());
        llvm::outs() << "\nSource range:";
        SrcRange.Dump(llvm::outs());
#endif
        ProofResult R = SrcRange.InRangeWithFreeVars(
            DeclaredRange, Cause, EquivExprs, Facts, FreeVariables);
        if (R == ProofResult::True)
          return R;
        if (R == ProofResult::False || R == ProofResult::Maybe) {
          if (R == ProofResult::False && SrcRange.IsEmpty())
            Cause = CombineFailures(Cause, ProofFailure::SrcEmpty);
          if (SrcRange.IsInvalid())
            Cause = CombineFailures(Cause, ProofFailure::SrcInvalid);
          if (DeclaredRange.IsConstantSizedRange() && SrcRange.IsConstantSizedRange()) {
            if (DeclaredRange.GetWidth() > SrcRange.GetWidth()) {
              Cause = CombineFailures(Cause, ProofFailure::Width);
              R = ProofResult::False;
            } else if (Kind == ProofStmtKind::StaticBoundsCast) {
              // For checking static casts between Ptr types, we only need to
              // prove that the declared width <= the source width.
              return ProofResult::True;
            }
          }
        }
        return R;
      }
      return ProofResult::Maybe;
    }

    // Try to prove that PtrBase + Offset is within Bounds, where PtrBase has pointer type.
    // Offset is optional and may be a nullptr.
    ProofResult ProveMemoryAccessInRange(Expr *PtrBase, Expr *Offset, BoundsExpr *Bounds,
                                         BoundsCheckKind Kind, EquivExprSets *EquivExprs,
                                         ProofFailure &Cause) {
#ifdef TRACE_RANGE
      llvm::outs() << "Examining:\nPtrBase\n";
      PtrBase->dump(llvm::outs(), Context);
      llvm::outs() << "Offset = ";
      if (Offset != nullptr) {
        Offset->dump(llvm::outs(), Context);
      } else
        llvm::outs() << "nullptr\n";
      llvm::outs() << "Bounds\n";
      Bounds->dump(llvm::outs(), Context);
#endif
      assert(BoundsUtil::IsStandardForm(Bounds) &&
             "bounds not in standard form");
      Cause = ProofFailure::None;
      BaseRange ValidRange(S);

      // Currently, we do not try to prove whether the memory access is in range for non-constant ranges
      // TODO: generalize memory access range check to non-constants
      if (!CreateBaseRange(Bounds, &ValidRange, nullptr))
        return ProofResult::Maybe;
      if (ValidRange.IsVariableSizedRange())
        return ProofResult::Maybe;

      bool Overflow;
      llvm::APSInt ElementSize;
      if (!BoundsUtil::getReferentSizeInChars(S.Context, PtrBase->getType(), ElementSize))
          return ProofResult::Maybe;
      if (Kind == BoundsCheckKind::BCK_NullTermRead || Kind == BoundsCheckKind::BCK_NullTermWriteAssign) {
        Overflow = ValidRange.AddToUpper(ElementSize);
        if (Overflow)
          return ProofResult::Maybe;
      }

      Expr *AccessBase;
      llvm::APSInt AccessStartOffset;
      Expr *DummyOffset;
      // Currently, we do not try to prove whether the memory access is in range for non-constant ranges
      // TODO: generalize memory access range check to non-constants
      if (SplitIntoBaseAndOffset(PtrBase, AccessBase, AccessStartOffset, DummyOffset) != BaseRange::Kind::ConstantSized)
        return ProofResult::Maybe;

      // The access base for bounds_cast(e) should be a temporary binding of e.
      if (isa<BoundsCastExpr>(AccessBase))
        AccessBase = GetTempBinding(AccessBase);

      if (Offset) {
        llvm::APSInt IntVal;
        if (!Offset->isIntegerConstantExpr(IntVal, S.Context))
          return ProofResult::Maybe;
        IntVal = BoundsUtil::ConvertToSignedPointerWidth(S.Context, IntVal, Overflow);
        if (Overflow)
          return ProofResult::Maybe;
        IntVal = IntVal.smul_ov(ElementSize, Overflow);
        if (Overflow)
          return ProofResult::Maybe;
        AccessStartOffset = AccessStartOffset.sadd_ov(IntVal, Overflow);
        if (Overflow)
          return ProofResult::Maybe;
      }
      BaseRange MemoryAccessRange(S, AccessBase, AccessStartOffset,
                                           AccessStartOffset);
      Overflow = MemoryAccessRange.AddToUpper(ElementSize);
      if (Overflow)
        return ProofResult::Maybe;
#ifdef TRACE_RANGE
      llvm::outs() << "Memory access range:\n";
      MemoryAccessRange.Dump(llvm::outs());
      llvm::outs() << "Valid range:\n";
      ValidRange.Dump(llvm::outs());
#endif
      if (MemoryAccessRange.IsEmpty()) {
        Cause = CombineFailures(Cause, ProofFailure::DstEmpty);
        return ProofResult::False;
      }
      else if (MemoryAccessRange.IsInvalid()) {
        Cause = CombineFailures(Cause, ProofFailure::DstInvalid);
        return ProofResult::False;
      }
      std::pair<ComparisonSet, ComparisonSet> EmptyFacts;
      ProofResult R = ValidRange.InRange(MemoryAccessRange, Cause, EquivExprs, EmptyFacts);
      if (R == ProofResult::True)
        return R;
      if (R == ProofResult::False || R == ProofResult::Maybe) {
        if (R == ProofResult::False &&
            ValidRange.PartialOverlap(MemoryAccessRange) == ProofResult::True)
          Cause = CombineFailures(Cause, ProofFailure::PartialOverlap);
        if (ValidRange.IsEmpty()) {
          Cause = CombineFailures(Cause, ProofFailure::SrcEmpty);
          R = ProofResult::False;
        }
        if (ValidRange.IsInvalid()) {
          Cause = CombineFailures(Cause, ProofFailure::SrcInvalid);
          R = ProofResult::False;
        }
        if (MemoryAccessRange.GetWidth() > ValidRange.GetWidth()) {
          Cause = CombineFailures(Cause, ProofFailure::Width);
          R = ProofResult::False;
        }
      }
      return R;
    }

    // Convert ProofFailure codes into diagnostic notes explaining why the
    // statement involving bounds is false.
    void ExplainProofFailure(SourceLocation Loc, ProofFailure Cause,
                             ProofStmtKind Kind) {
      // Prefer diagnosis of empty bounds over bounds being too narrow.
      if (TestFailure(Cause, ProofFailure::SrcEmpty))
        S.Diag(Loc, diag::note_source_bounds_empty);
      else if (TestFailure(Cause, ProofFailure::DstEmpty))
        S.Diag(Loc, diag::note_destination_bounds_empty);
      else if (TestFailure(Cause, ProofFailure::SrcInvalid))
        S.Diag(Loc, diag::note_source_bounds_invalid);
      else if (TestFailure(Cause, ProofFailure::DstInvalid))
        S.Diag(Loc, diag::note_destination_bounds_invalid);
      else if (Kind != ProofStmtKind::StaticBoundsCast &&
               TestFailure(Cause, ProofFailure::Width))
        S.Diag(Loc, diag::note_bounds_too_narrow) << (unsigned)Kind;

      // Memory access/struct base error message.
      if (Kind == ProofStmtKind::MemoryAccess || Kind == ProofStmtKind::MemberArrowBase) {
        if (TestFailure(Cause, ProofFailure::PartialOverlap)) {
          S.Diag(Loc, diag::note_bounds_partially_overlap);
        }
      }

      if (TestFailure(Cause, ProofFailure::LowerBound))
        S.Diag(Loc, diag::note_lower_out_of_bounds) << (unsigned) Kind;
      if (TestFailure(Cause, ProofFailure::UpperBound))
        S.Diag(Loc, diag::note_upper_out_of_bounds) << (unsigned) Kind;
    }

    // Prints a note for each free variable in FreeVars at Loc.
    void DiagnoseFreeVariables(unsigned DiagId,
                               SourceLocation Loc,
                               FreeVariableListTy &FreeVars) {
      for (const auto &Pair : FreeVars) {
        unsigned DeclOrInferred =
            TestFreeVariablePosition(Pair.second, FreeVariablePosition::Declared)
                ? (unsigned)DiagnosticBoundsName::Declared
                : (unsigned)DiagnosticBoundsName::Inferred;

        FreeVariablePosition BasePos = CombineFreeVariablePosition(
            FreeVariablePosition::Lower, FreeVariablePosition::Upper);

        unsigned LowerOrUpper =
            TestFreeVariablePosition(Pair.second, BasePos)
                ? (unsigned)DiagnosticBoundsComponent::Base
                : (TestFreeVariablePosition(Pair.second, FreeVariablePosition::Lower)
                       ? (unsigned)DiagnosticBoundsComponent::Lower
                       : (unsigned)DiagnosticBoundsComponent::Upper);
        S.Diag(Loc, DiagId) << DeclOrInferred << LowerOrUpper << Pair.first;
      }
    }

    CHKCBindTemporaryExpr *GetTempBinding(Expr *E) {
      // Bounds casts should always have a temporary binding.
      if (BoundsCastExpr *BCE = dyn_cast<BoundsCastExpr>(E)) {
        CHKCBindTemporaryExpr *Result = dyn_cast<CHKCBindTemporaryExpr>(BCE->getSubExpr());
        return Result;
      }

      CHKCBindTemporaryExpr *Result =
        dyn_cast<CHKCBindTemporaryExpr>(E->IgnoreParenNoopCasts(S.getASTContext()));
      return Result;
    }

    // Given an assignment target = e, where target has declared bounds
    // DeclaredBounds and and e has inferred bounds SrcBounds, make sure
    // that SrcBounds implies that DeclaredBounds are provably true.
    //
    // CheckBoundsDeclAtAssignment is currently used only to check the bounds
    // for assignments to non-variable target expressions.  Variable bounds
    // are checked after each top-level statement in ValidateBoundsContext.
    void CheckBoundsDeclAtAssignment(SourceLocation ExprLoc, Expr *Target,
                                     BoundsExpr *DeclaredBounds, Expr *Src,
                                     BoundsExpr *SrcBounds,
                                     EquivExprSets EquivExprs,
                                     CheckedScopeSpecifier CSS) {
      // Record expression equality implied by assignment.
      // EquivExprs may not already contain equality implied by assignment.
      // For example, EquivExprs will not contain equality implied by
      // assignments to non-variables, e.g. *p = e, a[i] = e, s.f = e.
      // EquivExprs also will not contain equality implied by assignment
      // for certain kinds of source expressions.  For example, EquivExprs
      // will not contain equality implied by the assignments v = *e, v = a[i],
      // or v = s->f, since the sets of expressions that produce the same value
      // as *e, a[i], and s->f are empty.
      if (S.CheckIsNonModifying(Target, Sema::NonModifyingContext::NMC_Unknown,
                                Sema::NonModifyingMessage::NMM_None)) {
         CHKCBindTemporaryExpr *Temp = GetTempBinding(Src);
         // TODO: make sure assignment to lvalue doesn't modify value used in Src.
         bool SrcIsNonModifying =
           S.CheckIsNonModifying(Src, Sema::NonModifyingContext::NMC_Unknown,
                                 Sema::NonModifyingMessage::NMM_None);
         if (Temp || SrcIsNonModifying) {
           SmallVector<Expr *, 4> EqualExpr;
           Expr *TargetExpr =
             CreateImplicitCast(Target->getType(), CK_LValueToRValue, Target);
           EqualExpr.push_back(TargetExpr);
           if (Temp)
             EqualExpr.push_back(CreateTemporaryUse(Temp));
           else
             EqualExpr.push_back(Src);
           EquivExprs.push_back(EqualExpr);
         }
      }

      ProofFailure Cause;
      FreeVariableListTy FreeVars;
      ProofResult Result = ProveBoundsDeclValidity(DeclaredBounds, SrcBounds, Cause, &EquivExprs, FreeVars);
      if (Result != ProofResult::True) {
        // Which diagnostic message to print?
        unsigned DiagId =
            (Result == ProofResult::False)
                ? (TestFailure(Cause, ProofFailure::HasFreeVariables)
                       ? diag::error_bounds_declaration_unprovable
                       : diag::error_bounds_declaration_invalid)
                : (CSS != CheckedScopeSpecifier::CSS_Unchecked
                       ? diag::warn_checked_scope_bounds_declaration_invalid
                       : diag::warn_bounds_declaration_invalid);

        S.Diag(ExprLoc, DiagId)
          << Sema::BoundsDeclarationCheck::BDC_Assignment << Target
          << Target->getSourceRange() << Src->getSourceRange();
        if (Result == ProofResult::False)
          ExplainProofFailure(ExprLoc, Cause, ProofStmtKind::BoundsDeclaration);

        if (TestFailure(Cause, ProofFailure::HasFreeVariables))
          DiagnoseFreeVariables(diag::note_free_variable_decl_or_inferred,
                                ExprLoc, FreeVars);

        S.Diag(Target->getExprLoc(), diag::note_declared_bounds)
          << DeclaredBounds << DeclaredBounds->getSourceRange();
        S.Diag(Src->getExprLoc(), diag::note_expanded_inferred_bounds)
          << SrcBounds << Src->getSourceRange();
      }
    }

    // Given an increment/decrement operator ++e, e++, --e, or e--, where
    // e has declared bounds DeclaredBounds and e +/- 1 has inferred bounds
    // SrcBounds, make sure that SrcBounds implies that DeclaredBounds are
    // provably true.
    void CheckBoundsDeclAtIncrementDecrement(UnaryOperator *E,
                                             BoundsExpr *DeclaredBounds,
                                             BoundsExpr *SrcBounds,
                                             EquivExprSets EquivExprs,
                                             CheckedScopeSpecifier CSS) {
      if (!UnaryOperator::isIncrementDecrementOp(E->getOpcode()))
        return;

      ProofFailure Cause;
      FreeVariableListTy FreeVars;
      ProofResult Result = ProveBoundsDeclValidity(DeclaredBounds, SrcBounds, Cause, &EquivExprs, FreeVars);

      if (Result != ProofResult::True) {
        Expr *Target = E->getSubExpr();
        Expr *Src = E;
        // Which diagnostic message to print?
        unsigned DiagId =
            (Result == ProofResult::False)
                ? (TestFailure(Cause, ProofFailure::HasFreeVariables)
                       ? diag::error_bounds_declaration_unprovable
                       : diag::error_bounds_declaration_invalid)
                : (CSS != CheckedScopeSpecifier::CSS_Unchecked
                       ? diag::warn_checked_scope_bounds_declaration_invalid
                       : diag::warn_bounds_declaration_invalid);

        S.Diag(E->getExprLoc(), DiagId)
          << Sema::BoundsDeclarationCheck::BDC_Assignment << Target
          << Target->getSourceRange() << Src->getSourceRange();
        if (Result == ProofResult::False)
          ExplainProofFailure(E->getExprLoc(), Cause, ProofStmtKind::BoundsDeclaration);

        if (TestFailure(Cause, ProofFailure::HasFreeVariables))
          DiagnoseFreeVariables(diag::note_free_variable_decl_or_inferred,
                                E->getExprLoc(), FreeVars);

        S.Diag(Target->getExprLoc(), diag::note_declared_bounds)
          << DeclaredBounds << DeclaredBounds->getSourceRange();
        S.Diag(Src->getExprLoc(), diag::note_expanded_inferred_bounds)
          << SrcBounds << Src->getSourceRange();
      }
    }

    // Check that the bounds for an argument imply the expected
    // bounds for the argument.   The expected bounds are computed
    // by substituting the arguments into the bounds expression for
    // the corresponding parameter.
    void CheckBoundsDeclAtCallArg(unsigned ParamNum,
                                  BoundsExpr *ExpectedArgBounds, Expr *Arg,
                                  BoundsExpr *ArgBounds,
                                  CheckedScopeSpecifier CSS,
                                  EquivExprSets EquivExprs) {
      SourceLocation ArgLoc = Arg->getBeginLoc();
      ProofFailure Cause;
      FreeVariableListTy FreeVars;
      ProofResult Result = ProveBoundsDeclValidity(ExpectedArgBounds, ArgBounds, Cause, &EquivExprs, FreeVars);
      if (Result != ProofResult::True) {
        // Which diagnostic message to print?
        unsigned DiagId =
            (Result == ProofResult::False)
                ? (TestFailure(Cause, ProofFailure::HasFreeVariables)
                       ? diag::error_argument_bounds_unprovable
                       : diag::error_argument_bounds_invalid)
                : (CSS != CheckedScopeSpecifier::CSS_Unchecked
                       ? diag::warn_checked_scope_argument_bounds_invalid
                       : diag::warn_argument_bounds_invalid);

        S.Diag(ArgLoc, DiagId) << (ParamNum + 1) << Arg->getSourceRange();
        if (Result == ProofResult::False)
          ExplainProofFailure(ArgLoc, Cause, ProofStmtKind::BoundsDeclaration);

        if (TestFailure(Cause, ProofFailure::HasFreeVariables))
          DiagnoseFreeVariables(diag::note_free_variable_in_expected_args,
                                ArgLoc, FreeVars);

        S.Diag(ArgLoc, diag::note_expected_argument_bounds) << ExpectedArgBounds;
        S.Diag(Arg->getExprLoc(), diag::note_expanded_inferred_bounds)
          << ArgBounds << Arg->getSourceRange();
      }
    }

    // Given an initializer v = e, where v is a variable that has declared
    // bounds DeclaredBounds and and e has inferred bounds SrcBounds, make sure
    // that SrcBounds implies that DeclaredBounds are provably true.
    void CheckBoundsDeclAtInitializer(SourceLocation ExprLoc, VarDecl *D,
                                      BoundsExpr *DeclaredBounds, Expr *Src,
                                      BoundsExpr *SrcBounds,
                                      EquivExprSets EquivExprs,
                                      CheckedScopeSpecifier CSS) {
      // Record expression equality implied by initialization (see
      // CheckBoundsDeclAtAssignment).
      
      // Record equivalence between expressions implied by initializion.
      // If D declares a variable V, and
      // 1. Src binds a temporary variable T, record equivalence
      //    beteween V and T.
      // 2. Otherwise, if Src is a non-modifying expression, record
      //    equivalence between V and Src.
      CHKCBindTemporaryExpr *Temp = GetTempBinding(Src);
      if (Temp ||  S.CheckIsNonModifying(Src, Sema::NonModifyingContext::NMC_Unknown,
                                         Sema::NonModifyingMessage::NMM_None)) {
        // TODO: make sure variable being initialized isn't read by Src.
        DeclRefExpr *TargetDeclRef = ExprCreatorUtil::CreateVarUse(S, D);
        CastKind Kind;
        QualType TargetTy;
        if (D->getType()->isArrayType()) {
          Kind = CK_ArrayToPointerDecay;
          TargetTy = S.getASTContext().getArrayDecayedType(D->getType());
        } else {
          Kind = CK_LValueToRValue;
          TargetTy = D->getType();
        }
        SmallVector<Expr *, 4> EqualExpr;
        Expr *TargetExpr = CreateImplicitCast(TargetTy, Kind, TargetDeclRef);
        EqualExpr.push_back(TargetExpr);
        if (Temp)
          EqualExpr.push_back(CreateTemporaryUse(Temp));
        else
          EqualExpr.push_back(Src);
        EquivExprs.push_back(EqualExpr);
        /*
        llvm::outs() << "Dumping target/src equality relation\n";
        for (Expr *E : EqualExpr)
          E->dump(llvm::outs());
        */
      }
      ProofFailure Cause;
      FreeVariableListTy FreeVars;
      ProofResult Result = ProveBoundsDeclValidity(
          DeclaredBounds, SrcBounds, Cause, &EquivExprs, FreeVars);
      if (Result != ProofResult::True) {
        // Which diagnostic message to print?
        unsigned DiagId =
            (Result == ProofResult::False)
                ? (TestFailure(Cause, ProofFailure::HasFreeVariables)
                       ? diag::error_bounds_declaration_unprovable
                       : diag::error_bounds_declaration_invalid)
                : (CSS != CheckedScopeSpecifier::CSS_Unchecked
                       ? diag::warn_checked_scope_bounds_declaration_invalid
                       : diag::warn_bounds_declaration_invalid);

        S.Diag(ExprLoc, DiagId)
          << Sema::BoundsDeclarationCheck::BDC_Initialization << D
          << D->getLocation() << Src->getSourceRange();
        if (Result == ProofResult::False)
          ExplainProofFailure(ExprLoc, Cause, ProofStmtKind::BoundsDeclaration);

        if (TestFailure(Cause, ProofFailure::HasFreeVariables))
          DiagnoseFreeVariables(diag::note_free_variable_decl_or_inferred,
                                ExprLoc, FreeVars);

        S.Diag(D->getLocation(), diag::note_declared_bounds)
          << DeclaredBounds << D->getLocation();
        S.Diag(Src->getExprLoc(), diag::note_expanded_inferred_bounds)
          << SrcBounds << Src->getSourceRange();
      }
    }

    // Given a static cast to a Ptr type, where the Ptr type has
    // TargetBounds and the source has SrcBounds, make sure that (1) SrcBounds
    // implies Targetbounds or (2) the SrcBounds is at least as wide as
    // the TargetBounds.
    void CheckBoundsDeclAtStaticPtrCast(CastExpr *Cast,
                                        BoundsExpr *TargetBounds,
                                        Expr *Src,
                                        BoundsExpr *SrcBounds,
                                        CheckedScopeSpecifier CSS) {
      ProofFailure Cause;
      bool IsStaticPtrCast = (Src->getType()->isCheckedPointerPtrType() &&
                              Cast->getType()->isCheckedPointerPtrType());
      ProofStmtKind Kind = IsStaticPtrCast ? ProofStmtKind::StaticBoundsCast :
                             ProofStmtKind::BoundsDeclaration;
      FreeVariableListTy FreeVars;
      ProofResult Result = ProveBoundsDeclValidity(
          TargetBounds, SrcBounds, Cause, nullptr, FreeVars, Kind);
      if (Result != ProofResult::True) {
        // Which diagnostic message to print?
        unsigned DiagId =
            (Result == ProofResult::False)
                ? diag::error_static_cast_bounds_invalid
                : (CSS != CheckedScopeSpecifier::CSS_Unchecked
                       ? diag::warn_checked_scopestatic_cast_bounds_invalid
                       : diag::warn_static_cast_bounds_invalid);

        SourceLocation ExprLoc = Cast->getExprLoc();
        S.Diag(ExprLoc, DiagId) << Cast->getType() << Cast->getSourceRange();
        if (Result == ProofResult::False)
          ExplainProofFailure(ExprLoc, Cause,
                              ProofStmtKind::StaticBoundsCast);

        S.Diag(ExprLoc, diag::note_required_bounds) << TargetBounds;
        S.Diag(ExprLoc, diag::note_expanded_inferred_bounds) << SrcBounds;
      }
    }

    void CheckBoundsAtMemoryAccess(Expr *Deref, BoundsExpr *ValidRange,
                                   BoundsCheckKind CheckKind,
                                   CheckedScopeSpecifier CSS,
                                   EquivExprSets *EquivExprs) {

      // If we are running the 3C (AST only) tool, then disable
      // bounds checking.
      if (S.getLangOpts()._3C)
        return;

      ProofFailure Cause;
      ProofResult Result;
      ProofStmtKind ProofKind;
      #ifdef TRACE_RANGE
      llvm::outs() << "CheckBoundsMemAccess: Deref Expr: ";
      Deref->dumpPretty(S.Context);
      llvm::outs() << "\n";
      #endif
      if (UnaryOperator *UO = dyn_cast<UnaryOperator>(Deref)) {
        ProofKind = ProofStmtKind::MemoryAccess;
        Result = ProveMemoryAccessInRange(UO->getSubExpr(), nullptr, ValidRange,
                                          CheckKind, EquivExprs, Cause);
      } else if (ArraySubscriptExpr *AS = dyn_cast<ArraySubscriptExpr>(Deref)) {
        ProofKind = ProofStmtKind::MemoryAccess;
        Result = ProveMemoryAccessInRange(AS->getBase(), AS->getIdx(),
                                          ValidRange, CheckKind, EquivExprs, Cause);
      } else if (MemberExpr *ME = dyn_cast<MemberExpr>(Deref)) {
        assert(ME->isArrow());
        ProofKind = ProofStmtKind::MemberArrowBase;
        Result = ProveMemoryAccessInRange(ME->getBase(), nullptr, ValidRange, CheckKind, EquivExprs, Cause);
      } else {
        llvm_unreachable("unexpected expression kind");
      }

      if (Result == ProofResult::False) {
        #ifdef TRACE_RANGE
        llvm::outs() << "Memory access Failure Causes:";
        DumpFailure(llvm::outs(), Cause);
        llvm::outs() << "\n";
        #endif
        unsigned DiagId = diag::error_out_of_bounds_access;
        SourceLocation ExprLoc = Deref->getExprLoc();
        S.Diag(ExprLoc, DiagId) << (unsigned) ProofKind << Deref->getSourceRange();
        ExplainProofFailure(ExprLoc, Cause, ProofKind);
        S.Diag(ExprLoc, diag::note_expanded_inferred_bounds) << ValidRange;
      }
    }


  public:
    CheckBoundsDeclarations(Sema &SemaRef, PrepassInfo &Info, Stmt *Body, CFG *Cfg, BoundsExpr *ReturnBounds, std::pair<ComparisonSet, ComparisonSet> &Facts) : S(SemaRef),
      DumpBounds(SemaRef.getLangOpts().DumpInferredBounds),
      DumpState(SemaRef.getLangOpts().DumpCheckingState),
      PointerWidth(SemaRef.Context.getTargetInfo().getPointerWidth(0)),
      Body(Body),
      Cfg(Cfg),
      ReturnBounds(ReturnBounds),
      Context(SemaRef.Context),
      Facts(Facts),
      BoundsAnalyzer(BoundsAnalysis(SemaRef, Cfg)),
      AbstractSetMgr(AbstractSetManager(SemaRef, Info.VarUses)),
      IncludeNullTerminator(false) {}

    CheckBoundsDeclarations(Sema &SemaRef, PrepassInfo &Info, std::pair<ComparisonSet, ComparisonSet> &Facts) : S(SemaRef),
      DumpBounds(SemaRef.getLangOpts().DumpInferredBounds),
      DumpState(SemaRef.getLangOpts().DumpCheckingState),
      PointerWidth(SemaRef.Context.getTargetInfo().getPointerWidth(0)),
      Body(nullptr),
      Cfg(nullptr),
      ReturnBounds(nullptr),
      Context(SemaRef.Context),
      Facts(Facts),
      BoundsAnalyzer(BoundsAnalysis(SemaRef, nullptr)),
      AbstractSetMgr(AbstractSetManager(SemaRef, Info.VarUses)),
      IncludeNullTerminator(false) {}

    void IdentifyChecked(Stmt *S, StmtSet &MemoryCheckedStmts, StmtSet &BoundsCheckedStmts, CheckedScopeSpecifier CSS) {
      if (!S)
        return;

      if (CSS == CheckedScopeSpecifier::CSS_Memory)
        if (isa<Expr>(S) || isa<DeclStmt>(S) || isa<ReturnStmt>(S))
          MemoryCheckedStmts.insert(S);

      if (CSS == CheckedScopeSpecifier::CSS_Bounds)
        if (isa<Expr>(S) || isa<DeclStmt>(S) || isa<ReturnStmt>(S))
          BoundsCheckedStmts.insert(S);

      if (const CompoundStmt *CS = dyn_cast<CompoundStmt>(S))
        CSS = CS->getCheckedSpecifier();

      auto Begin = S->child_begin(), End = S->child_end();
      for (auto I = Begin; I != End; ++I)
        IdentifyChecked(*I, MemoryCheckedStmts, BoundsCheckedStmts, CSS);
    }

    // Add any subexpressions of S that occur in TopLevelElems to NestedExprs.
    void MarkNested(const Stmt *S, StmtSet &NestedExprs, StmtSet &TopLevelElems) {
      auto Begin = S->child_begin(), End = S->child_end();
      for (auto I = Begin; I != End; ++I) {
        const Stmt *Child = *I;
        if (!Child)
          continue;
        if (TopLevelElems.find(Child) != TopLevelElems.end())
          NestedExprs.insert(Child);
        MarkNested(Child, NestedExprs, TopLevelElems);
      }
   }

  // Identify CFG elements that are statements that are substatements of other
  // CFG elements.  (CFG elements are the components of basic blocks).  When a
  // CFG is constructed, subexpressions of top-level expressions may be placed
  // in separate CFG elements.  This is done for subexpressions of expressions
  // with control-flow, for example. When checking bounds declarations, we want
  // to process a subexpression with its enclosing expression. We want to
  // ignore CFG elements that are substatements of other CFG elements.
  //
  // As an example, given a conditional expression, all subexpressions will
  // be made into separate CFG elements.  The expression
  //    x = (cond == 0) ? f1() : f2(),
  // has a CFG of the form:
  //    B1:
  //     1: cond == 0
  //     branch cond == 0 B2, B3
  //   B2:
  //     1: f1();
  //     jump B4
  //   B3:
  //     1: f2();
  //     jump B4
  //   B4:
  //     1: x = (cond == 0) ? f1 : f2();
  //
  // For now, we want to skip B1.1, B2.1, and B3.1 because they will be processed
  // as part of B4.1.
   void FindNestedElements(StmtSet &NestedStmts) {
      // Create the set of top-level CFG elements.
      StmtSet TopLevelElems;
      for (const CFGBlock *Block : *Cfg) {
        for (CFGElement Elem : *Block) {
          if (Elem.getKind() == CFGElement::Statement) {
            CFGStmt CS = Elem.castAs<CFGStmt>();
            const Stmt *S = CS.getStmt();
            TopLevelElems.insert(S);
          }
        }
      }

      // Create the set of top-level elements that are subexpressions
      // of other top-level elements.
      for (const CFGBlock *Block : *Cfg) {
        for (CFGElement Elem : *Block) {
          if (Elem.getKind() == CFGElement::Statement) {
            CFGStmt CS = Elem.castAs<CFGStmt>();
            const Stmt *S = CS.getStmt();
            MarkNested(S, NestedStmts, TopLevelElems);
          }
        }
      }
   }

   void UpdateWidenedBounds(BoundsAnalysis &BA, const CFGBlock *Block,
                            CheckingState &State) {
     for (const auto item : BA.GetWidenedBounds(Block)) {
       const VarDecl *V = item.first;
       BoundsExpr *Bounds = item.second;

       // BoundsAnalysis currently uses VarDecls as keys in the widened
       // bounds data structure, so we create an AbstractSet for each 
       // VarDecl in the widened bounds. TODO: use AbstractSets as keys
       // in BoundsAnalysis (checkedc-clang issue #1015).
       const AbstractSet *A = AbstractSetMgr.GetOrCreateAbstractSet(V);
       auto I = State.ObservedBounds.find(A);
       if (I != State.ObservedBounds.end())
         I->second = Bounds;
     }
   }

   void ResetKilledBounds(BoundsAnalysis &BA, const CFGBlock *Block,
                          const Stmt *St, CheckingState &State) {
     for (const VarDecl *V : BA.GetKilledBounds(Block, St)) {
       // BoundsAnalysis currently uses VarDecls as keys in the killed
       // bounds data structure, so we create an AbstractSet for each
       // VarDecl in the killed bounds. TODO: use AbstractSets as keys
       // in BoundsAnalysis (checkedc-clang issue #1015).
       const AbstractSet *A = AbstractSetMgr.GetOrCreateAbstractSet(V);
       auto I = State.ObservedBounds.find(A);
       if (I != State.ObservedBounds.end())
         I->second = S.NormalizeBounds(V);
     }
   }

   // When a variable goes out of scope:
   // 1) it has to be removed from ObservedBounds in the CheckingState
   //    if it is a checked pointer variable because we no longer want
   //    to validate its bounds, and
   // 2) the expressions in EquivExprs that use it have to be removed
   //    because the expressions are now undefined.
   void UpdateStateForVariableOutOfScope(CheckingState &State, VarDecl *V) {
     if (V->hasBoundsExpr()) {
       const AbstractSet *A = AbstractSetMgr.GetOrCreateAbstractSet(V);
       auto I = State.ObservedBounds.find(A);
       if (I != State.ObservedBounds.end())
         State.ObservedBounds.erase(A);
     }

     EquivExprSets CrntEquivExprs(State.EquivExprs);
     State.EquivExprs.clear();
     for (auto I = CrntEquivExprs.begin(), E = CrntEquivExprs.end();
                                                         I != E; ++I) {
       ExprSetTy ExprList;
       for (auto InnerList = (*I).begin(); InnerList != (*I).end();
                                                         ++InnerList) {
         Expr *E = *InnerList;
         if (!VariableOccurrenceCount(S, V, E))
           ExprList.push_back(E);
       }
       if (ExprList.size() > 1)
         State.EquivExprs.push_back(ExprList);
     }
   }

   // Walk the CFG, traversing basic blocks in reverse post-oder.
   // For each element of a block, check bounds declarations.  Skip
   // CFG elements that are subexpressions of other CFG elements.
   void TraverseCFG(AvailableFactsAnalysis& AFA, FunctionDecl *FD) {
     assert(Cfg && "expected CFG to exist");
#if TRACE_CFG
     llvm::outs() << "Dumping AST";
     Body->dump(llvm::outs(), Context);
     llvm::outs() << "Dumping CFG:\n";
     Cfg->print(llvm::outs(), S.getLangOpts(), true);
     llvm::outs() << "Traversing CFG:\n";
#endif

     // Reset the AbstractSetMgr at the beginning of each function, since
     // the storage of AbstractSets should only persist for one function.
     AbstractSetMgr.Clear();

     // Map each function parameter to its declared bounds (if any),
     // normalized to range bounds, before checking the body of the function.
     // The context formed by the declared parameter bounds is the initial
     // observed bounds context for checking the function body.
     CheckingState ParamsState;
     for (auto I = FD->param_begin(); I != FD->param_end(); ++I) {
       ParmVarDecl *Param = *I;
       if (!Param->hasBoundsExpr())
         continue;
       if (BoundsExpr *Bounds = S.NormalizeBounds(Param)) {
         const AbstractSet *A = AbstractSetMgr.GetOrCreateAbstractSet(Param);
         ParamsState.ObservedBounds[A] = Bounds;
       }
     }

     // Store a checking state for each CFG block in order to track
     // the variables with bounds declarations that are in scope.
     llvm::DenseMap<unsigned int, CheckingState> BlockStates;
     BlockStates[Cfg->getEntry().getBlockID()] = ParamsState;

     StmtSet NestedElements;
     FindNestedElements(NestedElements);
     StmtSet MemoryCheckedStmts;
     StmtSet BoundsCheckedStmts;
     IdentifyChecked(Body, MemoryCheckedStmts, BoundsCheckedStmts, CheckedScopeSpecifier::CSS_Unchecked);

     // Run the bounds widening analysis on this function.
     BoundsAnalysis &BA = getBoundsAnalyzer();
     BA.WidenBounds(FD, NestedElements);
     if (S.getLangOpts().DumpWidenedBounds)
       BA.DumpWidenedBounds(FD);

     PostOrderCFGView POView = PostOrderCFGView(Cfg);
     ResetFacts();
     for (const CFGBlock *Block : POView) {
       AFA.GetFacts(Facts);
       CheckingState BlockState = GetIncomingBlockState(Block, BlockStates);

       // Update the observed bounds with the widened bounds calculated above.
       UpdateWidenedBounds(BA, Block, BlockState);

       for (CFGElement Elem : *Block) {
         if (Elem.getKind() == CFGElement::Statement) {
           CFGStmt CS = Elem.castAs<CFGStmt>();
           // We may attach a bounds expression to Stmt, so drop the const
           // modifier.
           Stmt *S = const_cast<Stmt *>(CS.getStmt());

           // Skip top-level elements that are nested in
           // another top-level element.
           if (NestedElements.find(S) != NestedElements.end())
             continue;

           CheckedScopeSpecifier CSS = CheckedScopeSpecifier::CSS_Unchecked;
           const Stmt *Statement = S;
           if (DeclStmt *DS = dyn_cast<DeclStmt>(S))
             // CFG construction will synthesize decl statements so that
             // each declarator is a separate CFGElem.  To see if we are in
             // a checked scope, look at the original decl statement.
             Statement = Cfg->getSourceDeclStmt(DS);
           if (MemoryCheckedStmts.find(Statement) != MemoryCheckedStmts.end())
             CSS = CheckedScopeSpecifier::CSS_Memory;
           else if (BoundsCheckedStmts.find(Statement) != BoundsCheckedStmts.end())
             CSS = CheckedScopeSpecifier::CSS_Bounds;

#if TRACE_CFG
            llvm::outs() << "Visiting ";
            S->dump(llvm::outs(), Context);
            llvm::outs().flush();
#endif
            // Modify the ObservedBounds context to include any variables with
            // bounds that are declared in S.  Before checking S, the observed
            // bounds for each variable v that is in scope are the widened
            // bounds for v (if any), or the declared bounds for v (if any).
            GetDeclaredBounds(this->S, BlockState.ObservedBounds, S, AbstractSetMgr);

            BoundsContextTy InitialObservedBounds = BlockState.ObservedBounds;
            BlockState.Reset();

            Check(S, CSS, BlockState);

            if (DumpState)
              DumpCheckingState(llvm::outs(), S, BlockState);

            // For each AbstractSet A in ObservedBounds, check that the
            // observed bounds of A imply the declared bounds of A.
            ValidateBoundsContext(S, BlockState, CSS, Block);

            // The observed bounds that were updated after checking S should
            // only be used to check that the updated observed bounds imply
            // the declared variable bounds.  After checking the observed and
            // declared bounds, the observed bounds for each AbstractSet should
            // be reset to their observed bounds from before checking S.
            BlockState.ObservedBounds = InitialObservedBounds;

            // If the widened bounds of any variables are killed by statement
            // S, reset their observed bounds to their declared bounds.
            // Resetting the widened bounds killed by S should be the last
            // thing done as part of traversing S.  The widened bounds of each
            // variable should be in effect until the very end of traversing S.
            ResetKilledBounds(BA, Block, S, BlockState);
         }
         else if (Elem.getKind() == CFGElement::LifetimeEnds) {
            // Every variable going out of scope is indicated by a LifetimeEnds
            // CFGElement. When a variable goes out of scope, ObservedBounds and
            // EquivExprs in the CheckingState have to be updated.
            CFGLifetimeEnds LE = Elem.castAs<CFGLifetimeEnds>();
            VarDecl *V = const_cast<VarDecl *>(LE.getVarDecl());
            if (V)
              UpdateStateForVariableOutOfScope(BlockState, V);
         }
       }
       if (Block->getBlockID() != Cfg->getEntry().getBlockID())
         BlockStates[Block->getBlockID()] = BlockState;
       AFA.Next();
     }
    }

  // Methods for inferring bounds expressions for C expressions.

  // C has an interesting semantics for expressions that differentiates between
  // lvalue and value expressions and inserts implicit conversions from lvalues
  // to values.  Value expressions are usually called rvalue expressions.  This
  // semantics is represented directly in the clang IR by having some
  // expressions evaluate to lvalues and having implicit conversions that convert
  // those lvalues to rvalues.
  //
  // Using ths representation directly would make it clumsy to compute bounds
  // expressions.  For an expression that evaluates to an lvalue, we would have
  // to compute and carry along two bounds expressions: the bounds expression
  // for the lvalue and the bounds expression for the value at which the lvalue
  // points.
  //
  // We address this by having two methods for computing bounds.  One method
  // (Check) computes the bounds for an rvalue expression. For lvalue
  // expressions, we have one method that compute two kinds of bounds.
  // CheckLValue computes the bounds for the lvalue produced by an expression
  // and the bounds for the target of the lvalue produced by the expression.
  //
  // There are only a few contexts where an lvalue expression can occur, so it
  // is straightforward to determine which method to use. Also, the clang IR
  // makes it explicit when an lvalue is converted to an rvalue by an lvalue
  // cast operation.
  //
  // An expression denotes an lvalue if it occurs in the following contexts:
  // 1. As the left-hand side of an assignment operator.
  // 2. As the operand to a postfix or prefix incrementation operators (which
  //    implicitly do assignment).
  // 3. As the operand of the address-of (&) operator.
  // 4. If a member access operation e1.f denotes an lvalue, e1 denotes an
  //    lvalue.
  // 5. In clang IR, as an operand to an LValueToRValue cast operation.
  // Otherwise an expression denotes an rvalue.

  public:
    BoundsExpr *Check(Stmt *S, CheckedScopeSpecifier CSS) {
      CheckingState State;
      BoundsExpr *Bounds = Check(S, CSS, State);
      if (DumpState)
        DumpCheckingState(llvm::outs(), S, State);
      return Bounds;
    }

    // If e is an rvalue, Check checks e and its children, performing any
    // necessary side effects, and returns the bounds for the value
    // produced by e.
    // If e is an lvalue, Check checks e and its children, performing any
    // necessary side effects, and returns unknown bounds.
    //
    // The returned bounds expression may contain a modifying expression within
    // it. It is the caller's responsibility to validate that the bounds
    // expression is non-modifying.
    //
    // Check recursively checks the children of e and performs any
    // necessary side effects on e.  Check and CheckLValue work together
    // to traverse each expression in a CFG exactly once.
    //
    // State is an out parameter that holds the result of Check.
    BoundsExpr *Check(Stmt *S, CheckedScopeSpecifier CSS,
                      CheckingState &State) {
      if (!S)
        return CreateBoundsEmpty();

      if (Expr *E = dyn_cast<Expr>(S)) {
        E = E->IgnoreParens();
        S = E;
        if (E->isLValue()) {
          CheckLValue(E, CSS, State);
          return CreateBoundsAlwaysUnknown();
        }
      }

      BoundsExpr *ResultBounds = CreateBoundsAlwaysUnknown();

      switch (S->getStmtClass()) {
        case Expr::UnaryOperatorClass:
          ResultBounds = CheckUnaryOperator(cast<UnaryOperator>(S),
                                            CSS, State);
          break;
        case Expr::CallExprClass:
          ResultBounds = CheckCallExpr(cast<CallExpr>(S), CSS, State);
          break;
        case Expr::ImplicitCastExprClass:
        case Expr::CStyleCastExprClass:
        case Expr::BoundsCastExprClass:
          ResultBounds = CheckCastExpr(cast<CastExpr>(S), CSS, State);
          break;
        case Expr::BinaryOperatorClass:
        case Expr::CompoundAssignOperatorClass:
          ResultBounds = CheckBinaryOperator(cast<BinaryOperator>(S),
                                             CSS, State);
          break;
        case Stmt::CompoundStmtClass: {
          CompoundStmt *CS = cast<CompoundStmt>(S);
          CSS = CS->getCheckedSpecifier();
          // Check may be called on a CompoundStmt if a CFG could not be
          // constructed, so check the children of a CompoundStmt.
          CheckChildren(CS, CSS, State);
          break;
        }
        case Stmt::DeclStmtClass: {
          DeclStmt *DS = cast<DeclStmt>(S);
          auto BeginDecls = DS->decl_begin(), EndDecls = DS->decl_end();
          for (auto I = BeginDecls; I != EndDecls; ++I) {
            Decl *D = *I;
            // If an initializer expression is present, it is visited
            // during the traversal of the variable declaration.
            if (VarDecl *VD = dyn_cast<VarDecl>(D))
              ResultBounds = CheckVarDecl(VD, CSS, State);
          }
          break;
        }
        case Stmt::ReturnStmtClass:
          ResultBounds = CheckReturnStmt(cast<ReturnStmt>(S), CSS, State);
          break;
        case Stmt::CHKCBindTemporaryExprClass: {
          CHKCBindTemporaryExpr *Binding = cast<CHKCBindTemporaryExpr>(S);
          ResultBounds = CheckTemporaryBinding(Binding, CSS, State);
          break;
        }
        case Expr::ConditionalOperatorClass:
        case Expr::BinaryConditionalOperatorClass: {
          AbstractConditionalOperator *ACO = cast<AbstractConditionalOperator>(S);
          ResultBounds = CheckConditionalOperator(ACO, CSS, State);
          break;
        }
        case Expr::BoundsValueExprClass:
          ResultBounds = CheckBoundsValueExpr(cast<BoundsValueExpr>(S),
                                              CSS, State);
          break;
        default:
          CheckChildren(S, CSS, State);
          break;
      }

      if (Expr *E = dyn_cast<Expr>(S)) {
        // Null ptrs always have bounds(any).
        // This is the correct way to detect all the different ways that
        // C can make a null ptr.
        if (E->isNullPointerConstant(Context, Expr::NPC_NeverValueDependent))
          return CreateBoundsAny();
      }

      return ResultBounds;
    }

    // Infer the bounds for an lvalue.
    //
    // The lvalue bounds determine whether it is valid to access memory
    // using the lvalue.  The bounds should be the range of an object in
    // memory or a subrange of an object.
    //
    // The returned bounds expressions may contain a modifying expression within
    // them. It is the caller's responsibility to validate that the bounds
    // expressions are non-modifying.
    //
    // CheckLValue recursively checks the children of e and performs any
    // necessary side effects on e.  Check and CheckLValue work together
    // to traverse each expression in a CFG exactly once.
    //
    // State is an out parameter that holds the result of Check.
    BoundsExpr *CheckLValue(Expr *E, CheckedScopeSpecifier CSS,
                            CheckingState &State) {
      if (!E->isLValue())
        return CreateBoundsInferenceError();

      E = E->IgnoreParens();

      switch (E->getStmtClass()) {
        case Expr::DeclRefExprClass:
          return CheckDeclRefExpr(cast<DeclRefExpr>(E), CSS, State);
        case Expr::UnaryOperatorClass:
          return CheckUnaryLValue(cast<UnaryOperator>(E), CSS, State);
        case Expr::ArraySubscriptExprClass:
          return CheckArraySubscriptExpr(cast<ArraySubscriptExpr>(E),
                                         CSS, State);
        case Expr::MemberExprClass:
          return CheckMemberExpr(cast<MemberExpr>(E), CSS, State);
        case Expr::ImplicitCastExprClass:
          return CheckCastLValue(cast<CastExpr>(E), CSS, State);
        case Expr::CHKCBindTemporaryExprClass:
          return CheckTempBindingLValue(cast<CHKCBindTemporaryExpr>(E),
                                        CSS, State);
        default: {
          CheckChildren(E, CSS, State);
          return CreateBoundsAlwaysUnknown();
        }
      }
    }

    // Infer bounds for the target of an lvalue expression.
    // Values assigned through the lvalue must satisfy the target bounds.
    // Values read through the lvalue will meet the target bounds.
    BoundsExpr *GetLValueTargetBounds(Expr *E, CheckedScopeSpecifier CSS) {
      if (!E->isLValue())
        return CreateBoundsInferenceError();

      // The type for inferring the target bounds cannot ever be an array
      // type, as these are dealt with by an array conversion, not an lvalue
      // conversion. The bounds for an array conversion are the same as the
      // lvalue bounds of the array-typed expression.
      if (E->getType()->isArrayType())
        return CreateBoundsInferenceError();

      E = E->IgnoreParens();

      switch (E->getStmtClass()) {
        case Expr::DeclRefExprClass:
          return DeclRefExprTargetBounds(cast<DeclRefExpr>(E), CSS);
        case Expr::UnaryOperatorClass:
          return UnaryOperatorTargetBounds(cast<UnaryOperator>(E), CSS);
        case Expr::ArraySubscriptExprClass:
          return ArraySubscriptExprTargetBounds(cast<ArraySubscriptExpr>(E),
                                                CSS);
        case Expr::MemberExprClass:
          return MemberExprTargetBounds(cast<MemberExpr>(E), CSS);
        case Expr::ImplicitCastExprClass:
          return LValueCastTargetBounds(cast<ImplicitCastExpr>(E), CSS);
        case Expr::CHKCBindTemporaryExprClass:
          return LValueTempBindingTargetBounds(cast<CHKCBindTemporaryExpr>(E),
                                               CSS);
        default:
          return CreateBoundsInferenceError();
      }
    }

    // CheckChildren recursively checks and performs any side effects on the
    // children of a statement or expression, throwing away the resulting
    // bounds.
    void CheckChildren(Stmt *S, CheckedScopeSpecifier CSS,
                       CheckingState &State) {
      ExprEqualMapTy SubExprSameValueSets;
      auto Begin = S->child_begin(), End = S->child_end();

      for (auto I = Begin; I != End; ++I) {
        Stmt *Child = *I;
        if (!Child) continue;
        // Accumulate the EquivExprs from checking each child into the
        // EquivExprs for S.
        Check(Child, CSS, State);

        // Store the set SameValue_i for each subexpression S_i.
        if (Expr *SubExpr = dyn_cast<Expr>(Child))
          SubExprSameValueSets[SubExpr] = State.SameValue;
      }

      // Use the stored sets SameValue_i for each subexpression S_i
      // to update the set SameValue for the expression S.
      if (Expr *E = dyn_cast<Expr>(S))
        UpdateSameValue(E, SubExprSameValueSets, State.SameValue);
    }

    // Traverse a top-level variable declaration.  If there is an
    // initializer, it will be traversed in CheckVarDecl.
    void TraverseTopLevelVarDecl(VarDecl *VD, CheckedScopeSpecifier CSS) {
      ResetFacts();
      CheckingState State;
      CheckVarDecl(VD, CSS, State, /*CheckBounds=*/true);
    }

    void ResetFacts() {
      std::pair<ComparisonSet, ComparisonSet> EmptyFacts;
      Facts = EmptyFacts;
    }

    bool IsBoundsSafeInterfaceAssignment(QualType DestTy, Expr *E) {
      if (DestTy->isUncheckedPointerType()) {
        ImplicitCastExpr *ICE = dyn_cast<ImplicitCastExpr>(E);
        if (ICE)
          return ICE && ICE->getCastKind() == CK_BitCast &&
                 ICE->getSubExpr()->getType()->isCheckedPointerType();
      }
      return false;
    }

  // Methods to infer bounds for an expression that produces an rvalue.

  private:
    // CheckBinaryOperator returns the bounds for the value produced by e.
    // e is an rvalue.
    BoundsExpr *CheckBinaryOperator(BinaryOperator *E,
                                    CheckedScopeSpecifier CSS,
                                    CheckingState &State) {
      Expr *LHS = E->getLHS();
      Expr *RHS = E->getRHS();
      ExprEqualMapTy SubExprSameValueSets;

      // Infer the bounds for the target of the LHS.
      BoundsExpr *LHSTargetBounds = GetLValueTargetBounds(LHS, CSS);

      // Infer the lvalue or rvalue bounds of the LHS, saving the set
      // SameValue of expressions that produce the same value as the LHS.
      BoundsExpr *LHSLValueBounds, *LHSBounds;
      InferBounds(LHS, CSS, LHSLValueBounds, LHSBounds, State);
      SubExprSameValueSets[LHS] = State.SameValue;

      // Infer the rvalue bounds of the RHS, saving the set SameValue
      // of expressions that produce the same value as the RHS.
      BoundsExpr *RHSBounds = Check(RHS, CSS, State);
      SubExprSameValueSets[RHS] = State.SameValue;

      BinaryOperatorKind Op = E->getOpcode();

      // Bounds of the binary operator.
      BoundsExpr *ResultBounds = CreateBoundsEmpty();

      // Floating point expressions have empty bounds.
      if (E->getType()->isFloatingType())
        ResultBounds = CreateBoundsEmpty();

      // `e1 = e2` has the bounds of `e2`. `e2` is an RValue.
      else if (Op == BinaryOperatorKind::BO_Assign)
        ResultBounds = RHSBounds;

      // `e1, e2` has the bounds of `e2`. Both `e1` and `e2`
      // are RValues.
      else if (Op == BinaryOperatorKind::BO_Comma)
        ResultBounds = RHSBounds;
      
      else {
        // Compound Assignments function like assignments mostly,
        // except the LHS is an L-Value, so we'll use its lvalue target bounds
        bool IsCompoundAssignment = false;
        if (BinaryOperator::isCompoundAssignmentOp(Op)) {
          Op = BinaryOperator::getOpForCompoundAssignment(Op);
          IsCompoundAssignment = true;
        }

        // Pointer arithmetic.
        //
        // `p + i` has the bounds of `p`. `p` is an RValue.
        // `p += i` has the lvalue target bounds of `p`. `p` is an LValue. `p += i` is an RValue
        // same applies for `-` and `-=` respectively
        if (LHS->getType()->isPointerType() &&
            RHS->getType()->isIntegerType() &&
            BinaryOperator::isAdditiveOp(Op)) {
          ResultBounds = IsCompoundAssignment ?
            LHSTargetBounds : LHSBounds;
        }
        // `i + p` has the bounds of `p`. `p` is an RValue.
        // `i += p` has the bounds of `p`. `p` is an RValue.
        else if (LHS->getType()->isIntegerType() &&
            RHS->getType()->isPointerType() &&
            Op == BinaryOperatorKind::BO_Add) {
          ResultBounds = RHSBounds;
        }
        // `e - p` has empty bounds, regardless of the bounds of p.
        // `e -= p` has empty bounds, regardless of the bounds of p.
        else if (RHS->getType()->isPointerType() &&
            Op == BinaryOperatorKind::BO_Sub) {
          ResultBounds = CreateBoundsEmpty();
        }

        // Arithmetic on integers with bounds.
        //
        // `e1 @ e2` has the bounds of whichever of `e1` or `e2` has bounds.
        // if both `e1` and `e2` have bounds, then they must be equal.
        // Both `e1` and `e2` are RValues
        //
        // `e1 @= e2` has the bounds of whichever of `e1` or `e2` has bounds.
        // if both `e1` and `e2` have bounds, then they must be equal.
        // `e1` is an LValue, its bounds are the lvalue target bounds.
        // `e2` is an RValue
        //
        // @ can stand for: +, -, *, /, %, &, |, ^, >>, <<
        else if (LHS->getType()->isIntegerType() &&
            RHS->getType()->isIntegerType() &&
            (BinaryOperator::isAdditiveOp(Op) ||
              BinaryOperator::isMultiplicativeOp(Op) ||
              BinaryOperator::isBitwiseOp(Op) ||
              BinaryOperator::isShiftOp(Op))) {
          BoundsExpr *LeftBounds = IsCompoundAssignment ?
            LHSTargetBounds : LHSBounds;
          if (LeftBounds->isUnknown() && !RHSBounds->isUnknown())
            ResultBounds = RHSBounds;
          else if (!LeftBounds->isUnknown() && RHSBounds->isUnknown())
            ResultBounds = LeftBounds;
          else if (!LeftBounds->isUnknown() && !RHSBounds->isUnknown()) {
            // TODO: Check if LeftBounds and RHSBounds are equal.
            // if so, return one of them. If not, return bounds(unknown)
            ResultBounds = CreateBoundsAlwaysUnknown();
          }
          else if (LeftBounds->isUnknown() && RHSBounds->isUnknown())
            ResultBounds = CreateBoundsEmpty();
        }
      }

      // Determine whether the assignment is to a variable.
      DeclRefExpr *LHSVar = GetLValueVariable(LHS);

      // Update the checking state.  The result bounds may also be updated
      // for assignments to a variable.
      if (E->isAssignmentOp()) {
        Expr *Target =
             CreateImplicitCast(LHS->getType(), CK_LValueToRValue, LHS);
        Expr *Src = RHS;

        // A compound assignment `e1 @= e2` implies an assignment `e1 = e1 @ e2`.
        if (E->isCompoundAssignmentOp()) {
          // Create the RHS of the implied assignment `e1 = e1 @ e2`.
          Src = ExprCreatorUtil::CreateBinaryOperator(S, Target, RHS, Op);

          // Update State.SameValue to be the set of expressions that produce
          // the same value as the source `e1 @ e2` of the assignment
          // `e1 = e1 @ e2`.
          UpdateSameValue(Src, SubExprSameValueSets, State.SameValue);
        }

        // Update the checking state and result bounds for assignments to `e1`
        // where `e1` is a variable.
        if (LHSVar)
          ResultBounds = UpdateAfterAssignment(LHSVar, E, Target, Src,
                                               ResultBounds, CSS,
                                               State, State);
        // Update EquivExprs and SameValue for assignments where `e1` is not
        // a variable.
        else
          // SameValue is empty for assignments to a non-variable.  This
          // conservative approach avoids recording false equality facts for
          // assignments where the LHS appears on the RHS, e.g. *p = *p + 1.
          State.SameValue.clear();
      } else if (BinaryOperator::isLogicalOp(Op)) {
        // TODO: update State for logical operators `e1 && e2` and `e1 || e2`.
      } else if (Op == BinaryOperatorKind::BO_Comma) {
        // Do nothing for comma operators `e1, e2`. State already contains the
        // the correct EquivExprs and SameValue sets as a result of checking
        // `e1` and `e2`.
      } else
        // For all other binary operators `e1 @ e2`, use the SameValue sets for
        // `e1` and `e2` stored in SubExprSameValueSets to update
        // State.SameValue for `e1 @ e2`.
        UpdateSameValue(E, SubExprSameValueSets, State.SameValue);

      // TODO: checkedc-clang issue #873: combine this E->isAssignmentOp()
      // block with the earlier E->isAssignmentOp() block for updating the
      // checking state.
      if (E->isAssignmentOp()) {
        QualType LHSType = LHS->getType();
        // Bounds of the right-hand side of the assignment
        BoundsExpr *RightBounds = nullptr;

        if (!E->isCompoundAssignmentOp() &&
            LHSType->isCheckedPointerPtrType() &&
            RHS->getType()->isCheckedPointerPtrType()) {
          // ptr<T> to ptr<T> assignment, no obligation to check assignment bounds
        }
        else if (LHSType->isCheckedPointerType() ||
                  LHSType->isIntegerType() ||
                  IsBoundsSafeInterfaceAssignment(LHSType, RHS)) {
          // Check that the value being assigned has bounds if the
          // target of the LHS lvalue has bounds.
          LHSTargetBounds = S.CheckNonModifyingBounds(LHSTargetBounds, LHS);
          if (!LHSTargetBounds->isUnknown()) {
            if (E->isCompoundAssignmentOp())
              RightBounds = S.CheckNonModifyingBounds(ResultBounds, E);
            else
              RightBounds = S.CheckNonModifyingBounds(ResultBounds, RHS);

            // If RightBounds are invalid bounds, it is because the bounds for
            // the RHS contained a modifying expression. Update the variable's
            // observed bounds to be InvalidBounds to avoid extraneous errors
            // during bounds declaration validation.
            if (LHSVar && RightBounds->isInvalid()) {
              const AbstractSet *A = AbstractSetMgr.GetOrCreateAbstractSet(LHSVar);
              State.ObservedBounds[A] = RightBounds;
            }

            // Check bounds declarations for assignments to a non-variable.
            // Assignments to variables will be checked after checking the
            // current top-level CFG statement.
            if (!LHSVar) {
              if (RightBounds->isUnknown()) {
                S.Diag(RHS->getBeginLoc(),
                       diag::err_expected_bounds_for_assignment)
                    << RHS->getSourceRange();
                RightBounds = S.CreateInvalidBoundsExpr();
              }
              CheckBoundsDeclAtAssignment(E->getExprLoc(), LHS, LHSTargetBounds,
                                          RHS, RightBounds, State.EquivExprs,
                                          CSS);
            }
          }
        }

        // Check that the LHS lvalue of the assignment has bounds, if it is an
        // lvalue that was produced by dereferencing an _Array_ptr.
        bool LHSNeedsBoundsCheck = false;
        OperationKind OpKind = (E->getOpcode() == BO_Assign) ?
          OperationKind::Assign : OperationKind::Other;
        LHSNeedsBoundsCheck = AddBoundsCheck(LHS, OpKind, CSS,
                                             &State.EquivExprs,
                                             LHSLValueBounds);
        if (DumpBounds && (LHSNeedsBoundsCheck ||
                            (LHSTargetBounds && !LHSTargetBounds->isUnknown()))) {
          if (RightBounds && RightBounds->isUnknown())
            RightBounds = S.CreateInvalidBoundsExpr();
          DumpAssignmentBounds(llvm::outs(), E, LHSTargetBounds, RightBounds);
        }
      }

      return ResultBounds;
    }

    // CheckCallExpr returns the bounds for the value produced by e.
    // e is an rvalue.
    BoundsExpr *CheckCallExpr(CallExpr *E, CheckedScopeSpecifier CSS,
                              CheckingState &State,
                              CHKCBindTemporaryExpr *Binding = nullptr) {
      BoundsExpr *ResultBounds = CallExprBounds(E, Binding, CSS);

      QualType CalleeType = E->getCallee()->getType();
      // Extract the pointee type.  The caller type could be a regular pointer
      // type or a block pointer type.
      QualType PointeeType;
      if (const PointerType *FuncPtrTy = CalleeType->getAs<PointerType>())
        PointeeType = FuncPtrTy->getPointeeType();
      else if (const BlockPointerType *BlockPtrTy = CalleeType->getAs<BlockPointerType>())
        PointeeType = BlockPtrTy->getPointeeType();
      else {
        llvm_unreachable("Unexpected callee type");
        return CreateBoundsInferenceError();
      }

      const FunctionType *FuncTy = PointeeType->getAs<FunctionType>();
      assert(FuncTy);
      const FunctionProtoType *FuncProtoTy = FuncTy->getAs<FunctionProtoType>();

      // If the callee and arguments will not be checked during
      // the bounds declaration checking below, check them here.
      if (!FuncProtoTy) {
        CheckChildren(E, CSS, State);
        return ResultBounds;
      }
      if (!FuncProtoTy->hasParamAnnots()) {
        CheckChildren(E, CSS, State);
        return ResultBounds;
      }

      // Check the callee since CheckCallExpr should check
      // all its children.  The arguments will be checked below.
      Check(E->getCallee(), CSS, State);

      unsigned NumParams = FuncProtoTy->getNumParams();
      unsigned NumArgs = E->getNumArgs();
      unsigned Count = (NumParams < NumArgs) ? NumParams : NumArgs;
      ArrayRef<Expr *> ArgExprs = llvm::makeArrayRef(const_cast<Expr**>(E->getArgs()), E->getNumArgs());

      for (unsigned i = 0; i < Count; i++) {
        // Check each argument.
        Expr *Arg = E->getArg(i);
        BoundsExpr *ArgBounds = Check(Arg, CSS, State);

        QualType ParamType = FuncProtoTy->getParamType(i);
        // Skip checking bounds for unchecked pointer parameters, unless
        // the argument was subject to a bounds-safe interface cast.
        if (ParamType->isUncheckedPointerType() && !IsBoundsSafeInterfaceAssignment(ParamType, E->getArg(i))) {
          continue;
        }
        // We want to check the argument expression implies the desired parameter bounds.
        // To compute the desired parameter bounds, we substitute the arguments for
        // parameters in the parameter bounds expression.
        const BoundsAnnotations ParamAnnots = FuncProtoTy->getParamAnnots(i);
        const BoundsExpr *ParamBounds = ParamAnnots.getBoundsExpr();
        const InteropTypeExpr *ParamIType = ParamAnnots.getInteropTypeExpr();
        if (!ParamBounds && !ParamIType)
          continue;

        bool UsedIType = false;
        if (!ParamBounds && ParamIType) {
          ParamBounds = CreateTypeBasedBounds(nullptr, ParamIType->getType(),
                                                true, true);
          UsedIType = true;
        }

        // Check after handling the interop type annotation, not before, because
        // handling the interop type annotation could make the bounds known.
        if (ParamBounds->isUnknown())
          continue;

        ArgBounds = S.CheckNonModifyingBounds(ArgBounds, Arg);
        if (ArgBounds->isUnknown()) {
          S.Diag(Arg->getBeginLoc(),
                  diag::err_expected_bounds_for_argument) << (i + 1) <<
            Arg->getSourceRange();
          ArgBounds = S.CreateInvalidBoundsExpr();
          continue;
        } else if (ArgBounds->isInvalid())
          continue;

        // Concretize parameter bounds with argument expressions. This fails
        // and returns null if an argument expression is a modifying
        // expression,  We issue an error during concretization about that.
        BoundsExpr *SubstParamBounds =
          S.ConcretizeFromFunctionTypeWithArgs(
            const_cast<BoundsExpr *>(ParamBounds),
            ArgExprs,
            Sema::NonModifyingContext::NMC_Function_Parameter,
            Sema::NonModifyingMessage::NMM_Error);

        if (!SubstParamBounds)
          continue;

        // Put the parameter bounds in a standard form if necessary.
        if (SubstParamBounds->isElementCount() ||
            SubstParamBounds->isByteCount()) {
          // TODO: turn this check on as part of adding temporary variables for
          // calls.
          // Turning it on now would cause errors to be issued for arguments
          // that are calls.
          if (true /* S.CheckIsNonModifying(Arg,
                              Sema::NonModifyingContext::NMC_Function_Parameter,
                                    Sema::NonModifyingMessage::NMM_Error) */) {
            Expr *TypedArg = Arg;
            // The bounds expression is for an interface type. Retype the
            // argument to the interface type.
            if (UsedIType) {
              TypedArg = CreateExplicitCast(
                ParamIType->getType(), CK_BitCast, Arg, true);
            }
            SubstParamBounds = ExpandToRange(TypedArg,
                                    const_cast<BoundsExpr *>(SubstParamBounds));
            } else
              continue;
        }

        if (DumpBounds) {
          DumpCallArgumentBounds(llvm::outs(), FuncProtoTy->getParamAnnots(i).getBoundsExpr(), Arg, SubstParamBounds, ArgBounds);
        }

        CheckBoundsDeclAtCallArg(i, SubstParamBounds, Arg, ArgBounds, CSS, State.EquivExprs);
      }

      // Check any arguments that are beyond the number of function
      // parameters.
      for (unsigned i = Count; i < NumArgs; i++) {
        Expr *Arg = E->getArg(i);
        Check(Arg, CSS, State);
      }

      // State.SameValue is empty for call expressions.
      State.SameValue.clear();

      return ResultBounds;
    }

    // If e is an rvalue, CheckCastExpr returns the bounds for
    // the value produced by e.
    // If e is an lvalue, it returns unknown bounds (CheckCastLValue
    // should be called instead).
    // This includes both ImplicitCastExprs and CStyleCastExprs.
    BoundsExpr *CheckCastExpr(CastExpr *E, CheckedScopeSpecifier CSS,
                              CheckingState &State) {
      // If the rvalue bounds for e cannot be determined,
      // e may be an lvalue (or may have unknown rvalue bounds).
      BoundsExpr *ResultBounds = CreateBoundsUnknown();

      Expr *SubExpr = E->getSubExpr();
      CastKind CK = E->getCastKind();

      bool IncludeNullTerm =
          E->getType()->getPointeeOrArrayElementType()->isNtCheckedArrayType();
      bool PreviousIncludeNullTerminator = IncludeNullTerminator;
      IncludeNullTerminator = IncludeNullTerm;

      // Infer the bounds for the target of the subexpression e1.
      BoundsExpr *SubExprTargetBounds = GetLValueTargetBounds(SubExpr, CSS);

      // Infer the lvalue or rvalue bounds of the subexpression e1,
      // setting State to contain the results for e1.
      BoundsExpr *SubExprLValueBounds, *SubExprBounds;
      InferBounds(SubExpr, CSS, SubExprLValueBounds,
                  SubExprBounds, State);

      IncludeNullTerminator = PreviousIncludeNullTerminator;

      // Update the set State.SameValue of expressions that produce the
      // same value as e.
      if (CK == CastKind::CK_ArrayToPointerDecay) {
        // State.SameValue = { e } for lvalues with array type.
        if (!CreatesNewObject(E) && CheckIsNonModifying(E))
          State.SameValue = { E };
      } else if (CK == CastKind::CK_LValueToRValue) {
        if (E->getType()->isArrayType()) {
          // State.Same = { e } for lvalues with array type.
          if (!CreatesNewObject(E) && CheckIsNonModifying(E))
            State.SameValue = { E };
        }
        else {
          // If e appears in some set F in State.EquivExprs,
          // State.SameValue = F.
          State.SameValue = GetEqualExprSetContainingExpr(E, State.EquivExprs);
          if (State.SameValue.size() == 0) {
            // Otherwise, if e is nonmodifying and does not read memory via a
            // pointer, State.SameValue = { e }.  Otherwise, State.SameValue
            // is empty.
            if (CheckIsNonModifying(E) && !ReadsMemoryViaPointer(E) &&
                !CreatesNewObject(E))
              State.SameValue.push_back(E);
          }
        }
      } else
        // Use the default rules to update State.SameValue for e using
        // the current State.SameValue for the subexpression e1.
        UpdateSameValue(E, State.SameValue, State.SameValue);

      // Casts to _Ptr narrow the bounds.  If the cast to
      // _Ptr is invalid, that will be diagnosed separately.
      if (E->getStmtClass() == Stmt::ImplicitCastExprClass ||
          E->getStmtClass() == Stmt::CStyleCastExprClass) {
        if (E->getType()->isCheckedPointerPtrType())
          ResultBounds = CreateTypeBasedBounds(E, E->getType(), false, false);
        else
          ResultBounds = RValueCastBounds(E, SubExprTargetBounds,
                                          SubExprLValueBounds,
                                          SubExprBounds, State);
      }

      CheckDisallowedFunctionPtrCasts(E);

      if (CK == CK_LValueToRValue && !E->getType()->isArrayType()) {
        bool NeedsBoundsCheck = AddBoundsCheck(SubExpr, OperationKind::Read,
                                               CSS, &State.EquivExprs,
                                               SubExprLValueBounds);
        if (NeedsBoundsCheck && DumpBounds)
          DumpExpression(llvm::outs(), E);
        return ResultBounds;
      }

      // Handle dynamic_bounds_casts.
      //
      // If the inferred bounds of the subexpression are:
      // - bounds(unknown), this is a compile-time error.
      // - bounds(any), there is no runtime checks.
      // - bounds(lb, ub):  If the declared bounds of the cast operation are
      // (e2, e3),  a runtime check that lb <= e2 && e3 <= ub is inserted
      // during code generation.
      if (CK == CK_DynamicPtrBounds || CK == CK_AssumePtrBounds) {
        CHKCBindTemporaryExpr *TempExpr = dyn_cast<CHKCBindTemporaryExpr>(SubExpr);
        assert(TempExpr);

        // These bounds may be computed and tested at runtime.  Don't
        // recompute any expressions computed to temporaries already.
        Expr *TempUse = CreateTemporaryUse(TempExpr);

        Expr *SubExprAtNewType = CreateExplicitCast(E->getType(),
                                                CastKind::CK_BitCast,
                                                TempUse, true);

        if (CK == CK_AssumePtrBounds)
          return ExpandToRange(SubExprAtNewType, E->getBoundsExpr());

        BoundsExpr *DeclaredBounds = E->getBoundsExpr();
        BoundsExpr *NormalizedBounds = ExpandToRange(SubExprAtNewType,
                                                      DeclaredBounds);

        SubExprBounds = S.CheckNonModifyingBounds(SubExprBounds, SubExpr);
        if (SubExprBounds->isUnknown()) {
          S.Diag(SubExpr->getBeginLoc(), diag::err_expected_bounds);
        }

        assert(NormalizedBounds);

        E->setNormalizedBoundsExpr(NormalizedBounds);
        E->setSubExprBoundsExpr(SubExprBounds);

        if (DumpBounds)
          DumpBoundsCastBounds(llvm::outs(), E, DeclaredBounds, NormalizedBounds, SubExprBounds);
        
        return ExpandToRange(SubExprAtNewType, E->getBoundsExpr());
      }

      // Casts to _Ptr type must have a source for which we can infer bounds.
      if ((CK == CK_BitCast || CK == CK_IntegralToPointer) &&
          E->getType()->isCheckedPointerPtrType() &&
          !E->getType()->isFunctionPointerType()) {
        SubExprBounds = S.CheckNonModifyingBounds(SubExprBounds, SubExpr);
        if (SubExprBounds->isUnknown()) {
          S.Diag(SubExpr->getBeginLoc(),
                  diag::err_expected_bounds_for_ptr_cast)
                  << SubExpr->getSourceRange();
          SubExprBounds = S.CreateInvalidBoundsExpr();
        } else {
          BoundsExpr *TargetBounds =
            CreateTypeBasedBounds(E, E->getType(), false, false);
          CheckBoundsDeclAtStaticPtrCast(E, TargetBounds, SubExpr,
                                         SubExprBounds, CSS);
        }
        assert(SubExprBounds);
        assert(!E->getSubExprBoundsExpr());
        E->setSubExprBoundsExpr(SubExprBounds);
        if (DumpBounds)
          DumpExpression(llvm::outs(), E);
      }

      return ResultBounds;
    }

    // If e is an rvalue, CheckUnaryOperator returns the bounds for
    // the value produced by e.
    // If e is an lvalue, CheckUnaryLValue should be called instead.
    BoundsExpr *CheckUnaryOperator(UnaryOperator *E, CheckedScopeSpecifier CSS,
                                   CheckingState &State) {
      UnaryOperatorKind Op = E->getOpcode();
      Expr *SubExpr = E->getSubExpr();

      // Infer the bounds for the target of the subexpression e1.
      BoundsExpr *SubExprTargetBounds = GetLValueTargetBounds(SubExpr, CSS);

      // Infer the lvalue or rvalue bounds of the subexpression e1,
      // setting State to contain the results for e1.
      BoundsExpr *SubExprLValueBounds, *SubExprBounds;
      InferBounds(SubExpr, CSS, SubExprLValueBounds,
                  SubExprBounds, State);

      if (Op == UO_AddrOf)
        S.CheckAddressTakenMembers(E);

      if (E->isIncrementDecrementOp()) {
        bool NeedsBoundsCheck = AddBoundsCheck(SubExpr, OperationKind::Other,
                                               CSS, &State.EquivExprs,
                                               SubExprLValueBounds);
        if (NeedsBoundsCheck && DumpBounds)
          DumpExpression(llvm::outs(), E);
      }

      // `*e` is not an rvalue.
      if (Op == UnaryOperatorKind::UO_Deref)
        return CreateBoundsInferenceError();

      // Check inc/dec operators `++e1`, `e1++`, `--e1`, `e1--`.
      // At this point, State contains EquivExprs and SameValue for `e1`.
      if (UnaryOperator::isIncrementDecrementOp(Op)) {
        // `++e1`, `e1++`, `--e1`, `e1--` all have bounds of `e1`.
        // `e1` is an lvalue, so its bounds are its lvalue target bounds.
        // These bounds may be updated if `e1` is a variable.
        BoundsExpr *IncDecResultBounds = SubExprTargetBounds;

        // Create the target of the implied assignment `e1 = e1 +/- 1`.
        CastExpr *Target = CreateImplicitCast(SubExpr->getType(),
                                              CK_LValueToRValue, SubExpr);

        // Only use the RHS `e1 +/1 ` of the implied assignment to update
        // the checking state if the integer constant 1 can be created, which
        // is only true if `e1` has integer or pointer type.
        IntegerLiteral *One = ExprCreatorUtil::CreateIntegerLiteral(
                                Context, 1, SubExpr->getType());
        Expr *RHS = nullptr;
        if (One) {
          BinaryOperatorKind RHSOp = UnaryOperator::isIncrementOp(Op) ?
                                      BinaryOperatorKind::BO_Add :
                                      BinaryOperatorKind::BO_Sub;
          RHS = ExprCreatorUtil::CreateBinaryOperator(S, SubExpr, One, RHSOp);
        }

        // Update the checking state and result bounds for inc/dec operators
        // where `e1` is a variable.
        if (DeclRefExpr *V = GetLValueVariable(SubExpr)) {
          // Update SameValue to be the set of expressions that produce the
          // same value as the RHS `e1 +/- 1` (if the RHS could be created).
          UpdateSameValue(E, State.SameValue, State.SameValue, RHS);
          // The bounds of the RHS `e1 +/- 1` are the rvalue bounds of the
          // rvalue cast `e1`.
          BoundsExpr *RHSBounds = RValueCastBounds(Target, SubExprTargetBounds,
                                                   SubExprLValueBounds,
                                                   SubExprBounds, State);
          IncDecResultBounds = UpdateAfterAssignment(
              V, E, Target, RHS, RHSBounds, CSS, State, State);
        }

        // Update the set SameValue of expressions that produce the same
        // value as `e`.
        if (One) {
          // For integer or pointer-typed expressions, create the expression
          // Val that is equivalent to `e` in the program state after the
          // increment/decrement expression `e` has executed.
          // (The call to UpdateSameValue will only add Val to SameValue if
          // Val is a non-modifying expression).

          // `++e1` and `--e1` produce the same value as the rvalue cast of
          // `e1` after executing `++e1` or `--e1`.
          Expr *Val = Target;
          // `e1++` produces the same value as `e1 - 1` after executing `e1++`.
          if (Op == UnaryOperatorKind::UO_PostInc)
            Val = ExprCreatorUtil::CreateBinaryOperator(S, SubExpr, One,
                                    BinaryOperatorKind::BO_Sub);
          // `e1--` produces the same value as `e1 + 1` after executing `e1--`.
          else if (Op == UnaryOperatorKind::UO_PostDec)
            Val = ExprCreatorUtil::CreateBinaryOperator(S, SubExpr, One,
                                    BinaryOperatorKind::BO_Add);
          UpdateSameValue(E, State.SameValue, State.SameValue, Val);
        } else {
          // SameValue is empty for expressions where the integer constant 1
          // could not be constructed (e.g. floating point expressions).
          State.SameValue.clear();
        }

        return IncDecResultBounds;
      }

      // `&e` has the bounds of `e`.
      // `e` is an lvalue, so its bounds are its lvalue bounds.
      // State.SameValue for `&e` remains the same as State.SameValue for `e`.
      if (Op == UnaryOperatorKind::UO_AddrOf) {

        // Functions have bounds corresponding to the empty range.
        if (SubExpr->getType()->isFunctionType())
          return CreateBoundsEmpty();

        return SubExprLValueBounds;
      }

      // Update State.SameValue for `!e`, `+e`, `-e`, and `~e`
      // using the current State.SameValue for `e`.
      UpdateSameValue(E, State.SameValue, State.SameValue);

      // `!e` has empty bounds.
      if (Op == UnaryOperatorKind::UO_LNot)
        return CreateBoundsEmpty();

      // `+e`, `-e`, `~e` all have bounds of `e`. `e` is an rvalue.
      if (Op == UnaryOperatorKind::UO_Plus ||
          Op == UnaryOperatorKind::UO_Minus ||
          Op == UnaryOperatorKind::UO_Not)
        return SubExprBounds;

      // We cannot infer the bounds of other unary operators.
      return CreateBoundsAlwaysUnknown();
    }

    // CheckVarDecl returns empty bounds.
    BoundsExpr *CheckVarDecl(VarDecl *D, CheckedScopeSpecifier CSS,
                             CheckingState &State, bool CheckBounds = false) {
      BoundsExpr *ResultBounds = CreateBoundsEmpty();

      Expr *Init = D->getInit();
      BoundsExpr *InitBounds = nullptr;
      const AbstractSet *A = nullptr;

      // If there is an initializer, check it, and update the state to record
      // expression equality implied by initialization. After checking Init,
      // State.SameValue will contain non-modifying expressions that produce
      // values equivalent to the value produced by Init.
      if (Init) {
        InitBounds = Check(Init, CSS, State);

        // Create an rvalue expression for v. v could be an array or
        // non-array variable.
        DeclRefExpr *TargetDeclRef = ExprCreatorUtil::CreateVarUse(S, D);
        A = AbstractSetMgr.GetOrCreateAbstractSet(TargetDeclRef);
        CastKind Kind;
        QualType TargetTy;
        if (D->getType()->isArrayType()) {
          Kind = CK_ArrayToPointerDecay;
          TargetTy = S.getASTContext().getArrayDecayedType(D->getType());
        } else {
          Kind = CK_LValueToRValue;
          TargetTy = D->getType();
        }
        Expr *TargetExpr = CreateImplicitCast(TargetTy, Kind, TargetDeclRef);

        // Record equality between the target and initializer.
        RecordEqualityWithTarget(TargetExpr, Init, State);
      }

      if (D->isInvalidDecl())
        return ResultBounds;

      if (isa<ParmVarDecl>(D))
        return ResultBounds;

      VarDecl::DefinitionKind defKind = D->isThisDeclarationADefinition();
      if (defKind == VarDecl::DefinitionKind::DeclarationOnly)
        return ResultBounds;

      // Handle variables with bounds declarations
      BoundsExpr *DeclaredBounds = D->getBoundsExpr();
      if (!DeclaredBounds || DeclaredBounds->isInvalid() ||
          DeclaredBounds->isUnknown())
        return ResultBounds;

      // TODO: checkedc-clang issue #862: for array types, check that any
      // declared bounds at the point of initialization are true based on
      // the array size.

      // If there is a scalar initializer, record the initializer bounds as the
      // observed bounds for the variable and check that the initializer meets
      // the bounds requirements for the variable.  For non-scalar types
      // arrays, structs, and unions), the amount of storage allocated depends
      // on the type, so we don't need to check the initializer bounds.
      if (Init && D->getType()->isScalarType()) {
        assert(D->getInitStyle() == VarDecl::InitializationStyle::CInit);
        InitBounds = S.CheckNonModifyingBounds(InitBounds, Init);
        State.ObservedBounds[A] = InitBounds;
        if (InitBounds->isUnknown()) {
          if (CheckBounds)
            // TODO: need some place to record the initializer bounds
            S.Diag(Init->getBeginLoc(), diag::err_expected_bounds_for_initializer)
                << Init->getSourceRange();
          InitBounds = S.CreateInvalidBoundsExpr();
        } else if (CheckBounds) {
          BoundsExpr *NormalizedDeclaredBounds = ExpandToRange(D, DeclaredBounds);
          CheckBoundsDeclAtInitializer(D->getLocation(), D, NormalizedDeclaredBounds,
            Init, InitBounds, State.EquivExprs, CSS);
        }
        if (DumpBounds)
          DumpInitializerBounds(llvm::outs(), D, DeclaredBounds, InitBounds);
      }

      return ResultBounds;
    }

    // CheckReturnStmt returns empty bounds.
    BoundsExpr *CheckReturnStmt(ReturnStmt *RS, CheckedScopeSpecifier CSS,
                                CheckingState &State) {
      BoundsExpr *ResultBounds = CreateBoundsEmpty();

      Expr *RetValue = RS->getRetValue();

      if (!RetValue)
        // We already issued an error message for this case.
        return ResultBounds;

      // Check the return value if it exists.
      Check(RetValue, CSS, State);

      if (!ReturnBounds)
        return ResultBounds;

      // TODO: Actually check that the return expression bounds imply the 
      // return bounds.
      // TODO: Also check that any parameters used in the return bounds are
      // unmodified.
      return ResultBounds;
    }

    // If e is an rvalue, CheckTemporaryBinding returns the bounds for
    // the value produced by e.
    // If e is an lvalue, CheckTempBindingLValue should be called instead.
    BoundsExpr *CheckTemporaryBinding(CHKCBindTemporaryExpr *E,
                                      CheckedScopeSpecifier CSS,
                                      CheckingState &State) {
      Expr *Child = E->getSubExpr();

      BoundsExpr *SubExprBounds = nullptr;
      if (CallExpr *CE = dyn_cast<CallExpr>(Child))
        SubExprBounds = CheckCallExpr(CE, CSS, State, E);
      else
        SubExprBounds = Check(Child, CSS, State);

      UpdateSameValue(E, State.SameValue, State.SameValue);
      return SubExprBounds;
    }

    // CheckBoundsValueExpr returns the bounds for the value produced by e.
    // e is an rvalue.
    BoundsExpr *CheckBoundsValueExpr(BoundsValueExpr *E,
                                     CheckedScopeSpecifier CSS,
                                     CheckingState &State) {
      Expr *Binding = E->getTemporaryBinding();
      return Check(Binding, CSS, State);
    }

    // CheckConditionalOperator returns the bounds for the value produced by e.
    // e is an rvalue of the form `e1 ? e2 : e3`.
    BoundsExpr *CheckConditionalOperator(AbstractConditionalOperator *E,
                                         CheckedScopeSpecifier CSS,
                                         CheckingState &State) {
      // Check the condition `e1`.
      Check(E->getCond(), CSS, State);

      // Check the "true" arm `e2`.
      CheckingState StateTrueArm;
      StateTrueArm.EquivExprs = State.EquivExprs;
      StateTrueArm.ObservedBounds = State.ObservedBounds;
      BoundsExpr *BoundsTrueArm = Check(E->getTrueExpr(), CSS, StateTrueArm);

      // Check the "false" arm `e3`.
      CheckingState StateFalseArm;
      StateFalseArm.EquivExprs = State.EquivExprs;
      StateFalseArm.ObservedBounds = State.ObservedBounds;
      BoundsExpr *BoundsFalseArm = Check(E->getFalseExpr(), CSS, StateFalseArm);

      // TODO: handle uses of temporaries bounds in only one arm.

      if (EqualContexts(StateTrueArm.ObservedBounds,
                        StateFalseArm.ObservedBounds)) {
        // If checking each arm produces two identical bounds contexts,
        // the final context is the context from checking the true arm.
        State.ObservedBounds = StateTrueArm.ObservedBounds;
      } else {
        // If checking each arm produces two different bounds contexts,
        // validate each arm's context separately.

        // Get the bounds that were updated in each arm.
        BoundsContextTy TrueBounds = ContextDifference(
                                        StateTrueArm.ObservedBounds,
                                        State.ObservedBounds);
        BoundsContextTy FalseBounds = ContextDifference(
                                        StateFalseArm.ObservedBounds,
                                        State.ObservedBounds);

        // For any AbstractSet A whose bounds were updated in the false arm
        // but not in the true arm, the bounds of A in the true arm should
        // be validated as well. These bounds may be invalid, e.g. if the
        // bounds of A were updated in the condition `e1`.
        for (const auto &Pair : FalseBounds) {
          const AbstractSet *A = Pair.first;
          if (TrueBounds.find(A) == TrueBounds.end())
            TrueBounds[A] = StateTrueArm.ObservedBounds[A];
        }
        StateTrueArm.ObservedBounds = TrueBounds;

        // For any variable A whose bounds were updated in the true arm
        // but not in the false arm, the bounds of A in the false arm should
        // be validated as well.
        for (const auto &Pair : TrueBounds) {
          const AbstractSet *A = Pair.first;
          if (FalseBounds.find(A) == FalseBounds.end())
            FalseBounds[A] = StateFalseArm.ObservedBounds[A];
        }
        StateFalseArm.ObservedBounds = FalseBounds;

        // Validate the bounds that were updated in either arm.
        ValidateBoundsContext(E->getTrueExpr(), StateTrueArm, CSS);
        ValidateBoundsContext(E->getFalseExpr(), StateFalseArm, CSS);

        // For each variable v whose bounds were updated in the true or false arm,
        // reset the observed bounds of v to the declared bounds of v.
        for (const auto &Pair : StateTrueArm.ObservedBounds) {
          const AbstractSet *A = Pair.first;
          BoundsExpr *DeclaredBounds =
            S.GetLValueDeclaredBounds(A->GetRepresentative());
          State.ObservedBounds[A] = DeclaredBounds;
        }
        for (const auto &Pair : StateFalseArm.ObservedBounds) {
          const AbstractSet *A = Pair.first;
          BoundsExpr *DeclaredBounds =
            S.GetLValueDeclaredBounds(A->GetRepresentative());
          State.ObservedBounds[A] = DeclaredBounds;
        }
      }

      State.EquivExprs = IntersectEquivExprs(StateTrueArm.EquivExprs,
                                             StateFalseArm.EquivExprs);

      State.SameValue = IntersectExprSets(StateTrueArm.SameValue,
                                          StateFalseArm.SameValue);
      if (!CreatesNewObject(E) && CheckIsNonModifying(E) &&
          !EqualExprsContainsExpr(State.SameValue, E))
        State.SameValue.push_back(E);

      // The bounds of `e` are the greatest lower bound of the bounds of `e2`
      // and the bounds of `e3`.

      // If bounds expressions B1 and B2 are equivalent, the greatest lower
      // bound of B1 and B2 is B1.
      if (S.Context.EquivalentBounds(BoundsTrueArm, BoundsFalseArm, &State.EquivExprs))
        return BoundsTrueArm;

      // The greatest lower bound of bounds(any) and B is B, where B is an
      // arbitrary bounds expression.
      if (BoundsTrueArm->isAny())
        return BoundsFalseArm;
      if (BoundsFalseArm->isAny())
        return BoundsTrueArm;

      // If the bounds for `e2` and `e3` are not equivalent, and neither is
      // bounds(any), the bounds for `e` cannot be determined.
      return CreateBoundsAlwaysUnknown();
    }

  // Methods to infer both:
  // 1. Bounds for an expression that produces an lvalue, and
  // 2. Bounds for the target of an expression that produces an lvalue.

  private:

    // CheckDeclRefExpr returns the lvalue and target bounds of e.
    // e is an lvalue.
    BoundsExpr *CheckDeclRefExpr(DeclRefExpr *E, CheckedScopeSpecifier CSS,
                                 CheckingState &State) {
      CheckChildren(E, CSS, State);
      State.SameValue.clear();

      VarDecl *VD = dyn_cast<VarDecl>(E->getDecl());
      BoundsExpr *B = nullptr;
      if (VD)
        B = VD->getBoundsExpr();

      if (E->getType()->isArrayType()) {
        if (!VD) {
          llvm_unreachable("declref with array type not a vardecl");
          return CreateBoundsInferenceError();
        }

        // Update SameValue for variables with array type.
        const ConstantArrayType *CAT = Context.getAsConstantArrayType(E->getType());
        if (CAT) {
          if (E->getType()->isCheckedArrayType())
            State.SameValue.push_back(E);
          else if (VD->hasLocalStorage() || VD->hasExternalStorage())
            State.SameValue.push_back(E);
        }

        // Declared bounds override the bounds based on the array type.
        if (B) {
          Expr *Base = CreateImplicitCast(Context.getDecayedType(E->getType()),
                                          CastKind::CK_ArrayToPointerDecay, E);
          return ExpandToRange(Base, B);
        }

        // If B is an interop type annotation, the type must be identical
        // to the declared type, modulo checkedness.  So it is OK to
        // compute the array bounds based on the original type.
        return ArrayExprBounds(E);
      }

      if (E->getType()->isFunctionType()) {
        // Only function decl refs should have function type.
        assert(isa<FunctionDecl>(E->getDecl()));
        return CreateBoundsEmpty();
      }

      Expr *AddrOf = CreateAddressOfOperator(E);
      // SameValue = { &v } for variables v that do not have array type.
      State.SameValue.push_back(AddrOf);
      return CreateSingleElementBounds(AddrOf);
    }

    // If e is an lvalue, CheckUnaryLValue returns the
    // lvalue and target bounds of e.
    // If e is an rvalue, CheckUnaryOperator should be called instead.
    BoundsExpr *CheckUnaryLValue(UnaryOperator *E, CheckedScopeSpecifier CSS,
                                 CheckingState &State) {
      BoundsExpr *SubExprBounds = Check(E->getSubExpr(), CSS, State);

      if (E->getOpcode() == UnaryOperatorKind::UO_Deref) {
        // SameValue is empty for pointer dereferences.
        State.SameValue.clear();

        // The lvalue bounds of *e are the rvalue bounds of e.
        return SubExprBounds;
      }

      return CreateBoundsInferenceError();
    }

    // CheckArraySubscriptExpr returns the lvalue and target bounds of e.
    // e is an lvalue.
    BoundsExpr *CheckArraySubscriptExpr(ArraySubscriptExpr *E,
                                        CheckedScopeSpecifier CSS,
                                        CheckingState &State) {
      // e1[e2] is a synonym for *(e1 + e2).  The bounds are
      // the bounds of e1 + e2, which reduces to the bounds
      // of whichever subexpression has pointer type.
      // getBase returns the pointer-typed expression.
      BoundsExpr *Bounds = Check(E->getBase(), CSS, State);
      Check(E->getIdx(), CSS, State);

      // SameValue is empty for array subscript expressions.
      State.SameValue.clear();

      return Bounds;
    }

    // CheckMemberExpr returns the lvalue and target bounds of e.
    // e is an lvalue.
    //
    // A member expression is a narrowing operator that shrinks the range of
    // memory to which the base refers to a specific member.  We always bounds
    // check the base.  That way we know that the lvalue produced by the
    // member points to a valid range of memory given by
    // (lvalue, lvalue + 1).   The lvalue is interpreted as a pointer to T,
    // where T is the type of the member.
    BoundsExpr *CheckMemberExpr(MemberExpr *E, CheckedScopeSpecifier CSS,
                                CheckingState &State) {
      // The lvalue bounds must be inferred before performing any side
      // effects on the base, since inferring these bounds may call
      // PruneTemporaryBindings.
      BoundsExpr *Bounds = MemberExprBounds(E, CSS);

      // Infer the lvalue or rvalue bounds of the base.
      Expr *Base = E->getBase();
      BoundsExpr *BaseLValueBounds, *BaseBounds;
      InferBounds(Base, CSS, BaseLValueBounds, BaseBounds, State);

      // Clear State.SameValue to avoid adding false equality information.
      // TODO: implement updating state for member expressions.
      State.SameValue.clear();

      bool NeedsBoundsCheck = AddMemberBaseBoundsCheck(E, CSS,
                                                       &State.EquivExprs,
                                                       BaseLValueBounds,
                                                       BaseBounds);
      if (NeedsBoundsCheck && DumpBounds)
        DumpExpression(llvm::outs(), E);
      return Bounds;
    }

    // If e is an lvalue, CheckCastLValue returns the
    // lvalue and target bounds of e.
    // If e is an rvalue, CheckCastExpr should be called instead.
    BoundsExpr *CheckCastLValue(CastExpr *E, CheckedScopeSpecifier CSS,
                                CheckingState &State) {
      // An LValueBitCast adjusts the type of the lvalue.  The bounds are not
      // changed, except that their relative alignment may change (the bounds 
      // may only cover a partial object).  TODO: When we add relative
      // alignment support to the compiler, adjust the relative alignment.
      if (E->getCastKind() == CastKind::CK_LValueBitCast)
        return CheckLValue(E->getSubExpr(), CSS, State);

      CheckChildren(E, CSS, State);

      // Cast kinds other than LValueBitCast do not have lvalue bounds.
      return CreateBoundsAlwaysUnknown();
    }

    // If e is an lvalue, CheckTempBindingLValue returns the
    // lvalue and target bounds of e.
    // If e is an rvalue, CheckTemporaryBinding should be called instead.
    BoundsExpr *CheckTempBindingLValue(CHKCBindTemporaryExpr *E,
                                       CheckedScopeSpecifier CSS,
                                       CheckingState &State) {
      CheckChildren(E, CSS, State);

      Expr *SubExpr = E->getSubExpr()->IgnoreParens();

      if (isa<CompoundLiteralExpr>(SubExpr)) {
        // The lvalue bounds of a struct-typed compound literal expression e
        // are bounds(&value(temp(e), &value(temp(e)) + 1).
        if (E->getType()->isStructureType()) {
          Expr *TempUse = CreateTemporaryUse(E);
          Expr *Addr = CreateAddressOfOperator(TempUse);
          return ExpandToRange(Addr, Context.getPrebuiltCountOne());
        }

        // The lvalue bounds of an array-typed compound literal expression e
        // are based on the dimension size of e.
        if (E->getType()->isArrayType()) {
          BoundsExpr *BE = CreateBoundsForArrayType(E->getType());
          QualType PtrType = Context.getDecayedType(E->getType());
          Expr *ArrLValue = CreateTemporaryUse(E);
          Expr *Base = CreateImplicitCast(PtrType,
                                          CastKind::CK_ArrayToPointerDecay,
                                          ArrLValue);
          return ExpandToRange(Base, BE);
        }

        // All other types of compound literals do not have lvalue bounds.
        return CreateBoundsAlwaysUnknown();
      }

      if (auto *SL = dyn_cast<StringLiteral>(SubExpr))
        return InferBoundsForStringLiteral(E, SL, E);

      if (auto *PE = dyn_cast<PredefinedExpr>(SubExpr)) {
        auto *SL = PE->getFunctionName();
        return InferBoundsForStringLiteral(E, SL, E);
      }

      return CreateBoundsAlwaysUnknown();
    }

  public:

    // Given an array type with constant dimension size, produce a count
    // expression with that size.
    BoundsExpr *CreateBoundsForArrayType(QualType QT) {
      const IncompleteArrayType *IAT = Context.getAsIncompleteArrayType(QT);
      if (IAT) {
        if (IAT->getKind() == CheckedArrayKind::NtChecked)
          return Context.getPrebuiltCountZero();
        else
          return CreateBoundsAlwaysUnknown();
      }
      const ConstantArrayType *CAT = Context.getAsConstantArrayType(QT);
      if (!CAT)
        return CreateBoundsAlwaysUnknown();

      llvm::APInt size = CAT->getSize();
      // Null-terminated arrays of size n have bounds of count(n - 1).
      // The null terminator is excluded from the count.
      if (!IncludeNullTerminator &&
          CAT->getKind() == CheckedArrayKind::NtChecked) {
        assert(size.uge(1) && "must have at least one element");
        size = size - 1;
      }
      IntegerLiteral *Size =
        ExprCreatorUtil::CreateIntegerLiteral(Context, size);
      CountBoundsExpr *CBE =
          new (Context) CountBoundsExpr(BoundsExpr::Kind::ElementCount,
                                        Size, SourceLocation(),
                                        SourceLocation());
      return CBE;
    }

    Expr *CreateExplicitCast(QualType Target, CastKind CK, Expr *E,
                               bool isBoundsSafeInterface) {
      // Avoid building up nested chains of no-op casts.
      E = BoundsUtil::IgnoreRedundantCast(Context, CK, E);

      // Synthesize some dummy type source source information.
      TypeSourceInfo *DI = Context.getTrivialTypeSourceInfo(Target);
      CStyleCastExpr *CE = CStyleCastExpr::Create(Context, Target,
        ExprValueKind::VK_RValue, CK, E, nullptr, DI, SourceLocation(),
        SourceLocation());
      CE->setBoundsSafeInterface(isBoundsSafeInterface);
      return CE;
    }

    ImplicitCastExpr *CreateImplicitCast(QualType Target, CastKind CK,
                                         Expr *E) {
      return ImplicitCastExpr::Create(Context, Target, CK, E, nullptr,
                                       ExprValueKind::VK_RValue);
    }

    // Given a byte_count or count bounds expression for the expression Base,
    // expand it to a range bounds expression:
    //  E : Count(C) expands to Bounds(E, E + C)
    //  E : ByteCount(C)  expands to Bounds((array_ptr<char>) E,
    //                                      (array_ptr<char>) E + C)
    BoundsExpr *ExpandToRange(Expr *Base, BoundsExpr *B) {
      assert(Base->isRValue() && "expected rvalue expression");
      BoundsExpr::Kind K = B->getKind();
      switch (K) {
        case BoundsExpr::Kind::ByteCount:
        case BoundsExpr::Kind::ElementCount: {
          CountBoundsExpr *BC = dyn_cast<CountBoundsExpr>(B);
          if (!BC) {
            llvm_unreachable("unexpected cast failure");
            return CreateBoundsInferenceError();
          }
          Expr *Count = BC->getCountExpr();
          QualType ResultTy;
          Expr *LowerBound;
          Base = S.MakeAssignmentImplicitCastExplicit(Base);
          if (K == BoundsExpr::ByteCount) {
            ResultTy = Context.getPointerType(Context.CharTy,
                                              CheckedPointerKind::Array);
            // When bounds are pretty-printed as source code, the cast needs
            // to appear in the source code for the code to be correct, so
            // use an explicit cast operation.
            //
            // The bounds-safe interface argument is false because casts
            // to checked pointer types are always allowed by type checking.
            LowerBound =
              CreateExplicitCast(ResultTy, CastKind::CK_BitCast, Base, false);
          } else {
            ResultTy = Base->getType();
            LowerBound = Base;
            if (ResultTy->isCheckedPointerPtrType()) {
              ResultTy = Context.getPointerType(ResultTy->getPointeeType(),
                CheckedPointerKind::Array);
              // The bounds-safe interface argument is false because casts
              // between checked pointer types are always allowed by type
              // checking.
              LowerBound =
                CreateExplicitCast(ResultTy, CastKind::CK_BitCast, Base, false);
            }
          }
          Expr *UpperBound =
            BinaryOperator::Create(Context, LowerBound, Count,
                                   BinaryOperatorKind::BO_Add,
                                   ResultTy,
                                   ExprValueKind::VK_RValue,
                                   ExprObjectKind::OK_Ordinary,
                                   SourceLocation(),
                                   FPOptionsOverride());
          RangeBoundsExpr *R = new (Context) RangeBoundsExpr(LowerBound, UpperBound,
                                               SourceLocation(),
                                               SourceLocation());
          return R;
        }
        default:
          return B;
      }
    }

    BoundsExpr *ExpandToRange(VarDecl *D, BoundsExpr *B) {
      QualType QT = D->getType();
      ExprResult ER = S.BuildDeclRefExpr(D, QT,
                                       clang::ExprValueKind::VK_LValue, SourceLocation());
      if (ER.isInvalid())
        return nullptr;
      Expr *Base = ER.get();
      if (!QT->isArrayType())
        Base = CreateImplicitCast(QT, CastKind::CK_LValueToRValue, Base);
      return ExpandToRange(Base, B);
    }

    // Compute bounds for a variable expression or member reference expression
    // with an array type.
    BoundsExpr *ArrayExprBounds(Expr *E) {
      DeclRefExpr *DR = dyn_cast<DeclRefExpr>(E);
      assert((DR && dyn_cast<VarDecl>(DR->getDecl())) || isa<MemberExpr>(E));
      BoundsExpr *BE = CreateBoundsForArrayType(E->getType());
      if (BE->isUnknown())
        return BE;

      Expr *Base = CreateImplicitCast(Context.getDecayedType(E->getType()),
                                      CastKind::CK_ArrayToPointerDecay,
                                      E);
      return ExpandToRange(Base, BE);
    }

    BoundsAnalysis &getBoundsAnalyzer() { return BoundsAnalyzer; }

  private:
    // Sets the bounds expressions based on whether e is an lvalue or an
    // rvalue expression.
    void InferBounds(Expr *E, CheckedScopeSpecifier CSS,
                     BoundsExpr *&LValueBounds,
                     BoundsExpr *&RValueBounds,
                     CheckingState &State) {
      LValueBounds = CreateBoundsUnknown();
      RValueBounds = CreateBoundsUnknown();
      if (E->isLValue())
        LValueBounds = CheckLValue(E, CSS, State);
      else if (E->isRValue())
        RValueBounds = Check(E, CSS, State);
    }

    // Methods to validate observed and declared bounds.

    // ValidateBoundsContext checks that, after checking a top-level CFG
    // statement S, for each variable v in the checking state observed bounds
    // context, the observed bounds of v imply the declared bounds of v.
    void ValidateBoundsContext(Stmt *S, CheckingState State,
                               CheckedScopeSpecifier CSS,
                               const CFGBlock *Block = nullptr) {
      // Construct a set of sets of equivalent expressions that contains all
      // the equality facts in State.EquivExprs, as well as any equality facts
      // implied by State.TargetSrcEquality.  These equality facts will only
      // be used to validate the bounds context and will not persist across
      // CFG statements.  The source expressions in State.TargetSrcEquality
      // do not meet the criteria for persistent inclusion in State.EquivExprs:
      // for example, they may create new objects or read memory via pointers.
      EquivExprSets EquivExprs = State.EquivExprs;
      for (auto const &Pair : State.TargetSrcEquality) {
        Expr *Target = Pair.first;
        Expr *Src = Pair.second;
        bool FoundTarget = false;
        for (auto I = EquivExprs.begin(); I != EquivExprs.end(); ++I) {
          if (EqualExprsContainsExpr(*I, Target)) {
            FoundTarget = true;
            I->push_back(Src);
            break;
          }
        }
        if (!FoundTarget)
          EquivExprs.push_back({Target, Src});
      }

      BoundsAnalysis &BA = getBoundsAnalyzer();
      DeclSetTy BoundsWidenedAndNotKilled =
        BA.GetBoundsWidenedAndNotKilled(Block, S);

      for (auto const &Pair : State.ObservedBounds) {
        const AbstractSet *A = Pair.first;
        const VarDecl *V = A->GetVarDecl();
        if (!V)
          continue;
        BoundsExpr *ObservedBounds = Pair.second;
        BoundsExpr *DeclaredBounds =
          this->S.GetLValueDeclaredBounds(A->GetRepresentative());
        if (!DeclaredBounds || DeclaredBounds->isUnknown())
          continue;
        if (ObservedBounds->isUnknown())
          DiagnoseUnknownObservedBounds(S, A, DeclaredBounds, State);
        else {
          // We should issue diagnostics for observed bounds if the variable V
          // is not in the set BoundsWidenedAndNotKilled which represents
          // variables whose bounds are widened in this block and not killed by
          // statement S.
          bool DiagnoseObservedBounds = BoundsWidenedAndNotKilled.find(V) ==
                                        BoundsWidenedAndNotKilled.end();
          CheckObservedBounds(S, A, DeclaredBounds, ObservedBounds, State,
                              &EquivExprs, CSS, Block, DiagnoseObservedBounds);
        }
      }
    }

    // DiagnoseUnknownObservedBounds emits an error message for an AbstractSet
    // A whose observed bounds are unknown after checking the top-level CFG
    // statement St.
    //
    // State contains information that is used to provide more context in
    // the diagnostic messages.
    void DiagnoseUnknownObservedBounds(Stmt *St, const AbstractSet *A,
                                       BoundsExpr *DeclaredBounds,
                                       CheckingState State) {
      const VarDecl *V = A->GetVarDecl();
      if (!V)
        return;

      BlameAssignmentWithinStmt(St, A, State,
                                diag::err_unknown_inferred_bounds);
      S.Diag(V->getLocation(), diag::note_declared_bounds)
        << DeclaredBounds << DeclaredBounds->getSourceRange();

      // The observed bounds of A are unknown because the original observed
      // bounds B of A used a variable w, and there was an assignment to w
      // where w had no original value.
      auto LostVarIt = State.LostVariables.find(A);
      if (LostVarIt != State.LostVariables.end()) {
        std::pair<BoundsExpr *, DeclRefExpr *> Lost = LostVarIt->second;
        BoundsExpr *InitialObservedBounds = Lost.first;
        DeclRefExpr *LostVar = Lost.second;
        S.Diag(LostVar->getLocation(), diag::note_lost_variable)
          << LostVar << InitialObservedBounds << V << LostVar->getSourceRange();
      }

      // The observed bounds of A are unknown because at least one expression
      // e with unknown bounds was assigned to an lvalue expression in A.
      auto BlameSrcIt = State.UnknownSrcBounds.find(A);
      if (BlameSrcIt != State.UnknownSrcBounds.end()) {
        SmallVector<Expr *, 4> UnknownSources = BlameSrcIt->second;
        for (auto I = UnknownSources.begin(); I != UnknownSources.end(); ++I) {
          Expr *Src = *I;
          S.Diag(Src->getBeginLoc(), diag::note_unknown_source_bounds)
            << Src << V << Src->getSourceRange();
        }
      }
    }

    // CheckObservedBounds checks that the observed bounds for a variable v
    // imply that the declared bounds for v are provably true after checking
    // the top-level CFG statement St.
    //
    // EquivExprs contains all equality facts contained in State.EquivExprs,
    // as well as any equality facts implied by State.TargetSrcEquality.
    void CheckObservedBounds(Stmt *St, const AbstractSet *A,
                             BoundsExpr *DeclaredBounds,
                             BoundsExpr *ObservedBounds, CheckingState State,
                             EquivExprSets *EquivExprs,
                             CheckedScopeSpecifier CSS,
                             const CFGBlock *Block,
                             bool DiagnoseObservedBounds) {
      const VarDecl *V = A->GetVarDecl();
      ProofFailure Cause;
      FreeVariableListTy FreeVars;
      ProofResult Result = ProveBoundsDeclValidity(
          DeclaredBounds, ObservedBounds, Cause, EquivExprs, FreeVars);
      if (Result == ProofResult::True)
        return;

      // If v currently has widened bounds and the widened bounds of v are not
      // killed by the statement St, then the proof failure was caused by not
      // being able to prove the widened bounds of v imply the declared bounds
      // of v. Diagnostics should not be emitted in this case. Otherwise,
      // statements that make no changes to v or any variables used in the
      // bounds of v would cause diagnostics to be emitted.
      // For example, the widened bounds (p, (p + 0) + 1) do not provably imply
      // the declared bounds (p, p + 0) due to the left-associativity of the
      // observed upper bound (p + 0) + 1.
      // TODO: checkedc-clang issue #867: the widened bounds of a variable
      // should provably imply the declared bounds of a variable.
      if (!DiagnoseObservedBounds)
        return;
      
      // Which diagnostic message to print?
      unsigned DiagId =
          (Result == ProofResult::False)
              ? (TestFailure(Cause, ProofFailure::HasFreeVariables)
                     ? diag::error_bounds_declaration_unprovable
                     : diag::error_bounds_declaration_invalid)
              : (CSS != CheckedScopeSpecifier::CSS_Unchecked
                     ? diag::warn_checked_scope_bounds_declaration_invalid
                     : diag::warn_bounds_declaration_invalid);

      SourceLocation Loc = BlameAssignmentWithinStmt(St, A, State, DiagId);
      if (Result == ProofResult::False)
        ExplainProofFailure(Loc, Cause, ProofStmtKind::BoundsDeclaration);
      
      if (TestFailure(Cause, ProofFailure::HasFreeVariables))
        DiagnoseFreeVariables(diag::note_free_variable_decl_or_inferred, Loc,
                              FreeVars);

      S.Diag(V->getLocation(), diag::note_declared_bounds)
        << DeclaredBounds << DeclaredBounds->getSourceRange();
      S.Diag(Loc, diag::note_expanded_inferred_bounds)
        << ObservedBounds << ObservedBounds->getSourceRange();
    }

    // BlameAssignmentWithinStmt prints a diagnostic message that highlights the
    // assignment expression in St that causes V's observed bounds to be unknown
    // or not provably valid.  If St is a DeclStmt, St itself and V are
    // highlighted.  BlameAssignmentWithinStmt returns the source location of
    // the blamed assignment.
    SourceLocation BlameAssignmentWithinStmt(Stmt *St, const AbstractSet *A,
                                             CheckingState State,
                                             unsigned DiagId) const {
      assert(St);
      const VarDecl *V = A->GetVarDecl();
      assert(V);
      SourceRange SrcRange = St->getSourceRange();
      auto BDCType = Sema::BoundsDeclarationCheck::BDC_Statement;

      // For a declaration, show the diagnostic message that starts at the
      // location of v rather than the beginning of St and return.  If the
      // message starts at the beginning of a declaration T v = e, then extra
      // diagnostics may be emitted for T.
      SourceLocation Loc = St->getBeginLoc();
      if (isa<DeclStmt>(St)) {
        Loc = V->getLocation();
        BDCType = Sema::BoundsDeclarationCheck::BDC_Initialization;
        S.Diag(Loc, DiagId) << BDCType << V << SrcRange << SrcRange;
        return Loc;
      }

      // If not a declaration, find the assignment (if it exists) in St to blame
      // for the error or warning.
      auto It = State.BlameAssignments.find(A);
      if (It != State.BlameAssignments.end()) {
        Expr *BlameExpr = It->second;
        Loc = BlameExpr->getBeginLoc();
        SrcRange = BlameExpr->getSourceRange();

        // Choose the type of assignment E to show in the diagnostic messages
        // from: assignment (=), decrement (--) or increment (++). If none of
        // these cases match, the diagnostic message reports that the error is
        // for a statement.
        if (UnaryOperator *UO = dyn_cast<UnaryOperator>(BlameExpr)) {
          if (UO->isIncrementOp())
            BDCType = Sema::BoundsDeclarationCheck::BDC_Increment;
          else if (UO->isDecrementOp())
            BDCType = Sema::BoundsDeclarationCheck::BDC_Decrement;
        } else if (isa<BinaryOperator>(BlameExpr)) {
          // Must be an assignment or a compound assignment, because E is
          // modifying.
          BDCType = Sema::BoundsDeclarationCheck::BDC_Assignment;
        }
      }
      S.Diag(Loc, DiagId) << BDCType << V << SrcRange << SrcRange;
      return Loc;
    }

    // Methods to update the checking state.

    // UpdateAfterAssignment updates the checking state after a variable V
    // is updated in an assignment E of the form Target = Src, based on the
    // state before the assignment.  It also returns updated bounds for Src.
    //
    // If V has an original value, the original value is substituted for
    // any uses of the value of V in the bounds in ObservedBounds and the
    // expressions in EquivExprs and SameValue.
    // If V does not have an original value, any bounds in ObservedBounds
    // that use the value of V are set to bounds(unknown), and any expressions
    // in EquivExprs and SameValue that use the value of V are removed from
    // EquivExprs and SameValue.
    //
    // SrcBounds are the original bounds for the source of the assignment.
    //
    // PrevState is the checking state that was true before the assignment.
    BoundsExpr *UpdateAfterAssignment(DeclRefExpr *V, Expr *E, Expr *Target,
                                      Expr *Src, BoundsExpr *SrcBounds,
                                      CheckedScopeSpecifier CSS,
                                      const CheckingState PrevState,
                                      CheckingState &State) {
      // Get the original value (if any) of V before the assignment, and
      // determine whether the original value uses the value of V.
      // OriginalValue is named OV in the Checked C spec.
      bool OriginalValueUsesV = false;
      Expr *OriginalValue = GetOriginalValue(V, Target, Src,
                              PrevState.EquivExprs, OriginalValueUsesV);

      // Determine whether V has declared bounds.
      VarDecl *VariableDecl = dyn_cast_or_null<VarDecl>(V->getDecl());
      BoundsExpr *DeclaredBounds;
      const AbstractSet *VariableAbstractSet = nullptr;
      if (VariableDecl)
        DeclaredBounds = VariableDecl->getBoundsExpr();

      // If V has declared bounds, set ObservedBounds[V] to SrcBounds.
      if (DeclaredBounds) {
        VariableAbstractSet = AbstractSetMgr.GetOrCreateAbstractSet(V);
        State.ObservedBounds[VariableAbstractSet] = SrcBounds;
      }

      // If Src initially has unknown bounds (before making any variable
      // replacements), use Src to explain bounds checking errors that
      // can occur when validating the bounds context.
      if (DeclaredBounds) {
        if (SrcBounds->isUnknown())
          State.UnknownSrcBounds[VariableAbstractSet].push_back(Src);
      }

      // Adjust ObservedBounds to account for any uses of V in the bounds.
      for (auto const &Pair : State.ObservedBounds) {
        const AbstractSet *W = Pair.first;
        BoundsExpr *Bounds = Pair.second;
        BoundsExpr *AdjustedBounds = ReplaceVariableInBounds(Bounds, V, OriginalValue, CSS);
        if (!Bounds->isUnknown() && AdjustedBounds->isUnknown())
          State.LostVariables[W] = std::make_pair(Bounds, V);

        // If E modifies the bounds of W, add the pair to BlameAssignments.
        // We can check this cheaply by comparing the pointer values of
        // AdjustedBounds and Bounds because ReplaceVariableInBounds returns
        // Bounds as AdjustedBounds if Bounds is not adjusted.
        if (AdjustedBounds != Bounds)
          State.BlameAssignments[W] = E;
        State.ObservedBounds[W] = AdjustedBounds;
      }

      // Adjust SrcBounds to account for any uses of V and, if V has declared
      // bounds, record the updated observed bounds for V.
      BoundsExpr *AdjustedSrcBounds = ReplaceVariableInBounds(SrcBounds, V, OriginalValue, CSS);
      if (DeclaredBounds)
        State.ObservedBounds[VariableAbstractSet] = AdjustedSrcBounds;

      // Record that E updates the observed bounds of V.
      if (DeclaredBounds)
        State.BlameAssignments[VariableAbstractSet] = E;

      // If the initial source bounds were not unknown, but they are unknown
      // after replacing uses of V, then the assignment to V caused the
      // source bounds (which are the observed bounds for V) to be unknown.
      if (DeclaredBounds) {
        if (!SrcBounds->isUnknown() && AdjustedSrcBounds->isUnknown())
          State.LostVariables[VariableAbstractSet] = std::make_pair(SrcBounds, V);
      }

      // Adjust EquivExprs to account for any uses of V in PrevState.EquivExprs.
      State.EquivExprs.clear();
      for (auto I = PrevState.EquivExprs.begin(); I != PrevState.EquivExprs.end(); ++I) {
        ExprSetTy ExprList;
        for (auto InnerList = (*I).begin(); InnerList != (*I).end(); ++InnerList) {
          Expr *E = *InnerList;
          Expr *AdjustedE = ReplaceVariableReferences(S, E, V, OriginalValue, CSS);
          // Don't add duplicate expressions to any set in EquivExprs.
          if (AdjustedE && !EqualExprsContainsExpr(ExprList, AdjustedE))
            ExprList.push_back(AdjustedE);
        }
        if (ExprList.size() > 1)
          State.EquivExprs.push_back(ExprList);
      }

      // Adjust SameValue to account for any uses of V in PrevState.SameValue.
      // If the original value uses the value of V, then any expressions that
      // use the value of V should be removed from SameValue.  For example,
      // in the assignment i = i + 2, where the original value is i - 2, the
      // expression i + 2 in SameValue should be removed rather than replaced
      // with (i - 2) + 2.  Otherwise, SameValue would contain (i - 2) + 2 and
      // i, and EquivExprs would record equality between (i - 2) + 2 and i,
      // which is a tautology.
      State.SameValue.clear();
      Expr *OriginalSameValueVal = OriginalValueUsesV ? nullptr : OriginalValue;
      for (auto I = PrevState.SameValue.begin(); I != PrevState.SameValue.end(); ++I) {
        Expr *E = *I;
        Expr *AdjustedE = ReplaceVariableReferences(S, E, V,
                                                    OriginalSameValueVal, CSS);
        // Don't add duplicate expressions to SameValue.
        if (AdjustedE && !EqualExprsContainsExpr(State.SameValue, AdjustedE))
          State.SameValue.push_back(AdjustedE);
      }

      RecordEqualityWithTarget(Target, Src, State);
      return AdjustedSrcBounds;
    }

    // RecordEqualityWithTarget updates the checking state to record equality
    // between the target expression of an assignment and the source of the
    // assignment.
    //
    // State.SameValue is assumed to contain expressions that produce the same
    // value as the source of the assignment.
    void RecordEqualityWithTarget(Expr *Target, Expr *Src, CheckingState &State) {
      // If EquivExprs contains a set F of expressions that produce the same
      // value as the source, add the target to F.  This prevents EquivExprs
      // from growing too large and containing redundant equality information.
      // For example, for the assignments x = 1; y = x; where the target is y,
      // SameValue = { x }, and EquivExprs contains F = { 1, x }, EquivExprs
      // should contain { 1, x, y } rather than { 1, x } and { 1, x, y }.
      if (State.SameValue.size() > 0) {
        for (auto F = State.EquivExprs.begin(); F != State.EquivExprs.end(); ++F) {
          if (DoExprSetsIntersect(*F, State.SameValue)) {
            // Add all expressions in SameValue to F that are not already in F.
            // Any expressions in SameValue that are not already in F must be
            // at the end of SameValue. For example, F may be { 0, x, y } and
            // SameValue may be { 0, x, y, i ? x : y }.
            for (auto i = F->size(), SameValueSize = State.SameValue.size(); i < SameValueSize; ++i)
              F->push_back(State.SameValue[i]);

            // Add the target to F if necessary.
            if (!EqualExprsContainsExpr(*F, Target))
              F->push_back(Target);

            // Add the target to SameValue if necessary.
            if (!EqualExprsContainsExpr(State.SameValue, Target))
              State.SameValue.push_back(Target);
            return;
          }
        }
      }

      // If the source will not be included in State.EquivExprs, record
      // equality between the target and source that will be used to validate
      // the bounds context after checking the current top-level CFG statement.
      if (Src && State.SameValue.size() == 0) {
        CHKCBindTemporaryExpr *Temp = GetTempBinding(Src);
        if (Temp)
          State.TargetSrcEquality[Target] = CreateTemporaryUse(Temp);
        else if (CheckIsNonModifying(Src))
          State.TargetSrcEquality[Target] = Src;
      }

      // Avoid adding sets with duplicate expressions such as { e, e }
      // and singleton sets such as { e } to EquivExprs.
      if (!EqualExprsContainsExpr(State.SameValue, Target))
        State.SameValue.push_back(Target);
      if (State.SameValue.size() > 1)
        State.EquivExprs.push_back(State.SameValue);
    }

    // If Bounds uses the value of v and an original value is provided,
    // ReplaceVariableInBounds will return a bounds expression where the uses
    // of v are replaced with the original value.
    // If Bounds uses the value of v and no original value is provided,
    // ReplaceVariableInBounds will return bounds(unknown).
    BoundsExpr *ReplaceVariableInBounds(BoundsExpr *Bounds, DeclRefExpr *V,
                                        Expr *OriginalValue,
                                        CheckedScopeSpecifier CSS) {
      Expr *Replaced = ReplaceVariableReferences(S, Bounds, V,
                                                 OriginalValue, CSS);
      if (!Replaced)
        return CreateBoundsUnknown();
      else if (BoundsExpr *AdjustedBounds = dyn_cast<BoundsExpr>(Replaced))
        return AdjustedBounds;
      else
        return CreateBoundsUnknown();
    }

    // UpdateSameValue updates the set SameValue of expressions that produce
    // the same value as the value produced by the expression e.
    // e is an expression with exactly one subexpression.
    //
    // SubExprSameValue is the set of expressions that produce the same
    // value as the only subexpression of e.
    //
    // Val is an optional expression that may be contained in the updated
    // SameValue set. If Val is not provided, e is used instead.  If Val
    // and e are null, SameValue is not updated.
    void UpdateSameValue(Expr *E, const ExprSetTy SubExprSameValue,
                         ExprSetTy &SameValue, Expr *Val = nullptr) {
      Expr *SubExpr = dyn_cast<Expr>(*(E->child_begin()));
      assert(SubExpr);
      ExprEqualMapTy SubExprSameValueSets;
      SubExprSameValueSets[SubExpr] = SubExprSameValue;
      UpdateSameValue(E, SubExprSameValueSets, SameValue, Val);
    }

    // UpdateSameValue updates the set SameValue of expressions that produce
    // the same value as the value produced by the expression e.
    // e is an expression with n subexpressions, where n >= 0.
    //
    // Some kinds of expressions (e.g. assignments) have their own rules
    // for how to update the set SameValue.  UpdateSameValue is used to
    // update the set SameValue for expressions that do not have their own
    // own defined rules for updating SameValue.
    //
    // SubExprSameValueSets stores, for each subexpression S_i of e, a set
    // SameValue_i of expressions that produce the same value as S_i.
    //
    // Val is an optional expression that may be contained in the updated
    // SameValue set. If Val is not provided, e is used instead.  If Val
    // and e are null, SameValue is not updated.
    void UpdateSameValue(Expr *E, ExprEqualMapTy SubExprSameValueSets,
                         ExprSetTy &SameValue, Expr *Val = nullptr) {
      SameValue.clear();

      if (!Val) Val = E;
      if (!Val)
        return;

      // StmtExprs should not be included in SameValue.  When StmtExprs are
      // lexicographically compared, there is an assertion failure since
      // the children of StmtExprs are Stmts and not Exprs, so StmtExprs
      // should not be included in any sets that involve comparisons,
      // such as CheckingState.SameValue or CheckingState.EquivExprs.
      if (isa<StmtExpr>(Val))
        return;

      // Expressions that create new objects should not be included
      // in SameValue.
      if (CreatesNewObject(Val))
        return;

      // If Val is a call expression, SameValue does not contain Val.
      if (isa<CallExpr>(Val)) {
      }

      // If Val is a non-modifying expression, SameValue contains Val.
      else if (CheckIsNonModifying(Val))
        SameValue.push_back(Val);

      // If Val is a modifying expression, use the SameValue_i sets of
      // expressions that produce the same value as the subexpressions of e
      // to try to construct a non-modifying expression ValPrime that produces
      // the same value as Val.
      else {
        Expr *ValPrime = nullptr;
        for (llvm::detail::DenseMapPair<Expr *, ExprSetTy> Pair : SubExprSameValueSets) {
          Expr *SubExpr_i = Pair.first;
          // For any modifying subexpression SubExpr_i of e, try to set
          // ValPrime to a nonmodifying expression from the set SameValue_i
          // of expressions that produce the same value as SubExpr_i.
          if (!CheckIsNonModifying(SubExpr_i)) {
            ExprSetTy SameValue_i = Pair.second;
            for (auto I = SameValue_i.begin(); I != SameValue_i.end(); ++I) {
              Expr *E_i = *I;
              if (CheckIsNonModifying(E_i)) {
                ValPrime = E_i;
                break;
              }
            }
          }
        }

        if (ValPrime)
          SameValue.push_back(ValPrime);
      }

      // If Val introduces a temporary to hold the value produced by e,
      // add the value of the temporary to SameValue.
      // TODO: checkedc-clang issue #832: adding uses of temporaries here
      // can result in false equivalence being recorded between expressions.
      if (CHKCBindTemporaryExpr *Temp = GetTempBinding(Val))
        SameValue.push_back(CreateTemporaryUse(Temp));
    }

    // Methods to get the original value of an expression.

    // GetOriginalValue returns the original value (if it exists) of the
    // expression Src with respect to the variable V in an assignment V = Src.
    //
    // Target is the target expression of the assignment (that accounts for
    // any necessary casts of V).
    //
    // The out parameter OriginalValueUsesV will be set to true if the original
    // value uses the value of the variable V.  This prevents callers from
    // having to compute the variable occurrence count of V in the original
    // value, since GetOriginalValue computes this count while trying to
    // construct the inverse expression of the source with respect to V.
    Expr *GetOriginalValue(DeclRefExpr *V, Expr *Target, Expr *Src,
                           const EquivExprSets EQ, bool &OriginalValueUsesV) {
      // Check if Src has an inverse expression with respect to v.
      Expr *IV = nullptr;
      if (IsInvertible(V, Src))
        IV = Inverse(V, Target, Src);
      if (IV) {
        // If Src has an inverse with respect to v, then the original
        // value (the inverse) must use the value of v.
        OriginalValueUsesV = true;
        return IV;
      }

      // If Src does not have an inverse with respect to v, then the original
      // value is either some variable w != v in EQ, or it is null.  In either
      // case, the original value cannot use the value of v.
      OriginalValueUsesV = false;
      
      // Check EQ for a variable w != v that produces the same value as v.
      Expr *ValuePreservingV = nullptr;
      ExprSetTy F = GetEqualExprSetContainingExpr(Target, EQ, ValuePreservingV);
      for (auto I = F.begin(); I != F.end(); ++I) {
        // Account for value-preserving operations on w when searching for
        // a variable w in F. For example, if F contains (T)LValueToRValue(w),
        // where w is a variable != v and (T) is a value-preserving cast, the
        // original value should be (T)LValueToRValue(w).
        Lexicographic Lex(S.Context, nullptr);
        Expr *E = Lex.IgnoreValuePreservingOperations(S.Context, *I);
        DeclRefExpr *W = GetRValueVariable(E);
        if (W != nullptr && !EqualValue(S.Context, V, W, nullptr)) {
          // Expression equality in EquivExprs does not account for types, so
          // expressions in the same set in EquivExprs may not have the same
          // type. The original value of Src with respect to v must have a type
          // compatible with the type of v (accounting for value-preserving
          // operations on v). For example, if F contains (T1)LValueToRValue(v)
          // and LValueToRValue(w), where v and w have type T2, (T1) is a value-
          // preserving cast, and T1 and T2 are not compatible types, the
          // original value should be LValueToRValue(w).
          if (S.Context.typesAreCompatible(ValuePreservingV->getType(),
                                            (*I)->getType()))
            return *I;
        }
      }

      return nullptr;
    }

    // IsInvertible returns true if the expression e can be inverted
    // with respect to the variable x.
    bool IsInvertible(DeclRefExpr *X, Expr *E) {
      if (!E)
        return false;

      E = E->IgnoreParens();
      if (IsRValueCastOfVariable(E, X))
        return true;

      switch (E->getStmtClass()) {
        case Expr::UnaryOperatorClass:
          return IsUnaryOperatorInvertible(X, cast<UnaryOperator>(E));
        case Expr::BinaryOperatorClass:
          return IsBinaryOperatorInvertible(X, cast<BinaryOperator>(E));
        case Expr::ImplicitCastExprClass:
        case Expr::CStyleCastExprClass:
        case Expr::BoundsCastExprClass:
          return IsCastExprInvertible(X, cast<CastExpr>(E));
        default:
          return false;
      }
    }

    // Returns true if a unary operator is invertible with respect to x.
    bool IsUnaryOperatorInvertible(DeclRefExpr *X, UnaryOperator *E) {
      Expr *SubExpr = E->getSubExpr()->IgnoreParens();
      UnaryOperatorKind Op = E->getOpcode();

      if (Op == UnaryOperatorKind::UO_AddrOf) {
        // &*e1 is invertible with respect to x if e1 is invertible with
        // respect to x.
        if (UnaryOperator *UnarySubExpr = dyn_cast<UnaryOperator>(SubExpr)) {
          if (UnarySubExpr->getOpcode() == UnaryOperatorKind::UO_Deref)
            return IsInvertible(X, UnarySubExpr->getSubExpr());
        }
        // &e1[e2] is invertible with respect to x if e1 + e2 is invertible
        // with respect to x.
        else if (ArraySubscriptExpr *ArraySubExpr = dyn_cast<ArraySubscriptExpr>(SubExpr)) {
          Expr *Base = ArraySubExpr->getBase();
          Expr *Index = ArraySubExpr->getIdx();
          BinaryOperator Sum(Context, Base, Index,
                             BinaryOperatorKind::BO_Add,
                             Base->getType(),
                             Base->getValueKind(),
                             Base->getObjectKind(),
                             SourceLocation(),
                             FPOptionsOverride());
          return IsInvertible(X, &Sum);
        }
      }

      // *&e1 is invertible with respect to x if e1 is invertible with
      // respect to x.
      if (Op == UnaryOperatorKind::UO_Deref) {
        if (UnaryOperator *UnarySubExpr = dyn_cast<UnaryOperator>(SubExpr)) {
          if (UnarySubExpr->getOpcode() == UnaryOperatorKind::UO_AddrOf)
            return IsInvertible(X, UnarySubExpr->getSubExpr());
        }
      }

      // ~e1, -e1, and +e1 are invertible with respect to x if e1 is
      // invertible with respect to x.
      if (Op == UnaryOperatorKind::UO_Not ||
          Op == UnaryOperatorKind::UO_Minus ||
          Op == UnaryOperatorKind::UO_Plus)
        return IsInvertible(X, SubExpr);

      return false;
    }

    // Returns true if a binary operator is invertible with respect to x.
    bool IsBinaryOperatorInvertible(DeclRefExpr *X, BinaryOperator *E) {
      BinaryOperatorKind Op = E->getOpcode();
      if (Op != BinaryOperatorKind::BO_Add &&
          Op != BinaryOperatorKind::BO_Sub &&
          Op != BinaryOperatorKind::BO_Xor)
        return false;

      Expr *LHS = E->getLHS();
      Expr *RHS = E->getRHS();
      
      // Addition and subtraction operations must be for checked pointer
      // arithmetic or unsigned integer arithmetic.
      if (Op == BinaryOperatorKind::BO_Add || Op == BinaryOperatorKind::BO_Sub) {
        // The operation is checked pointer arithmetic if either the LHS
        // or the RHS have checked pointer type.
        bool IsCheckedPtrArithmetic = LHS->getType()->isCheckedPointerType() ||
                                      RHS->getType()->isCheckedPointerType();
        if (!IsCheckedPtrArithmetic) {
          // The operation is unsigned integer arithmetic if both the LHS
          // and the RHS have unsigned integer type.
          bool IsUnsignedArithmetic = LHS->getType()->isUnsignedIntegerType() &&
                                      RHS->getType()->isUnsignedIntegerType();
          if (!IsUnsignedArithmetic)
            return false;
        }
      }

      // X must appear in exactly one subexpression of E and that
      // subexpression must be invertible with respect to X.
      std::pair<Expr *, Expr*> Pair = SplitByVarCount(X, LHS, RHS);
      if (!Pair.first)
        return false;
      Expr *E_X = Pair.first, *E_NotX = Pair.second;
      if (!IsInvertible(X, E_X))
        return false;

      // The subexpression not containing X must be nonmodifying
      // and cannot be or contain a pointer dereference, member
      // reference, or indirect member reference.
      if (!CheckIsNonModifying(E_NotX) || ReadsMemoryViaPointer(E_NotX, true))
        return false;

      return true;
    }

    // Returns true if a cast expression is invertible with respect to x.
    // A cast expression (T1)e1 is invertible if T1 is a bit-preserving
    // or widening cast and e1 is invertible.
    bool IsCastExprInvertible(DeclRefExpr *X, CastExpr *E) {
      QualType T1 = E->getType();
      QualType T2 = E->getSubExpr()->getType();
      uint64_t Size1 = S.Context.getTypeSize(T1);
      uint64_t Size2 = S.Context.getTypeSize(T2);

      // If T1 is a smaller type than T2, then (T1)e1 is a narrowing cast.
      if (Size1 < Size2)
        return false;

      switch (E->getCastKind()) {
        // Bit-preserving casts
        case CastKind::CK_BitCast:
        case CastKind::CK_LValueBitCast:
        case CastKind::CK_NoOp:
        case CastKind::CK_ArrayToPointerDecay:
        case CastKind::CK_FunctionToPointerDecay:
        case CastKind::CK_NullToPointer:
        // Widening casts
        case CastKind::CK_BooleanToSignedIntegral:
        case CastKind::CK_IntegralToFloating:
          return IsInvertible(X, E->getSubExpr());
        // Bounds casts may be invertible.
        case CastKind::CK_DynamicPtrBounds:
        case CastKind::CK_AssumePtrBounds: {
          CHKCBindTemporaryExpr *Temp =
            dyn_cast<CHKCBindTemporaryExpr>(E->getSubExpr());
          assert(Temp);
          return IsInvertible(X, Temp->getSubExpr());
        }
        // Potentially non-narrowing casts, depending on type sizes
        case CastKind::CK_IntegralToPointer:
        case CastKind::CK_PointerToIntegral:
        case CastKind::CK_IntegralCast:
          return Size1 >= Size2 && IsInvertible(X, E->getSubExpr());
        // All other casts are considered narrowing.
        default:
          return false;
      }
    }

    // Inverse repeatedly applies mathematical rules to the expression e to
    // get the inverse of e with respect to the variable x and expression f.
    // If rules cannot be applied to e, Inverse returns nullptr.
    Expr *Inverse(DeclRefExpr *X, Expr *F, Expr *E) {
      if (!F)
        return nullptr;

      E = E->IgnoreParens();
      if (IsRValueCastOfVariable(E, X))
        return F;

      switch (E->getStmtClass()) {
        case Expr::UnaryOperatorClass:
          return UnaryOperatorInverse(X, F, cast<UnaryOperator>(E));
        case Expr::BinaryOperatorClass:
          return BinaryOperatorInverse(X, F, cast<BinaryOperator>(E));
        case Expr::ImplicitCastExprClass:
        case Expr::CStyleCastExprClass:
        case Expr::BoundsCastExprClass:
          return CastExprInverse(X, F, cast<CastExpr>(E));
        default:
          return nullptr;
      }

      return nullptr;
    }

    // Returns the inverse of a unary operator.
    Expr *UnaryOperatorInverse(DeclRefExpr *X, Expr *F, UnaryOperator *E) {
      Expr *SubExpr = E->getSubExpr()->IgnoreParens();
      UnaryOperatorKind Op = E->getOpcode();
      
      if (Op == UnaryOperatorKind::UO_AddrOf) {
        // Inverse(f, &*e1) = Inverse(f, e1)
        if (UnaryOperator *UnarySubExpr = dyn_cast<UnaryOperator>(SubExpr)) {
          if (UnarySubExpr->getOpcode() == UnaryOperatorKind::UO_Deref)
            return Inverse(X, F, UnarySubExpr->getSubExpr());
        }
        // Inverse(f, &e1[e2]) = Inverse(f, e1 + e2)
        else if (ArraySubscriptExpr *ArraySubExpr = dyn_cast<ArraySubscriptExpr>(SubExpr)) {
          Expr *Base = ArraySubExpr->getBase();
          Expr *Index = ArraySubExpr->getIdx();
          BinaryOperator Sum(Context, Base, Index,
                             BinaryOperatorKind::BO_Add,
                             Base->getType(),
                             Base->getValueKind(),
                             Base->getObjectKind(),
                             SourceLocation(),
                             FPOptionsOverride());
          return Inverse(X, F, &Sum);
        }
      }

      // Inverse(f, *&e1) = Inverse(f, e1)
      if (Op == UnaryOperatorKind::UO_Deref) {
        if (UnaryOperator *UnarySubExpr = dyn_cast<UnaryOperator>(SubExpr)) {
          if (UnarySubExpr->getOpcode() == UnaryOperatorKind::UO_AddrOf)
            return Inverse(X, F, UnarySubExpr->getSubExpr());
        }
      }

      // Inverse(f, ~e1) = Inverse(~f, e1)
      // Inverse(f, -e1) = Inverse(-f, e1)
      // Inverse(f, +e1) = Inverse(+f, e1)
      Expr *Child = ExprCreatorUtil::EnsureRValue(S, F);
      Expr *F1 = UnaryOperator::Create(S.Context, Child, Op,
                                       E->getType(),
                                       E->getValueKind(),
                                       E->getObjectKind(),
                                       SourceLocation(),
                                       E->canOverflow(),
                                       FPOptionsOverride());
      return Inverse(X, F1, SubExpr);
    }

    // Returns the inverse of a binary operator.
    Expr *BinaryOperatorInverse(DeclRefExpr *X, Expr *F, BinaryOperator *E) {
      std::pair<Expr *, Expr*> Pair = SplitByVarCount(X, E->getLHS(), E->getRHS());
      if (!Pair.first)
        return nullptr;

      Expr *E_X = Pair.first, *E_NotX = Pair.second;
      BinaryOperatorKind Op = E->getOpcode();
      Expr *F1 = nullptr;

      switch (Op) {
        case BinaryOperatorKind::BO_Add:
          // Inverse(f, e1 + e2) = Inverse(f - e_notx, e_x)
          F1 = ExprCreatorUtil::CreateBinaryOperator(S, F, E_NotX, BinaryOperatorKind::BO_Sub);
          break;
        case BinaryOperatorKind::BO_Sub: {
          if (E_X == E->getLHS())
            // Inverse(f, e_x - e_notx) = Inverse(f + e_notx, e_x)
            F1 = ExprCreatorUtil::CreateBinaryOperator(S, F, E_NotX, BinaryOperatorKind::BO_Add);
          else
            // Inverse(f, e_notx - e_x) => Inverse(e_notx - f, e_x)
            F1 = ExprCreatorUtil::CreateBinaryOperator(S, E_NotX, F, BinaryOperatorKind::BO_Sub);
          break;
        }
        case BinaryOperatorKind::BO_Xor:
          // Inverse(f, e1 ^ e2) = Inverse(x, f ^ e_notx, e_x)
          F1 = ExprCreatorUtil::CreateBinaryOperator(S, F, E_NotX, BinaryOperatorKind::BO_Xor);
          break;
        default:
          llvm_unreachable("unexpected binary operator kind");
      }

      return Inverse(X, F1, E_X);
    }

    // Returns the inverse of a cast expression.  If e1 has type T2,
    // Inverse(f, (T1)e1) = Inverse((T2)f, e1) (assuming that (T1) is
    // not a narrowing cast).
    Expr *CastExprInverse(DeclRefExpr *X, Expr *F, CastExpr *E) {
      QualType T2 = E->getSubExpr()->getType();
      switch (E->getStmtClass()) {
        case Expr::ImplicitCastExprClass: {
          Expr *F1 = CreateImplicitCast(T2, E->getCastKind(), F);
          return Inverse(X, F1, E->getSubExpr());
        }
        case Expr::CStyleCastExprClass: {
          Expr *F1 = CreateExplicitCast(T2, E->getCastKind(), F,
                                        E->isBoundsSafeInterface());
          return Inverse(X, F1, E->getSubExpr());
        }
        case Expr::BoundsCastExprClass: {
          CHKCBindTemporaryExpr *Temp = dyn_cast<CHKCBindTemporaryExpr>(E->getSubExpr());
          assert(Temp);
          Expr *F1 = CreateExplicitCast(T2, CastKind::CK_BitCast, F,
                                        E->isBoundsSafeInterface());
          return Inverse(X, F1, Temp->getSubExpr());
        }
        default:
          llvm_unreachable("unexpected cast kind");
      }
      return nullptr;
    }

    // GetIncomingBlockState returns the checking state that is true at the
    // beginning of the block by taking the intersection of the observed
    // bounds contexts and sets of equivalent expressions that were true
    // after each of the block's predecessors.
    //
    // Taking the intersection of the observed bounds contexts of the block's
    // predecessors ensures that, before checking a statement S in the block,
    // the block's observed bounds context contains only variables with bounds
    // that are in scope at S.  At the beginning of the block, each variable in
    // scope is mapped to its normalized declared bounds.
    CheckingState GetIncomingBlockState(const CFGBlock *Block,
                                        llvm::DenseMap<unsigned int, CheckingState> BlockStates) {
      CheckingState BlockState;
      bool IntersectionEmpty = true;
      for (const CFGBlock *PredBlock : Block->preds()) {
        // Prevent null or non-traversed (e.g. unreachable) blocks from causing
        // the incoming bounds context and EquivExprs set for a block to be empty.
        if (!PredBlock)
          continue;
        if (BlockStates.find(PredBlock->getBlockID()) == BlockStates.end())
          continue;
        CheckingState PredState = BlockStates[PredBlock->getBlockID()];
        if (IntersectionEmpty) {
          BlockState.ObservedBounds = PredState.ObservedBounds;
          BlockState.EquivExprs = PredState.EquivExprs;
          IntersectionEmpty = false;
        }
        else {
          BlockState.ObservedBounds =
            IntersectBoundsContexts(PredState.ObservedBounds,
                                    BlockState.ObservedBounds);
          BlockState.EquivExprs = IntersectEquivExprs(PredState.EquivExprs,
                                                      BlockState.EquivExprs);
        }
      }
      return BlockState;
    }

    // ContextDifference returns a bounds context containing all AbstractSets
    // A in Context1 where Context1[A] != Context2[A].
    BoundsContextTy ContextDifference(BoundsContextTy Context1,
                                      BoundsContextTy Context2) {
      BoundsContextTy Difference;
      for (const auto &Pair : Context1) {
        const AbstractSet *A = Pair.first;
        BoundsExpr *B = Pair.second;
        auto It = Context2.find(A);
        if (It == Context2.end() || !EqualValue(Context, B, It->second, nullptr)) {
          Difference[A] = B;
        }
      }
      return Difference;
    }

    // EqualContexts returns true if Context1 and Context2 contain the same
    // sets of AbstractSets as keys, and for each key AbstractSet A,
    // Context1[A] == Context2[A].
    bool EqualContexts(BoundsContextTy Context1, BoundsContextTy Context2) {
      if (Context1.size() != Context2.size())
        return false;

      for (const auto &Pair : Context1) {
        auto It = Context2.find(Pair.first);
        if (It == Context2.end())
          return false;
        if (!EqualValue(Context, Pair.second, It->second, nullptr))
          return false;
      }

      return true;
    }

    // IntersectBoundsContexts returns a bounds context resulting from taking
    // the intersection of the contexts Context1 and Context2.
    //
    // For each AbstractSet A that is in both Context1 and Context2, the
    // intersected context maps A to its normalized declared bounds.
    // Context1 or Context2 may map A to widened bounds, but those bounds
    // should not persist across CFG blocks.  The observed bounds for each
    // in-scope AbstractSet should be reset to its normalized declared bounds
    // at the beginning of a block, before widening the bounds in the block.
    BoundsContextTy IntersectBoundsContexts(BoundsContextTy Context1,
                                            BoundsContextTy Context2) {
      BoundsContextTy IntersectedContext;
      for (auto const &Pair : Context1) {
        const AbstractSet *A = Pair.first;
        if (!Pair.second || !Context2.count(A))
          continue;
        if (BoundsExpr *B = S.GetLValueDeclaredBounds(A->GetRepresentative()))
          IntersectedContext[A] = B;
      }
      return IntersectedContext;
    }

    // IntersectEquivExprs returns the intersection of two sets of sets of
    // equivalent expressions, where each set in EQ1 is intersected with
    // each set in EQ2 to produce an element of the result.
    EquivExprSets IntersectEquivExprs(const EquivExprSets EQ1,
                                      const EquivExprSets EQ2) {
      EquivExprSets IntersectedEQ;
      for (auto I1 = EQ1.begin(); I1 != EQ1.end(); ++I1) {
        ExprSetTy Set1 = *I1;
        for (auto I2 = EQ2.begin(); I2 != EQ2.end(); ++I2) {
          ExprSetTy Set2 = *I2;
          ExprSetTy IntersectedExprSet = IntersectExprSets(Set1, Set2);
          if (IntersectedExprSet.size() > 1)
            IntersectedEQ.push_back(IntersectedExprSet);
        }
      }
      return IntersectedEQ;
    }

    // IntersectExprSets returns the intersection of two sets of expressions.
    ExprSetTy IntersectExprSets(const ExprSetTy Set1, const ExprSetTy Set2) {
      ExprSetTy IntersectedSet;
      for (auto I = Set1.begin(); I != Set1.end(); ++I) {
        Expr *E1 = *I;
        if (EqualExprsContainsExpr(Set2, E1))
          IntersectedSet.push_back(E1);
      }
      return IntersectedSet;
    }

    // IntersectDeclSets returns the intersection of Set1 and Set2.
    DeclSetTy IntersectDeclSets(DeclSetTy Set1, DeclSetTy Set2) {
      DeclSetTy Intersection;
      for (auto I = Set1.begin(), E = Set1.end(); I != E; ++I) {
        const VarDecl *V = *I;
        if (Set2.find(V) != Set2.end()) {
          Intersection.insert(V);
        }
      }
      return Intersection;
    }

    // GetEqualExprSetContainingExpr returns the set F in EQ that contains e
    // if such a set F exists, or an empty set otherwise.
    //
    // If there is a set F in EQ that contains an expression e1 such that
    // e1 is canonically equivalent to e, ValuePreservingE is set to e1.
    // e1 may include value-preserving operations.  For example, if a set F
    // in EQ contains (T)e, where (T) is a value-preserving cast,
    // ValuePreservingE will be set to (T)e.
    ExprSetTy GetEqualExprSetContainingExpr(Expr *E, EquivExprSets EQ,
                                            Expr *&ValuePreservingE) {
      ValuePreservingE = nullptr;
      for (auto OuterList = EQ.begin(); OuterList != EQ.end(); ++OuterList) {
        ExprSetTy F = *OuterList;
        for (auto InnerList = F.begin(); InnerList != F.end(); ++InnerList) {
          Expr *E1 = *InnerList;
          if (EqualValue(S.Context, E, E1, nullptr)) {
            ValuePreservingE = E1;
            return F;
          }
        }
      }
      return { };
    }

    // If e appears in a set F in EQ, GetEqualExprSetContainingExpr
    // returns F.  Otherwise, it returns an empty set.
    ExprSetTy GetEqualExprSetContainingExpr(Expr *E, EquivExprSets EQ) {
      for (auto OuterList = EQ.begin(); OuterList != EQ.end(); ++OuterList) {
        ExprSetTy F = *OuterList;
        if (::EqualExprsContainsExpr(S, F, E, nullptr))
          return F;
      }
      return { };
    }

    // IsEqualExprsSubset returns true if Exprs1 is a subset of Exprs2.
    bool IsEqualExprsSubset(const ExprSetTy Exprs1, const ExprSetTy Exprs2) {
      for (auto I = Exprs1.begin(); I != Exprs1.end(); ++I) {
        Expr *E = *I;
        if (!EqualExprsContainsExpr(Exprs2, E))
          return false;
      }
      return true;
    }

    // DoExprSetsIntersect returns true if the intersection of Exprs1 and
    // Exprs2 is nonempty.
    bool DoExprSetsIntersect(const ExprSetTy Exprs1, const ExprSetTy Exprs2) {
      for (auto I = Exprs1.begin(); I != Exprs1.end(); ++I) {
        Expr *E = *I;
        if (EqualExprsContainsExpr(Exprs2, E))
          return true;
      }
      return false;
    }

    // EqualExprsContainsExpr returns true if the set Exprs contains E.
    bool EqualExprsContainsExpr(const ExprSetTy Exprs, Expr *E) {
      return ::EqualExprsContainsExpr(S, Exprs, E, nullptr);
    }

    // If E is a possibly parenthesized lvalue variable V,
    // GetLValueVariable returns V. Otherwise, it returns nullptr.
    //
    // V may have value-preserving operations applied to it, such as
    // LValueBitCasts.  For example, if E is (LValueBitCast(V)), where V
    // is a variable, GetLValueVariable will return V.
    static DeclRefExpr *GetLValueVariable(Sema &S, Expr *E) {
      Lexicographic Lex(S.Context, nullptr);
      E = Lex.IgnoreValuePreservingOperations(S.Context, E);
      return dyn_cast<DeclRefExpr>(E);
    }

    DeclRefExpr *GetLValueVariable(Expr *E) {
      return GetLValueVariable(S, E);
    }

    // If E is a possibly parenthesized rvalue cast of a variable V,
    // GetRValueVariable returns V. Otherwise, it returns nullptr.
    //
    // V may have value-preserving operations applied to it.  For example,
    // if E is (LValueToRValue(LValueBitCast(V))), where V is a variable,
    // GetRValueVariable will return V.
    static DeclRefExpr *GetRValueVariable(Sema &S, Expr *E) {
      if (!E)
        return nullptr;
      if (CastExpr *CE = dyn_cast<CastExpr>(E->IgnoreParens())) {
        CastKind CK = CE->getCastKind();
        if (CK == CastKind::CK_LValueToRValue ||
            CK == CastKind::CK_ArrayToPointerDecay)
          return GetLValueVariable(S, CE->getSubExpr());
      }
      return nullptr;
    }

    DeclRefExpr *GetRValueVariable(Expr *E) {
      return GetRValueVariable(S, E);
    }

    // IsRValueCastOfVariable returns true if the expression e is a possibly
    // parenthesized lvalue-to-rvalue cast of the lvalue variable v.
    static bool IsRValueCastOfVariable(Sema &S, Expr *E, DeclRefExpr *V) {
      DeclRefExpr *Var = GetRValueVariable(S, E);
      if (!Var)
        return false;
      return EqualValue(S.Context, V, Var, nullptr);
    }

    bool IsRValueCastOfVariable(Expr *E, DeclRefExpr *V) {
      return IsRValueCastOfVariable(S, E, V);
    }

    // CreatesNewObject returns true if the expression e creates a new object.
    // Expressions that create new objects should not be added to the
    // EquivExprs or SameValue sets of equivalent expressions in the checking
    // state.
    bool CreatesNewObject(Expr *E) {
      switch (E->getStmtClass()) {
        case Expr::InitListExprClass:
        case Expr::ImplicitValueInitExprClass:
        case Expr::CompoundLiteralExprClass:
        case Expr::ExtVectorElementExprClass:
        case Expr::ExprWithCleanupsClass:
        case Expr::BlockExprClass:
        case Expr::SourceLocExprClass:
        case Expr::PackExprClass:
        case Expr::FixedPointLiteralClass:
        case Expr::StringLiteralClass:
          return true;
        default: {
          for (auto I = E->child_begin(); I != E->child_end(); ++I) {
            if (Expr *SubExpr = dyn_cast<Expr>(*I)) {
              if (CreatesNewObject(SubExpr))
                return true;
            }
          }
          return false;
        }
      }
    }

    // Returns true if the expression e reads memory via a pointer.
    // IncludeAllMemberExprs is used to modify the behavior to return true if e
    // is or contains a pointer dereference, member reference, or indirect
    // member reference (including e1.f which may not read memory via a
    // pointer). Returns false if E is nullptr.
    static bool ReadsMemoryViaPointer(Expr *E, bool IncludeAllMemberExprs = false) {
      if (!E)
        return false;

      E = E->IgnoreParens();

      switch (E->getStmtClass()) {
        case Expr::UnaryOperatorClass: {
          UnaryOperator *UO = cast<UnaryOperator>(E);
          // *e reads memory via a pointer.
          return UO->getOpcode() == UnaryOperatorKind::UO_Deref;
        }
        // e1[e2] is a synonym for *(e1 + e2), which reads memory via a pointer.
        case Expr::ArraySubscriptExprClass:
          return true;
        case Expr::MemberExprClass: {
          if (IncludeAllMemberExprs)
            return true;

          MemberExpr *ME = cast<MemberExpr>(E);
          // e1->f reads memory via a pointer.
          if (ME->isArrow())
            return true;
          // e1.f reads memory via a pointer if and only if e1 reads
          // memory via a pointer.
          else
            return ReadsMemoryViaPointer(ME->getBase(), IncludeAllMemberExprs);
        }
        default: {
          for (auto I = E->child_begin(); I != E->child_end(); ++I) {
            if (Expr *SubExpr = dyn_cast<Expr>(*I)) {
              if (ReadsMemoryViaPointer(SubExpr, IncludeAllMemberExprs))
                return true;
            }
          }
          return false;
        }
      }
    }

    // If the variable X appears exactly once in Ei and does not appear in
    // Ej, SplitByVarCount returns the pair (Ei, Ej).  Otherwise, it returns
    // an empty pair.
    std::pair<Expr *, Expr *> SplitByVarCount(DeclRefExpr *X, Expr *E1, Expr *E2) {
      std::pair<Expr *, Expr *> Pair;
      int Count1 = VariableOccurrenceCount(S, X, E1);
      int Count2 = VariableOccurrenceCount(S, X, E2);
      if (Count1 == 1 && Count2 == 0) {
        // X appears once in E1 and does not appear in E2.
        Pair.first = E1;
        Pair.second = E2;
      } else if (Count2 == 1 && Count1 == 0) {
        // X appears once in E2 and does not appear in E1.
        Pair.first = E2;
        Pair.second = E1;
      }
      return Pair;
    }

    // CheckIsNonModifying suppresses diagnostics while checking
    // whether e is a non-modifying expression.
    bool CheckIsNonModifying(Expr *E) {
      return S.CheckIsNonModifying(E, Sema::NonModifyingContext::NMC_Unknown,
                                   Sema::NonModifyingMessage::NMM_None);
    }

    BoundsExpr *CreateBoundsUnknown() {
      return Context.getPrebuiltBoundsUnknown();
    }

    // This describes an empty range. We use this where semantically the value
    // can never point to any range of memory, and statically understanding this
    // is useful.
    // We use this for example for function pointers or float-typed expressions.
    //
    // This is better than represenging the empty range as bounds(e, e), or even
    // bounds(e1, e2), because in these cases we need to do further analysis to
    // understand that the upper and lower bounds of the range are equal.
    BoundsExpr *CreateBoundsEmpty() {
      return CreateBoundsUnknown();
    }

    // This describes that this is an expression we will never
    // be able to infer bounds for.
    BoundsExpr *CreateBoundsAlwaysUnknown() {
      return CreateBoundsUnknown();
    }

    // If we have an error in our bounds inference that we can't
    // recover from, bounds(unknown) is our error value
    BoundsExpr *CreateBoundsInferenceError() {
      return CreateBoundsUnknown();
    }

    // This describes the bounds of null, which is compatible with every
    // other bounds annotation.
    BoundsExpr *CreateBoundsAny() {
      return new (Context) NullaryBoundsExpr(BoundsExpr::Kind::Any,
                                             SourceLocation(),
                                             SourceLocation());
    }

    // Currently our inference algorithm has some limitations,
    // where we cannot express bounds for things that will have bounds
    //
    // This is for the case where we want to allow these today,
    // but we need to re-visit these places and disallow some instances
    // when we can accurately calculate these bounds.
    BoundsExpr *CreateBoundsAllowedButNotComputed() {
      return CreateBoundsAny();
    }
    // This is for the opposite case, where we want to return bounds(unknown)
    // at the moment, but we want to re-visit these parts of inference
    // and in some cases compute bounds.
    BoundsExpr *CreateBoundsNotAllowedYet() {
      return CreateBoundsUnknown();
    }

    BoundsExpr *CreateSingleElementBounds(Expr *LowerBounds) {
      assert(LowerBounds->isRValue());
      return ExpandToRange(LowerBounds, Context.getPrebuiltCountOne());
    }

    Expr *CreateTemporaryUse(CHKCBindTemporaryExpr *Binding) {
      return new (Context) BoundsValueExpr(SourceLocation(), Binding);
    }

    Expr *CreateAddressOfOperator(Expr *E) {
      QualType Ty = Context.getPointerType(E->getType(), CheckedPointerKind::Array);
      return UnaryOperator::Create(Context, E, UnaryOperatorKind::UO_AddrOf, Ty,
                                   ExprValueKind::VK_RValue,
                                   ExprObjectKind::OK_Ordinary,
                                   SourceLocation(), false,
                                   FPOptionsOverride());
    }

    // Infer bounds for string literals.
    BoundsExpr *InferBoundsForStringLiteral(Expr *E, StringLiteral *SL,
                                            CHKCBindTemporaryExpr *Binding) {
      // Use the number of characters in the string (excluding the null
      // terminator) to calcaulte size.  Don't use the array type of the
      // literal.  In unchecked scopes, the array type is unchecked and its
      // size includes the null terminator.  It converts to an ArrayPtr that
      // could be used to overwrite the null terminator.  We need to prevent
      // this because literal strings may be shared and writeable, depending on
      // the C implementation.
      auto *Size = ExprCreatorUtil::CreateIntegerLiteral(Context,
                     llvm::APInt(64, SL->getLength()));
      auto *CBE =
        new (Context) CountBoundsExpr(BoundsExpr::Kind::ElementCount,
                                      Size, SourceLocation(),
                                      SourceLocation());

      auto PtrType = Context.getDecayedType(E->getType());

      // For a string literal expression, we always bind the result of the
      // expression to a temporary. We then use this temporary in the bounds
      // expression for the string literal expression. Otherwise, a runtime
      // bounds check based on accessing the predefined expression could be
      // incorrect: the base value could be different for the lower and upper
      // bounds.
      auto *ArrLValue = CreateTemporaryUse(Binding);
      auto *Base = CreateImplicitCast(PtrType,
                                      CastKind::CK_ArrayToPointerDecay,
                                      ArrLValue);
      return ExpandToRange(Base, CBE);
    }

    // Infer the bounds for a member expression.
    // A member expression is an lvalue.
    //
    // MemberExprBounds should only be called on an
    // expression that has not had any side effects performed
    // on it, since PruneTemporaryBindings expects no bounds
    // expressions to have been set.
    BoundsExpr *MemberExprBounds(MemberExpr *ME, CheckedScopeSpecifier CSS) {
      FieldDecl *FD = dyn_cast<FieldDecl>(ME->getMemberDecl());
      if (!FD)
        return CreateBoundsInferenceError();

      if (ME->getType()->isArrayType()) {
        // Declared bounds override the bounds based on the array type.
        BoundsExpr *B = FD->getBoundsExpr();
        if (B) {
          B = S.MakeMemberBoundsConcrete(ME->getBase(), ME->isArrow(), B);
          if (!B) {
            assert(ME->getBase()->isRValue());
            // This can happen if the base expression is an rvalue expression.
            // It could be a function call that returns a struct, for example.
            return CreateBoundsNotAllowedYet();
          }
          if (B->isElementCount() || B->isByteCount()) {
            Expr *Base = CreateImplicitCast(Context.getDecayedType(ME->getType()),
                                            CastKind::CK_ArrayToPointerDecay,
                                            ME);
            return cast<BoundsExpr>(PruneTemporaryBindings(S, ExpandToRange(Base, B), CSS));
          } else
            return cast<BoundsExpr>(PruneTemporaryBindings(S, B, CSS));
        }

        // If B is an interop type annotation, the type must be identical
        // to the declared type, modulo checkedness.  So it is OK to
        // compute the array bounds based on the original type.
        return cast<BoundsExpr>(PruneTemporaryBindings(S, ArrayExprBounds(ME), CSS));
      }

      // It is an error for a member to have function type.
      if (ME->getType()->isFunctionType())
        return CreateBoundsInferenceError();

      // If E is an L-value, the ME must be an L-value too.
      if (ME->isRValue()) {
        llvm_unreachable("unexpected MemberExpr r-value");
        return CreateBoundsInferenceError();
      }

      Expr *AddrOf = CreateAddressOfOperator(ME);
      BoundsExpr* Bounds = CreateSingleElementBounds(AddrOf);
      return cast<BoundsExpr>(PruneTemporaryBindings(S, Bounds, CSS));
    }

    // Infer bounds for the target of a variable.
    // A variable is an lvalue.
    BoundsExpr *DeclRefExprTargetBounds(DeclRefExpr *DRE,
                                        CheckedScopeSpecifier CSS) {
      VarDecl *VD = dyn_cast<VarDecl>(DRE->getDecl());
      BoundsExpr *B = nullptr;
      InteropTypeExpr *IT = nullptr;
      if (VD) {
        B = VD->getBoundsExpr();
        IT = VD->getInteropTypeExpr();
      }

      // Variables with array type do not have target bounds.
      if (DRE->getType()->isArrayType())
        return CreateBoundsAlwaysUnknown();

      // Infer target bounds for variables without array type.

      bool IsParam = isa<ParmVarDecl>(DRE->getDecl());
      if (DRE->getType()->isCheckedPointerPtrType())
        return CreateTypeBasedBounds(DRE, DRE->getType(), IsParam, false);

      if (!VD)
        return CreateBoundsInferenceError();

      if (!B && IT)
        return CreateTypeBasedBounds(DRE, IT->getType(), IsParam, true);

      if (!B || B->isUnknown())
        return CreateBoundsAlwaysUnknown();

      Expr *Base = CreateImplicitCast(DRE->getType(),
                                      CastKind::CK_LValueToRValue, DRE);
      return ExpandToRange(Base, B);
    }

    // Infer bounds for the target of a unary operator.
    // A unary operator may be an lvalue.
    BoundsExpr *UnaryOperatorTargetBounds(UnaryOperator *UO,
                                          CheckedScopeSpecifier CSS) {
      if (UO->getOpcode() == UnaryOperatorKind::UO_Deref) {
        // Currently, we don't know the target bounds of a pointer stored in a
        // pointer dereference, unless it is a _Ptr type or an _Nt_array_ptr.
        if (UO->getType()->isCheckedPointerPtrType() ||
            UO->getType()->isCheckedPointerNtArrayType())
          return CreateTypeBasedBounds(UO, UO->getType(),
                                                  false, false);
        else
          return CreateBoundsUnknown();
      }

      // Unary operators other than pointer dereferences do not have lvalue
      // target bounds.
      return CreateBoundsInferenceError();
    }

    // Infer target bounds for an array subscript expression.
    // An array subscript is an lvalue.
    BoundsExpr *ArraySubscriptExprTargetBounds(ArraySubscriptExpr *ASE,
                                               CheckedScopeSpecifier CSS) {
      // Currently, we don't know the target bounds of a pointer returned by a
      // subscripting operation, unless it is a _Ptr type or an _Nt_array_ptr.
      if (ASE->getType()->isCheckedPointerPtrType() ||
          ASE->getType()->isCheckedPointerNtArrayType())
        return CreateTypeBasedBounds(ASE, ASE->getType(), false, false);
      else
        return CreateBoundsAlwaysUnknown();
    }

    // Infer the bounds for the target of a member expression.
    // A member expression is an lvalue.
    //
    // MemberExprTargetBounds should only be called on an
    // expression that has not had any side effects performed
    // on it, since PruneTemporaryBindings expects no bounds
    // expressions to have been set.
    BoundsExpr *MemberExprTargetBounds(MemberExpr *ME,
                                       CheckedScopeSpecifier CSS) {
      FieldDecl *F = dyn_cast<FieldDecl>(ME->getMemberDecl());
      if (!F)
        return CreateBoundsInferenceError();

      BoundsExpr *B = F->getBoundsExpr();
      InteropTypeExpr *IT = F->getInteropTypeExpr();
      if (B && B->isUnknown())
        return CreateBoundsAlwaysUnknown();

      Expr *MemberBaseExpr = ME->getBase();
      if (!B && IT) {
        B = CreateTypeBasedBounds(ME, IT->getType(),
                                      /*IsParam=*/false,
                                      /*IsInteropTypeAnnotation=*/true);
        return cast<BoundsExpr>(PruneTemporaryBindings(S, B, CSS));
      }
            
      if (!B)
        return CreateBoundsAlwaysUnknown();

      B = S.MakeMemberBoundsConcrete(MemberBaseExpr, ME->isArrow(), B);
      if (!B) {
        // This can happen when MemberBaseExpr is an rvalue expression.  An example
        // of this a function call that returns a struct.  MakeMemberBoundsConcrete
        // can't handle this yet.
        return CreateBoundsNotAllowedYet();
      }

      if (B->isElementCount() || B->isByteCount()) {
          Expr *MemberRValue;
        if (ME->isLValue())
          MemberRValue = CreateImplicitCast(ME->getType(),
                                            CastKind::CK_LValueToRValue,
                                            ME);
        else
          MemberRValue = ME;
        B = ExpandToRange(MemberRValue, B);
      }

      return cast<BoundsExpr>(PruneTemporaryBindings(S, B, CSS));
    }

    // Infer bounds for the target of a cast expression.
    // A cast expression may be an lvalue.
    BoundsExpr *LValueCastTargetBounds(CastExpr *CE, CheckedScopeSpecifier CSS) {
      // An LValueBitCast adjusts the type of the lvalue.  The bounds are not
      // changed, except that their relative alignment may change (the bounds 
      // may only cover a partial object).  TODO: When we add relative
      // alignment support to the compiler, adjust the relative alignment.
      if (CE->getCastKind() == CastKind::CK_LValueBitCast)
        return GetLValueTargetBounds(CE->getSubExpr(), CSS);

      // Cast kinds other than LValueBitCast do not have lvalue target bounds.
      return CreateBoundsAlwaysUnknown();
    }

    // Infer bounds for the target of a temporary binding expression.
    // A temporary binding may be an lvalue.
    BoundsExpr *LValueTempBindingTargetBounds(CHKCBindTemporaryExpr *Temp,
                                              CheckedScopeSpecifier CSS) {
      return CreateBoundsAlwaysUnknown();
    }

    // Given a Ptr type or a bounds-safe interface type, create the bounds
    // implied by the type.  If E is non-null, place the bounds in standard form
    // (do not use count or byte_count because their meaning changes
    //  when propagated to parent expressions).
    BoundsExpr *CreateTypeBasedBounds(Expr *E, QualType Ty, bool IsParam,
                                      bool IsBoundsSafeInterface) {
      BoundsExpr *BE = nullptr;
      // If the target value v is a Ptr type, it has bounds(v, v + 1), unless
      // it is a function pointer type, in which case it has no required
      // bounds.

      if (Ty->isCheckedPointerPtrType()) {
        if (Ty->isFunctionPointerType())
          BE = CreateBoundsEmpty();
        else if (Ty->isVoidPointerType())
          BE = Context.getPrebuiltByteCountOne();
        else
          BE = Context.getPrebuiltCountOne();
      } else if (Ty->isCheckedArrayType()) {
        assert(IsParam && IsBoundsSafeInterface && "unexpected checked array type");
        BE = CreateBoundsForArrayType(Ty);
      } else if (Ty->isCheckedPointerNtArrayType()) {
        BE = Context.getPrebuiltCountZero();
      }
   
      if (!BE)
        return CreateBoundsEmpty();

      if (!E)
        return BE;

      Expr *Base = E;
      if (Base->isLValue())
        Base = CreateImplicitCast(E->getType(), CastKind::CK_LValueToRValue, Base);

      // If type is a bounds-safe interface type, adjust the type of base to the
      // bounds-safe interface type.
      if (IsBoundsSafeInterface) {
        // Compute the target type.  We could receive an array type for a parameter
        // with a bounds-safe interface.
        QualType TargetTy = Ty;
        if (TargetTy->isArrayType()) {
          assert(IsParam);
          TargetTy = Context.getArrayDecayedType(Ty);
        };

        if (TargetTy != E->getType())
          Base = CreateExplicitCast(TargetTy, CK_BitCast, Base, true);
      } else
        assert(Ty == E->getType());

      return ExpandToRange(Base, BE);
    }

    // Compute the bounds of a cast operation that produces an rvalue.
    BoundsExpr *RValueCastBounds(CastExpr *E,
                                 BoundsExpr *TargetBounds,
                                 BoundsExpr *LValueBounds,
                                 BoundsExpr *RValueBounds,
                                 CheckingState State) {
      switch (E->getCastKind()) {
        case CastKind::CK_BitCast:
        case CastKind::CK_NoOp:
        case CastKind::CK_NullToPointer:
        // Truncation or widening of a value does not affect its bounds.
        case CastKind::CK_IntegralToPointer:
        case CastKind::CK_PointerToIntegral:
        case CastKind::CK_IntegralCast:
        case CastKind::CK_IntegralToBoolean:
        case CastKind::CK_BooleanToSignedIntegral:
          return RValueBounds;
        case CastKind::CK_LValueToRValue: {
          // For an rvalue cast of a variable v, if v has observed bounds,
          // the rvalue bounds of the value of v should be the observed bounds.
          // This also accounts for variables that have widened bounds.
          if (DeclRefExpr *V = GetRValueVariable(E)) {
            if (const VarDecl *D = dyn_cast_or_null<VarDecl>(V->getDecl())) {
              if (D->hasBoundsExpr()) {
                const AbstractSet *A = AbstractSetMgr.GetOrCreateAbstractSet(V);
                auto It = State.ObservedBounds.find(A);
                if (It != State.ObservedBounds.end())
                  return It->second;
              }
            }
          }
          // If an lvalue to rvalue cast e is not the value of a variable
          // with observed bounds, the rvalue bounds of e default to the
          // given target bounds.
          return TargetBounds;
        }
        case CastKind::CK_ArrayToPointerDecay: {
          // For an array to pointer cast of a variable v, if v has observed
          // bounds, the rvalue bounds of the value of v should be the observed
          // bounds. This also accounts for variables with array type that have
          // widened bounds.
          if (DeclRefExpr *V = GetRValueVariable(E)) {
            if (const VarDecl *D = dyn_cast_or_null<VarDecl>(V->getDecl())) {
              if (D->hasBoundsExpr()) {
                const AbstractSet *A = AbstractSetMgr.GetOrCreateAbstractSet(V);
                auto It = State.ObservedBounds.find(A);
                if (It != State.ObservedBounds.end())
                  return It->second;
              }
            }
          }
          // If an array to pointer cast e is not the value of a variable
          // with observed bounds, the rvalue bounds of e default to the
          // given lvalue bounds.
          return LValueBounds;
        }
        case CastKind::CK_DynamicPtrBounds:
        case CastKind::CK_AssumePtrBounds:
          llvm_unreachable("unexpected rvalue bounds cast");
        default:
          return CreateBoundsAlwaysUnknown();
      }
    }

    // Compute the bounds of a call expression.  Call expressions always
    // produce rvalues.
    //
    // If ResultName is non-null, it is a temporary variable where the result
    // of the call expression is stored immediately upon return from the call.
    BoundsExpr *CallExprBounds(const CallExpr *CE,
                               CHKCBindTemporaryExpr *ResultName,
                               CheckedScopeSpecifier CSS) {
      BoundsExpr *ReturnBounds = nullptr;
      if (CE->getType()->isCheckedPointerPtrType()) {
        if (CE->getType()->isVoidPointerType())
          ReturnBounds = Context.getPrebuiltByteCountOne();
        else
          ReturnBounds = Context.getPrebuiltCountOne();
      }
      else {
        // Get the function prototype, where the abstract function return
        // bounds are kept.  The callee (if it exists) 
        // is always a function pointer.
        const PointerType *PtrTy =
          CE->getCallee()->getType()->getAs<PointerType>();
        if (PtrTy == nullptr)
          return CreateBoundsInferenceError();
        const FunctionProtoType *CalleeTy =
          PtrTy->getPointeeType()->getAs<FunctionProtoType>();
        if (!CalleeTy)
          // K&R functions have no prototype, and we cannot perform
          // inference on them, so we return bounds(unknown) for their results.
          return CreateBoundsAlwaysUnknown();

        BoundsAnnotations FunReturnAnnots = CalleeTy->getReturnAnnots();
        BoundsExpr *FunBounds = FunReturnAnnots.getBoundsExpr();
        InteropTypeExpr *IType =FunReturnAnnots.getInteropTypeExpr();
        // If there is no return bounds and there is an interop type
        // annotation, use the bounds implied by the interop type
        // annotation.
        if (!FunBounds && IType)
          FunBounds = CreateTypeBasedBounds(nullptr, IType->getType(),
                                            false, true);

        if (!FunBounds)
          // This function has no return bounds
          return CreateBoundsAlwaysUnknown();

        ArrayRef<Expr *> ArgExprs =
          llvm::makeArrayRef(const_cast<Expr**>(CE->getArgs()),
                              CE->getNumArgs());

        // Concretize Call Bounds with argument expressions.
        // We can only do this if the argument expressions are non-modifying.
        // For argument expressions that are modifying, we issue an error
        // message only in checked scope because the argument expressions may
        // be re-evaluated during bounds validation.
        // TODO: The long-term solution is to introduce temporaries for
        // modifying argument expressions whose corresponding formals are used
        // in return or parameter bounds expressions.
        // Equality between the value computed by an argument expression and its
        // associated temporary would also need to be recorded.
        Sema::NonModifyingMessage Message =
          (CSS == CheckedScopeSpecifier::CSS_Unchecked) ?
          Sema::NonModifyingMessage::NMM_None :
          Sema::NonModifyingMessage::NMM_Error;
        ReturnBounds =
          S.ConcretizeFromFunctionTypeWithArgs(FunBounds, ArgExprs,
                       Sema::NonModifyingContext::NMC_Function_Return, Message);
        // If concretization failed, this means we tried to substitute with
        // a non-modifying expression, which is not allowed by the
        // specification.
        if (!ReturnBounds)
          return CreateBoundsInferenceError();
      }

      if (ReturnBounds->isElementCount() ||
          ReturnBounds->isByteCount()) {
        if (!ResultName)
          return CreateBoundsInferenceError();
        ReturnBounds = ExpandToRange(CreateTemporaryUse(ResultName), ReturnBounds);
      }
      return ReturnBounds;
    }

    // Check that casts to checked function pointer types produce a valid
    // function pointer.  This implements the checks in Section 3.8 of v0.7
    // of the Checked C specification.
    //
    // The cast expression E has type ToType, a ptr<> to a function p type.  To
    // produce the function pointer,  the program is performing a sequence of
    // casts, both implicit and explicit. This sequence may include uses of
    // addr-of- (&) or deref(*), which act like casts for function pointer
    // types.
    //
    // Start by checking whether E must produce a valid function pointer:
    // - An lvalue-to-rvalue cast,
    // - A bounds-safe interface cast.
    //
    // If E is not guaranteed produce a valid function pointer, check that E
    // is a value-preserving case. Iterate through the chain of subexpressions
    // of E, as long as we see value-preserving casts or a cast-like operator.
    // If a cast is not value-preserving, it is an error because the resulting
    // value may not be valid function pointer.
    //
    // Let Needle be the subexpression the iteration ends at. Check whether
    // Needle is guaranteed to be a valid checked function pointer of type Ty:
    // - It s a null pointer.
    // - It is decl ref to a named function and the pointee type of TyType
    //   matches the function type.
    // - It is a checked function pointer Ty.
    // If is none of those, emit diagnostic about an incompatible type.
    void CheckDisallowedFunctionPtrCasts(CastExpr *E) {
      // The type of the outer value
      QualType ToType = E->getType();

      // We're only looking for casts to checked function ptr<>s.
      if (!ToType->isCheckedPointerPtrType() ||
        !ToType->isFunctionPointerType())
        return;

      if (S.getLangOpts()._3C)
        return;

      // Skip lvalue-to-rvalue casts because they preserve types (except that
      // qualifers are removed).  The lvalue type should be a checked pointer
      // type too.
      if (const ImplicitCastExpr *ICE = dyn_cast<ImplicitCastExpr>(E))
        if (ICE->getCastKind() == CK_LValueToRValue) {
          assert(ICE->getSubExpr()->getType()->isCheckedPointerType());
          return;
        }

      // Skip bounds-safe interface casts.  They are trusted casts inserted
      // according to bounds-safe interface rules.  The only difference in
      // types is checkedness, which means that this is a trusted cast
      // to the checked function type pointer.
      if (E->isBoundsSafeInterface())
        return;

      if (!CheckValuePreservingCast(E, ToType)) {
        // The top-level cast is not value-preserving
        return;
      }

      // Iterate through chain of subexpressions that are value-preserving
      // casts or cast-like operations.
      const Expr *Needle = E->getSubExpr();
      while (true) {
        Needle = Needle->IgnoreParens();

        // Stop at any cast or cast-like operators that have a checked pointer
        // type.  If they are potential problematic casts, they'll be checked
        // by another call to CheckedDisallowedFunctionPtrCasts.
        if (Needle->getType()->isCheckedPointerType())
          break;

        // If we've found a cast expression...
        if (const CastExpr *NeedleCast = dyn_cast<CastExpr>(Needle)) {
          if (const ImplicitCastExpr *ICE = 
                dyn_cast<ImplicitCastExpr>(NeedleCast))
            // Stop at lvalue-to-ravlue casts.
            if (ICE->getCastKind() == CK_LValueToRValue)
              break;

          if (NeedleCast->isBoundsSafeInterface())
            break;

          if (!CheckValuePreservingCast(NeedleCast, ToType)) {
            // The cast is not value-preserving,
            return;
          }

          Needle = NeedleCast->getSubExpr();
          continue;
        }

        // If we've found a unary operator (such as * or &)...
        if (const UnaryOperator *NeedleOp = dyn_cast<UnaryOperator>(Needle)) {
          // Check if the operator is value-preserving.
          // Only addr-of (&) and deref (*) are with function pointers
          if (!CheckValuePreservingCastLikeOp(NeedleOp, ToType)) {
            return;
          }

          // Keep iterating.
          Needle = NeedleOp->getSubExpr();
          continue;
        }

        // Otherwise we have found an expression that is neither
        // a cast nor a cast-like operator.  Stop iterating.
        break;
      }

      // See if we stopped at a subexpression that must produce a valid checked
      // function pointer.

      // A null pointer.
      if (Needle->isNullPointerConstant(S.Context, Expr::NPC_NeverValueDependent))
        return;

      // A DeclRef to a function declaration matching the desired function type.
      if (const DeclRefExpr *NeedleDeclRef = dyn_cast<DeclRefExpr>(Needle)) {
        if (isa<FunctionDecl>(NeedleDeclRef->getDecl())) {
          // Checked that the function type is compatible with the pointee type
          // of ToType.
          if (S.Context.typesAreCompatible(ToType->getPointeeType(),
                                           Needle->getType(),
                                           /*CompareUnqualified=*/false,
                                           /*IgnoreBounds=*/false))
            return;
        } else {
          S.Diag(Needle->getExprLoc(),
                 diag::err_cast_to_checked_fn_ptr_not_value_preserving)
            << ToType << E->getSourceRange();
          return;
        }
      }

      // An expression with a checked pointer type.
      QualType NeedleTy = Needle->getType();
      if (!S.Context.typesAreCompatible(ToType, NeedleTy,
                                      /* CompareUnqualified=*/false,
                                      /*IgnoreBounds=*/false)) {
        // See if the only difference is that the source is an unchecked pointer type.
        if (NeedleTy->isPointerType()) {
          const PointerType *NeedlePtrType = NeedleTy->getAs<PointerType>();
          const PointerType *ToPtrType = ToType->getAs<PointerType>();
          if (S.Context.typesAreCompatible(NeedlePtrType->getPointeeType(),
                                           ToPtrType->getPointeeType(),
                                           /*CompareUnqualifed=*/false,
                                           /*IgnoreBounds=*/false)) {
            // An _Assume_bounds_cast can be used to cast an unchecked function
            // pointer to a checked function pointer, if the only difference
            // is that the source is an unchecked pointer type.
            if (E->getCastKind() == CastKind::CK_AssumePtrBounds)
              return;
            S.Diag(Needle->getExprLoc(), 
                   diag::err_cast_to_checked_fn_ptr_from_unchecked_fn_ptr) <<
              ToType << E->getSourceRange();
            return;
          }
        }

        S.Diag(Needle->getExprLoc(), 
               diag::err_cast_to_checked_fn_ptr_from_incompatible_type)
          << ToType << NeedleTy << NeedleTy->isCheckedPointerPtrType()
          << E->getSourceRange();
      }

      return;
    }

    // See if a cast is value-preserving for a function-pointer casts.   Other
    // operations might also be, but this algorithm is currently conservative.
    //
    // This will add the required error messages.
    bool CheckValuePreservingCast(const CastExpr *E, const QualType ToType) {
      switch (E->getCastKind())
      {
      case CK_NoOp:
      case CK_NullToPointer:
      case CK_FunctionToPointerDecay:
      case CK_BitCast:
      case CK_LValueBitCast:
      // An _Assume_bounds_cast can be used to cast an unchecked function
      // pointer to a checked pointer, and should therefore be considered
      // value-preserving for a function-pointer cast.
      case CK_AssumePtrBounds:
        return true;
      default:
        S.Diag(E->getExprLoc(), diag::err_cast_to_checked_fn_ptr_not_value_preserving)
          << ToType << E->getSourceRange();

        return false;
      }
    }

    // See if an operationg is a value-preserving deref (*) or/ addr-of (&)
    // operator on a function pointer type.  Other operations might also be,
    // but this algorithm is currently conservative.
    //
    // This will add the required error messages
    bool CheckValuePreservingCastLikeOp(const UnaryOperator *E, const QualType ToType) {
      QualType ETy = E->getType();
      QualType SETy = E->getSubExpr()->getType();

      switch (E->getOpcode()) {
      case UO_Deref: {
        // This may be more conservative than necessary.
        bool between_functions = ETy->isFunctionType() && SETy->isFunctionPointerType();

        if (!between_functions) {
          // Add Error Message
          S.Diag(E->getExprLoc(), diag::err_cast_to_checked_fn_ptr_can_only_ref_deref_functions)
            << ToType << 0 << E->getSourceRange();
        }

        return between_functions;
      }
      case UO_AddrOf: {
        // This may be more conservative than necessary.
        bool between_functions = ETy->isFunctionPointerType() && SETy->isFunctionType();
        if (!between_functions) {
          // Add Error Message
          S.Diag(E->getExprLoc(), diag::err_cast_to_checked_fn_ptr_can_only_ref_deref_functions)
            << ToType << 1 << E->getSourceRange();
        }

        return between_functions;
      }
      default:
        S.Diag(E->getExprLoc(), diag::err_cast_to_checked_fn_ptr_not_value_preserving)
          << ToType << E->getSourceRange();

        return false;
      }
    }
  };
}

Expr *Sema::GetArrayPtrDereference(Expr *E, QualType &Result) {
  assert(E->isLValue());
  E = E->IgnoreParens();
  switch (E->getStmtClass()) {
    case Expr::DeclRefExprClass:
    case Expr::MemberExprClass:
    case Expr::CompoundLiteralExprClass:
    case Expr::ExtVectorElementExprClass:
      return nullptr;
    case Expr::UnaryOperatorClass: {
      UnaryOperator *UO = cast<UnaryOperator>(E);
      if (UO->getOpcode() == UnaryOperatorKind::UO_Deref &&
          UO->getSubExpr()->getType()->isCheckedPointerArrayType()) {
        Result = UO->getSubExpr()->getType();
        return E;
      }

      return nullptr;
    }

    case Expr::ArraySubscriptExprClass: {
      // e1[e2] is a synonym for *(e1 + e2).
      ArraySubscriptExpr *AS = cast<ArraySubscriptExpr>(E);
      // An important invariant for array types in Checked C is that all
      // dimensions of a multi-dimensional array are either checked or
      // unchecked.  This ensures that the intermediate values for
      // multi-dimensional array accesses have checked type and preserve
      //  the "checkedness" of the outermost array.

      // getBase returns the pointer-typed expression.
      if (getLangOpts().UncheckedPointersDynamicCheck ||
          AS->getBase()->getType()->isCheckedPointerArrayType()) {
        Result = AS->getBase()->getType();
        return E;
      }

      return nullptr;
    }
    case Expr::ImplicitCastExprClass: {
      ImplicitCastExpr *IC = cast<ImplicitCastExpr>(E);
      if (IC->getCastKind() == CK_LValueBitCast)
        return GetArrayPtrDereference(IC->getSubExpr(), Result);
      return nullptr;
    }
    case Expr::CHKCBindTemporaryExprClass: {
      CHKCBindTemporaryExpr *Temp = cast<CHKCBindTemporaryExpr>(E);
      return GetArrayPtrDereference(Temp->getSubExpr(), Result);
    }
    case Expr::MatrixSubscriptExprClass: {
      MatrixSubscriptExpr *MS = cast<MatrixSubscriptExpr>(E);
      if (MS->getBase()->getType()->isCheckedPointerArrayType()) {
        Result = MS->getBase()->getType();
        return E;
      }

      return nullptr;
    }
    default: {
      llvm_unreachable("unexpected lvalue expression");
      return nullptr;
    }
  }
}

BoundsExpr *Sema::CheckNonModifyingBounds(BoundsExpr *B, Expr *E) {
  if (!CheckIsNonModifying(B, Sema::NonModifyingContext::NMC_Unknown,
                              Sema::NonModifyingMessage::NMM_None)) {
    Diag(E->getBeginLoc(), diag::err_inferred_modifying_bounds) <<
        B << E->getSourceRange();
    CheckIsNonModifying(B, Sema::NonModifyingContext::NMC_Unknown,
                          Sema::NonModifyingMessage::NMM_Note);
    return CreateInvalidBoundsExpr();
  } else
    return B;
}

BoundsExpr *Sema::CreateCountForArrayType(QualType QT) {
  PrepassInfo Info;
  std::pair<ComparisonSet, ComparisonSet> EmptyFacts;
  return CheckBoundsDeclarations(*this, Info, EmptyFacts).CreateBoundsForArrayType(QT);
}

Expr *Sema::MakeAssignmentImplicitCastExplicit(Expr *E) {
  if (!E->isRValue())
    return E;

  ImplicitCastExpr *ICE = dyn_cast<ImplicitCastExpr>(E);
  if (!ICE)
    return E;

  bool isUsualUnaryConversion = false;
  CastKind CK = ICE->getCastKind();
  Expr *SE = ICE->getSubExpr();
  QualType TargetTy = ICE->getType();
  if (CK == CK_FunctionToPointerDecay || CK == CK_ArrayToPointerDecay ||
      CK == CK_LValueToRValue)
    isUsualUnaryConversion = true;
  else if (CK == CK_IntegralCast) {
    QualType Ty = SE->getType();
    // Half FP have to be promoted to float unless it is natively supported
    if (CK == CK_FloatingCast && TargetTy == Context.FloatTy &&
        Ty->isHalfType() && !getLangOpts().NativeHalfType)
      isUsualUnaryConversion = true;
    else if (CK == CK_IntegralCast &&
             Ty->isIntegralOrUnscopedEnumerationType()) {
      QualType PTy = Context.isPromotableBitField(SE);
      if (!PTy.isNull() && TargetTy == PTy)
        isUsualUnaryConversion = true;
      else if (Ty->isPromotableIntegerType() &&
              TargetTy == Context.getPromotedIntegerType(Ty))
        isUsualUnaryConversion = true;
    }
  }

  if (isUsualUnaryConversion)
    return E;

  PrepassInfo Info;
  std::pair<ComparisonSet, ComparisonSet> EmptyFacts;
  return CheckBoundsDeclarations(*this, Info, EmptyFacts).CreateExplicitCast(TargetTy, CK, SE,
                                                             ICE->isBoundsSafeInterface());
}

void Sema::CheckFunctionBodyBoundsDecls(FunctionDecl *FD, Stmt *Body) {
  if (Body == nullptr)
    return;
#if TRACE_CFG
  llvm::outs() << "Checking " << FD->getName() << "\n";
#endif
  ModifiedBoundsDependencies Tracker;
  // Compute a mapping from expressions that modify lvalues to in-scope bounds
  // declarations that depend upon those expressions.  We plan to change
  // CheckBoundsDeclaration to traverse a function body in an order determined
  // by control flow.   The modification information depends on lexically-scoped
  // information that can't be computed easily when doing a control-flow
  // based traversal.
  ComputeBoundsDependencies(Tracker, FD, Body);

  // Run a prepass traversal over the function before running bounds checking.
  // This traversal gathers information that is used during bounds checking,
  // as well as in other Checked C analyses.
  PrepassInfo Info;
  CheckedCPrepass(Info, FD, Body);

  std::pair<ComparisonSet, ComparisonSet> EmptyFacts;
<<<<<<< HEAD
  std::unique_ptr<CFG> Cfg = CFG::buildCFG(nullptr, Body, &getASTContext(), CFG::BuildOptions());
  CheckBoundsDeclarations Checker(*this, Info, Body, Cfg.get(), FD->getBoundsExpr(), EmptyFacts);
=======
  CFG::BuildOptions BO;
  BO.AddLifetime = true;
  std::unique_ptr<CFG> Cfg = CFG::buildCFG(nullptr, Body, &getASTContext(), BO);
  CheckBoundsDeclarations Checker(*this, VarUses, Body, Cfg.get(), FD->getBoundsExpr(), EmptyFacts);
>>>>>>> 4b434229
  if (Cfg != nullptr) {
    AvailableFactsAnalysis Collector(*this, Cfg.get());
    Collector.Analyze();
    if (getLangOpts().DumpExtractedComparisonFacts)
      Collector.DumpComparisonFacts(llvm::outs(), FD->getNameInfo().getName().getAsString());
    Checker.TraverseCFG(Collector, FD);
  }
  else {
    // A CFG couldn't be constructed.  CFG construction doesn't support
    // __finally or may encounter a malformed AST.  Fall back on to non-flow 
    // based analysis.  The CSS parameter is ignored because the checked
    // scope information is obtained from Body, which is a compound statement.
    Checker.Check(Body, CheckedScopeSpecifier::CSS_Unchecked);
  }

#if TRACE_CFG
  llvm::outs() << "Done " << FD->getName() << "\n";
#endif
}

void Sema::CheckTopLevelBoundsDecls(VarDecl *D) {
  if (!D->isLocalVarDeclOrParm()) {
    PrepassInfo Info;
    std::pair<ComparisonSet, ComparisonSet> EmptyFacts;
    CheckBoundsDeclarations Checker(*this, Info, nullptr, nullptr, nullptr, EmptyFacts);
    Checker.TraverseTopLevelVarDecl(D, GetCheckedScopeInfo());
  }
}

namespace {
  class NonModifiyingExprSema : public RecursiveASTVisitor<NonModifiyingExprSema> {

  private:
    // Represents which kind of modifying expression we have found
    enum ModifyingExprKind {
      MEK_Assign,
      MEK_Increment,
      MEK_Decrement,
      MEK_Call,
      MEK_Volatile
    };

  public:
    NonModifiyingExprSema(Sema &S, Sema::NonModifyingContext From,
                          Sema::NonModifyingMessage Message) :
      S(S), FoundModifyingExpr(false), ReqFrom(From),
      Message(Message) {}

    bool isNonModifyingExpr() { return !FoundModifyingExpr; }

    // Assignments are of course modifying
    bool VisitBinaryOperator(BinaryOperator *E) {
      if (E->isAssignmentOp()) {
        addError(E, MEK_Assign);
        FoundModifyingExpr = true;
      }
      
      return true;
    }

    // Pre-increment/decrement, Post-increment/decrement
    bool VisitUnaryOperator(UnaryOperator *E) {
      if (E->isIncrementDecrementOp()) {
        addError(E,
          E->isIncrementOp() ? MEK_Increment : MEK_Decrement);
        FoundModifyingExpr = true;
      }

      return true;
    }

    // Dereferences of volatile variables are modifying.
    bool VisitCastExpr(CastExpr *E) {
      CastKind CK = E->getCastKind();
      if (CK == CK_LValueToRValue)
        FindVolatileVariable(E->getSubExpr());

      return true;
    }

    void FindVolatileVariable(Expr *E) {
      E = E->IgnoreParens();
      switch (E->getStmtClass()) {
        case Expr::DeclRefExprClass: {
          QualType RefType = E->getType();
          if (RefType.isVolatileQualified()) {
            addError(E, MEK_Volatile);
            FoundModifyingExpr = true;
          }
          break;
        }
        case Expr::ImplicitCastExprClass: {
          ImplicitCastExpr *ICE = cast<ImplicitCastExpr>(E);
          if (ICE->getCastKind() == CastKind::CK_LValueBitCast)
            return FindVolatileVariable(ICE->getSubExpr());
          break;
        }
        default:
          break;
      }
    }

    // Function Calls are defined as modifying
    bool VisitCallExpr(CallExpr *E) {
      addError(E, MEK_Call);
      FoundModifyingExpr = true;

      return true;
    }

    // Do not traverse the children of a BoundsValueExpr. Any expressions
    // that are wrapped in a BoundsValueExpr should not be considered
    // modifying expressions. For example, BoundsValue(TempBinding(f()))
    // should not be considered modifying.
    bool TraverseBoundsValueExpr(BoundsValueExpr *E) {
      return true;
    }


  private:
    Sema &S;
    bool FoundModifyingExpr;
    Sema::NonModifyingContext ReqFrom;
    Sema::NonModifyingMessage Message;
    // Track modifying expressions so that we can suppress duplicate diagnostic
    // messages for the same modifying expression.
    SmallVector<Expr *, 4> ModifyingExprs;

    void addError(Expr *E, ModifyingExprKind Kind) {
      if (Message != Sema::NonModifyingMessage::NMM_None) {
        for (auto Iter = ModifyingExprs.begin(); Iter != ModifyingExprs.end(); Iter++) {
          if (*Iter == E)
            return;
        }
        ModifyingExprs.push_back(E);
        unsigned DiagId = (Message == Sema::NonModifyingMessage::NMM_Error) ?
          diag::err_not_non_modifying_expr : diag::note_modifying_expression;
        S.Diag(E->getBeginLoc(), DiagId)
          << Kind << ReqFrom << E->getSourceRange();
      }
    }
  };
}

bool Sema::CheckIsNonModifying(Expr *E, NonModifyingContext Req,
                               NonModifyingMessage Message) {
  NonModifiyingExprSema Checker(*this, Req, Message);
  Checker.TraverseStmt(E);

  return Checker.isNonModifyingExpr();
}

/* Will uncomment this in a future pull request.
bool Sema::CheckIsNonModifying(BoundsExpr *E, bool ReportError) {
  NonModifyingContext req = NMC_Unknown;
  if (isa<RangeBoundsExpr>(E))
    req = NMC_Range;
  else if (const CountBoundsExpr *CountBounds = dyn_cast<CountBoundsExpr>(E))
    req = CountBounds->isByteCount() ? NMC_Byte_Count : NMC_Count;

  NonModifiyingExprSema Checker(*this, Req, ReportError);
  Checker.TraverseStmt(E);

  return Checker.isNonModifyingExpr();
}
*/

void Sema::WarnDynamicCheckAlwaysFails(const Expr *Condition) {
  bool ConditionConstant;
  if (Condition->EvaluateAsBooleanCondition(ConditionConstant, Context)) {
    if (!ConditionConstant) {
      // Dynamic Check always fails, emit warning
      Diag(Condition->getBeginLoc(), diag::warn_dynamic_check_condition_fail)
        << Condition->getSourceRange();
    }
  }
}

// If the VarDecl D has a byte_count or count bounds expression,
// NormalizeBounds expands it to a range bounds expression.  The expanded
// range bounds are attached to the VarDecl D to avoid recomputing the
// normalized bounds for D.
BoundsExpr *Sema::NormalizeBounds(const VarDecl *D) {
  // If D already has a normalized bounds expression, do not recompute it.
  if (BoundsExpr *NormalizedBounds = D->getNormalizedBounds())
    return NormalizedBounds;

  // Normalize the bounds of D to a RangeBoundsExpr and attach the normalized
  // bounds to D to avoid recomputing them.
  BoundsExpr *Bounds = ExpandBoundsToRange(D, D->getBoundsExpr());
  D->setNormalizedBounds(Bounds);
  return Bounds;
}

// This is wrapper around CheckBoundsDeclaration::ExpandToRange. This provides
// an easy way to invoke this function from outside the class. Given a
// byte_count or count bounds expression for the VarDecl D, ExpandToRange will
// expand it to a range bounds expression.
BoundsExpr *Sema::ExpandBoundsToRange(const VarDecl *D, const BoundsExpr *B) {
  // If the bounds expr is already a RangeBoundsExpr, simply return it.
  if (B && isa<RangeBoundsExpr>(B))
    return const_cast<BoundsExpr *>(B);

  PrepassInfo Info;
  std::pair<ComparisonSet, ComparisonSet> EmptyFacts;
  CheckBoundsDeclarations CBD = CheckBoundsDeclarations(*this, Info, EmptyFacts);

  if (D->getType()->isArrayType()) {
    ExprResult ER = BuildDeclRefExpr(const_cast<VarDecl *>(D), D->getType(),
                                     clang::ExprValueKind::VK_LValue,
                                     SourceLocation());
    if (ER.isInvalid())
      return nullptr;
    Expr *Base = ER.get();

    // Declared bounds override the bounds based on the array type.
    if (!B)
      return CBD.ArrayExprBounds(Base);
    Base = CBD.CreateImplicitCast(Context.getDecayedType(Base->getType()),
                                  CastKind::CK_ArrayToPointerDecay,
                                  Base);
    return CBD.ExpandToRange(Base, const_cast<BoundsExpr *>(B));
  }
  return CBD.ExpandToRange(const_cast<VarDecl *>(D),
                           const_cast<BoundsExpr *>(B));
}

// Returns the declared bounds for the lvalue expression E. Assignments
// to E must satisfy these bounds. After checking a top-level statement,
// the inferred bounds of E must imply these declared bounds.
BoundsExpr *Sema::GetLValueDeclaredBounds(Expr *E) {
  if (DeclRefExpr *DRE = dyn_cast<DeclRefExpr>(E)) {
    if (const VarDecl *V = dyn_cast_or_null<VarDecl>(DRE->getDecl()))
      return NormalizeBounds(V);
  }

  PrepassInfo Info;
  std::pair<ComparisonSet, ComparisonSet> EmptyFacts;
  CheckBoundsDeclarations CBD(*this, Info, EmptyFacts);
  return CBD.GetLValueTargetBounds(E, CheckedScopeSpecifier::CSS_Unchecked);
}<|MERGE_RESOLUTION|>--- conflicted
+++ resolved
@@ -6507,15 +6507,10 @@
   CheckedCPrepass(Info, FD, Body);
 
   std::pair<ComparisonSet, ComparisonSet> EmptyFacts;
-<<<<<<< HEAD
-  std::unique_ptr<CFG> Cfg = CFG::buildCFG(nullptr, Body, &getASTContext(), CFG::BuildOptions());
-  CheckBoundsDeclarations Checker(*this, Info, Body, Cfg.get(), FD->getBoundsExpr(), EmptyFacts);
-=======
   CFG::BuildOptions BO;
   BO.AddLifetime = true;
   std::unique_ptr<CFG> Cfg = CFG::buildCFG(nullptr, Body, &getASTContext(), BO);
-  CheckBoundsDeclarations Checker(*this, VarUses, Body, Cfg.get(), FD->getBoundsExpr(), EmptyFacts);
->>>>>>> 4b434229
+  CheckBoundsDeclarations Checker(*this, Info, Body, Cfg.get(), FD->getBoundsExpr(), EmptyFacts);
   if (Cfg != nullptr) {
     AvailableFactsAnalysis Collector(*this, Cfg.get());
     Collector.Analyze();
