//===---------- SemaBounds.cpp - Operations On Bounds Expressions --------===//
//
//                     The LLVM Compiler Infrastructure
//
// Part of the LLVM Project, under the Apache License v2.0 with LLVM Exceptions.
// See https://llvm.org/LICENSE.txt for license information.
// SPDX-License-Identifier: Apache-2.0 WITH LLVM-exception
//
//===----------------------------------------------------------------------===//
//
//  This file implements operations on bounds expressions for semantic analysis.
//  The operations include:
//  * Abstracting bounds expressions so that they can be used in function types.
//    This also checks that requirements on variable references are met and
//    emit diagnostics if they are not.
//
//    The abstraction also removes extraneous details:
//    - References to ParamVarDecl's are abstracted to positional index numbers
//      in argument lists.
//    - References to other VarDecls's are changed to use canonical
//      declarations.
//
//    Line number information is left in place for expressions, though.  It
//    would be a lot of work to write functions to change the line numbers to
//    the invalid line number. The canonicalization of types ignores line number
//    information in determining if two expressions are the same.  Users of bounds
//    expressions that have been abstracted need to be aware that line number
//    information may be inaccurate.
//  * Concretizing bounds expressions from function types.  This undoes the
//    abstraction by substituting parameter varaibles for the positional index
//    numbers.
//
//  Debugging pre-processor flags:
//    - TRACE_CFG:
//      Dumps AST and CFG of the visited nodes when traversing the CFG.
//    - TRACE_RANGE:
//      Dumps the valid bounds ranges, memory access ranges and memory
//      access expressions.
//===----------------------------------------------------------------------===//

#include "clang/Analysis/CFG.h"
#include "clang/Analysis/Analyses/PostOrderCFGView.h"
#include "clang/AST/CanonBounds.h"
#include "clang/AST/RecursiveASTVisitor.h"
#include "clang/Sema/AvailableFactsAnalysis.h"
#include "clang/Sema/BoundsAnalysis.h"
#include "llvm/ADT/SmallBitVector.h"
#include "llvm/ADT/SmallPtrSet.h"
#include "llvm/ADT/SmallString.h"
#include "TreeTransform.h"
#include <queue>

// #define TRACE_CFG 1
// #define TRACE_RANGE 1

using namespace clang;
using namespace sema;

namespace {
class BoundsUtil {
public:
  static bool IsStandardForm(const BoundsExpr *BE) {
    BoundsExpr::Kind K = BE->getKind();
    return (K == BoundsExpr::Kind::Any || K == BoundsExpr::Kind::Unknown ||
      K == BoundsExpr::Kind::Range || K == BoundsExpr::Kind::Invalid);
  }

  static Expr *IgnoreRedundantCast(ASTContext &Ctx, CastKind NewCK, Expr *E) {
    CastExpr *P = dyn_cast<CastExpr>(E);
    if (!P)
      return E;

    CastKind ExistingCK = P->getCastKind();
    Expr *SE = P->getSubExpr();
    if (NewCK == CK_BitCast && ExistingCK == CK_BitCast)
      return SE;

    return E;
  }

  static bool getReferentSizeInChars(ASTContext &Ctx, QualType Ty, llvm::APSInt &Size) {
    assert(Ty->isPointerType());
    const Type *Pointee = Ty->getPointeeOrArrayElementType();
    if (Pointee->isIncompleteType())
      return false;
    uint64_t ElemBitSize = Ctx.getTypeSize(Pointee);
    uint64_t ElemSize = Ctx.toCharUnitsFromBits(ElemBitSize).getQuantity();
    Size = llvm::APSInt(llvm::APInt(Ctx.getTargetInfo().getPointerWidth(0), ElemSize), false);
    return true;
  }

  // Convert I to a signed integer with Ctx.PointerWidth.
  static llvm::APSInt ConvertToSignedPointerWidth(ASTContext &Ctx, llvm::APSInt I, bool &Overflow) {
    uint64_t PointerWidth = Ctx.getTargetInfo().getPointerWidth(0);
    Overflow = false;
    if (I.getBitWidth() > PointerWidth) {
      Overflow = true;
      goto exit;
    }
    if (I.getBitWidth() < PointerWidth)
      I = I.extend(PointerWidth);
    if (I.isUnsigned()) {
      if (I > llvm::APSInt(I.getSignedMaxValue(PointerWidth))) {
        Overflow = true;
        goto exit;
      }
      I = llvm::APSInt(I, false);
    }
    exit:
      return I;
  }
};
}

namespace {
  class ExprCreatorUtil {
    public:
      // If Op is not a compound operator, CreateBinaryOperator returns a
      // binary operator LHS Op RHS.  If Op is a compound operator @=,
      // CreateBinaryOperator returns a binary operator LHS @ RHS.
      // LHS and RHS are cast to rvalues if necessary.
      static BinaryOperator *CreateBinaryOperator(Sema &SemaRef,
                                                  Expr *LHS, Expr *RHS,
                                                  BinaryOperatorKind Op) {
        assert(LHS && "expected LHS to exist");
        assert(RHS && "expected RHS to exist");
        LHS = EnsureRValue(SemaRef, LHS);
        RHS = EnsureRValue(SemaRef, RHS);
        if (BinaryOperator::isCompoundAssignmentOp(Op))
          Op = BinaryOperator::getOpForCompoundAssignment(Op);
        return new (SemaRef.Context) BinaryOperator(LHS, RHS, Op,
                                                    LHS->getType(),
                                                    LHS->getValueKind(),
                                                    LHS->getObjectKind(),
                                                    SourceLocation(),
                                                    FPOptions());
      }

      // Create an unsigned integer literal.
      static IntegerLiteral *CreateUnsignedInt(Sema &SemaRef, unsigned Value) {
        QualType T = SemaRef.Context.UnsignedIntTy;
        llvm::APInt Val(SemaRef.Context.getIntWidth(T), Value);
        return IntegerLiteral::Create(SemaRef.Context, Val,
                                      T, SourceLocation());
      }

      // Create an implicit cast expression.
      static ImplicitCastExpr *CreateImplicitCast(Sema &SemaRef, Expr *E,
                                                  CastKind CK, QualType T) {
        return ImplicitCastExpr::Create(SemaRef.Context, T,
                                        CK, E, nullptr,
                                        ExprValueKind::VK_RValue);
      }

      // If e is an rvalue, EnsureRValue returns e.  Otherwise, EnsureRValue
      // returns a cast of e to an rvalue, based on the type of e.
      static Expr *EnsureRValue(Sema &SemaRef, Expr *E) {
        if (E->isRValue())
          return E;

        CastKind Kind;
        QualType TargetTy;
        if (E->getType()->isArrayType()) {
          Kind = CK_ArrayToPointerDecay;
          TargetTy = SemaRef.getASTContext().getArrayDecayedType(E->getType());
        } else {
          Kind = CK_LValueToRValue;
          TargetTy = E->getType();
        }
        return CreateImplicitCast(SemaRef, E, Kind, TargetTy);
      }
  };
}

namespace {
  class AbstractBoundsExpr : public TreeTransform<AbstractBoundsExpr> {
    typedef TreeTransform<AbstractBoundsExpr> BaseTransform;
    typedef ArrayRef<DeclaratorChunk::ParamInfo> ParamsInfo;

  private:
    const ParamsInfo Params;

    // TODO: change this constant when we want to error on global variables
    // in parameter bounds declarations.
    const bool errorOnGlobals = false;

  public:
    AbstractBoundsExpr(Sema &SemaRef, ParamsInfo Params) :
      BaseTransform(SemaRef), Params(Params) {}

    Decl *TransformDecl(SourceLocation Loc, Decl *D) {
      return D->getCanonicalDecl();
    }

    ExprResult TransformDeclRefExpr(DeclRefExpr *E) {
      ValueDecl *D = E->getDecl();
      if (VarDecl *V = dyn_cast<VarDecl>(D)) {
        if (V->isLocalVarDecl())
          // Parameter bounds may not be in terms of local variables
          SemaRef.Diag(E->getLocation(),
                       diag::err_out_of_scope_function_type_local);
        else if (V->isFileVarDecl() || V->isExternC()) {
          // Parameter bounds may not be in terms of "global" variables
          // TODO: This is guarded by a flag right now, as we don't yet
          // want to error everywhere.
          if (errorOnGlobals) {
            SemaRef.Diag(E->getLocation(),
                          diag::err_out_of_scope_function_type_global);
          }
        }
        else if (ParmVarDecl *PD = dyn_cast<ParmVarDecl>(D)) {
          // Parameter bounds may be in terms of other parameters,
          // in which case we'll convert to a position-based representation.
          for (auto &ParamInfo : Params)
            if (PD == ParamInfo.Param) {
              return SemaRef.CreatePositionalParameterExpr(
                PD->getFunctionScopeIndex(),
                PD->getType());
            }
          SemaRef.Diag(E->getLocation(),
                       diag::err_out_of_scope_function_type_parameter);
        }
      }

      ValueDecl *ND =
        dyn_cast_or_null<ValueDecl>(BaseTransform::TransformDecl(
          SourceLocation(), D));
      if (D == ND || ND == nullptr)
        return E;
      else {
        clang::NestedNameSpecifierLoc QualifierLoc  = E->getQualifierLoc();
        clang::DeclarationNameInfo NameInfo = E->getNameInfo();
        return getDerived().RebuildDeclRefExpr(QualifierLoc, ND, NameInfo,
                                                nullptr);
      }
    }
  };
}

bool Sema::AbstractForFunctionType(
  BoundsAnnotations &Annots,
  ArrayRef<DeclaratorChunk::ParamInfo> Params) {  

  BoundsExpr *Expr = Annots.getBoundsExpr();
  // If there is no bounds expression, the itype does not change
  // as  aresult of abstraction.  Just return the original annotation.
  if (!Expr)
    return false;

  BoundsExpr *Result = nullptr;
  ExprResult AbstractedBounds =
    AbstractBoundsExpr(*this, Params).TransformExpr(Expr);
  if (AbstractedBounds.isInvalid()) {
    llvm_unreachable("unexpected failure to abstract bounds");
    Result = nullptr;
  } else {
    Result = dyn_cast<BoundsExpr>(AbstractedBounds.get());
    assert(Result && "unexpected dyn_cast failure");
  }

  if (Result == Expr)
    return false;

  Annots.setBoundsExpr(Result);
  return true;
}

namespace {
  class ConcretizeBoundsExpr : public TreeTransform<ConcretizeBoundsExpr> {
    typedef TreeTransform<ConcretizeBoundsExpr> BaseTransform;

  private:
    ArrayRef<ParmVarDecl *> Parameters;

  public:
    ConcretizeBoundsExpr(Sema &SemaRef, ArrayRef<ParmVarDecl *> Params) :
      BaseTransform(SemaRef),
      Parameters(Params) { }

    ExprResult TransformPositionalParameterExpr(PositionalParameterExpr *E) {
      unsigned index = E->getIndex();
      if (index < Parameters.size()) {
        ParmVarDecl *PD = Parameters[index];
        return SemaRef.BuildDeclRefExpr(PD, E->getType(),
          clang::ExprValueKind::VK_LValue, SourceLocation());
      } else {
        llvm_unreachable("out of range index for positional parameter");
        return ExprError();
      }
    }
  };
}

BoundsExpr *Sema::ConcretizeFromFunctionType(BoundsExpr *Expr,
                                             ArrayRef<ParmVarDecl *> Params) {
  if (!Expr)
    return Expr;

  BoundsExpr *Result;
  ExprSubstitutionScope Scope(*this); // suppress diagnostics

  ExprResult ConcreteBounds = ConcretizeBoundsExpr(*this, Params).TransformExpr(Expr);
  if (ConcreteBounds.isInvalid()) {
    llvm_unreachable("unexpected failure in making bounds concrete");
    return nullptr;
  }
  else {
    Result = dyn_cast<BoundsExpr>(ConcreteBounds.get());
    assert(Result && "unexpected dyn_cast failure");
    return Result;
  }
}

namespace {
  class CheckForModifyingArgs : public RecursiveASTVisitor<CheckForModifyingArgs> {
  private:
    Sema &SemaRef;
    const ArrayRef<Expr *> Arguments;
    llvm::SmallBitVector VisitedArgs;
    Sema::NonModifyingContext ErrorKind;
    bool ModifyingArg;
  public:
    CheckForModifyingArgs(Sema &SemaRef, ArrayRef<Expr *> Args,
                          Sema::NonModifyingContext ErrorKind) :
      SemaRef(SemaRef),
      Arguments(Args),
      VisitedArgs(Args.size()),
      ErrorKind(ErrorKind),
      ModifyingArg(false) {}

    bool FoundModifyingArg() {
      return ModifyingArg;
    }

    bool VisitPositionalParameterExpr(PositionalParameterExpr *E) {
      unsigned index = E->getIndex();
      if (index < Arguments.size() && !VisitedArgs[index]) {
        VisitedArgs.set(index);
        if (!SemaRef.CheckIsNonModifying(Arguments[index], ErrorKind,
                                         Sema::NonModifyingMessage::NMM_Error)) {
          ModifyingArg = true;
        }
      }
      return true;
    }
  };
}

namespace {
  class ConcretizeBoundsExprWithArgs : public TreeTransform<ConcretizeBoundsExprWithArgs> {
    typedef TreeTransform<ConcretizeBoundsExprWithArgs> BaseTransform;

  private:
    ArrayRef<Expr *> Args;

  public:
    ConcretizeBoundsExprWithArgs(Sema &SemaRef, ArrayRef<Expr *> Args) :
      BaseTransform(SemaRef),
      Args(Args) { }

    ExprResult TransformPositionalParameterExpr(PositionalParameterExpr *E) {
      unsigned index = E->getIndex();
      if (index < Args.size()) {
        return SemaRef.MakeAssignmentImplicitCastExplicit(Args[index]);
      } else {
        llvm_unreachable("out of range index for positional parameter");
        return ExprError();
      }
    }
  };
}

BoundsExpr *Sema::ConcretizeFromFunctionTypeWithArgs(
  BoundsExpr *Bounds, ArrayRef<Expr *> Args,
  NonModifyingContext ErrorKind) {
  if (!Bounds || Bounds->isInvalid())
    return Bounds;

  auto CheckArgs = CheckForModifyingArgs(*this, Args, ErrorKind);
  CheckArgs.TraverseStmt(Bounds);
  if (CheckArgs.FoundModifyingArg())
    return nullptr;

  ExprSubstitutionScope Scope(*this); // suppress diagnostics
  auto Concretizer = ConcretizeBoundsExprWithArgs(*this, Args);
  ExprResult ConcreteBounds = Concretizer.TransformExpr(Bounds);
  if (ConcreteBounds.isInvalid()) {
#ifndef NDEBUG
    llvm::outs() << "Failed concretizing\n";
    llvm::outs() << "Bounds:\n";
    Bounds->dump(llvm::outs());
    int count = Args.size();
    for (int i = 0; i < count; i++) {
      llvm::outs() << "Dumping arg " << i << "\n";
      Args[i]->dump(llvm::outs());
    }
    llvm::outs().flush();
#endif
    llvm_unreachable("unexpected failure in making function bounds concrete with arguments");
    return nullptr;
  }
  else {
    BoundsExpr *Result = dyn_cast<BoundsExpr>(ConcreteBounds.get());
    assert(Result && "unexpected dyn_cast failure");
    return Result;
  }
}

namespace {
  class ConcretizeMemberBounds : public TreeTransform<ConcretizeMemberBounds> {
    typedef TreeTransform<ConcretizeMemberBounds> BaseTransform;

  private:
    Expr *Base;
    bool IsArrow;

  public:
    ConcretizeMemberBounds(Sema &SemaRef, Expr *MemberBaseExpr, bool IsArrow) :
      BaseTransform(SemaRef), Base(MemberBaseExpr), IsArrow(IsArrow) { }

    // TODO: handle the situation where the base expression is an rvalue.
    // By C semantics, the result is an rvalue.  We are setting fields used in
    // bounds expressions to be lvalues, so we end up with a problems when
    // we expand the occurrences of the fields to be expressions that are
    //  rvalues.
    //
    // There are two problematic cases:
    // - We assume field expressions are lvalues, so we will have lvalue-to-rvalue
    //   conversions applied to rvalues.  We need to remove these conversions.
    // - The address of a field is taken.  It is illegal to take the address of
    //   an rvalue.
    //
    // rVvalue structs can arise from function returns of struct values.
    ExprResult TransformDeclRefExpr(DeclRefExpr *E) {
      if (FieldDecl *FD = dyn_cast<FieldDecl>(E->getDecl())) {
        if (Base->isRValue() && !IsArrow)
          // For now, return an error if we see an rvalue base.
          return ExprError();
        ASTContext &Context = SemaRef.getASTContext();
        ExprValueKind ResultKind;
        if (IsArrow)
          ResultKind = VK_LValue;
        else
          ResultKind = Base->isLValue() ? VK_LValue : VK_RValue;
        return
          MemberExpr::CreateImplicit(Context, Base, IsArrow, FD,
                                     E->getType(), ResultKind, OK_Ordinary);
      }
      return E;
    }
  };
}

BoundsExpr *Sema::MakeMemberBoundsConcrete(
  Expr *Base,
  bool IsArrow,
  BoundsExpr *Bounds) {
  ExprSubstitutionScope Scope(*this); // suppress diagnostics
  ExprResult ConcreteBounds =
    ConcretizeMemberBounds(*this, Base, IsArrow).TransformExpr(Bounds);
  if (ConcreteBounds.isInvalid())
    return nullptr;
  else {
    BoundsExpr *Result = dyn_cast<BoundsExpr>(ConcreteBounds.get());
    return Result;
  }
}

#if 0
namespace {
  // Convert occurrences of _Return_value in a return bounds expression
  // to _Current_expr_value.  Don't recurse into any return bounds
  // expressions nested in function types.  Occurrences of _Return_value
  // in those shouldn't be changed to _Current_value.
  class ReplaceReturnValue : public TreeTransform<ReplaceReturnValue> {
    typedef TreeTransform<ReplaceReturnValue> BaseTransform;

  public:
    ReplaceReturnValue(Sema &SemaRef) :BaseTransform(SemaRef) { }

    // Avoid transforming nested return bounds expressions.
    bool TransformReturnBoundsAnnotations(BoundsAnnotations &Annot,
                                          bool &Changed) {
      return false;
    }

    ExprResult TransformBoundsValueExpr(BoundsValueExpr *E) {
      BoundsValueExpr::Kind K = E->getKind();
      bool KindChanged = false;
      if (K == BoundsValueExpr::Kind::Return) {
        K = BoundsValueExpr::Kind::Current;
        KindChanged = true;
      }
      QualType QT = getDerived().TransformType(E->getType());
      if (!getDerived().AlwaysRebuild() && QT == E->getType() &&
          !KindChanged)
        return E;

      return getDerived().
        RebuildBoundsValueExpr(E->getLocation(), QT,K);
    }
   };
}
#endif

// Convert all temporary bindings in an expression to uses of the values	
// produced by a binding.   This should be done for bounds expressions that	
// are used in runtime checks.  That way we don't try to recompute a	
// temporary multiple times in an expression.	
namespace {	
  class PruneTemporaryHelper : public TreeTransform<PruneTemporaryHelper> {	
    typedef TreeTransform<PruneTemporaryHelper> BaseTransform;	


  public:	
    PruneTemporaryHelper(Sema &SemaRef) :	
      BaseTransform(SemaRef) { }	

    ExprResult TransformCHKCBindTemporaryExpr(CHKCBindTemporaryExpr *E) {	
      return new (SemaRef.Context) BoundsValueExpr(SourceLocation(), E);	
    }	
  };	

  Expr *PruneTemporaryBindings(Sema &SemaRef, Expr *E, CheckedScopeSpecifier CSS) {	
    // Account for checked scope information when transforming the expression.
    Sema::CheckedScopeRAII CheckedScope(SemaRef, CSS);

    Sema::ExprSubstitutionScope Scope(SemaRef); // suppress diagnostics	
    ExprResult R = PruneTemporaryHelper(SemaRef).TransformExpr(E);	
    if (R.isInvalid())
      return SemaRef.Context.getPrebuiltBoundsUnknown();
    else
      return R.get();
  }	
}

namespace {
  class VariableCountHelper : public RecursiveASTVisitor<VariableCountHelper> {
    private:
      Sema &SemaRef;
      DeclRefExpr *V;
      int Count;

    public:
      VariableCountHelper(Sema &SemaRef, DeclRefExpr *V) :
        SemaRef(SemaRef),
        V(V),
        Count(0) {}

      int GetCount() { return Count; }

      bool VisitDeclRefExpr(DeclRefExpr *E) {
        Lexicographic Lex(SemaRef.Context, nullptr);
        if (Lex.CompareExpr(E, V) == Lexicographic::Result::Equal)
          ++Count;
        return true;
      }
  };

  // VariableOccurrenceCount returns the number of occurrences of V in E.
  int VariableOccurrenceCount(Sema &SemaRef, DeclRefExpr *V, Expr *E) {
    VariableCountHelper Counter(SemaRef, V);
    Counter.TraverseStmt(E);
    return Counter.GetCount();
  }
}

namespace {
  class ReplaceVariableHelper : public TreeTransform<ReplaceVariableHelper> {
    typedef TreeTransform<ReplaceVariableHelper> BaseTransform;
    private:
      // The variable whose uses should be replaced in an expression.
      DeclRefExpr *Variable;

      // The original value (if any) to replace uses of the variable with.
      // If no original value is provided, an expression using the variable
      // will be transformed into an invalid result.
      Expr *OriginalValue;

    public:
      ReplaceVariableHelper(Sema &SemaRef, DeclRefExpr *V, Expr *OV) :
        BaseTransform(SemaRef),
        Variable(V),
        OriginalValue(OV) { }

      ExprResult TransformDeclRefExpr(DeclRefExpr *E) {
        Lexicographic Lex(SemaRef.Context, nullptr);
        if (Lex.CompareExpr(Variable, E) == Lexicographic::Result::Equal) {
          if (OriginalValue)
            return OriginalValue;
          else
            return ExprError();
        } else
          return E;
      }

      // Overriding TransformImplicitCastExpr is necessary since TreeTransform
      // does not preserve implicit casts.
      ExprResult TransformImplicitCastExpr(ImplicitCastExpr *E) {
        // Replace V with OV (if applicable) in the subexpression of E.
        ExprResult ChildResult = TransformExpr(E->getSubExpr());
        if (ChildResult.isInvalid())
          return ChildResult;

        Expr *Child = ChildResult.get();
        CastKind CK = E->getCastKind();

        if (CK == CastKind::CK_LValueToRValue ||
            CK == CastKind::CK_ArrayToPointerDecay)
          // Only cast children of lvalue to rvalue casts to an rvalue if
          // necessary.  The transformed child expression may no longer be
          // an lvalue, depending on the original value.  For example, if x
          // is transformed to the original value x + 1, it does not need to
          // be cast to an rvalue.
          return ExprCreatorUtil::EnsureRValue(SemaRef, Child);
        else
          return ExprCreatorUtil::CreateImplicitCast(SemaRef, Child,
                                                     CK, E->getType());
      }
  };

  // If an original value OV is provided, ReplaceVariableReferences returns
  // an expression that replaces all uses of the variable V in E with OV.
  // If no original value is provided and E uses V, ReplaceVariableReferences
  // returns nullptr.
  Expr *ReplaceVariableReferences(Sema &SemaRef, Expr *E, DeclRefExpr *V,
                                  Expr *OV, CheckedScopeSpecifier CSS) {
    // Don't transform e if it does not use the value of v.
    if (!VariableOccurrenceCount(SemaRef, V, E))
      return E;

    // Account for checked scope information when transforming the expression.
    Sema::CheckedScopeRAII CheckedScope(SemaRef, CSS);

    Sema::ExprSubstitutionScope Scope(SemaRef); // suppress diagnostics
    ExprResult R = ReplaceVariableHelper(SemaRef, V, OV).TransformExpr(E);
    if (R.isInvalid())
      return nullptr;
    else
      return R.get();
  }
}

namespace {
  // BoundsContextTy denotes a map of a variable declaration to the bounds
  // that are currently known to be valid for the variable.
  using BoundsContextTy = llvm::DenseMap<const VarDecl *, BoundsExpr *>;

  // EqualExprTy denotes a set of expressions that produce the same value
  // as an expression e.
  using EqualExprTy = SmallVector<Expr *, 4>;

  // ExprEqualMapTy denotes a map of an expression e to the set of
  // expressions that produce the same value as e.
  using ExprEqualMapTy = llvm::DenseMap<Expr *, EqualExprTy>;

  // CheckingState stores the outputs of bounds checking methods.
  // These members represent the state during bounds checking
  // and are updated while checking individual expressions.
  class CheckingState {
    public:
      // ObservedBounds maps variables to their current known bounds as
      // inferred by bounds checking.  These bounds are updated after
      // assignments to variables.
      //
      // The bounds in the ObservedBounds context should always be normalized
      // to range bounds if possible.  This allows updates to variables that
      // are implicitly used in bounds declarations to update the observed
      // bounds.  For example, an assignment to the variable p where p has
      // declared bounds count(i) should update the bounds of p, which
      // normalize to bounds(p, p + i).
      BoundsContextTy ObservedBounds;

      // UEQ stores sets of expressions that are equivalent to each other
      // after checking an expression e.
      EquivExprSets UEQ;

      // G is a set of expressions that produce the same value as an
      // expression e once checking of e is complete.
      EqualExprTy G;
  };
}

namespace {
  class DeclaredBoundsHelper : public RecursiveASTVisitor<DeclaredBoundsHelper> {
    private:
      Sema &SemaRef;
      BoundsContextTy &BoundsContextRef;

    public:
      DeclaredBoundsHelper(Sema &SemaRef, BoundsContextTy &Context) :
        SemaRef(SemaRef),
        BoundsContextRef(Context) {}

      // If a variable declaration has declared bounds, modify BoundsContextRef
      // to map the variable declaration to the normalized declared bounds.
      // 
      // Returns true if visiting the variable declaration did not terminate
      // early.  Visiting variable declarations in DeclaredBoundsHelper should
      // never terminate early.
      bool VisitVarDecl(const VarDecl *D) {
        if (!D)
          return true;
        if (D->isInvalidDecl())
          return true;
        // The bounds expressions in the bounds context should be normalized
        // to range bounds.
        if (const BoundsExpr *Bounds = D->getBoundsExpr())
          BoundsContextRef[D] = SemaRef.ExpandBoundsToRange(D, Bounds);
        return true;
      }
  };

  // GetDeclaredBounds modifies the bounds context to map any variables
  // declared in S to their declared bounds (if any).
  void GetDeclaredBounds(Sema &SemaRef, BoundsContextTy &Context, Stmt *S) {
    DeclaredBoundsHelper Declared(SemaRef, Context);
    Declared.TraverseStmt(S);
  }
}

namespace {
  class CheckBoundsDeclarations {
  private:
    Sema &S;
    bool DumpBounds;
    bool DumpState;
    uint64_t PointerWidth;
    Stmt *Body;
    CFG *Cfg;
    BoundsExpr *ReturnBounds; // return bounds expression for enclosing
                              // function, if any.
    ASTContext &Context;
    std::pair<ComparisonSet, ComparisonSet> &Facts;

    // Having a BoundsAnalysis object here allows us to easily invoke methods
    // for bounds-widening and get back the bounds-widening info needed for
    // bounds inference/checking.
    BoundsAnalysis BoundsAnalyzer;

    // When this flag is set to true, include the null terminator in the
    // bounds of a null-terminated array.  This is used when calculating
    // physical sizes during casts to pointers to null-terminated arrays.
    bool IncludeNullTerminator;

    void DumpAssignmentBounds(raw_ostream &OS, BinaryOperator *E,
                              BoundsExpr *LValueTargetBounds,
                              BoundsExpr *RHSBounds) {
      OS << "\n";
      E->dump(OS);
      if (LValueTargetBounds) {
        OS << "Target Bounds:\n";
        LValueTargetBounds->dump(OS);
      }
      if (RHSBounds) {
        OS << "RHS Bounds:\n ";
        RHSBounds->dump(OS);
      }
    }

    void DumpBoundsCastBounds(raw_ostream &OS, CastExpr *E,
                              BoundsExpr *Declared, BoundsExpr *NormalizedDeclared,
                              BoundsExpr *SubExprBounds) {
      OS << "\n";
      E->dump(OS);
      if (Declared) {
        OS << "Declared Bounds:\n";
        Declared->dump(OS);
      }
      if (NormalizedDeclared) {
        OS << "Normalized Declared Bounds:\n ";
        NormalizedDeclared->dump(OS);
      }
      if (SubExprBounds) {
        OS << "Inferred Subexpression Bounds:\n ";
        SubExprBounds->dump(OS);
      }
    }

    void DumpInitializerBounds(raw_ostream &OS, VarDecl *D,
                               BoundsExpr *Target, BoundsExpr *B) {
      OS << "\n";
      D->dump(OS);
      OS << "Declared Bounds:\n";
      Target->dump(OS);
      OS << "Initializer Bounds:\n ";
      B->dump(OS);
    }

    void DumpExpression(raw_ostream &OS, Expr *E) {
      OS << "\n";
      E->dump(OS);
    }

    void DumpCallArgumentBounds(raw_ostream &OS, BoundsExpr *Param,
                                Expr *Arg,
                                BoundsExpr *ParamBounds,
                                BoundsExpr *ArgBounds) {
      OS << "\n";
      if (Param) {
        OS << "Original parameter bounds\n";
        Param->dump(OS);
      }
      if (Arg) {
        OS << "Argument:\n";
        Arg->dump(OS);
      }
      if (ParamBounds) {
        OS << "Parameter Bounds:\n";
        ParamBounds->dump(OS);
      }
      if (ArgBounds) {
        OS << "Argument Bounds:\n ";
        ArgBounds->dump(OS);
      }
    }

    void DumpCheckingState(raw_ostream &OS, Stmt *S, CheckingState &State) {
      OS << "\nStatement S:\n";
      S->dump(OS);

      OS << "Observed bounds context after checking S:\n";
      DumpBoundsContext(OS, State.ObservedBounds);

      OS << "Sets of equivalent expressions after checking S:\n";
      if (State.UEQ.size() == 0)
        OS << "{ }\n";
      else {
        OS << "{\n";
        for (auto OuterList = State.UEQ.begin(); OuterList != State.UEQ.end(); ++OuterList) {
          auto ExprList = *OuterList;
          DumpEqualExpr(OS, ExprList);
        }
        OS << "}\n";
      }

      OS << "Expressions that produce the same value as S:\n";
      DumpEqualExpr(OS, State.G);
    }

    void DumpBoundsContext(raw_ostream &OS, BoundsContextTy &Context) {
      if (Context.empty())
        OS << "{ }\n";
      else {
        // The keys in an llvm::DenseMap are unordered.  Create a set of
        // variable declarations in the context ordered first by name,
        // then by location in order to guarantee a deterministic output
        // so that printing the bounds context can be tested.
        std::vector<const VarDecl *> OrderedDecls;
        for (auto Pair : Context)
          OrderedDecls.push_back(Pair.first);
        llvm::sort(OrderedDecls.begin(), OrderedDecls.end(),
             [] (const VarDecl *A, const VarDecl *B) {
               if (A->getNameAsString() == B->getNameAsString())
                 return A->getLocation() < B->getLocation();
               else
                 return A->getNameAsString() < B->getNameAsString();
             });

        OS << "{\n";
        for (auto I = OrderedDecls.begin(); I != OrderedDecls.end(); ++I) {
          const VarDecl *Variable = *I;
          auto It = Context.find(Variable);
          if (It == Context.end())
            continue;
          OS << "Variable:\n";
          Variable->dump(OS);
          OS << "Bounds:\n";
          It->second->dump(OS);
        }
        OS << "}\n";
      }
    }

    void DumpEqualExpr(raw_ostream &OS, EqualExprTy G) {
      if (G.size() == 0)
        OS << "{ }\n";
      else {
        OS << "{\n";
        for (auto I = G.begin(); I != G.end(); ++I) {
          Expr *E = *I;
          E->dump(OS);
        }
        OS << "}\n";
      }
    }

    // Add bounds check to an lvalue expression, if it is an Array_ptr
    // dereference.  The caller has determined that the lvalue is being
    // used in a way that requies a bounds check if the lvalue is an
    // _Array_ptr or _Nt_array_ptr dereference.  The lvalue uses are to read
    // or write memory or as the base expression of a member reference.
    //
    // If the Array_ptr has unknown bounds, this is a compile-time error.
    // Generate an error message and set the bounds to an invalid bounds
    // expression.
    enum class OperationKind {
      Read,   // just reads memory
      Assign, // simple assignment to memory
      Other   // reads and writes memory, struct base check
    };

    bool AddBoundsCheck(Expr *E, OperationKind OpKind, CheckedScopeSpecifier CSS,
                        BoundsExpr *LValueBounds) {
      assert(E->isLValue());
      bool NeedsBoundsCheck = false;
      QualType PtrType;
      if (Expr *Deref = S.GetArrayPtrDereference(E, PtrType)) {
        NeedsBoundsCheck = true;
        LValueBounds = S.CheckNonModifyingBounds(LValueBounds, E);
        BoundsCheckKind Kind = BCK_Normal;
        // Null-terminated array pointers have special semantics for
        // bounds checks.
        if (PtrType->isCheckedPointerNtArrayType()) {
          if (OpKind == OperationKind::Read)
            Kind = BCK_NullTermRead;
          else if (OpKind == OperationKind::Assign)
            Kind = BCK_NullTermWriteAssign;
          // Otherwise, use the default range check for bounds.
        }
        if (LValueBounds->isUnknown()) {
          S.Diag(E->getBeginLoc(), diag::err_expected_bounds) << E->getSourceRange();
          LValueBounds = S.CreateInvalidBoundsExpr();
        } else {
          CheckBoundsAtMemoryAccess(Deref, LValueBounds, Kind, CSS);
        }
        if (UnaryOperator *UO = dyn_cast<UnaryOperator>(Deref)) {
          assert(!UO->hasBoundsExpr());
          UO->setBoundsExpr(LValueBounds);
          UO->setBoundsCheckKind(Kind);

        } else if (ArraySubscriptExpr *AS = dyn_cast<ArraySubscriptExpr>(Deref)) {
          assert(!AS->hasBoundsExpr());
          AS->setBoundsExpr(LValueBounds);
          AS->setBoundsCheckKind(Kind);
        } else
          llvm_unreachable("unexpected expression kind");
      }
      return NeedsBoundsCheck;
    }

    // Add bounds check to the base expression of a member reference, if the
    // base expression is an Array_ptr dereference.  Such base expressions
    // always need bounds checks, even though their lvalues are only used for an
    // address computation.
    bool AddMemberBaseBoundsCheck(MemberExpr *E, CheckedScopeSpecifier CSS,
                                  BoundsExpr *BaseLValueBounds,
                                  BoundsExpr *BaseBounds) {
      Expr *Base = E->getBase();
      // E.F
      if (!E->isArrow()) {
        // The base expression only needs a bounds check if it is an lvalue.
        if (Base->isLValue())
          return AddBoundsCheck(Base, OperationKind::Other, CSS,
                                BaseLValueBounds);
        return false;
      }

      // E->F.  This is equivalent to (*E).F.
      if (Base->getType()->isCheckedPointerArrayType()) {
        BoundsExpr *Bounds = S.CheckNonModifyingBounds(BaseBounds, Base);
        if (Bounds->isUnknown()) {
          S.Diag(Base->getBeginLoc(), diag::err_expected_bounds) << Base->getSourceRange();
          Bounds = S.CreateInvalidBoundsExpr();
        } else {
          CheckBoundsAtMemoryAccess(E, Bounds, BCK_Normal, CSS);
        }
        E->setBoundsExpr(Bounds);
        return true;
      }

      return false;
    }


    // The result of trying to prove a statement about bounds declarations.
    // The proof system is incomplete, so there are will be statements that
    // cannot be proved true or false.  That's why "maybe" is a result.
    enum class ProofResult {
      True,  // Definitely provable.
      False, // Definitely false (an error)
      Maybe  // We're not sure yet.
    };

    // The kind of statement that we are trying to prove true or false.
    //
    // This enum is used in generating diagnostic messages. If you change the order,
    // update the messages in DiagnosticSemaKinds.td used in
    // ExplainProofFailure
    enum class ProofStmtKind : unsigned {
      BoundsDeclaration,
      StaticBoundsCast,
      MemoryAccess,
      MemberArrowBase
    };

    // ProofFailure: codes that explain why a statement is false.  This is a
    // bitmask because there may be multiple reasons why a statement false.
    enum class ProofFailure : unsigned {
      None = 0x0,
      LowerBound = 0x1,     // The destination lower bound is below the source lower bound.
      UpperBound = 0x2,     // The destination upper bound is above the source upper bound.
      SrcEmpty = 0x4,       // The source bounds are empty (LB == UB)
      SrcInvalid = 0x8,     // The source bounds are invalid (LB > UB).
      DstEmpty = 0x10,      // The destination bounds are empty (LB == UB).
      DstInvalid = 0x20,    // The destination bounds are invalid (LB > UB).
      Width = 0x40,         // The source bounds are narrower than the destination bounds.
      PartialOverlap = 0x80 // There was only partial overlap of the destination bounds with
                            // the source bounds.
    };

    enum class DiagnosticNameForTarget {
      Destination = 0x0,
      Target = 0x1
    };

    // Combine proof failure codes.
    static constexpr ProofFailure CombineFailures(ProofFailure A,
                                                  ProofFailure B) {
      return static_cast<ProofFailure>(static_cast<unsigned>(A) |
                                       static_cast<unsigned>(B));
    }

    // Check that all the conditions in "Test" are in the failure code.
    static constexpr bool TestFailure(ProofFailure A, ProofFailure Test) {
      return ((static_cast<unsigned>(A) &  static_cast<unsigned>(Test)) ==
              static_cast<unsigned>(Test));
    }

    static void DumpFailure(raw_ostream &OS, ProofFailure A) {
      OS << "[ ";
      if (TestFailure(A, ProofFailure::LowerBound)) OS << "LowerBound ";
      if (TestFailure(A, ProofFailure::UpperBound)) OS << "UpperBound ";
      if (TestFailure(A, ProofFailure::SrcEmpty)) OS << "SrcEmpty ";
      if (TestFailure(A, ProofFailure::SrcInvalid)) OS << "SrcInvalid ";
      if (TestFailure(A, ProofFailure::DstEmpty)) OS << "DstEmpty ";
      if (TestFailure(A, ProofFailure::DstInvalid)) OS << "DstInvalid ";
      if (TestFailure(A, ProofFailure::Width)) OS << "Width ";
      if (TestFailure(A, ProofFailure::PartialOverlap)) OS << "PartialOverlap ";
      OS << "]";
    }

    // Representation and operations on ranges.
    // A range has the form (e1 + e2, e1 + e3) where e1 is an expression.
    // A range can be either Constant- or Variable-sized.
    //
    // - If e2 and e3 are both constant integer expressions, the range is Constant-sized.
    //   For now, in this case, we represent e2 and e3 as signed (APSInt) integers.
    //   They must have the same bitsize.
    //   More specifically: (UpperOffsetVariable == nullptr && LowerOffsetVariable == nullptr)
    // - If one or both of e2 and e3 are non-constant expressions, the range is Variable-sized.
    //   More specifically: (UpperOffsetVariable != nullptr || LowerOffsetVariable != nullptr)
    class BaseRange {
    public:
      enum Kind {
        ConstantSized,
        VariableSized,
        Invalid
      };

    private:
      Sema &S;
      Expr *Base;
      llvm::APSInt LowerOffsetConstant;
      llvm::APSInt UpperOffsetConstant;
      Expr *LowerOffsetVariable;
      Expr *UpperOffsetVariable;

    public:
      BaseRange(Sema &S) : S(S), Base(nullptr), LowerOffsetConstant(1, true),
        UpperOffsetConstant(1, true), LowerOffsetVariable(nullptr), UpperOffsetVariable(nullptr) {
      }

      BaseRange(Sema &S, Expr *Base,
                         llvm::APSInt &LowerOffsetConstant,
                         llvm::APSInt &UpperOffsetConstant) :
        S(S), Base(Base), LowerOffsetConstant(LowerOffsetConstant), UpperOffsetConstant(UpperOffsetConstant),
        LowerOffsetVariable(nullptr), UpperOffsetVariable(nullptr) {
      }

      BaseRange(Sema &S, Expr *Base,
                         Expr *LowerOffsetVariable,
                         Expr *UpperOffsetVariable) :
        S(S), Base(Base), LowerOffsetConstant(1, true), UpperOffsetConstant(1, true),
        LowerOffsetVariable(LowerOffsetVariable), UpperOffsetVariable(UpperOffsetVariable) {
      }

      // Is R a subrange of this range?
      ProofResult InRange(BaseRange &R, ProofFailure &Cause, EquivExprSets *EquivExprs,
                          std::pair<ComparisonSet, ComparisonSet>& Facts) {

        // We will warn on declaration of Invalid ranges (upperBound < lowerBound).
        // The following cases are handled by the callers of this function:
        // - Error on memory access to Invalid and Empty ranges
        if (R.IsInvalid()) {
          Cause = CombineFailures(Cause, ProofFailure::DstInvalid);
          return ProofResult::Maybe;
        }

        if (EqualValue(S.Context, Base, R.Base, EquivExprs)) {
          ProofResult LowerBoundsResult = CompareLowerOffsets(R, Cause, EquivExprs, Facts);
          ProofResult UpperBoundsResult = CompareUpperOffsets(R, Cause, EquivExprs, Facts);

          if (LowerBoundsResult == ProofResult::True &&
              UpperBoundsResult == ProofResult::True)
            return ProofResult::True;
          if (LowerBoundsResult == ProofResult::False ||
              UpperBoundsResult == ProofResult::False)
            return ProofResult::False;
        }
        return ProofResult::Maybe;
      }

      // This function proves whether this.LowerOffset <= R.LowerOffset.
      // Depending on whether these lower offsets are ConstantSized or VariableSized, various cases should be checked:
      // - If `this` and `R` both have constant lower offsets (i.e., if the following condition holds:
      //   `IsLowerOffsetConstant() && R.IsLowerOffsetConstant()`), the function returns
      //   true only if `LowerOffsetConstant <= R.LowerOffsetConstant`. Otherwise, it should return false.
      // - If `this` and `R` both have variable lower offsets (i.e., if the following condition holds:
      //   `IsLowerOffsetVariable() && R.IsLowerOffsetVariable()`), the function returns true if
      //   `EqualValue()` determines that `LowerOffsetVariable` and `R.LowerOffsetVariable` are equal.
      // - If `this` has a constant lower offset (i.e., `IsLowerOffsetConstant()` is true),
      //   but `R` has a variable lower offset (i.e., `R.IsLowerOffsetVariable()` is true), the function
      //   returns true only if `R.LowerOffsetVariable` has unsgined integer type and `this.LowerOffsetConstant`
      //   has value 0 when it is extended to int64_t.
      // - If none of the above cases happen, it means that the function has not been able to prove
      //   whether this.LowerOffset is less than or equal to R.LowerOffset, or not. Therefore,
      //   it returns maybe as the result.
      ProofResult CompareLowerOffsets(BaseRange &R, ProofFailure &Cause, EquivExprSets *EquivExprs,
                                      std::pair<ComparisonSet, ComparisonSet>& Facts) {
        if (IsLowerOffsetConstant() && R.IsLowerOffsetConstant()) {
          if (LowerOffsetConstant <= R.LowerOffsetConstant)
            return ProofResult::True;
          Cause = CombineFailures(Cause, ProofFailure::LowerBound);
          return ProofResult::False;
        }
        if (IsLowerOffsetVariable() && R.IsLowerOffsetVariable())
          if (LessThanOrEqualExtended(S.Context, Base, R.Base, LowerOffsetVariable, R.LowerOffsetVariable, EquivExprs, Facts))
            return ProofResult::True;
        if (R.IsLowerOffsetVariable() && IsLowerOffsetConstant() &&
            R.LowerOffsetVariable->getType()->isUnsignedIntegerType() && LowerOffsetConstant.getExtValue() == 0)
          return ProofResult::True;

        return ProofResult::Maybe;
      }

      // This function proves whether R.UpperOffset <= this.UpperOffset.
      // Depending on whether these upper offsets are ConstantSized or VariableSized, various cases should be checked:
      // - If `this` and `R` both have constant upper offsets (i.e., if the following condition holds:
      //   `IsUpperOffsetConstant() && R.IsUpperOffsetConstant()`), the function returns
      //   true only if `R.UpperOffsetConstant <= UpperOffsetConstant`. Otherwise, it should return false.
      // - If `this` and `R` both have variable upper offsets (i.e., if the following condition holds:
      //   `IsUpperOffsetVariable() && R.IsUpperOffsetVariable()`), the function returns true if
      //   `EqualValue()` determines that `UpperOffsetVariable` and `R.UpperOffsetVariable` are equal.
      // - If `R` has a constant upper offset (i.e., `R.IsUpperOffsetConstant()` is true),
      //   but `this` has a variable upper offset (i.e., `IsUpperOffsetVariable()` is true), the function
      //   returns true only if `UpperOffsetVariable` has unsgined integer type and `R.UpperOffsetConstant`
      //   has value 0 when it is extended to int64_t.
      // - If none of the above cases happen, it means that the function has not been able to prove
      //   whether R.UpperOffset is less than or equal to this.UpperOffset, or not. Therefore,
      //   it returns maybe as the result.
      ProofResult CompareUpperOffsets(BaseRange &R, ProofFailure &Cause, EquivExprSets *EquivExprs,
                                      std::pair<ComparisonSet, ComparisonSet>& Facts) {
        if (IsUpperOffsetConstant() && R.IsUpperOffsetConstant()) {
          if (R.UpperOffsetConstant <= UpperOffsetConstant)
            return ProofResult::True;
          Cause = CombineFailures(Cause, ProofFailure::UpperBound);
          return ProofResult::False;
        }
        if (IsUpperOffsetVariable() && R.IsUpperOffsetVariable())
          if (LessThanOrEqualExtended(S.Context, R.Base, Base, R.UpperOffsetVariable, UpperOffsetVariable, EquivExprs, Facts))
            return ProofResult::True;
        if (IsUpperOffsetVariable() && R.IsUpperOffsetConstant() &&
            UpperOffsetVariable->getType()->isUnsignedIntegerType() && R.UpperOffsetConstant.getExtValue() == 0)
          return ProofResult::True;

        return ProofResult::Maybe;
      }

      bool IsConstantSizedRange() {
        return IsLowerOffsetConstant() && IsUpperOffsetConstant();
      }

      bool IsVariableSizedRange() {
        return IsLowerOffsetVariable() || IsUpperOffsetVariable();
      }

      bool IsLowerOffsetConstant() {
        return !LowerOffsetVariable;
      }

      bool IsLowerOffsetVariable() {
        return LowerOffsetVariable;
      }

      bool IsUpperOffsetConstant() {
        return !UpperOffsetVariable;
      }

      bool IsUpperOffsetVariable() {
        return UpperOffsetVariable;
      }

      // This function returns true if, when the range is ConstantSized,
      // `UpperOffsetConstant == LowerOffsetConstant`.
      // Currently, it returns false when the range is not ConstantSized.
      // However, this should be generalized in the future.
      bool IsEmpty() {
        if (IsConstantSizedRange())
          return UpperOffsetConstant == LowerOffsetConstant;
        // TODO: can we generalize IsEmpty to non-constant ranges?
        return false;
      }

      // This function returns true if, when the range is ConstantSized,
      // `UpperOffsetConstant < LowerOffsetConstant`.
      // Currently, it returns false when the range is not ConstantSized.
      // However, this should be generalized in the future.
      bool IsInvalid() {
        if (IsConstantSizedRange())
          return UpperOffsetConstant < LowerOffsetConstant;
        // TODO: can we generalize IsInvalid to non-constant ranges?
        return false;
      }

      // Does R partially overlap this range?
      ProofResult PartialOverlap(BaseRange &R) {
        if (Lexicographic(S.Context, nullptr).CompareExpr(Base, R.Base) ==
            Lexicographic::Result::Equal) {
          // TODO: can we generalize this function to non-constant ranges?
          if (IsConstantSizedRange() && R.IsConstantSizedRange()) {
            if (!IsEmpty() && !R.IsEmpty() && !IsInvalid() && !R.IsInvalid()) {
              // R.LowerOffset is within this range, but R.UpperOffset is above the range
              if (LowerOffsetConstant <= R.LowerOffsetConstant && R.LowerOffsetConstant < UpperOffsetConstant &&
                  UpperOffsetConstant < R.UpperOffsetConstant)
                return ProofResult::True;
              // Or R.UpperOffset is within this range, but R.LowerOffset is below the range.
              if (LowerOffsetConstant < R.UpperOffsetConstant && R.UpperOffsetConstant <= UpperOffsetConstant &&
                  R.LowerOffsetConstant < LowerOffsetConstant)
                return ProofResult::True;
            }
          }
          return ProofResult::False;
        }
        return ProofResult::Maybe;
      }

      bool AddToUpper(llvm::APSInt &Num) {
        bool Overflow;
        UpperOffsetConstant = UpperOffsetConstant.sadd_ov(Num, Overflow);
        return Overflow;
      }

      llvm::APSInt GetWidth() {
        return UpperOffsetConstant - LowerOffsetConstant;
      }

      void SetBase(Expr *B) {
        Base = B;
      }

      void SetLowerConstant(llvm::APSInt &Lower) {
        LowerOffsetConstant = Lower;
      }

      void SetUpperConstant(llvm::APSInt &Upper) {
        UpperOffsetConstant = Upper;
      }

      void SetLowerVariable(Expr *Lower) {
        LowerOffsetVariable = Lower;
      }

      void SetUpperVariable(Expr *Upper) {
        UpperOffsetVariable = Upper;
      }

      void Dump(raw_ostream &OS) {
        OS << "Range:\n";
        OS << "Base: ";
        if (Base)
          Base->dump(OS);
        else
          OS << "nullptr\n";
        if (IsLowerOffsetConstant()) {
          SmallString<12> Str;
          LowerOffsetConstant.toString(Str);
          OS << "Lower offset:" << Str << "\n";
        }
        if (IsUpperOffsetConstant()) {
          SmallString<12> Str;
          UpperOffsetConstant.toString(Str);
          OS << "Upper offset:" << Str << "\n";
        }
        if (IsLowerOffsetVariable()) {
          OS << "Lower offset:\n";
          LowerOffsetVariable->dump(OS);
        }
        if (IsUpperOffsetVariable()) {
          OS << "Upper offset:\n";
          UpperOffsetVariable->dump(OS);
        }
      }
    };



    // This function splits the expression `E` into an expression `Base`, and an offset.
    // The offset can be an integer constant or not. If it is an integer constant, the
    // extracted offset can be found in `OffsetConstant`, and `OffsetVariable` will be nullptr.
    // In this case, the return value is `BaseRange::Kind::ConstantSized`.
    // Otherwise, the extracted offset can be found in `OffsetVariable`, and `OffsetConstant`
    // will not be updated. In this case, the return value is `BaseRange::Kind::VariableSized`.
    //
    // Implementation details:
    // - If `E` is a BinaryOperator with an additive opcode, depending on whether the LHS or RHS
    //   is a pointer, Base and offset can get different values in different cases:
    //
    //    First, for extracting the `Base`,
    //     1a. if E.LHS is a pointer, Base = E.LHS.
    //     2a. if E.RHS is a pointer, Base = E.RHS.
    //     If (1a) and (2a) do not hold, Base = E and OffsetConstant = 0 and OffsetVariable = nullptr. Also,
    //     `BaseRange::Kind::ConstantSized` will be returned.
    //
    //    Next, for extracting the offset,
    //     1b. if E.LHS is a pointer and E.RHS is a constant integer,
    //         or, if E.RHS is a pointer and E.LHS is a constant integer, the function will set
    //        `OffsetConstant` to the constant integer and widen and/or normalize it if needed.
    //        Then, it returns `BaseRange::Kind::ConstantSized`. When manipulating the extracted
    //        constant integer, if an overflow occurres in any of the steps, `OffsetConstant = 0`
    //        and `OffsetVariable = nullptr`. Also, `BaseRange::Kind::ConstantSized` will be returned.
    //     If (1b) does not hold, we define the offset to be VariableSized. Therefore,
    //     `OffsetVariable = E.RHS` if E.LHS is a pointer, and `OffsetVariable = E.LHS` if E.RHS is
    //     a pointer. In this case, `BaseRange::Kind::VariableSized` will be returned.
    //
    // TODO: we use signed integers to represent the result of the OffsetConstant.
    // We can't represent unsigned offsets larger the the maximum signed
    // integer that will fit pointer width.
    BaseRange::Kind SplitIntoBaseAndOffset(Expr *E, Expr *&Base, llvm::APSInt &OffsetConstant,
                                Expr *&OffsetVariable) {
      if (const BinaryOperator *BO = dyn_cast<BinaryOperator>(E->IgnoreParens())) {
        if (BO->isAdditiveOp()) {
          Expr *Other = nullptr;
          if (BO->getLHS()->getType()->isPointerType()) {
            Base = BO->getLHS();
            Other = BO->getRHS();
          } else if (BO->getRHS()->getType()->isPointerType()) {
            Base = BO->getRHS();
            Other = BO->getLHS();
          } else
            goto exit;
          assert(Other->getType()->isIntegerType());
          if (Other->isIntegerConstantExpr(OffsetConstant, S.Context)) {
            // Widen the integer to the number of bits in a pointer.
            bool Overflow;
            OffsetConstant = BoundsUtil::ConvertToSignedPointerWidth(S.Context, OffsetConstant, Overflow);
            if (Overflow)
              goto exit;
            // Normalize the operation by negating the offset if necessary.
            if (BO->getOpcode() == BO_Sub) {
              OffsetConstant = llvm::APSInt(PointerWidth, false).ssub_ov(OffsetConstant, Overflow);
              if (Overflow)
                goto exit;
            }
            llvm::APSInt ElemSize;
            if (!BoundsUtil::getReferentSizeInChars(S.Context, Base->getType(), ElemSize))
                goto exit;
            OffsetConstant = OffsetConstant.smul_ov(ElemSize, Overflow);
            if (Overflow)
              goto exit;
            OffsetVariable = nullptr;
            return BaseRange::Kind::ConstantSized;
          } else {
            OffsetVariable = Other;
            return BaseRange::Kind::VariableSized;
          }
        }
      }

    exit:
      // Return (E, 0).
      Base = E->IgnoreParens();
      OffsetConstant = llvm::APSInt(PointerWidth, false);
      OffsetVariable = nullptr;
      return BaseRange::Kind::ConstantSized;
    }

    // Given a `Base` and `Offset`, this function tries to convert it to a standard form `Base + (ConstantPart OP VariablePart)`.
    // The OP's signedness is stored in IsOpSigned. If the function fails to create the standard form, it returns false. Otherwise,
    // it returns true to indicate success, and stores each part of the standard form in a separate argument as follows:
    // `ConstantPart`: a signed integer
    // `IsOpSigned`: a boolean which is true if VariablePart is signed, and false otherwise
    // `VariablePart`: an integer expression that can be a either signed or unsigned integer
    //
    // Given array_ptr<T> p:
    // 1. For (char *)p + e1 or (unsigned char *)p + e1, ConstantPart = 1, VariablePart = e1.
    // 2. For p + e1, ConstantPart = sizeof(T), VariablePart = e1.
    //
    // Note that another way to interpret the functionality of this function is that it expands
    // pointer arithmetic to bytewise arithmetic.
    static bool CreateStandardForm(ASTContext &Ctx, Expr *Base, Expr *Offset, llvm::APSInt &ConstantPart, bool &IsOpSigned, Expr *&VariablePart) {
      bool Overflow;
      uint64_t PointerWidth = Ctx.getTargetInfo().getPointerWidth(0);
      if (!Base->getType()->isPointerType())
        return false;
      if (Base->getType()->getPointeeOrArrayElementType()->isCharType()) {
        if (BinaryOperator *BO = dyn_cast<BinaryOperator>(Offset)) {
          if (BO->getRHS()->isIntegerConstantExpr(ConstantPart, Ctx))
            VariablePart = BO->getLHS();
          else if (BO->getLHS()->isIntegerConstantExpr(ConstantPart, Ctx))
            VariablePart = BO->getRHS();
          else
            goto exit;
          IsOpSigned = VariablePart->getType()->isSignedIntegerType();
          ConstantPart = BoundsUtil::ConvertToSignedPointerWidth(Ctx, ConstantPart, Overflow);
          if (Overflow)
            goto exit;
        } else
          goto exit;
        return true;

      exit:
        VariablePart = Offset;
        ConstantPart = llvm::APSInt(llvm::APInt(PointerWidth, 1), false);
        IsOpSigned = VariablePart->getType()->isSignedIntegerType();
        return true;
      } else {
        VariablePart = Offset;
        IsOpSigned = VariablePart->getType()->isSignedIntegerType();
        if (!BoundsUtil::getReferentSizeInChars(Ctx, Base->getType(), ConstantPart))
          return false;
        ConstantPart = BoundsUtil::ConvertToSignedPointerWidth(Ctx, ConstantPart, Overflow);
        if (Overflow)
          return false;
        return true;
      }
    }

    // In this function, the goal is to compare two expressions: `Base1 + Offset1` and `Base2 + Offset2`.
    // The function returns true if they are equal, and false otherwise. Note that before checking equivalence
    // of expressions, the function expands pointer arithmetic to bytewise arithmetic.
    //
    // Steps in checking the equivalence:
    // 0. If `Offset1` or `Offset2` is null, return false.
    // 1. If `Base1` and `Base2` are not lexicographically equal, return false.
    // 2. Next, both bounds are converted into standard forms `Base + ConstantPart * VariablePart` as explained in `CreateStandardForm()`
    // 3. If any of the expressions cannot be converted successfully, return false.
    // 4. If VariableParts are not lexicographically equal, return false.
    // 5. If OP signs are not equivalent in both, return false.
    // 6. If ConstantParts are not equal, return false.
    // If the expressions pass all the above tests, then return true.
    //
    // Note that in all steps involving in checking the equality of the types or values of offsets, parentheses and
    // casts are ignored.
    static bool EqualExtended(ASTContext &Ctx, Expr *Base1, Expr *Base2, Expr *Offset1, Expr *Offset2, EquivExprSets *EquivExprs) {
      if (!Offset1 && !Offset2)
        return false;

      if (!EqualValue(Ctx, Base1, Base2, EquivExprs))
        return false;

      llvm::APSInt ConstantPart1, ConstantPart2;
      bool IsOpSigned1, IsOpSigned2;
      Expr *VariablePart1, *VariablePart2;

      bool CreatedStdForm1 = CreateStandardForm(Ctx, Base1, Offset1, ConstantPart1, IsOpSigned1, VariablePart1);
      bool CreatedStdForm2 = CreateStandardForm(Ctx, Base2, Offset2, ConstantPart2, IsOpSigned2, VariablePart2);
      
      if (!CreatedStdForm1 || !CreatedStdForm2)
        return false;
      if (!EqualValue(Ctx, VariablePart1, VariablePart2, EquivExprs))
        return false;
      if (IsOpSigned1 != IsOpSigned2)
        return false;
      if (ConstantPart1 != ConstantPart2)
        return false;

      return true;
    }

    // This function is an extension of EqualExtended. It looks into the provided `Facts`
    // in order to prove `Base1 + Offset1 <= Base2 + Offset2`. Note that in order to prove this,
    // Base1 must equal Base2 (as in EqualExtended), and the fact that
    // "Offset1 <= Offset2" must exist in `Facts`.
    //
    // TODO: we are ignoring the possibility of overflow in the addition.
    static bool LessThanOrEqualExtended(ASTContext &Ctx, Expr *Base1, Expr *Base2, Expr *Offset1, Expr *Offset2,
                                        EquivExprSets *EquivExprs, std::pair<ComparisonSet, ComparisonSet>& Facts) {
      if (!Offset1 && !Offset2)
        return false;

      if (!EqualValue(Ctx, Base1, Base2, EquivExprs))
        return false;

      llvm::APSInt ConstantPart1, ConstantPart2;
      bool IsOpSigned1, IsOpSigned2;
      Expr *VariablePart1, *VariablePart2;

      bool CreatedStdForm1 = CreateStandardForm(Ctx, Base1, Offset1, ConstantPart1, IsOpSigned1, VariablePart1);
      bool CreatedStdForm2 = CreateStandardForm(Ctx, Base2, Offset2, ConstantPart2, IsOpSigned2, VariablePart2);

      if (!CreatedStdForm1 || !CreatedStdForm2)
        return false;
      if (IsOpSigned1 != IsOpSigned2)
        return false;
      if (ConstantPart1 != ConstantPart2)
        return false;

      if (EqualValue(Ctx, VariablePart1, VariablePart2, EquivExprs))
        return true;
      if (FactExists(Ctx, VariablePart1, VariablePart2, EquivExprs, Facts))
        return true;

      return false;
    }

    // Given `Facts`, `E1`, and `E2`, this function looks for the fact `E1 <= E2` inside
    // the fatcs and returns true if it is able to find it. Otherwise, it returns false.
    static bool FactExists(ASTContext &Ctx, Expr *E1, Expr *E2, EquivExprSets *EquivExprs,
                           std::pair<ComparisonSet, ComparisonSet>& Facts) {
      bool ExistsIn = false, ExistsKill = false;
      for (auto InFact : Facts.first) {
        if (Lexicographic(Ctx, EquivExprs).CompareExpr(E1, InFact.first) == Lexicographic::Result::Equal &&
            Lexicographic(Ctx, EquivExprs).CompareExpr(E2, InFact.second) == Lexicographic::Result::Equal) {
          ExistsIn = true;
          break;
        }
      }
      for (auto KillFact : Facts.second) {
        if (Lexicographic(Ctx, EquivExprs).CompareExpr(E1, KillFact.first) == Lexicographic::Result::Equal &&
            Lexicographic(Ctx, EquivExprs).CompareExpr(E2, KillFact.second) == Lexicographic::Result::Equal) {
          ExistsKill = true;
          break;
        }
      }
      return ExistsIn && !ExistsKill;
    }

    static bool EqualValue(ASTContext &Ctx, Expr *E1, Expr *E2, EquivExprSets *EquivExprs) {
      Lexicographic::Result R = Lexicographic(Ctx, EquivExprs).CompareExpr(E1, E2);
      return R == Lexicographic::Result::Equal;
    }

    // Convert the bounds expression `Bounds` to a range `R`. This function returns true
    // if the conversion is successful, and false otherwise.
    // Currently, this function only performs the conversion for bounds expression of
    // kind Range and returns false for other kinds.
    //
    // Implementation details:
    // - First, SplitIntoBaseAndOffset is called on lower and upper fields in BoundsExpr to extract
    //   the bases and offsets. Note that offsets can be either ConstantSized or VariablesSized.
    // - Next, if the extracted lower base and upper base are equal, the function sets the base and
    //   the offsets of `R` based on the extracted values. Finally, it returns true to indicate success.
    //   If bases are not equal, R's fields will not be updated and the function returns false.
    bool CreateBaseRange(const BoundsExpr *Bounds, BaseRange *R,
                             EquivExprSets *EquivExprs) {
      switch (Bounds->getKind()) {
        case BoundsExpr::Kind::Invalid:
        case BoundsExpr::Kind::Unknown:
        case BoundsExpr::Kind::Any:
          return false;
        case BoundsExpr::Kind::ByteCount:
        case BoundsExpr::Kind::ElementCount:
          // TODO: fill these cases in.
          return false;
        case BoundsExpr::Kind::Range: {
          const RangeBoundsExpr *RB = cast<RangeBoundsExpr>(Bounds);
          Expr *Lower = RB->getLowerExpr();
          Expr *Upper = RB->getUpperExpr();
          Expr *LowerBase, *UpperBase;
          llvm::APSInt LowerOffsetConstant(1, true);
          llvm::APSInt  UpperOffsetConstant(1, true);
          Expr *LowerOffsetVariable = nullptr;
          Expr *UpperOffsetVariable = nullptr;
          SplitIntoBaseAndOffset(Lower, LowerBase, LowerOffsetConstant, LowerOffsetVariable);
          SplitIntoBaseAndOffset(Upper, UpperBase, UpperOffsetConstant, UpperOffsetVariable);

          // If both of the offsets are constants, the range is considered constant-sized.
          // Otherwise, it is a variable-sized range.
          if (EqualValue(S.Context, LowerBase, UpperBase, EquivExprs)) {
            R->SetBase(LowerBase);
            R->SetLowerConstant(LowerOffsetConstant);
            R->SetLowerVariable(LowerOffsetVariable);
            R->SetUpperConstant(UpperOffsetConstant);
            R->SetUpperVariable(UpperOffsetVariable);
            return true;
          }
        }
      }
      return false;
    }

    // Try to prove that SrcBounds implies the validity of DeclaredBounds.
    //
    // If Kind is StaticBoundsCast, check whether a static cast between Ptr
    // types from SrcBounds to DestBounds is legal.
    ProofResult ProveBoundsDeclValidity(const BoundsExpr *DeclaredBounds,
                                        const BoundsExpr *SrcBounds,
                                        ProofFailure &Cause,
                                        EquivExprSets *EquivExprs,
                                        ProofStmtKind Kind =
                                          ProofStmtKind::BoundsDeclaration) {
      assert(BoundsUtil::IsStandardForm(DeclaredBounds) &&
        "declared bounds not in standard form");
      assert(BoundsUtil::IsStandardForm(SrcBounds) &&
        "src bounds not in standard form");
      Cause = ProofFailure::None;

      // Ignore invalid bounds.
      if (SrcBounds->isInvalid() || DeclaredBounds->isInvalid())
        return ProofResult::True;

     // source bounds(any) implies that any other bounds is valid.
      if (SrcBounds->isAny())
        return ProofResult::True;

      // target bounds(unknown) implied by any other bounds.
      if (DeclaredBounds->isUnknown())
        return ProofResult::True;

      if (S.Context.EquivalentBounds(DeclaredBounds, SrcBounds, EquivExprs))
        return ProofResult::True;

      BaseRange DeclaredRange(S);
      BaseRange SrcRange(S);

      if (CreateBaseRange(DeclaredBounds, &DeclaredRange, EquivExprs) &&
          CreateBaseRange(SrcBounds, &SrcRange, EquivExprs)) {

#ifdef TRACE_RANGE
        llvm::outs() << "Found constant ranges:\n";
        llvm::outs() << "Declared bounds";
        DeclaredBounds->dump(llvm::outs());
        llvm::outs() << "\nSource bounds";
        SrcBounds->dump(llvm::outs());
        llvm::outs() << "\nDeclared range:";
        DeclaredRange.Dump(llvm::outs());
        llvm::outs() << "\nSource range:";
        SrcRange.Dump(llvm::outs());
#endif
        ProofResult R = SrcRange.InRange(DeclaredRange, Cause, EquivExprs, Facts);
        if (R == ProofResult::True)
          return R;
        if (R == ProofResult::False || R == ProofResult::Maybe) {
          if (R == ProofResult::False && SrcRange.IsEmpty())
            Cause = CombineFailures(Cause, ProofFailure::SrcEmpty);
          if (SrcRange.IsInvalid())
            Cause = CombineFailures(Cause, ProofFailure::SrcInvalid);
          if (DeclaredRange.IsConstantSizedRange() && SrcRange.IsConstantSizedRange()) {
            if (DeclaredRange.GetWidth() > SrcRange.GetWidth()) {
              Cause = CombineFailures(Cause, ProofFailure::Width);
              R = ProofResult::False;
            } else if (Kind == ProofStmtKind::StaticBoundsCast) {
              // For checking static casts between Ptr types, we only need to
              // prove that the declared width <= the source width.
              return ProofResult::True;
            }
          }
        }
        return R;
      }
      return ProofResult::Maybe;
    }

    // Try to prove that PtrBase + Offset is within Bounds, where PtrBase has pointer type.
    // Offset is optional and may be a nullptr.
    ProofResult ProveMemoryAccessInRange(Expr *PtrBase, Expr *Offset, BoundsExpr *Bounds,
                                         BoundsCheckKind Kind, ProofFailure &Cause) {
#ifdef TRACE_RANGE
      llvm::outs() << "Examining:\nPtrBase\n";
      PtrBase->dump(llvm::outs());
      llvm::outs() << "Offset = ";
      if (Offset != nullptr) {
        Offset->dump(llvm::outs());
      } else
        llvm::outs() << "nullptr\n";
      llvm::outs() << "Bounds\n";
      Bounds->dump(llvm::outs());
#endif
      assert(BoundsUtil::IsStandardForm(Bounds) &&
             "bounds not in standard form");
      Cause = ProofFailure::None;
      BaseRange ValidRange(S);

      // Currently, we do not try to prove whether the memory access is in range for non-constant ranges
      // TODO: generalize memory access range check to non-constants
      if (!CreateBaseRange(Bounds, &ValidRange, nullptr))
        return ProofResult::Maybe;
      if (ValidRange.IsVariableSizedRange())
        return ProofResult::Maybe;

      bool Overflow;
      llvm::APSInt ElementSize;
      if (!BoundsUtil::getReferentSizeInChars(S.Context, PtrBase->getType(), ElementSize))
          return ProofResult::Maybe;
      if (Kind == BoundsCheckKind::BCK_NullTermRead || Kind == BoundsCheckKind::BCK_NullTermWriteAssign) {
        Overflow = ValidRange.AddToUpper(ElementSize);
        if (Overflow)
          return ProofResult::Maybe;
      }

      Expr *AccessBase;
      llvm::APSInt AccessStartOffset;
      Expr *DummyOffset;
      // Currently, we do not try to prove whether the memory access is in range for non-constant ranges
      // TODO: generalize memory access range check to non-constants
      if (SplitIntoBaseAndOffset(PtrBase, AccessBase, AccessStartOffset, DummyOffset) != BaseRange::Kind::ConstantSized)
        return ProofResult::Maybe;

      // The access base for bounds_cast(e) should be a temporary binding of e.
      if (isa<BoundsCastExpr>(AccessBase))
        AccessBase = GetTempBinding(AccessBase);

      if (Offset) {
        llvm::APSInt IntVal;
        if (!Offset->isIntegerConstantExpr(IntVal, S.Context))
          return ProofResult::Maybe;
        IntVal = BoundsUtil::ConvertToSignedPointerWidth(S.Context, IntVal, Overflow);
        if (Overflow)
          return ProofResult::Maybe;
        IntVal = IntVal.smul_ov(ElementSize, Overflow);
        if (Overflow)
          return ProofResult::Maybe;
        AccessStartOffset = AccessStartOffset.sadd_ov(IntVal, Overflow);
        if (Overflow)
          return ProofResult::Maybe;
      }
      BaseRange MemoryAccessRange(S, AccessBase, AccessStartOffset,
                                           AccessStartOffset);
      Overflow = MemoryAccessRange.AddToUpper(ElementSize);
      if (Overflow)
        return ProofResult::Maybe;
#ifdef TRACE_RANGE
      llvm::outs() << "Memory access range:\n";
      MemoryAccessRange.Dump(llvm::outs());
      llvm::outs() << "Valid range:\n";
      ValidRange.Dump(llvm::outs());
#endif
      if (MemoryAccessRange.IsEmpty()) {
        Cause = CombineFailures(Cause, ProofFailure::DstEmpty);
        return ProofResult::False;
      }
      else if (MemoryAccessRange.IsInvalid()) {
        Cause = CombineFailures(Cause, ProofFailure::DstInvalid);
        return ProofResult::False;
      }
      std::pair<ComparisonSet, ComparisonSet> EmptyFacts;
      ProofResult R = ValidRange.InRange(MemoryAccessRange, Cause, nullptr, EmptyFacts);
      if (R == ProofResult::True)
        return R;
      if (R == ProofResult::False || R == ProofResult::Maybe) {
        if (R == ProofResult::False &&
            ValidRange.PartialOverlap(MemoryAccessRange) == ProofResult::True)
          Cause = CombineFailures(Cause, ProofFailure::PartialOverlap);
        if (ValidRange.IsEmpty()) {
          Cause = CombineFailures(Cause, ProofFailure::SrcEmpty);
          R = ProofResult::False;
        }
        if (ValidRange.IsInvalid()) {
          Cause = CombineFailures(Cause, ProofFailure::SrcInvalid);
          R = ProofResult::False;
        }
        if (MemoryAccessRange.GetWidth() > ValidRange.GetWidth()) {
          Cause = CombineFailures(Cause, ProofFailure::Width);
          R = ProofResult::False;
        }
      }
      return R;
    }

    // Convert ProofFailure codes into diagnostic notes explaining why the
    // statement involving bounds is false.
    void ExplainProofFailure(SourceLocation Loc, ProofFailure Cause,
                             ProofStmtKind Kind) {
      // Prefer diagnosis of empty bounds over bounds being too narrow.
      if (TestFailure(Cause, ProofFailure::SrcEmpty))
        S.Diag(Loc, diag::note_source_bounds_empty);
      else if (TestFailure(Cause, ProofFailure::DstEmpty))
        S.Diag(Loc, diag::note_destination_bounds_empty);
      else if (TestFailure(Cause, ProofFailure::SrcInvalid))
        S.Diag(Loc, diag::note_source_bounds_invalid);
      else if (TestFailure(Cause, ProofFailure::DstInvalid))
        S.Diag(Loc, diag::note_destination_bounds_invalid);
      else if (Kind != ProofStmtKind::StaticBoundsCast &&
               TestFailure(Cause, ProofFailure::Width))
        S.Diag(Loc, diag::note_bounds_too_narrow) << (unsigned)Kind;

      // Memory access/struct base error message.
      if (Kind == ProofStmtKind::MemoryAccess || Kind == ProofStmtKind::MemberArrowBase) {
        if (TestFailure(Cause, ProofFailure::PartialOverlap)) {
          S.Diag(Loc, diag::note_bounds_partially_overlap);
        }
      }

      if (TestFailure(Cause, ProofFailure::LowerBound))
        S.Diag(Loc, diag::note_lower_out_of_bounds) << (unsigned) Kind;
      if (TestFailure(Cause, ProofFailure::UpperBound))
        S.Diag(Loc, diag::note_upper_out_of_bounds) << (unsigned) Kind;
    }

    CHKCBindTemporaryExpr *GetTempBinding(Expr *E) {
      // Bounds casts should always have a temporary binding.
      if (BoundsCastExpr *BCE = dyn_cast<BoundsCastExpr>(E)) {
        CHKCBindTemporaryExpr *Result = dyn_cast<CHKCBindTemporaryExpr>(BCE->getSubExpr());
        return Result;
      }

      CHKCBindTemporaryExpr *Result =
        dyn_cast<CHKCBindTemporaryExpr>(E->IgnoreParenNoopCasts(S.getASTContext()));
      return Result;
    }

    // Given an assignment target = e, where target has declared bounds
    // DeclaredBounds and and e has inferred bounds SrcBounds, make sure
    // that SrcBounds implies that DeclaredBounds are provably true.
    void CheckBoundsDeclAtAssignment(SourceLocation ExprLoc, Expr *Target,
                                     BoundsExpr *DeclaredBounds, Expr *Src,
                                     BoundsExpr *SrcBounds,
                                     CheckedScopeSpecifier CSS) {
      // Record expression equality implied by assignment.
      SmallVector<SmallVector <Expr *, 4>, 4> EquivExprs;
      SmallVector<Expr *, 4> EqualExpr;

      if (S.CheckIsNonModifying(Target, Sema::NonModifyingContext::NMC_Unknown,
                                Sema::NonModifyingMessage::NMM_None)) {
         CHKCBindTemporaryExpr *Temp = GetTempBinding(Src);
         // TODO: make sure assignment to lvalue doesn't modify value used in Src.
         bool SrcIsNonModifying =
           S.CheckIsNonModifying(Src, Sema::NonModifyingContext::NMC_Unknown,
                                 Sema::NonModifyingMessage::NMM_None);
         if (Temp || SrcIsNonModifying) {
           Expr *TargetExpr =
             CreateImplicitCast(Target->getType(), CK_LValueToRValue, Target);
           EqualExpr.push_back(TargetExpr);
           if (Temp)
             EqualExpr.push_back(CreateTemporaryUse(Temp));
           else
             EqualExpr.push_back(Src);
           EquivExprs.push_back(EqualExpr);
         }
      }

      ProofFailure Cause;
      ProofResult Result = ProveBoundsDeclValidity(DeclaredBounds, SrcBounds,
                                                   Cause, &EquivExprs);
      if (Result != ProofResult::True) {
        unsigned DiagId = (Result == ProofResult::False) ?
          diag::error_bounds_declaration_invalid :
          (CSS != CheckedScopeSpecifier::CSS_Unchecked?
           diag::warn_checked_scope_bounds_declaration_invalid :
           diag::warn_bounds_declaration_invalid);
        S.Diag(ExprLoc, DiagId)
          << Sema::BoundsDeclarationCheck::BDC_Assignment << Target
          << Target->getSourceRange() << Src->getSourceRange();
        if (Result == ProofResult::False)
          ExplainProofFailure(ExprLoc, Cause, ProofStmtKind::BoundsDeclaration);
        S.Diag(Target->getExprLoc(), diag::note_declared_bounds)
          << DeclaredBounds << DeclaredBounds->getSourceRange();
        S.Diag(Src->getExprLoc(), diag::note_expanded_inferred_bounds)
          << SrcBounds << Src->getSourceRange();
      }
    }

    // Check that the bounds for an argument imply the expected
    // bounds for the argument.   The expected bounds are computed
    // by substituting the arguments into the bounds expression for
    // the corresponding parameter.
    void CheckBoundsDeclAtCallArg(unsigned ParamNum,
                                  BoundsExpr *ExpectedArgBounds, Expr *Arg,
                                  BoundsExpr *ArgBounds,
                                  CheckedScopeSpecifier CSS,
                                  SmallVector<SmallVector <Expr *, 4>, 4> *EquivExprs) {
      SourceLocation ArgLoc = Arg->getBeginLoc();
      ProofFailure Cause;
      ProofResult Result = ProveBoundsDeclValidity(ExpectedArgBounds,
                                                   ArgBounds, Cause, EquivExprs);
      if (Result != ProofResult::True) {
        unsigned DiagId = (Result == ProofResult::False) ?
          diag::error_argument_bounds_invalid :
          (CSS != CheckedScopeSpecifier::CSS_Unchecked ?
           diag::warn_checked_scope_argument_bounds_invalid :
           diag::warn_argument_bounds_invalid);
        S.Diag(ArgLoc, DiagId) << (ParamNum + 1) << Arg->getSourceRange();
        if (Result == ProofResult::False)
          ExplainProofFailure(ArgLoc, Cause, ProofStmtKind::BoundsDeclaration);
        S.Diag(ArgLoc, diag::note_expected_argument_bounds) << ExpectedArgBounds;
        S.Diag(Arg->getExprLoc(), diag::note_expanded_inferred_bounds)
          << ArgBounds << Arg->getSourceRange();
      }
    }

    // Given an initializer v = e, where v is a variable that has declared
    // bounds DeclaredBounds and and e has inferred bounds SrcBounds, make sure
    // that SrcBounds implies that DeclaredBounds are provably true.
    void CheckBoundsDeclAtInitializer(SourceLocation ExprLoc, VarDecl *D,
                                      BoundsExpr *DeclaredBounds, Expr *Src,
                                      BoundsExpr *SrcBounds,
                                      CheckedScopeSpecifier CSS) {
      // Record expression equality implied by initialization.
      SmallVector<SmallVector <Expr *, 4>, 4> EquivExprs;
      SmallVector<Expr *, 4> EqualExpr;
      // Record equivalence between expressions implied by initializion.
      // If D declares a variable V, and
      // 1. Src binds a temporary variable T, record equivalence
      //    beteween V and T.
      // 2. Otherwise, if Src is a non-modifying expression, record
      //    equivalence between V and Src.
      CHKCBindTemporaryExpr *Temp = GetTempBinding(Src);
      if (Temp ||  S.CheckIsNonModifying(Src, Sema::NonModifyingContext::NMC_Unknown,
                                         Sema::NonModifyingMessage::NMM_None)) {
        // TODO: make sure variable being initialized isn't read by Src.
        DeclRefExpr *TargetDeclRef =
          DeclRefExpr::Create(S.getASTContext(), NestedNameSpecifierLoc(),
                              SourceLocation(), D, false, SourceLocation(),
                              D->getType(), ExprValueKind::VK_LValue);
        CastKind Kind;
        QualType TargetTy;
        if (D->getType()->isArrayType()) {
          Kind = CK_ArrayToPointerDecay;
          TargetTy = S.getASTContext().getArrayDecayedType(D->getType());
        } else {
          Kind = CK_LValueToRValue;
          TargetTy = D->getType();
        }
        Expr *TargetExpr = CreateImplicitCast(TargetTy, Kind, TargetDeclRef);
        EqualExpr.push_back(TargetExpr);
        if (Temp)
          EqualExpr.push_back(CreateTemporaryUse(Temp));
        else
          EqualExpr.push_back(Src);
        EquivExprs.push_back(EqualExpr);
        /*
        llvm::outs() << "Dumping target/src equality relation\n";
        for (Expr *E : EqualExpr)
          E->dump(llvm::outs());
        */
      }
      ProofFailure Cause;
      ProofResult Result = ProveBoundsDeclValidity(DeclaredBounds,
                                                   SrcBounds, Cause, &EquivExprs);
      if (Result != ProofResult::True) {
        unsigned DiagId = (Result == ProofResult::False) ?
          diag::error_bounds_declaration_invalid :
          (CSS != CheckedScopeSpecifier::CSS_Unchecked ?
           diag::warn_checked_scope_bounds_declaration_invalid :
           diag::warn_bounds_declaration_invalid);
        S.Diag(ExprLoc, DiagId)
          << Sema::BoundsDeclarationCheck::BDC_Initialization << D
          << D->getLocation() << Src->getSourceRange();
        if (Result == ProofResult::False)
          ExplainProofFailure(ExprLoc, Cause, ProofStmtKind::BoundsDeclaration);
        S.Diag(D->getLocation(), diag::note_declared_bounds)
          << DeclaredBounds << D->getLocation();
        S.Diag(Src->getExprLoc(), diag::note_expanded_inferred_bounds)
          << SrcBounds << Src->getSourceRange();
      }
    }

    // Given a static cast to a Ptr type, where the Ptr type has
    // TargetBounds and the source has SrcBounds, make sure that (1) SrcBounds
    // implies Targetbounds or (2) the SrcBounds is at least as wide as
    // the TargetBounds.
    void CheckBoundsDeclAtStaticPtrCast(CastExpr *Cast,
                                        BoundsExpr *TargetBounds,
                                        Expr *Src,
                                        BoundsExpr *SrcBounds,
                                        CheckedScopeSpecifier CSS) {
      ProofFailure Cause;
      bool IsStaticPtrCast = (Src->getType()->isCheckedPointerPtrType() &&
                              Cast->getType()->isCheckedPointerPtrType());
      ProofStmtKind Kind = IsStaticPtrCast ? ProofStmtKind::StaticBoundsCast :
                             ProofStmtKind::BoundsDeclaration;
      ProofResult Result =
        ProveBoundsDeclValidity(TargetBounds, SrcBounds, Cause, nullptr, Kind);
      if (Result != ProofResult::True) {
        unsigned DiagId = (Result == ProofResult::False) ?
          diag::error_static_cast_bounds_invalid :
          (CSS != CheckedScopeSpecifier::CSS_Unchecked ?
           diag::warn_checked_scopestatic_cast_bounds_invalid :
           diag::warn_static_cast_bounds_invalid);
        SourceLocation ExprLoc = Cast->getExprLoc();
        S.Diag(ExprLoc, DiagId) << Cast->getType() << Cast->getSourceRange();
        if (Result == ProofResult::False)
          ExplainProofFailure(ExprLoc, Cause,
                              ProofStmtKind::StaticBoundsCast);
        S.Diag(ExprLoc, diag::note_required_bounds) << TargetBounds;
        S.Diag(ExprLoc, diag::note_expanded_inferred_bounds) << SrcBounds;
      }
    }

    void CheckBoundsAtMemoryAccess(Expr *Deref, BoundsExpr *ValidRange,
                                   BoundsCheckKind CheckKind,
                                   CheckedScopeSpecifier CSS) {
      ProofFailure Cause;
      ProofResult Result;
      ProofStmtKind ProofKind;
      #ifdef TRACE_RANGE
      llvm::outs() << "CheckBoundsMemAccess: Deref Expr: ";
      Deref->dumpPretty(S.Context);
      llvm::outs() << "\n";
      #endif
      if (UnaryOperator *UO = dyn_cast<UnaryOperator>(Deref)) {
        ProofKind = ProofStmtKind::MemoryAccess;
        Result = ProveMemoryAccessInRange(UO->getSubExpr(), nullptr, ValidRange,
                                          CheckKind, Cause);
      } else if (ArraySubscriptExpr *AS = dyn_cast<ArraySubscriptExpr>(Deref)) {
        ProofKind = ProofStmtKind::MemoryAccess;
        Result = ProveMemoryAccessInRange(AS->getBase(), AS->getIdx(),
                                          ValidRange, CheckKind, Cause);
      } else if (MemberExpr *ME = dyn_cast<MemberExpr>(Deref)) {
        assert(ME->isArrow());
        ProofKind = ProofStmtKind::MemberArrowBase;
        Result = ProveMemoryAccessInRange(ME->getBase(), nullptr, ValidRange, CheckKind, Cause);
      } else {
        llvm_unreachable("unexpected expression kind");
      }

      if (Result == ProofResult::False) {
        #ifdef TRACE_RANGE
        llvm::outs() << "Memory access Failure Causes:";
        DumpFailure(llvm::outs(), Cause);
        llvm::outs() << "\n";
        #endif
        unsigned DiagId = diag::error_out_of_bounds_access;
        SourceLocation ExprLoc = Deref->getExprLoc();
        S.Diag(ExprLoc, DiagId) << (unsigned) ProofKind << Deref->getSourceRange();
        ExplainProofFailure(ExprLoc, Cause, ProofKind);
        S.Diag(ExprLoc, diag::note_expanded_inferred_bounds) << ValidRange;
      }
    }


  public:
    CheckBoundsDeclarations(Sema &SemaRef, Stmt *Body, CFG *Cfg, BoundsExpr *ReturnBounds, std::pair<ComparisonSet, ComparisonSet> &Facts) : S(SemaRef),
      DumpBounds(SemaRef.getLangOpts().DumpInferredBounds),
      DumpState(SemaRef.getLangOpts().DumpCheckingState),
      PointerWidth(SemaRef.Context.getTargetInfo().getPointerWidth(0)),
      Body(Body),
      Cfg(Cfg),
      ReturnBounds(ReturnBounds),
      Context(SemaRef.Context),
      Facts(Facts),
      BoundsAnalyzer(BoundsAnalysis(SemaRef, Cfg)),
      IncludeNullTerminator(false) {}

    CheckBoundsDeclarations(Sema &SemaRef, std::pair<ComparisonSet, ComparisonSet> &Facts) : S(SemaRef),
      DumpBounds(SemaRef.getLangOpts().DumpInferredBounds),
      DumpState(SemaRef.getLangOpts().DumpCheckingState),
      PointerWidth(SemaRef.Context.getTargetInfo().getPointerWidth(0)),
      Body(nullptr),
      Cfg(nullptr),
      ReturnBounds(nullptr),
      Context(SemaRef.Context),
      Facts(Facts),
      BoundsAnalyzer(BoundsAnalysis(SemaRef, nullptr)),
      IncludeNullTerminator(false) {}

    typedef llvm::SmallPtrSet<const Stmt *, 16> StmtSet;

    void IdentifyChecked(Stmt *S, StmtSet &MemoryCheckedStmts, StmtSet &BoundsCheckedStmts, CheckedScopeSpecifier CSS) {
      if (!S)
        return;

      if (CSS == CheckedScopeSpecifier::CSS_Memory)
        if (isa<Expr>(S) || isa<DeclStmt>(S) || isa<ReturnStmt>(S))
          MemoryCheckedStmts.insert(S);

      if (CSS == CheckedScopeSpecifier::CSS_Bounds)
        if (isa<Expr>(S) || isa<DeclStmt>(S) || isa<ReturnStmt>(S))
          BoundsCheckedStmts.insert(S);

      if (const CompoundStmt *CS = dyn_cast<CompoundStmt>(S))
        CSS = CS->getCheckedSpecifier();

      auto Begin = S->child_begin(), End = S->child_end();
      for (auto I = Begin; I != End; ++I)
        IdentifyChecked(*I, MemoryCheckedStmts, BoundsCheckedStmts, CSS);
    }

    // Add any subexpressions of S that occur in TopLevelElems to NestedExprs.
    void MarkNested(const Stmt *S, StmtSet &NestedExprs, StmtSet &TopLevelElems) {
      auto Begin = S->child_begin(), End = S->child_end();
      for (auto I = Begin; I != End; ++I) {
        const Stmt *Child = *I;
        if (!Child)
          continue;
        if (TopLevelElems.find(Child) != TopLevelElems.end())
          NestedExprs.insert(Child);
        MarkNested(Child, NestedExprs, TopLevelElems);
      }
   }

  // Identify CFG elements that are statements that are substatements of other
  // CFG elements.  (CFG elements are the components of basic blocks).  When a
  // CFG is constructed, subexpressions of top-level expressions may be placed
  // in separate CFG elements.  This is done for subexpressions of expressions
  // with control-flow, for example. When checking bounds declarations, we want
  // to process a subexpression with its enclosing expression. We want to
  // ignore CFG elements that are substatements of other CFG elements.
  //
  // As an example, given a conditional expression, all subexpressions will
  // be made into separate CFG elements.  The expression
  //    x = (cond == 0) ? f1() : f2(),
  // has a CFG of the form:
  //    B1:
  //     1: cond == 0
  //     branch cond == 0 B2, B3
  //   B2:
  //     1: f1();
  //     jump B4
  //   B3:
  //     1: f2();
  //     jump B4
  //   B4:
  //     1: x = (cond == 0) ? f1 : f2();
  //
  // For now, we want to skip B1.1, B2.1, and B3.1 because they will be processed
  // as part of B4.1.
   void FindNestedElements(StmtSet &NestedStmts) {
      // Create the set of top-level CFG elements.
      StmtSet TopLevelElems;
      for (const CFGBlock *Block : *Cfg) {
        for (CFGElement Elem : *Block) {
          if (Elem.getKind() == CFGElement::Statement) {
            CFGStmt CS = Elem.castAs<CFGStmt>();
            const Stmt *S = CS.getStmt();
            TopLevelElems.insert(S);
          }
        }
      }

      // Create the set of top-level elements that are subexpressions
      // of other top-level elements.
      for (const CFGBlock *Block : *Cfg) {
        for (CFGElement Elem : *Block) {
          if (Elem.getKind() == CFGElement::Statement) {
            CFGStmt CS = Elem.castAs<CFGStmt>();
            const Stmt *S = CS.getStmt();
            MarkNested(S, NestedStmts, TopLevelElems);
          }
        }
      }
   }

   void ResetKilledBounds(StmtDeclSetTy &KilledBounds, Stmt *St,
                          BoundsContextTy &ObservedBounds) {
     auto I = KilledBounds.find(St);
     if (I == KilledBounds.end())
       return;

     // KilledBounds stores a mapping of statements to all variables whose
     // bounds are killed by each statement. Here we reset the bounds of all
     // variables killed by the statement S to the declared bounds.
     for (const VarDecl *V : I->second) {
       if (const BoundsExpr *Bounds = V->getBoundsExpr())

         // TODO: Throughout clang in general (and inside dataflow analysis in
         // particular) we repeatedly invoke ExpandBoundsToRange in order to
         // canonicalize the bounds of a variable to RangeBoundsExpr. Sometimes
         // we do this multiple times for the same variable. This is very
         // inefficient because ExpandBoundsToRange can allocate AST data
         // structures that are permanently allocated and increase the memory
         // usage of the compiler. The solution is to canonicalize the bounds
         // once and attach it to the VarDecl. See issue
         // https://github.com/microsoft/checkedc-clang/issues/830.

         ObservedBounds[V] = S.ExpandBoundsToRange(V, Bounds);
     }
   }

   void UpdateCtxWithWidenedBounds(BoundsMapTy &WidenedBounds,
                                   BoundsContextTy &ObservedBounds) {
     // WidenedBounds contains the mapping from _Nt_array_ptr to the offset by
     // which its declared bounds should be widened. In this function we apply
     // the offset to the declared bounds of the _Nt_array_ptr and update its
     // bounds in ObservedBounds.

     for (const auto item : WidenedBounds) {
       const VarDecl *V = item.first;
       unsigned Offset = item.second;

       // We normalize the declared bounds to RangBoundsExpr here so that we
       // can easily apply the offset to the upper bound.

       // TODO: Throughout clang in general (and inside dataflow analysis in
       // particular) we repeatedly invoke ExpandBoundsToRange in order to
       // canonicalize the bounds of a variable to RangeBoundsExpr. Sometimes
       // we do this multiple times for the same variable. This is very
       // inefficient because ExpandBoundsToRange can allocate AST data
       // structures that are permanently allocated and increase the memory
       // usage of the compiler. The solution is to canonicalize the bounds
       // once and attach it to the VarDecl. See issue
       // https://github.com/microsoft/checkedc-clang/issues/830.

       BoundsExpr *Bounds = S.ExpandBoundsToRange(V, V->getBoundsExpr());
       if (RangeBoundsExpr *RBE = dyn_cast<RangeBoundsExpr>(Bounds)) {
         const llvm::APInt
           APIntOff(Context.getTargetInfo().getPointerWidth(0), Offset);
         IntegerLiteral *WidenedOffset = CreateIntegerLiteral(APIntOff);

         Expr *Lower = RBE->getLowerExpr();
         Expr *Upper = RBE->getUpperExpr();

         // WidenedUpperBound = UpperBound + WidenedOffset.
         Expr *WidenedUpper = ExprCreatorUtil::CreateBinaryOperator(
                                S, Upper, WidenedOffset,
                                BinaryOperatorKind::BO_Add);

         RangeBoundsExpr *R =
           new (Context) RangeBoundsExpr(Lower, WidenedUpper,
                                         SourceLocation(), SourceLocation());
         ObservedBounds[V] = R;
       }
     }
   }

   // Walk the CFG, traversing basic blocks in reverse post-oder.
   // For each element of a block, check bounds declarations.  Skip
   // CFG elements that are subexpressions of other CFG elements.
   void TraverseCFG(AvailableFactsAnalysis& AFA, FunctionDecl *FD) {
     assert(Cfg && "expected CFG to exist");
#if TRACE_CFG
     llvm::outs() << "Dumping AST";
     Body->dump(llvm::outs());
     llvm::outs() << "Dumping CFG:\n";
     Cfg->print(llvm::outs(), S.getLangOpts(), true);
     llvm::outs() << "Traversing CFG:\n";
#endif

     // Map each function parameter to its declared bounds (if any),
     // normalized to range bounds, before checking the body of the function.
     // The context formed by the declared parameter bounds is the initial
     // observed bounds context for checking the function body.
     CheckingState ParamsState;
     for (auto I = FD->param_begin(); I != FD->param_end(); ++I) {
       ParmVarDecl *Param = *I;
       BoundsExpr *Bounds = Param->getBoundsExpr();
       if (Bounds)
         ParamsState.ObservedBounds[Param] = ExpandToRange(Param, Bounds);
     }

     // Store a checking state for each CFG block in order to track
     // the variables with bounds declarations that are in scope.
     llvm::DenseMap<unsigned int, CheckingState> BlockStates;
     BlockStates[Cfg->getEntry().getBlockID()] = ParamsState;

     StmtSet NestedElements;
     FindNestedElements(NestedElements);
     StmtSet MemoryCheckedStmts;
     StmtSet BoundsCheckedStmts;
     IdentifyChecked(Body, MemoryCheckedStmts, BoundsCheckedStmts, CheckedScopeSpecifier::CSS_Unchecked);

     // Run the bounds widening analysis on this function.
     BoundsAnalysis BA = getBoundsAnalyzer();
     BA.WidenBounds(FD);
     if (S.getLangOpts().DumpWidenedBounds)
       BA.DumpWidenedBounds(FD);

     PostOrderCFGView POView = PostOrderCFGView(Cfg);
     ResetFacts();
     for (const CFGBlock *Block : POView) {
       AFA.GetFacts(Facts);
       CheckingState BlockState = GetIncomingBlockState(Block, BlockStates);

       // Get the widened bounds for the current block as computed by the
       // bounds widening analysis invoked by WidenBounds above.
       BoundsMapTy WidenedBounds = BA.GetWidenedBounds(Block);
       // Also get the bounds killed (if any) by each statement in the current
       // block.
       StmtDeclSetTy KilledBounds = BA.GetKilledBounds(Block);
       // Update the Observed bounds with the widened bounds calculated above.
       UpdateCtxWithWidenedBounds(WidenedBounds, BlockState.ObservedBounds);

       for (CFGElement Elem : *Block) {
         if (Elem.getKind() == CFGElement::Statement) {
           CFGStmt CS = Elem.castAs<CFGStmt>();
           // We may attach a bounds expression to Stmt, so drop the const
           // modifier.
           Stmt *S = const_cast<Stmt *>(CS.getStmt());

           // Skip top-level elements that are nested in
           // another top-level element.
           if (NestedElements.find(S) != NestedElements.end())
             continue;

           CheckedScopeSpecifier CSS = CheckedScopeSpecifier::CSS_Unchecked;
           const Stmt *Statement = S;
           if (DeclStmt *DS = dyn_cast<DeclStmt>(S))
             // CFG construction will synthesize decl statements so that
             // each declarator is a separate CFGElem.  To see if we are in
             // a checked scope, look at the original decl statement.
             Statement = Cfg->getSourceDeclStmt(DS);
           if (MemoryCheckedStmts.find(Statement) != MemoryCheckedStmts.end())
             CSS = CheckedScopeSpecifier::CSS_Memory;
           else if (BoundsCheckedStmts.find(Statement) != BoundsCheckedStmts.end())
             CSS = CheckedScopeSpecifier::CSS_Bounds;

#if TRACE_CFG
            llvm::outs() << "Visiting ";
            S->dump(llvm::outs());
            llvm::outs().flush();
#endif
            // Modify the ObservedBounds context to include any variables with
            // bounds that are declared in S.  Before checking S, the observed
            // bounds for each variable v that is in scope are the widened
            // bounds for v (if any), or the declared bounds for v (if any).
            GetDeclaredBounds(this->S, BlockState.ObservedBounds, S);

            // If any bounds are killed by statement S, reset their bounds
            // to their declared bounds.
            ResetKilledBounds(KilledBounds, S, BlockState.ObservedBounds);

            BoundsContextTy InitialObservedBounds = BlockState.ObservedBounds;
            BlockState.G.clear();

            Check(S, CSS, BlockState);

            if (DumpState)
              DumpCheckingState(llvm::outs(), S, BlockState);

            // TODO: for each variable v in ObservedBounds, check that the
            // observed bounds of v imply the declared bounds of v.

            // The observed bounds that were updated after checking S should
            // only be used to check that the updated observed bounds imply
            // the declared variable bounds.  After checking the observed and
            // declared bounds, the observed bounds for each variable should
            // be reset to their observed bounds from before checking S.
            BlockState.ObservedBounds = InitialObservedBounds;
         }
       }
       if (Block->getBlockID() != Cfg->getEntry().getBlockID())
         BlockStates[Block->getBlockID()] = BlockState;
       AFA.Next();
     }
    }

  // Methods for inferring bounds expressions for C expressions.

  // C has an interesting semantics for expressions that differentiates between
  // lvalue and value expressions and inserts implicit conversions from lvalues
  // to values.  Value expressions are usually called rvalue expressions.  This
  // semantics is represented directly in the clang IR by having some
  // expressions evaluate to lvalues and having implicit conversions that convert
  // those lvalues to rvalues.
  //
  // Using ths representation directly would make it clumsy to compute bounds
  // expressions.  For an expression that evaluates to an lvalue, we would have
  // to compute and carry along two bounds expressions: the bounds expression
  // for the lvalue and the bounds expression for the value at which the lvalue
  // points.
  //
  // We address this by having two methods for computing bounds.  One method
  // (Check) computes the bounds for an rvalue expression. For lvalue
  // expressions, we have one method that compute two kinds of bounds.
  // CheckLValue computes the bounds for the lvalue produced by an expression
  // and the bounds for the target of the lvalue produced by the expression.
  //
  // There are only a few contexts where an lvalue expression can occur, so it
  // is straightforward to determine which method to use. Also, the clang IR
  // makes it explicit when an lvalue is converted to an rvalue by an lvalue
  // cast operation.
  //
  // An expression denotes an lvalue if it occurs in the following contexts:
  // 1. As the left-hand side of an assignment operator.
  // 2. As the operand to a postfix or prefix incrementation operators (which
  //    implicitly do assignment).
  // 3. As the operand of the address-of (&) operator.
  // 4. If a member access operation e1.f denotes an lvalue, e1 denotes an
  //    lvalue.
  // 5. In clang IR, as an operand to an LValueToRValue cast operation.
  // Otherwise an expression denotes an rvalue.

  public:
    BoundsExpr *Check(Stmt *S, CheckedScopeSpecifier CSS) {
      CheckingState State;
      BoundsExpr *Bounds = Check(S, CSS, State);
      if (DumpState)
        DumpCheckingState(llvm::outs(), S, State);
      return Bounds;
    }

    // If e is an rvalue, Check checks e and its children, performing any
    // necessary side effects, and returns the bounds for the value
    // produced by e.
    // If e is an lvalue, Check checks e and its children, performing any
    // necessary side effects, and returns unknown bounds.
    //
    // The returned bounds expression may contain a modifying expression within
    // it. It is the caller's responsibility to validate that the bounds
    // expression is non-modifying.
    //
    // Check recursively checks the children of e and performs any
    // necessary side effects on e.  Check and CheckLValue work together
    // to traverse each expression in a CFG exactly once.
    //
    // State is an out parameter that holds the result of Check.
    BoundsExpr *Check(Stmt *S, CheckedScopeSpecifier CSS, CheckingState &State) {
      if (!S)
        return CreateBoundsEmpty();

      if (Expr *E = dyn_cast<Expr>(S)) {
        E = E->IgnoreParens();
        S = E;
        if (E->isLValue()) {
          BoundsExpr *TargetBounds = nullptr;
          CheckLValue(E, CSS, TargetBounds, State);
          return CreateBoundsAlwaysUnknown();
        }
      }

      BoundsExpr *ResultBounds = CreateBoundsAlwaysUnknown();

      switch (S->getStmtClass()) {
        case Expr::UnaryOperatorClass:
          ResultBounds = CheckUnaryOperator(cast<UnaryOperator>(S),
                                            CSS, State);
          break;
        case Expr::CallExprClass:
          ResultBounds = CheckCallExpr(cast<CallExpr>(S), CSS, State);
          break;
        case Expr::ImplicitCastExprClass:
        case Expr::CStyleCastExprClass:
        case Expr::BoundsCastExprClass:
          ResultBounds = CheckCastExpr(cast<CastExpr>(S), CSS, State);
          break;
        case Expr::BinaryOperatorClass:
        case Expr::CompoundAssignOperatorClass:
          ResultBounds = CheckBinaryOperator(cast<BinaryOperator>(S),
                                             CSS, State);
          break;
        case Stmt::CompoundStmtClass: {
          CompoundStmt *CS = cast<CompoundStmt>(S);
          CSS = CS->getCheckedSpecifier();
          // Check may be called on a CompoundStmt if a CFG could not be
          // constructed, so check the children of a CompoundStmt.
          CheckChildren(CS, CSS, State);
          break;
        }
        case Stmt::DeclStmtClass: {
          DeclStmt *DS = cast<DeclStmt>(S);
          auto BeginDecls = DS->decl_begin(), EndDecls = DS->decl_end();
          for (auto I = BeginDecls; I != EndDecls; ++I) {
            Decl *D = *I;
            // If an initializer expression is present, it is visited
            // during the traversal of the variable declaration.
            if (VarDecl *VD = dyn_cast<VarDecl>(D))
              ResultBounds = CheckVarDecl(VD, CSS, State);
          }
          break;
        }
        case Stmt::ReturnStmtClass:
          ResultBounds = CheckReturnStmt(cast<ReturnStmt>(S), CSS, State);
          break;
        case Stmt::CHKCBindTemporaryExprClass: {
          CHKCBindTemporaryExpr *Binding = cast<CHKCBindTemporaryExpr>(S);
          ResultBounds = CheckTemporaryBinding(Binding, CSS, State);
          break;
        }
        case Expr::ConditionalOperatorClass:
        case Expr::BinaryConditionalOperatorClass: {
          AbstractConditionalOperator *ACO = cast<AbstractConditionalOperator>(S);
          ResultBounds = CheckConditionalOperator(ACO, CSS, State);
          break;
        }
        case Expr::BoundsValueExprClass:
          ResultBounds = CheckBoundsValueExpr(cast<BoundsValueExpr>(S),
                                              CSS, State);
          break;
        default:
          CheckChildren(S, CSS, State);
          break;
      }

      if (Expr *E = dyn_cast<Expr>(S)) {
        // Bounds expressions are not null ptrs.
        if (isa<BoundsExpr>(E))
          return ResultBounds;

        // Temporary bindings are not null ptrs.
        if (isa<CHKCBindTemporaryExpr>(E))
          return ResultBounds;

        // Null ptrs always have bounds(any).
        // This is the correct way to detect all the different ways that
        // C can make a null ptr.
        if (E->isNullPointerConstant(Context, Expr::NPC_NeverValueDependent))
          return CreateBoundsAny();
      }

      return ResultBounds;
    }

    // Infer the bounds for an lvalue and the bounds for the target
    // of the lvalue.
    //
    // The lvalue bounds determine whether it is valid to access memory
    // using the lvalue.  The bounds should be the range of an object in
    // memory or a subrange of an object.
    // Values assigned through the lvalue must satisfy the target bounds.
    // Values read through the lvalue will meet the target bounds.
    //
    // The returned bounds expressions may contain a modifying expression within
    // them. It is the caller's responsibility to validate that the bounds
    // expressions are non-modifying.
    //
    // CheckLValue recursively checks the children of e and performs any
    // necessary side effects on e.  Check and CheckLValue work together
    // to traverse each expression in a CFG exactly once.
    //
    // State is an out parameter that holds the result of Check.
    BoundsExpr *CheckLValue(Expr *E, CheckedScopeSpecifier CSS,
                            BoundsExpr *&OutTargetBounds,
                            CheckingState &State) {
      if (!E->isLValue())
        return CreateBoundsInferenceError();

      E = E->IgnoreParens();

      OutTargetBounds = CreateBoundsAlwaysUnknown();
      BoundsExpr *Bounds = CreateBoundsAlwaysUnknown();

      switch (E->getStmtClass()) {
        case Expr::DeclRefExprClass:
          Bounds = CheckDeclRefExpr(cast<DeclRefExpr>(E),
                                    CSS, OutTargetBounds, State);
          break;
        case Expr::UnaryOperatorClass:
          Bounds = CheckUnaryLValue(cast<UnaryOperator>(E),
                                    CSS, OutTargetBounds, State);
          break;
        case Expr::ArraySubscriptExprClass:
          Bounds = CheckArraySubscriptExpr(cast<ArraySubscriptExpr>(E),
                                           CSS, OutTargetBounds, State);
          break;
        case Expr::MemberExprClass:
          Bounds = CheckMemberExpr(cast<MemberExpr>(E),
                                   CSS, OutTargetBounds, State);
          break;
        case Expr::ImplicitCastExprClass:
          Bounds = CheckCastLValue(cast<CastExpr>(E),
                                   CSS, OutTargetBounds, State);
          break;
        case Expr::CHKCBindTemporaryExprClass:
          Bounds = CheckTempBindingLValue(cast<CHKCBindTemporaryExpr>(E),
                                          CSS, OutTargetBounds, State);
          break;
        default:
          CheckChildren(E, CSS, State);
          break;
      }

      // The type for inferring the target bounds cannot ever be an array
      // type, as these are dealt with by an array conversion, not an lvalue
      // conversion. The bounds for an array conversion are the same as the
      // lvalue bounds of the array-typed expression.
      if (E->getType()->isArrayType())
        OutTargetBounds = CreateBoundsInferenceError();

      return Bounds;
    }

    // CheckChildren recursively checks and performs any side effects on the
    // children of a statement or expression, throwing away the resulting
    // bounds.
    void CheckChildren(Stmt *S, CheckedScopeSpecifier CSS,
                       CheckingState &State) {
      ExprEqualMapTy SubExprGs;
      auto Begin = S->child_begin(), End = S->child_end();

      for (auto I = Begin; I != End; ++I) {
        Stmt *Child = *I;
        if (!Child) continue;
        // Accumulate the UEQ from checking each child into the UEQ for S.
        Check(Child, CSS, State);

        // Store the set Gi for each subexpression Si.
        if (Expr *SubExpr = dyn_cast<Expr>(Child))
          SubExprGs[SubExpr] = State.G;
      }

      // Use the stored sets Gi for each subexpression Si
      // to update the set G for the expression S.
      if (Expr *E = dyn_cast<Expr>(S))
        UpdateG(E, SubExprGs, State.G);
    }

    // Traverse a top-level variable declaration.  If there is an
    // initializer, it will be traversed in CheckVarDecl.
    void TraverseTopLevelVarDecl(VarDecl *VD, CheckedScopeSpecifier CSS) {
      ResetFacts();
      CheckingState State;
      CheckVarDecl(VD, CSS, State);
    }

    void ResetFacts() {
      std::pair<ComparisonSet, ComparisonSet> EmptyFacts;
      Facts = EmptyFacts;
    }

    bool IsBoundsSafeInterfaceAssignment(QualType DestTy, Expr *E) {
      if (DestTy->isUncheckedPointerType()) {
        ImplicitCastExpr *ICE = dyn_cast<ImplicitCastExpr>(E);
        if (ICE)
          return ICE && ICE->getCastKind() == CK_BitCast &&
                 ICE->getSubExpr()->getType()->isCheckedPointerType();
      }
      return false;
    }

  // Methods to infer bounds for an expression that produces an rvalue.

  private:
    // CheckBinaryOperator returns the bounds for the value produced by e.
    // e is an rvalue.
    BoundsExpr *CheckBinaryOperator(BinaryOperator *E,
                                    CheckedScopeSpecifier CSS,
                                    CheckingState &State) {
      Expr *LHS = E->getLHS();
      Expr *RHS = E->getRHS();
      ExprEqualMapTy SubExprGs;

      // Infer the lvalue or rvalue bounds of the LHS, saving the set G 
      // of expressions that produce the same value as the LHS.
      BoundsExpr *LHSTargetBounds, *LHSLValueBounds, *LHSBounds;
      InferBounds(LHS, CSS, LHSTargetBounds,
                  LHSLValueBounds, LHSBounds, State);
      SubExprGs[LHS] = State.G;

      // Infer the rvalue bounds of the RHS, saving the set G
      // of expressions that produce the same value as the RHS.
      BoundsExpr *RHSBounds = Check(RHS, CSS, State);
      SubExprGs[RHS] = State.G;

      BinaryOperatorKind Op = E->getOpcode();

      // Bounds of the binary operator.
      BoundsExpr *ResultBounds = CreateBoundsEmpty();

      // Floating point expressions have empty bounds.
      if (E->getType()->isFloatingType())
        ResultBounds = CreateBoundsEmpty();

      // `e1 = e2` has the bounds of `e2`. `e2` is an RValue.
      else if (Op == BinaryOperatorKind::BO_Assign)
        ResultBounds = RHSBounds;

      // `e1, e2` has the bounds of `e2`. Both `e1` and `e2`
      // are RValues.
      else if (Op == BinaryOperatorKind::BO_Comma)
        ResultBounds = RHSBounds;
      
      else {
        // Compound Assignments function like assignments mostly,
        // except the LHS is an L-Value, so we'll use its lvalue target bounds
        bool IsCompoundAssignment = false;
        if (BinaryOperator::isCompoundAssignmentOp(Op)) {
          Op = BinaryOperator::getOpForCompoundAssignment(Op);
          IsCompoundAssignment = true;
        }

        // Pointer arithmetic.
        //
        // `p + i` has the bounds of `p`. `p` is an RValue.
        // `p += i` has the lvalue target bounds of `p`. `p` is an LValue. `p += i` is an RValue
        // same applies for `-` and `-=` respectively
        if (LHS->getType()->isPointerType() &&
            RHS->getType()->isIntegerType() &&
            BinaryOperator::isAdditiveOp(Op)) {
          ResultBounds = IsCompoundAssignment ?
            LHSTargetBounds : LHSBounds;
        }
        // `i + p` has the bounds of `p`. `p` is an RValue.
        // `i += p` has the bounds of `p`. `p` is an RValue.
        else if (LHS->getType()->isIntegerType() &&
            RHS->getType()->isPointerType() &&
            Op == BinaryOperatorKind::BO_Add) {
          ResultBounds = RHSBounds;
        }
        // `e - p` has empty bounds, regardless of the bounds of p.
        // `e -= p` has empty bounds, regardless of the bounds of p.
        else if (RHS->getType()->isPointerType() &&
            Op == BinaryOperatorKind::BO_Sub) {
          ResultBounds = CreateBoundsEmpty();
        }

        // Arithmetic on integers with bounds.
        //
        // `e1 @ e2` has the bounds of whichever of `e1` or `e2` has bounds.
        // if both `e1` and `e2` have bounds, then they must be equal.
        // Both `e1` and `e2` are RValues
        //
        // `e1 @= e2` has the bounds of whichever of `e1` or `e2` has bounds.
        // if both `e1` and `e2` have bounds, then they must be equal.
        // `e1` is an LValue, its bounds are the lvalue target bounds.
        // `e2` is an RValue
        //
        // @ can stand for: +, -, *, /, %, &, |, ^, >>, <<
        else if (LHS->getType()->isIntegerType() &&
            RHS->getType()->isIntegerType() &&
            (BinaryOperator::isAdditiveOp(Op) ||
              BinaryOperator::isMultiplicativeOp(Op) ||
              BinaryOperator::isBitwiseOp(Op) ||
              BinaryOperator::isShiftOp(Op))) {
          BoundsExpr *LeftBounds = IsCompoundAssignment ?
            LHSTargetBounds : LHSBounds;
          if (LeftBounds->isUnknown() && !RHSBounds->isUnknown())
            ResultBounds = RHSBounds;
          else if (!LeftBounds->isUnknown() && RHSBounds->isUnknown())
            ResultBounds = LeftBounds;
          else if (!LeftBounds->isUnknown() && !RHSBounds->isUnknown()) {
            // TODO: Check if LeftBounds and RHSBounds are equal.
            // if so, return one of them. If not, return bounds(unknown)
            ResultBounds = CreateBoundsAlwaysUnknown();
          }
          else if (LeftBounds->isUnknown() && RHSBounds->isUnknown())
            ResultBounds = CreateBoundsEmpty();
        }
      }

      // Update State.UEQ and State.G.
      if (E->isAssignmentOp()) {
        Expr *Target =
             CreateImplicitCast(LHS->getType(), CK_LValueToRValue, LHS);
        Expr *Src = RHS;

        // A compound assignment `e1 @= e2` implies an assignment `e1 = e1 @ e2`.
        if (E->isCompoundAssignmentOp()) {
          // Create the RHS of the implied assignment `e1 = e1 @ e2`.
          Src = ExprCreatorUtil::CreateBinaryOperator(S, Target, RHS, Op);

          // Update State.G to be the set of expressions that produce the same
          // value as the source `e1 @ e2` of the assignment `e1 = e1 @ e2`.
          UpdateG(Src, SubExprGs, State.G);
        }

        // Update UEQ and G for assignments to `e1` where `e1` is a variable.
        if (DeclRefExpr *V = GetLValueVariable(LHS)) {
          bool OVUsesV = false;
          Expr *OV = GetOriginalValue(V, Target, Src, State.UEQ, OVUsesV);
<<<<<<< HEAD
          UpdateAfterAssignment(V, Target, OV, OVUsesV, ResultBounds, CSS,
                                State, State);
=======
          UpdateAfterAssignment(V, Target, OV, OVUsesV, CSS, State, State);
>>>>>>> 28be7414
        }
        // Update UEQ and G for assignments where `e1` is not a variable.
        else {
          // G is empty for assignments to a non-variable.  This conservative
          // approach avoids recording false equality facts for assignments
          // where the LHS appears on the RHS, e.g. *p = *p + 1.
          State.G.clear();
        }
      } else if (BinaryOperator::isLogicalOp(Op)) {
        // TODO: update State for logical operators `e1 && e2` and `e1 || e2`.
      } else if (Op == BinaryOperatorKind::BO_Comma) {
        // Do nothing for comma operators `e1, e2`. State already contains
        // the correct UEQ and G sets as a result of checking `e1` and `e2`.
      } else {
        // For all other binary operators `e1 @ e2`, use the G sets for
        // `e1` and `e2` stored in SubExprGs to update State.G for `e1 @ e2`.
        UpdateG(E, SubExprGs, State.G);
      }

      if (E->isAssignmentOp()) {
        QualType LHSType = LHS->getType();
        // Bounds of the right-hand side of the assignment
        BoundsExpr *RightBounds = nullptr;

        if (!E->isCompoundAssignmentOp() &&
            LHSType->isCheckedPointerPtrType() &&
            RHS->getType()->isCheckedPointerPtrType()) {
          // ptr<T> to ptr<T> assignment, no obligation to check assignment bounds
        }
        else if (LHSType->isCheckedPointerType() ||
                  LHSType->isIntegerType() ||
                  IsBoundsSafeInterfaceAssignment(LHSType, RHS)) {
          // Check that the value being assigned has bounds if the
          // target of the LHS lvalue has bounds.
          LHSTargetBounds = S.CheckNonModifyingBounds(LHSTargetBounds, LHS);
          if (!LHSTargetBounds->isUnknown()) {
            if (E->isCompoundAssignmentOp())
              RightBounds = S.CheckNonModifyingBounds(ResultBounds, E);
            else
              RightBounds = S.CheckNonModifyingBounds(ResultBounds, RHS);

            if (RightBounds->isUnknown()) {
                S.Diag(RHS->getBeginLoc(),
                      diag::err_expected_bounds_for_assignment)
                      << RHS->getSourceRange();
                RightBounds = S.CreateInvalidBoundsExpr();
            }

            CheckBoundsDeclAtAssignment(E->getExprLoc(), LHS, LHSTargetBounds,
                                        RHS, RightBounds, CSS);
          }
        }

        // Check that the LHS lvalue of the assignment has bounds, if it is an
        // lvalue that was produced by dereferencing an _Array_ptr.
        bool LHSNeedsBoundsCheck = false;
        OperationKind OpKind = (E->getOpcode() == BO_Assign) ?
          OperationKind::Assign : OperationKind::Other;
        LHSNeedsBoundsCheck = AddBoundsCheck(LHS, OpKind, CSS, LHSLValueBounds);
        if (DumpBounds && (LHSNeedsBoundsCheck ||
                            (LHSTargetBounds && !LHSTargetBounds->isUnknown())))
          DumpAssignmentBounds(llvm::outs(), E, LHSTargetBounds, RightBounds);
      }

      return ResultBounds;
    }

    // CheckCallExpr returns the bounds for the value produced by e.
    // e is an rvalue.
    BoundsExpr *CheckCallExpr(CallExpr *E, CheckedScopeSpecifier CSS,
                              CheckingState &State,
                              CHKCBindTemporaryExpr *Binding = nullptr) {
      BoundsExpr *ResultBounds = CallExprBounds(E, Binding);

      QualType CalleeType = E->getCallee()->getType();
      // Extract the pointee type.  The caller type could be a regular pointer
      // type or a block pointer type.
      QualType PointeeType;
      if (const PointerType *FuncPtrTy = CalleeType->getAs<PointerType>())
        PointeeType = FuncPtrTy->getPointeeType();
      else if (const BlockPointerType *BlockPtrTy = CalleeType->getAs<BlockPointerType>())
        PointeeType = BlockPtrTy->getPointeeType();
      else {
        llvm_unreachable("Unexpected callee type");
        return CreateBoundsInferenceError();
      }

      const FunctionType *FuncTy = PointeeType->getAs<FunctionType>();
      assert(FuncTy);
      const FunctionProtoType *FuncProtoTy = FuncTy->getAs<FunctionProtoType>();

      // If the callee and arguments will not be checked during
      // the bounds declaration checking below, check them here.
      if (!FuncProtoTy) {
        CheckChildren(E, CSS, State);
        return ResultBounds;
      }
      if (!FuncProtoTy->hasParamAnnots()) {
        CheckChildren(E, CSS, State);
        return ResultBounds;
      }

      // Check the callee since CheckCallExpr should check
      // all its children.  The arguments will be checked below.
      Check(E->getCallee(), CSS, State);

      unsigned NumParams = FuncProtoTy->getNumParams();
      unsigned NumArgs = E->getNumArgs();
      unsigned Count = (NumParams < NumArgs) ? NumParams : NumArgs;
      ArrayRef<Expr *> ArgExprs = llvm::makeArrayRef(const_cast<Expr**>(E->getArgs()), E->getNumArgs());

      for (unsigned i = 0; i < Count; i++) {
        // Check each argument.
        Expr *Arg = E->getArg(i);
        BoundsExpr *ArgBounds = Check(Arg, CSS, State);

        QualType ParamType = FuncProtoTy->getParamType(i);
        // Skip checking bounds for unchecked pointer parameters, unless
        // the argument was subject to a bounds-safe interface cast.
        if (ParamType->isUncheckedPointerType() && !IsBoundsSafeInterfaceAssignment(ParamType, E->getArg(i))) {
          continue;
        }
        // We want to check the argument expression implies the desired parameter bounds.
        // To compute the desired parameter bounds, we substitute the arguments for
        // parameters in the parameter bounds expression.
        const BoundsAnnotations ParamAnnots = FuncProtoTy->getParamAnnots(i);
        const BoundsExpr *ParamBounds = ParamAnnots.getBoundsExpr();
        const InteropTypeExpr *ParamIType = ParamAnnots.getInteropTypeExpr();
        if (!ParamBounds && !ParamIType)
          continue;

        bool UsedIType = false;
        if (!ParamBounds && ParamIType) {
          ParamBounds = CreateTypeBasedBounds(nullptr, ParamIType->getType(),
                                                true, true);
          UsedIType = true;
        }

        // Check after handling the interop type annotation, not before, because
        // handling the interop type annotation could make the bounds known.
        if (ParamBounds->isUnknown())
          continue;

        ArgBounds = S.CheckNonModifyingBounds(ArgBounds, Arg);
        if (ArgBounds->isUnknown()) {
          S.Diag(Arg->getBeginLoc(),
                  diag::err_expected_bounds_for_argument) << (i + 1) <<
            Arg->getSourceRange();
          ArgBounds = S.CreateInvalidBoundsExpr();
          continue;
        } else if (ArgBounds->isInvalid())
          continue;

        // Concretize parameter bounds with argument expressions. This fails
        // and returns null if an argument expression is a modifying
        // expression,  We issue an error during concretization about that.
        BoundsExpr *SubstParamBounds =
          S.ConcretizeFromFunctionTypeWithArgs(
            const_cast<BoundsExpr *>(ParamBounds),
            ArgExprs,
            Sema::NonModifyingContext::NMC_Function_Parameter);

        if (!SubstParamBounds)
          continue;

        // Put the parameter bounds in a standard form if necessary.
        if (SubstParamBounds->isElementCount() ||
            SubstParamBounds->isByteCount()) {
          // TODO: turn this check on as part of adding temporary variables for
          // calls.
          // Turning it on now would cause errors to be issued for arguments
          // that are calls.
          if (true /* S.CheckIsNonModifying(Arg,
                              Sema::NonModifyingContext::NMC_Function_Parameter,
                                    Sema::NonModifyingMessage::NMM_Error) */) {
            Expr *TypedArg = Arg;
            // The bounds expression is for an interface type. Retype the
            // argument to the interface type.
            if (UsedIType) {
              TypedArg = CreateExplicitCast(
                ParamIType->getType(), CK_BitCast, Arg, true);
            }
            SubstParamBounds = ExpandToRange(TypedArg,
                                    const_cast<BoundsExpr *>(SubstParamBounds));
            } else
              continue;
        }

        if (DumpBounds) {
          DumpCallArgumentBounds(llvm::outs(), FuncProtoTy->getParamAnnots(i).getBoundsExpr(), Arg, SubstParamBounds, ArgBounds);
        }

        CheckBoundsDeclAtCallArg(i, SubstParamBounds, Arg, ArgBounds, CSS, nullptr);
      }

      // Check any arguments that are beyond
      // the number of function parameters.
      for (unsigned i = Count; i < NumArgs; i++) {
        Expr *Arg = E->getArg(i);
        Check(Arg, CSS, State);
      }

      // State.G is empty for call expressions.
      State.G.clear();

      return ResultBounds;
    }

    // If e is an rvalue, CheckCastExpr returns the bounds for
    // the value produced by e.
    // If e is an lvalue, it returns unknown bounds (CheckCastLValue
    // should be called instead).
    // This includes both ImplicitCastExprs and CStyleCastExprs.
    BoundsExpr *CheckCastExpr(CastExpr *E, CheckedScopeSpecifier CSS,
                              CheckingState &State) {
      // If the rvalue bounds for e cannot be determined,
      // e may be an lvalue (or may have unknown rvalue bounds).
      BoundsExpr *ResultBounds = CreateBoundsUnknown();

      Expr *SubExpr = E->getSubExpr();
      CastKind CK = E->getCastKind();

      bool IncludeNullTerm =
          E->getType()->getPointeeOrArrayElementType()->isNtCheckedArrayType();
      bool PreviousIncludeNullTerminator = IncludeNullTerminator;
      IncludeNullTerminator = IncludeNullTerm;

      // Infer the lvalue or rvalue bounds of the subexpression e1,
      // setting State to contain the results for e1.
      BoundsExpr *SubExprTargetBounds, *SubExprLValueBounds, *SubExprBounds;
      InferBounds(SubExpr, CSS, SubExprTargetBounds,
                  SubExprLValueBounds, SubExprBounds, State);

      IncludeNullTerminator = PreviousIncludeNullTerminator;

      // Update the set State.G of expressions that produce the
      // same value as e.
      if (CK == CastKind::CK_ArrayToPointerDecay) {
        // State.G = { e } for lvalues with array type.
        if (!CreatesNewObject(E) && CheckIsNonModifying(E))
          State.G = { E };
      } else if (CK == CastKind::CK_LValueToRValue) {
        if (E->getType()->isArrayType()) {
          // State.G = { e } for lvalues with array type.
          if (!CreatesNewObject(E) && CheckIsNonModifying(E))
            State.G = { E };
        }
        else {
          // If e appears in some set F in State.UEQ, State.G = F.
          State.G = GetEqualExprSetContainingExpr(E, State.UEQ);
          if (State.G.size() == 0) {
            // Otherwise, if e is nonmodifying and does not read memory
            // via a pointer, State.G = { e }.  Otherwise, State.G is empty.
            if (CheckIsNonModifying(E) && !ReadsMemoryViaPointer(E) &&
                !CreatesNewObject(E))
              State.G.push_back(E);
          }
        }
      } else
        // Use the default rules to update State.G for e using
        // the current State.G for the subexpression e1.
        UpdateG(E, State.G, State.G);

      // Casts to _Ptr narrow the bounds.  If the cast to
      // _Ptr is invalid, that will be diagnosed separately.
      if (E->getStmtClass() == Stmt::ImplicitCastExprClass ||
          E->getStmtClass() == Stmt::CStyleCastExprClass) {
        if (E->getType()->isCheckedPointerPtrType())
          ResultBounds = CreateTypeBasedBounds(E, E->getType(), false, false);
        else
          ResultBounds = RValueCastBounds(E, SubExprTargetBounds,
                                          SubExprLValueBounds,
                                          SubExprBounds, State);
      }

      CheckDisallowedFunctionPtrCasts(E);

      if (CK == CK_LValueToRValue && !E->getType()->isArrayType()) {
        bool NeedsBoundsCheck = AddBoundsCheck(SubExpr, OperationKind::Read,
                                               CSS, SubExprLValueBounds);
        if (NeedsBoundsCheck && DumpBounds)
          DumpExpression(llvm::outs(), E);
        return ResultBounds;
      }

      // Handle dynamic_bounds_casts.
      //
      // If the inferred bounds of the subexpression are:
      // - bounds(unknown), this is a compile-time error.
      // - bounds(any), there is no runtime checks.
      // - bounds(lb, ub):  If the declared bounds of the cast operation are
      // (e2, e3),  a runtime check that lb <= e2 && e3 <= ub is inserted
      // during code generation.
      if (CK == CK_DynamicPtrBounds || CK == CK_AssumePtrBounds) {
        CHKCBindTemporaryExpr *TempExpr = dyn_cast<CHKCBindTemporaryExpr>(SubExpr);
        assert(TempExpr);

        // These bounds may be computed and tested at runtime.  Don't
        // recompute any expressions computed to temporaries already.
        Expr *TempUse = CreateTemporaryUse(TempExpr);

        Expr *SubExprAtNewType = CreateExplicitCast(E->getType(),
                                                CastKind::CK_BitCast,
                                                TempUse, true);

        if (CK == CK_AssumePtrBounds)
          return ExpandToRange(SubExprAtNewType, E->getBoundsExpr());

        BoundsExpr *DeclaredBounds = E->getBoundsExpr();
        BoundsExpr *NormalizedBounds = ExpandToRange(SubExprAtNewType,
                                                      DeclaredBounds);

        SubExprBounds = S.CheckNonModifyingBounds(SubExprBounds, SubExpr);
        if (SubExprBounds->isUnknown()) {
          S.Diag(SubExpr->getBeginLoc(), diag::err_expected_bounds);
        }

        assert(NormalizedBounds);

        E->setNormalizedBoundsExpr(NormalizedBounds);
        E->setSubExprBoundsExpr(SubExprBounds);

        if (DumpBounds)
          DumpBoundsCastBounds(llvm::outs(), E, DeclaredBounds, NormalizedBounds, SubExprBounds);
        
        return ExpandToRange(SubExprAtNewType, E->getBoundsExpr());
      }

      // Casts to _Ptr type must have a source for which we can infer bounds.
      if ((CK == CK_BitCast || CK == CK_IntegralToPointer) &&
          E->getType()->isCheckedPointerPtrType() &&
          !E->getType()->isFunctionPointerType()) {
        SubExprBounds = S.CheckNonModifyingBounds(SubExprBounds, SubExpr);
        if (SubExprBounds->isUnknown()) {
          S.Diag(SubExpr->getBeginLoc(),
                  diag::err_expected_bounds_for_ptr_cast)
                  << SubExpr->getSourceRange();
          SubExprBounds = S.CreateInvalidBoundsExpr();
        } else {
          BoundsExpr *TargetBounds =
            CreateTypeBasedBounds(E, E->getType(), false, false);
          CheckBoundsDeclAtStaticPtrCast(E, TargetBounds, SubExpr,
                                         SubExprBounds, CSS);
        }
        assert(SubExprBounds);
        assert(!E->getSubExprBoundsExpr());
        E->setSubExprBoundsExpr(SubExprBounds);
        if (DumpBounds)
          DumpExpression(llvm::outs(), E);
      }

      return ResultBounds;
    }

    // If e is an rvalue, CheckUnaryOperator returns the bounds for
    // the value produced by e.
    // If e is an lvalue, CheckUnaryLValue should be called instead.
    BoundsExpr *CheckUnaryOperator(UnaryOperator *E, CheckedScopeSpecifier CSS,
                                   CheckingState &State) {
      UnaryOperatorKind Op = E->getOpcode();
      Expr *SubExpr = E->getSubExpr();

      // Infer the lvalue or rvalue bounds of the subexpression e1,
      // setting State to contain the results for e1.
      BoundsExpr *SubExprTargetBounds, *SubExprLValueBounds, *SubExprBounds;
      InferBounds(SubExpr, CSS, SubExprTargetBounds,
                  SubExprLValueBounds, SubExprBounds, State);

      if (Op == UO_AddrOf)
        S.CheckAddressTakenMembers(E);

      if (E->isIncrementDecrementOp()) {
        bool NeedsBoundsCheck = AddBoundsCheck(SubExpr, OperationKind::Other,
                                               CSS, SubExprLValueBounds);
        if (NeedsBoundsCheck && DumpBounds)
          DumpExpression(llvm::outs(), E);
      }

      // `*e` is not an rvalue.
      if (Op == UnaryOperatorKind::UO_Deref)
        return CreateBoundsInferenceError();

      // Update UEQ and G for inc/dec operators `++e1`, `e1++`, `--e1`, `e1--`.
      // At this point, State contains UEQ and G for `e1`.
      if (UnaryOperator::isIncrementDecrementOp(Op)) {
        // Create the target of the implied assignment `e1 = e1 +/- 1`.
        Expr *Target = CreateImplicitCast(SubExpr->getType(),
                                            CK_LValueToRValue, SubExpr);

        // Only use the RHS `e1 +/1 ` of the implied assignment to update
        // UEQ and G if the integer constant 1 can be created, which is
        // only true if `e1` has integer type or integer pointer type.
        IntegerLiteral *One = CreateIntegerLiteral(1, SubExpr->getType());
        Expr *RHS = nullptr;
        if (One) {
          BinaryOperatorKind RHSOp = UnaryOperator::isIncrementOp(Op) ?
                                      BinaryOperatorKind::BO_Add :
                                      BinaryOperatorKind::BO_Sub;
          RHS = ExprCreatorUtil::CreateBinaryOperator(S, SubExpr, One, RHSOp);
        }

        // Update UEQ for inc/dec operators where `e1` is a variable.  Any
        // expressions in UEQ that use the value of `e1` need to be adjusted
        // using the original value of `e1`, since `e1` has been updated.
        if (DeclRefExpr *V = GetLValueVariable(SubExpr)) {
          // Update G to be the set of expressions that produce the same
          // value as the RHS `e1 +/- 1` (if the RHS could be created).
          UpdateG(E, State.G, State.G, RHS);
          bool OVUsesV = false;
          Expr *OV = GetOriginalValue(V, Target, RHS, State.UEQ, OVUsesV);
<<<<<<< HEAD
          UpdateAfterAssignment(V, Target, OV, OVUsesV, SubExprTargetBounds,
                                CSS, State, State);
=======
          UpdateAfterAssignment(V, Target, OV, OVUsesV, CSS, State, State);
>>>>>>> 28be7414
        }

        // Update the set G of expressions that produce the same value as `e`.
        if (One) {
          // For integer or integer pointer-typed expressions, create the
          // expression Val that is equivalent to `e` in the program state
          // after the increment/decrement expression `e` has executed.
          // (The call to UpdateG will only add Val to G if Val is a
          // non-modifying expression).

          // `++e1` and `--e1` produce the same value as the rvalue cast of
          // `e1` after executing `++e1` or `--e1`.
          Expr *Val = Target;
          // `e1++` produces the same value as `e1 - 1` after executing `e1++`.
          if (Op == UnaryOperatorKind::UO_PostInc)
            Val = ExprCreatorUtil::CreateBinaryOperator(S, SubExpr, One,
                                    BinaryOperatorKind::BO_Sub);
          // `e1--` produces the same value as `e1 + 1` after executing `e1--`.
          else if (Op == UnaryOperatorKind::UO_PostDec)
            Val = ExprCreatorUtil::CreateBinaryOperator(S, SubExpr, One,
                                    BinaryOperatorKind::BO_Add);
          UpdateG(E, State.G, State.G, Val);
        } else {
          // G is empty for expressions where the integer constant 1
          // could not be constructed (e.g. floating point expressions).
          State.G.clear();
        }
      }

      // `&e` has the bounds of `e`.
      // `e` is an lvalue, so its bounds are its lvalue bounds.
      // State.G for `&e` remains the same as State.G for `e`.
      if (Op == UnaryOperatorKind::UO_AddrOf) {

        // Functions have bounds corresponding to the empty range.
        if (SubExpr->getType()->isFunctionType())
          return CreateBoundsEmpty();

        return SubExprLValueBounds;
      }

      // `++e`, `e++`, `--e`, `e--` all have bounds of `e`.
      // `e` is an lvalue, so its bounds are its lvalue target bounds.
      if (UnaryOperator::isIncrementDecrementOp(Op))
        return SubExprTargetBounds;

      // Update State.G for `!e`, `+e`, `-e`, and `~e`
      // using the current State.G for `e`.
      UpdateG(E, State.G, State.G);

      // `!e` has empty bounds.
      if (Op == UnaryOperatorKind::UO_LNot)
        return CreateBoundsEmpty();

      // `+e`, `-e`, `~e` all have bounds of `e`. `e` is an rvalue.
      if (Op == UnaryOperatorKind::UO_Plus ||
          Op == UnaryOperatorKind::UO_Minus ||
          Op == UnaryOperatorKind::UO_Not)
        return SubExprBounds;

      // We cannot infer the bounds of other unary operators.
      return CreateBoundsAlwaysUnknown();
    }

    // CheckVarDecl returns empty bounds.
    BoundsExpr *CheckVarDecl(VarDecl *D, CheckedScopeSpecifier CSS,
                             CheckingState &State) {
      BoundsExpr *ResultBounds = CreateBoundsEmpty();

      Expr *Init = D->getInit();
      BoundsExpr *InitBounds = nullptr;
      // If there is an initializer, check it, and update the state to record
      // expression equality implied by initialization. After checking Init,
      // State.G will contain non-modifying expressions that produce values
      // equivalent to the value produced by Init.
      if (Init) {
        InitBounds = Check(Init, CSS, State);

        // Create an rvalue expression for v. v could be an array or
        // non-array variable.
        DeclRefExpr *TargetDeclRef =
          DeclRefExpr::Create(S.getASTContext(), NestedNameSpecifierLoc(),
                              SourceLocation(), D, false, SourceLocation(),
                              D->getType(), ExprValueKind::VK_LValue);
        CastKind Kind;
        QualType TargetTy;
        if (D->getType()->isArrayType()) {
          Kind = CK_ArrayToPointerDecay;
          TargetTy = S.getASTContext().getArrayDecayedType(D->getType());
        } else {
          Kind = CK_LValueToRValue;
          TargetTy = D->getType();
        }
        Expr *TargetExpr = CreateImplicitCast(TargetTy, Kind, TargetDeclRef);
        
        // Record equality between the target and initializer.
        RecordEqualityWithTarget(TargetExpr, State);
      }

      if (D->isInvalidDecl())
        return ResultBounds;

      if (isa<ParmVarDecl>(D))
        return ResultBounds;

      VarDecl::DefinitionKind defKind = D->isThisDeclarationADefinition();
      if (defKind == VarDecl::DefinitionKind::DeclarationOnly)
        return ResultBounds;

      // Handle variables with bounds declarations
      BoundsExpr *DeclaredBounds = D->getBoundsExpr();
      if (!DeclaredBounds || DeclaredBounds->isInvalid() ||
          DeclaredBounds->isUnknown())
        return ResultBounds;

      // TODO: for array types, check that any declared bounds at the point
      // of initialization are true based on the array size.

      // If there is a scalar initializer, record the initializer bounds as the
      // observed bounds for the variable and check that the initializer meets
      // the bounds requirements for the variable.  For non-scalar types
      // arrays, structs, and unions), the amount of storage allocated depends
      // on the type, so we don't need to check the initializer bounds.
      if (Init && D->getType()->isScalarType()) {
        assert(D->getInitStyle() == VarDecl::InitializationStyle::CInit);
        InitBounds = S.CheckNonModifyingBounds(InitBounds, Init);
        State.ObservedBounds[D] = InitBounds;
        if (InitBounds->isUnknown()) {
          // TODO: need some place to record the initializer bounds
          S.Diag(Init->getBeginLoc(), diag::err_expected_bounds_for_initializer)
              << Init->getSourceRange();
          InitBounds = S.CreateInvalidBoundsExpr();
        } else {
          BoundsExpr *NormalizedDeclaredBounds = ExpandToRange(D, DeclaredBounds);
          CheckBoundsDeclAtInitializer(D->getLocation(), D, NormalizedDeclaredBounds,
            Init, InitBounds, CSS);
        }
        if (DumpBounds)
          DumpInitializerBounds(llvm::outs(), D, DeclaredBounds, InitBounds);
      }

      return ResultBounds;
    }

    // CheckReturnStmt returns empty bounds.
    BoundsExpr *CheckReturnStmt(ReturnStmt *RS, CheckedScopeSpecifier CSS,
                                CheckingState &State) {
      BoundsExpr *ResultBounds = CreateBoundsEmpty();

      Expr *RetValue = RS->getRetValue();

      if (!RetValue)
        // We already issued an error message for this case.
        return ResultBounds;

      // Check the return value if it exists.
      Check(RetValue, CSS, State);

      if (!ReturnBounds)
        return ResultBounds;

      // TODO: Actually check that the return expression bounds imply the 
      // return bounds.
      // TODO: Also check that any parameters used in the return bounds are
      // unmodified.
      return ResultBounds;
    }

    // If e is an rvalue, CheckTemporaryBinding returns the bounds for
    // the value produced by e.
    // If e is an lvalue, CheckTempBindingLValue should be called instead.
    BoundsExpr *CheckTemporaryBinding(CHKCBindTemporaryExpr *E,
                                      CheckedScopeSpecifier CSS,
                                      CheckingState &State) {
      Expr *Child = E->getSubExpr();

      BoundsExpr *SubExprBounds = nullptr;
      if (CallExpr *CE = dyn_cast<CallExpr>(Child))
        SubExprBounds = CheckCallExpr(CE, CSS, State, E);
      else
        SubExprBounds = Check(Child, CSS, State);

      UpdateG(E, State.G, State.G);
      return SubExprBounds;
    }

    // CheckBoundsValueExpr returns the bounds for the value produced by e.
    // e is an rvalue.
    BoundsExpr *CheckBoundsValueExpr(BoundsValueExpr *E,
                                     CheckedScopeSpecifier CSS,
                                     CheckingState &State) {
      Expr *Binding = E->getTemporaryBinding();
      return Check(Binding, CSS, State);
    }

    // CheckConditionalOperator returns the bounds for the value produced by e.
    // e is an rvalue.
    BoundsExpr *CheckConditionalOperator(AbstractConditionalOperator *E,
                                         CheckedScopeSpecifier CSS,
                                         CheckingState &State) {
      CheckChildren(E, CSS, State);
      // TODO: infer correct bounds for conditional operators
      return CreateBoundsAllowedButNotComputed();
    }

  // Methods to infer both:
  // 1. Bounds for an expression that produces an lvalue, and
  // 2. Bounds for the target of an expression that produces an lvalue.

  private:

    // CheckDeclRefExpr returns the lvalue and target bounds of e.
    // e is an lvalue.
    BoundsExpr *CheckDeclRefExpr(DeclRefExpr *E, CheckedScopeSpecifier CSS,
                                 BoundsExpr *&OutTargetBounds,
                                 CheckingState &State) {
      CheckChildren(E, CSS, State);
      State.G.clear();

      VarDecl *VD = dyn_cast<VarDecl>(E->getDecl());
      BoundsExpr *B = nullptr;
      InteropTypeExpr *IT = nullptr;
      if (VD) {
        B = VD->getBoundsExpr();
        IT = VD->getInteropTypeExpr();
      }

      if (E->getType()->isArrayType()) {
        // Variables with array type do not have target bounds.
        OutTargetBounds = CreateBoundsAlwaysUnknown();

        if (!VD) {
          llvm_unreachable("declref with array type not a vardecl");
          return CreateBoundsInferenceError();
        }

        // Update G for variables with array type.
        const ConstantArrayType *CAT = Context.getAsConstantArrayType(E->getType());
        if (CAT) {
          if (E->getType()->isCheckedArrayType())
            State.G.push_back(E);
          else if (VD->hasLocalStorage() || VD->hasExternalStorage())
            State.G.push_back(E);
        }

        // Declared bounds override the bounds based on the array type.
        if (B) {
          Expr *Base = CreateImplicitCast(Context.getDecayedType(E->getType()),
                                          CastKind::CK_ArrayToPointerDecay, E);
          return ExpandToRange(Base, B);
        }

        // If B is an interop type annotation, the type must be identical
        // to the declared type, modulo checkedness.  So it is OK to
        // compute the array bounds based on the original type.
        return ArrayExprBounds(E);
      }

      // Infer the target bounds of e.
      // e only has target bounds if e does not have array type.
      bool IsParam = isa<ParmVarDecl>(E->getDecl());
      if (E->getType()->isCheckedPointerPtrType())
        OutTargetBounds = CreateTypeBasedBounds(E, E->getType(),
                                                IsParam, false);
      else if (!VD)
        OutTargetBounds = CreateBoundsInferenceError();
      else if (!B && IT)
        OutTargetBounds = CreateTypeBasedBounds(E, IT->getType(),
                                                IsParam, true);
      else if (!B || B->isUnknown())
        OutTargetBounds = CreateBoundsAlwaysUnknown();
      else {
        Expr *Base = CreateImplicitCast(E->getType(),
                                        CastKind::CK_LValueToRValue, E);
        OutTargetBounds = ExpandToRange(Base, B);
      }

      if (E->getType()->isFunctionType()) {
        // Only function decl refs should have function type.
        assert(isa<FunctionDecl>(E->getDecl()));
        return CreateBoundsEmpty();
      }

      Expr *AddrOf = CreateAddressOfOperator(E);
      // G is { &v } for variables v that do not have array type.
      State.G.push_back(AddrOf);
      return CreateSingleElementBounds(AddrOf);
    }

    // If e is an lvalue, CheckUnaryLValue returns the
    // lvalue and target bounds of e.
    // If e is an rvalue, CheckUnaryOperator should be called instead.
    BoundsExpr *CheckUnaryLValue(UnaryOperator *E, CheckedScopeSpecifier CSS,
                                 BoundsExpr *&OutTargetBounds,
                                 CheckingState &State) {
      BoundsExpr *SubExprBounds = Check(E->getSubExpr(), CSS, State);

      if (E->getOpcode() == UnaryOperatorKind::UO_Deref) {
        // Currently, we don't know the target bounds of a pointer stored in a
        // pointer dereference, unless it is a _Ptr type or an _Nt_array_ptr.
        if (E->getType()->isCheckedPointerPtrType() ||
            E->getType()->isCheckedPointerNtArrayType())
          OutTargetBounds = CreateTypeBasedBounds(E, E->getType(),
                                                  false, false);
        else
          OutTargetBounds = CreateBoundsUnknown();

        // G is empty for pointer dereferences.
        State.G.clear();

        // The lvalue bounds of *e are the rvalue bounds of e.
        return SubExprBounds;
      }

      OutTargetBounds = CreateBoundsInferenceError();
      return CreateBoundsInferenceError();
    }

    // CheckArraySubscriptExpr returns the lvalue and target bounds of e.
    // e is an lvalue.
    BoundsExpr *CheckArraySubscriptExpr(ArraySubscriptExpr *E,
                                        CheckedScopeSpecifier CSS,
                                        BoundsExpr *&OutTargetBounds,
                                        CheckingState &State) {
      // Currently, we don't know the target bounds of a pointer returned by a
      // subscripting operation, unless it is a _Ptr type or an _Nt_array_ptr.
      if (E->getType()->isCheckedPointerPtrType() ||
          E->getType()->isCheckedPointerNtArrayType())
        OutTargetBounds = CreateTypeBasedBounds(E, E->getType(), false, false);
      else
        OutTargetBounds = CreateBoundsAlwaysUnknown();

      // e1[e2] is a synonym for *(e1 + e2).  The bounds are
      // the bounds of e1 + e2, which reduces to the bounds
      // of whichever subexpression has pointer type.
      // getBase returns the pointer-typed expression.
      BoundsExpr *Bounds = Check(E->getBase(), CSS, State);
      Check(E->getIdx(), CSS, State);

      // G is empty for array subscript expressions.
      State.G.clear();

      return Bounds;
    }

    // CheckMemberExpr returns the lvalue and target bounds of e.
    // e is an lvalue.
    //
    // A member expression is a narrowing operator that shrinks the range of
    // memory to which the base refers to a specific member.  We always bounds
    // check the base.  That way we know that the lvalue produced by the
    // member points to a valid range of memory given by
    // (lvalue, lvalue + 1).   The lvalue is interpreted as a pointer to T,
    // where T is the type of the member.
    BoundsExpr *CheckMemberExpr(MemberExpr *E, CheckedScopeSpecifier CSS,
                                BoundsExpr *&OutTargetBounds,
                                CheckingState &State) {
      // The lvalue and target bounds must be inferred before
      // performing any side effects on the base, since
      // inferring these bounds may call PruneTemporaryBindings.
      OutTargetBounds = MemberExprTargetBounds(E, CSS);
      BoundsExpr *Bounds = MemberExprBounds(E, CSS);

      // Infer the lvalue or rvalue bounds of the base.
      Expr *Base = E->getBase();
      BoundsExpr *BaseTargetBounds, *BaseLValueBounds, *BaseBounds;
      InferBounds(Base, CSS, BaseTargetBounds,
                  BaseLValueBounds, BaseBounds, State);

      // Clear State.G to avoid adding false equality information.
      // TODO: implement updating state for member expressions.
      State.G.clear();

      bool NeedsBoundsCheck = AddMemberBaseBoundsCheck(E, CSS,
                                                       BaseLValueBounds,
                                                       BaseBounds);
      if (NeedsBoundsCheck && DumpBounds)
        DumpExpression(llvm::outs(), E);
      return Bounds;
    }

    // If e is an lvalue, CheckCastLValue returns the
    // lvalue and target bounds of e.
    // If e is an rvalue, CheckCastExpr should be called instead.
    BoundsExpr *CheckCastLValue(CastExpr *E, CheckedScopeSpecifier CSS,
                                BoundsExpr *&OutTargetBounds,
                                CheckingState &State) {
      // An LValueBitCast adjusts the type of the lvalue.  The bounds are not
      // changed, except that their relative alignment may change (the bounds 
      // may only cover a partial object).  TODO: When we add relative
      // alignment support to the compiler, adjust the relative alignment.
      if (E->getCastKind() == CastKind::CK_LValueBitCast)
        return CheckLValue(E->getSubExpr(), CSS, OutTargetBounds, State);

      CheckChildren(E, CSS, State);

      // Cast kinds other than LValueBitCast
      // do not have lvalue or target bounds.
      OutTargetBounds = CreateBoundsAlwaysUnknown();
      return CreateBoundsAlwaysUnknown();
    }

    // If e is an lvalue, CheckTempBindingLValue returns the
    // lvalue and target bounds of e.
    // If e is an rvalue, CheckTemporaryBinding should be called instead.
    BoundsExpr *CheckTempBindingLValue(CHKCBindTemporaryExpr *E,
                                       CheckedScopeSpecifier CSS,
                                       BoundsExpr *&OutTargetBounds,
                                       CheckingState &State) {
      OutTargetBounds = CreateBoundsAlwaysUnknown();

      CheckChildren(E, CSS, State);

      Expr *SubExpr = E->getSubExpr()->IgnoreParens();

      if (isa<CompoundLiteralExpr>(SubExpr)) {
        BoundsExpr *BE = CreateBoundsForArrayType(E->getType());
        QualType PtrType = Context.getDecayedType(E->getType());
        Expr *ArrLValue = CreateTemporaryUse(E);
        Expr *Base = CreateImplicitCast(PtrType,
                                        CastKind::CK_ArrayToPointerDecay,
                                        ArrLValue);
        return ExpandToRange(Base, BE);
      }

      if (auto *SL = dyn_cast<StringLiteral>(SubExpr))
        return InferBoundsForStringLiteral(E, SL, E);

      if (auto *PE = dyn_cast<PredefinedExpr>(SubExpr)) {
        auto *SL = PE->getFunctionName();
        return InferBoundsForStringLiteral(E, SL, E);
      }

      return CreateBoundsAlwaysUnknown();
    }

  public:

    // Given an array type with constant dimension size, produce a count
    // expression with that size.
    BoundsExpr *CreateBoundsForArrayType(QualType QT) {
      const IncompleteArrayType *IAT = Context.getAsIncompleteArrayType(QT);
      if (IAT) {
        if (IAT->getKind() == CheckedArrayKind::NtChecked)
          return Context.getPrebuiltCountZero();
        else
          return CreateBoundsAlwaysUnknown();
      }
      const ConstantArrayType *CAT = Context.getAsConstantArrayType(QT);
      if (!CAT)
        return CreateBoundsAlwaysUnknown();

      llvm::APInt size = CAT->getSize();
      // Null-terminated arrays of size n have bounds of count(n - 1).
      // The null terminator is excluded from the count.
      if (!IncludeNullTerminator &&
          CAT->getKind() == CheckedArrayKind::NtChecked) {
        assert(size.uge(1) && "must have at least one element");
        size = size - 1;
      }
      IntegerLiteral *Size = CreateIntegerLiteral(size);
      CountBoundsExpr *CBE =
          new (Context) CountBoundsExpr(BoundsExpr::Kind::ElementCount,
                                        Size, SourceLocation(),
                                        SourceLocation());
      return CBE;
    }

    Expr *CreateExplicitCast(QualType Target, CastKind CK, Expr *E,
                               bool isBoundsSafeInterface) {
      // Avoid building up nested chains of no-op casts.
      E = BoundsUtil::IgnoreRedundantCast(Context, CK, E);

      // Synthesize some dummy type source source information.
      TypeSourceInfo *DI = Context.getTrivialTypeSourceInfo(Target);
      CStyleCastExpr *CE = CStyleCastExpr::Create(Context, Target,
        ExprValueKind::VK_RValue, CK, E, nullptr, DI, SourceLocation(),
        SourceLocation());
      CE->setBoundsSafeInterface(isBoundsSafeInterface);
      return CE;
    }

    ImplicitCastExpr *CreateImplicitCast(QualType Target, CastKind CK,
                                         Expr *E) {
      return ImplicitCastExpr::Create(Context, Target, CK, E, nullptr,
                                       ExprValueKind::VK_RValue);
    }

    // Given a byte_count or count bounds expression for the expression Base,
    // expand it to a range bounds expression:
    //  E : Count(C) expands to Bounds(E, E + C)
    //  E : ByteCount(C)  expands to Bounds((array_ptr<char>) E,
    //                                      (array_ptr<char>) E + C)
    BoundsExpr *ExpandToRange(Expr *Base, BoundsExpr *B) {
      assert(Base->isRValue() && "expected rvalue expression");
      BoundsExpr::Kind K = B->getKind();
      switch (K) {
        case BoundsExpr::Kind::ByteCount:
        case BoundsExpr::Kind::ElementCount: {
          CountBoundsExpr *BC = dyn_cast<CountBoundsExpr>(B);
          if (!BC) {
            llvm_unreachable("unexpected cast failure");
            return CreateBoundsInferenceError();
          }
          Expr *Count = BC->getCountExpr();
          QualType ResultTy;
          Expr *LowerBound;
          Base = S.MakeAssignmentImplicitCastExplicit(Base);
          if (K == BoundsExpr::ByteCount) {
            ResultTy = Context.getPointerType(Context.CharTy,
                                              CheckedPointerKind::Array);
            // When bounds are pretty-printed as source code, the cast needs
            // to appear in the source code for the code to be correct, so
            // use an explicit cast operation.
            //
            // The bounds-safe interface argument is false because casts
            // to checked pointer types are always allowed by type checking.
            LowerBound =
              CreateExplicitCast(ResultTy, CastKind::CK_BitCast, Base, false);
          } else {
            ResultTy = Base->getType();
            LowerBound = Base;
            if (ResultTy->isCheckedPointerPtrType()) {
              ResultTy = Context.getPointerType(ResultTy->getPointeeType(),
                CheckedPointerKind::Array);
              // The bounds-safe interface argument is false because casts
              // between checked pointer types are always allowed by type
              // checking.
              LowerBound =
                CreateExplicitCast(ResultTy, CastKind::CK_BitCast, Base, false);
            }
          }
          Expr *UpperBound =
            new (Context) BinaryOperator(LowerBound, Count,
                                          BinaryOperatorKind::BO_Add,
                                          ResultTy,
                                          ExprValueKind::VK_RValue,
                                          ExprObjectKind::OK_Ordinary,
                                          SourceLocation(),
                                          FPOptions());
          RangeBoundsExpr *R = new (Context) RangeBoundsExpr(LowerBound, UpperBound,
                                               SourceLocation(),
                                               SourceLocation());
          return R;
        }
        default:
          return B;
      }
    }

    BoundsExpr *ExpandToRange(VarDecl *D, BoundsExpr *B) {
      QualType QT = D->getType();
      ExprResult ER = S.BuildDeclRefExpr(D, QT,
                                       clang::ExprValueKind::VK_LValue, SourceLocation());
      if (ER.isInvalid())
        return nullptr;
      Expr *Base = ER.get();
      if (!QT->isArrayType())
        Base = CreateImplicitCast(QT, CastKind::CK_LValueToRValue, Base);
      return ExpandToRange(Base, B);
    }

    // Compute bounds for a variable expression or member reference expression
    // with an array type.
    BoundsExpr *ArrayExprBounds(Expr *E) {
      DeclRefExpr *DR = dyn_cast<DeclRefExpr>(E);
      assert((DR && dyn_cast<VarDecl>(DR->getDecl())) || isa<MemberExpr>(E));
      BoundsExpr *BE = CreateBoundsForArrayType(E->getType());
      if (BE->isUnknown())
        return BE;

      Expr *Base = CreateImplicitCast(Context.getDecayedType(E->getType()),
                                      CastKind::CK_ArrayToPointerDecay,
                                      E);
      return ExpandToRange(Base, BE);
    }

    BoundsAnalysis getBoundsAnalyzer() { return BoundsAnalyzer; }

  private:
    // Sets the bounds expressions based on
    // whether e is an lvalue or an rvalue.
    void InferBounds(Expr *E, CheckedScopeSpecifier CSS,
                     BoundsExpr *&TargetBounds, BoundsExpr *&LValueBounds,
                     BoundsExpr *&RValueBounds, CheckingState &State) {
      TargetBounds = CreateBoundsUnknown();
      LValueBounds = CreateBoundsUnknown();
      RValueBounds = CreateBoundsUnknown();
      if (E->isLValue())
        LValueBounds = CheckLValue(E, CSS, TargetBounds, State);
      else if (E->isRValue())
        RValueBounds = Check(E, CSS, State);
    }

    // Methods to update sets of equivalent expressions.

    // UpdateAfterAssignment updates the checking state after a variable V
    // is assigned to, based on the state before the assignment.
    //
    // Target is the target expression of the assignment (that accounts for
    // any necessary casts of V).
    //
    // OV is the original value (if any) for V before the assignment.
    // If OV is non-null, it is substituted for any uses of the value of V
    // in the bounds in ObservedBounds and the expressions in UEQ and G.
    // If OV is null, any bounds in ObservedBounds that use the value of V
    // are set to bounds(unknown), and any expressions in UEQ and G that use
    // the value of V are removed from UEQ and G.
    //
    // OVUsesV is true if the original value (if any) uses the value of V.
    // It is used to prevent the UEQ and G sets from recording equality
    // between two mathematically equivalent expressions, which can occur
    // for assignments where the variable appears on the right-hand side,
    // e.g. i = i + 2.
    //
    // PrevState is the checking state that was true before the assignment.
    void UpdateAfterAssignment(DeclRefExpr *V, Expr *Target,
                               Expr *OV, bool OVUsesV, BoundsExpr *SrcBounds,
                               CheckedScopeSpecifier CSS,
                               const CheckingState PrevState,
                               CheckingState &State) {
      // Determine whether V has declared bounds.
      VarDecl *VariableDecl;
      BoundsExpr *DeclaredBounds;
      if (VariableDecl = dyn_cast_or_null<VarDecl>(V->getDecl()))
        DeclaredBounds = VariableDecl->getBoundsExpr();

      // If V has declared bounds, set ObservedBounds[V] to SrcBounds.
      if (DeclaredBounds)
        State.ObservedBounds[VariableDecl] = SrcBounds;

      // Adjust ObservedBounds to account for any uses of V in the bounds.
      for (auto Pair : State.ObservedBounds)
        State.ObservedBounds[Pair.first] =
          ReplaceVariableInBounds(Pair.second, V, OV, CSS);

      // Adjust SrcBounds to account for any uses of V and, if V has declared
      // bounds, record the updated observed bounds for V.
      SrcBounds = ReplaceVariableInBounds(SrcBounds, V, OV, CSS);
      if (DeclaredBounds)
        State.ObservedBounds[VariableDecl] = SrcBounds;

      // Adjust UEQ to account for any uses of V in PrevState.UEQ.
      State.UEQ.clear();
      for (auto I = PrevState.UEQ.begin(); I != PrevState.UEQ.end(); ++I) {
        EqualExprTy ExprList;
        for (auto InnerList = (*I).begin(); InnerList != (*I).end(); ++InnerList) {
          Expr *E = *InnerList;
          Expr *AdjustedE = ReplaceVariableReferences(S, E, V, OV, CSS);
          // Don't add duplicate expressions to any set in UEQ.
          if (AdjustedE && !EqualExprsContainsExpr(ExprList, AdjustedE))
            ExprList.push_back(AdjustedE);
        }
        if (ExprList.size() > 1)
          State.UEQ.push_back(ExprList);
      }

      // Adjust G to account for any uses of V in PrevState.G.
      // If the original value uses the value of V, then any expressions that
      // use the value of V should be removed from G.  For example, in the
      // assignment i = i + 2, where the original value is i - 2, the
      // expression i + 2 in G should be removed rather than replaced with
      // (i - 2) + 2.  Otherwise, G would contain (i - 2) + 2 and i, and UEQ
      // would record equality between (i - 2) + 2 and i, which is a tautology.
      State.G.clear();
      Expr *OriginalGVal = OVUsesV ? nullptr : OV;
      for (auto I = PrevState.G.begin(); I != PrevState.G.end(); ++I) {
        Expr *E = *I;
        Expr *AdjustedE = ReplaceVariableReferences(S, E, V, OriginalGVal, CSS);
        // Don't add duplicate expressions to G.
        if (AdjustedE && !EqualExprsContainsExpr(State.G, AdjustedE))
          State.G.push_back(AdjustedE);
      }

      RecordEqualityWithTarget(Target, State);
    }

    // RecordEqualityWithTarget updates the checking state to record equality
    // between the target expression of an assignment and the source of the
    // assignment.
    //
    // State.G is assumed to contain expressions that produce the same value
    // as the source of the assignment.
    void RecordEqualityWithTarget(Expr *Target, CheckingState &State) {
      // If UEQ contains a set F of expressions that produce the same value
      // as the source, add the target to F.  This prevents UEQ from growing
      // too large and containing redundant equality information.  For example,
      // for the assignments x = 1; y = x; where the target is y, G = { 1, x },
      // and UEQ contains F = { 1, x }, UEQ should contain { 1, x, y } rather
      // than { 1, x } and { 1, x, y }.
      if (State.G.size() > 0) {
        for (auto I = State.UEQ.begin(); I != State.UEQ.end(); ++I) {
          if (IsEqualExprsSubset(State.G, *I)) {
            I->push_back(Target);
            // Add the target to G if G does not already contain the target.
            if (!EqualExprsContainsExpr(State.G, Target))
              State.G.push_back(Target);
            return;
          }
        }
      }

      // Avoid adding sets with duplicate expressions such as { e, e }
      // and singleton sets such as { e } to UEQ.
      if (!EqualExprsContainsExpr(State.G, Target))
        State.G.push_back(Target);
      if (State.G.size() > 1)
        State.UEQ.push_back(State.G);
    }

    // If Bounds uses the value of v and an original value is provided,
    // ReplaceVariableInBounds will return a bounds expression where the uses
    // of v are replaced with the original value.
    // If Bounds uses the value of v and no original value is provided,
    // ReplaceVariableInBounds will return bounds(unknown).
    BoundsExpr *ReplaceVariableInBounds(BoundsExpr *Bounds, DeclRefExpr *V,
                                        Expr *OriginalValue,
                                        CheckedScopeSpecifier CSS) {
      Expr *Replaced = ReplaceVariableReferences(S, Bounds, V,
                                                 OriginalValue, CSS);
      if (!Replaced)
        return CreateBoundsUnknown();
      else if (BoundsExpr *AdjustedBounds = dyn_cast<BoundsExpr>(Replaced))
        return AdjustedBounds;
      else
        return CreateBoundsUnknown();
    }

    // UpdateG updates the set G of expressions that produce
    // the same value as e.
    // e is an expression with exactly one subexpression.
    //
    // SubExprG is the set of expressions that produce the same
    // value as the only subexpression of e.
    //
    // Val is an optional expression that may be contained in the updated G.
    // If Val is not provided, e is used instead.  If Val and e are null,
    // G is not updated.
    void UpdateG(Expr *E, const EqualExprTy SubExprG,
                 EqualExprTy &G, Expr *Val = nullptr) {
      Expr *SubExpr = dyn_cast<Expr>(*(E->child_begin()));
      assert(SubExpr);
      ExprEqualMapTy SubExprGs;
      SubExprGs[SubExpr] = SubExprG;
      UpdateG(E, SubExprGs, G, Val);
    }

    // UpdateG updates the set G of expressions that produce
    // the same value as e.
    // e is an expression with n subexpressions, where n >= 0.
    //
    // Some kinds of expressions (e.g. assignments) have
    // their own rules for how to update the set G.
    // UpdateG is used to update the set G for expressions
    // that do not have their own defined rules for updating G.
    //
    // SubExprGs stores, for each subexpression Si of e, a set Gi
    // of expressions that produce the same value as Si.
    //
    // Val is an optional expression that may be contained in the updated G.
    // If Val is not provided, e is used instead.  If Val and e are null,
    // G is not updated.
    void UpdateG(Expr *E, ExprEqualMapTy SubExprGs,
                 EqualExprTy &G, Expr *Val = nullptr) {
      G.clear();

      if (!Val) Val = E;
      if (!Val)
        return;

      // Expressions that create new objects should not be included in G.
      if (CreatesNewObject(Val))
        return;

      // If Val is a call expression, G does not contain Val.
      if (isa<CallExpr>(Val)) {
      }

      // If Val is a non-modifying expression, G contains Val.
      else if (CheckIsNonModifying(Val))
        G.push_back(Val);

      // If Val is a modifying expression, use the G_i sets of expressions
      // that produce the same value as the subexpressions of e to try to
      // construct a non-modifying expression ValPrime that produces the same
      // value as Val.
      else {
        Expr *ValPrime = nullptr;
        for (llvm::detail::DenseMapPair<Expr *, EqualExprTy> Pair : SubExprGs) {
          Expr *SubExpr_i = Pair.first;
          // For any modifying subexpression SubExpr_i of e, try to set
          // ValPrime to a nonmodifying expression from the set G_i of
          // expressions that produce the same value as SubExpr_i.
          if (!CheckIsNonModifying(SubExpr_i)) {
            EqualExprTy G_i = Pair.second;
            for (auto I = G_i.begin(); I != G_i.end(); ++I) {
              Expr *E_i = *I;
              if (CheckIsNonModifying(E_i)) {
                ValPrime = E_i;
                break;
              }
            }
          }
        }

        if (ValPrime)
          G.push_back(ValPrime);
      }

      // If Val introduces a temporary to hold the value produced by e,
      // add the value of the temporary to G.
      if (CHKCBindTemporaryExpr *Temp = GetTempBinding(Val))
        G.push_back(CreateTemporaryUse(Temp));
    }

    // Methods to get the original value of an expression.

    // GetOriginalValue returns the original value (if it exists) of the
    // expression Src with respect to the variable V in an assignment V = Src.
    //
    // Target is the target expression of the assignment (that accounts for
    // any necessary casts of V).
    //
    // The out parameter OVUsesV will be set to true if the original value
    // uses the value of the variable V.  This prevents callers from having
    // to compute the variable occurrence count of V in the original value,
    // since GetOriginalValue computes this count while trying to construct
    // the inverse expression of the source with respect to V.
    Expr *GetOriginalValue(DeclRefExpr *V, Expr *Target, Expr *Src,
                           const EquivExprSets EQ, bool &OVUsesV) {
      // Check if Src has an inverse expression with respect to v.
      Expr *IV = nullptr;
      if (IsInvertible(V, Src))
        IV = Inverse(V, Target, Src);
      if (IV) {
        // If Src has an inverse with respect to v, then the original
        // value (the inverse) must use the value of v.
        OVUsesV = true;
        return IV;
      }

      // If Src does not have an inverse with respect to v, then the original
      // value is either some variable w != v in EQ, or it is null.  In either
      // case, the original value cannot use the value of v.
      OVUsesV = false;
      
      // Check EQ for a variable w != v that produces the same value as v.
      Expr *ValuePreservingV = nullptr;
      EqualExprTy F = GetEqualExprSetContainingExpr(Target, EQ, ValuePreservingV);
      for (auto I = F.begin(); I != F.end(); ++I) {
        // Account for value-preserving operations on w when searching for
        // a variable w in F. For example, if F contains (T)LValueToRValue(w),
        // where w is a variable != v and (T) is a value-preserving cast, the
        // original value should be (T)LValueToRValue(w).
        Lexicographic Lex(S.Context, nullptr);
        Expr *E = Lex.IgnoreValuePreservingOperations(S.Context, *I);
        DeclRefExpr *W = GetRValueVariable(E);
        if (W != nullptr && !EqualValue(S.Context, V, W, nullptr)) {
          // Expression equality in UEQ does not account for types, so
          // expressions in the same set in UEQ may not have the same type.
          // The original value of Src with respect to v must have a type
          // compatible with the type of v (accounting for value-preserving
          // operations on v). For example, if F contains (T1)LValueToRValue(v)
          // and LValueToRValue(w), where v and w have type T2, (T1) is a value-
          // preserving cast, and T1 and T2 are not compatible types, the
          // original value should be LValueToRValue(w).
          if (S.Context.typesAreCompatible(ValuePreservingV->getType(),
                                            (*I)->getType()))
            return *I;
        }
      }

      return nullptr;
    }

    // IsInvertible returns true if the expression e can be inverted
    // with respect to the variable x.
    bool IsInvertible(DeclRefExpr *X, Expr *E) {
      if (!E)
        return false;

      E = E->IgnoreParens();
      if (IsRValueCastOfVariable(E, X))
        return true;

      switch (E->getStmtClass()) {
        case Expr::UnaryOperatorClass:
          return IsUnaryOperatorInvertible(X, cast<UnaryOperator>(E));
        case Expr::BinaryOperatorClass:
          return IsBinaryOperatorInvertible(X, cast<BinaryOperator>(E));
        case Expr::ImplicitCastExprClass:
        case Expr::CStyleCastExprClass:
          return IsCastExprInvertible(X, cast<CastExpr>(E));
        default:
          return false;
      }
    }

    // Returns true if a unary operator is invertible with respect to x.
    bool IsUnaryOperatorInvertible(DeclRefExpr *X, UnaryOperator *E) {
      UnaryOperatorKind Op = E->getOpcode();
      if (Op != UnaryOperatorKind::UO_Not &&
          Op != UnaryOperatorKind::UO_Minus &&
          Op != UnaryOperatorKind::UO_Plus)
        return false;

      return IsInvertible(X, E->getSubExpr());
    }

    // Returns true if a binary operator is invertible with respect to x.
    bool IsBinaryOperatorInvertible(DeclRefExpr *X, BinaryOperator *E) {
      BinaryOperatorKind Op = E->getOpcode();
      if (Op != BinaryOperatorKind::BO_Add &&
          Op != BinaryOperatorKind::BO_Sub &&
          Op != BinaryOperatorKind::BO_Xor)
        return false;

      Expr *LHS = E->getLHS();
      Expr *RHS = E->getRHS();
      
      // Addition and subtraction operations must be for checked pointer
      // arithmetic or unsigned integer arithmetic.
      if (Op == BinaryOperatorKind::BO_Add || Op == BinaryOperatorKind::BO_Sub) {
        // The operation is checked pointer arithmetic if either the LHS
        // or the RHS have checked pointer type.
        bool IsCheckedPtrArithmetic = LHS->getType()->isCheckedPointerType() ||
                                      RHS->getType()->isCheckedPointerType();
        if (!IsCheckedPtrArithmetic) {
          // The operation is unsigned integer arithmetic if both the LHS
          // and the RHS have unsigned integer type.
          bool IsUnsignedArithmetic = LHS->getType()->isUnsignedIntegerType() &&
                                      RHS->getType()->isUnsignedIntegerType();
          if (!IsUnsignedArithmetic)
            return false;
        }
      }

      // X must appear in exactly one subexpression of E and that
      // subexpression must be invertible with respect to X.
      std::pair<Expr *, Expr*> Pair = SplitByVarCount(X, LHS, RHS);
      if (!Pair.first)
        return false;
      Expr *E_X = Pair.first, *E_NotX = Pair.second;
      if (!IsInvertible(X, E_X))
        return false;

      // The subexpression not containing X must be nonmodifying
      // and cannot be or contain a pointer dereference, member
      // reference, or indirect member reference.
      if (!CheckIsNonModifying(E_NotX) || ReadsMemoryViaPointer(E_NotX, true))
        return false;

      return true;
    }

    // Returns true if a cast expression is invertible with respect to x.
    // A cast expression (T1)e1 is invertible if T1 is a bit-preserving
    // or widening cast and e1 is invertible.
    bool IsCastExprInvertible(DeclRefExpr *X, CastExpr *E) {
      QualType T1 = E->getType();
      QualType T2 = E->getSubExpr()->getType();
      uint64_t Size1 = S.Context.getTypeSize(T1);
      uint64_t Size2 = S.Context.getTypeSize(T2);

      // If T1 is a smaller type than T2, then (T1)e1 is a narrowing cast.
      if (Size1 < Size2)
        return false;

      switch (E->getCastKind()) {
        // Bit-preserving casts
        case CastKind::CK_BitCast:
        case CastKind::CK_LValueBitCast:
        case CastKind::CK_NoOp:
        case CastKind::CK_ArrayToPointerDecay:
        case CastKind::CK_FunctionToPointerDecay:
        case CastKind::CK_NullToPointer:
        // Widening casts
        case CastKind::CK_BooleanToSignedIntegral:
        case CastKind::CK_IntegralToFloating:
          return IsInvertible(X, E->getSubExpr());
        // Potentially non-narrowing casts, depending on type sizes
        case CastKind::CK_IntegralToPointer:
        case CastKind::CK_PointerToIntegral:
        case CastKind::CK_IntegralCast:
          return Size1 >= Size2 && IsInvertible(X, E->getSubExpr());
        // All other casts are considered narrowing
        default:
          return false;
      }
    }

    // Inverse repeatedly applies mathematical rules to the expression e to
    // get the inverse of e with respect to the variable x and expression f.
    // If rules cannot be applied to e, Inverse returns nullptr.
    Expr *Inverse(DeclRefExpr *X, Expr *F, Expr *E) {
      if (!F)
        return nullptr;

      E = E->IgnoreParens();
      if (IsRValueCastOfVariable(E, X))
        return F;

      switch (E->getStmtClass()) {
        case Expr::UnaryOperatorClass:
          return UnaryOperatorInverse(X, F, cast<UnaryOperator>(E));
        case Expr::BinaryOperatorClass:
          return BinaryOperatorInverse(X, F, cast<BinaryOperator>(E));
        case Expr::CStyleCastExprClass:
        case Expr::ImplicitCastExprClass:
          return CastExprInverse(X, F, cast<CastExpr>(E));
        default:
          return nullptr;
      }

      return nullptr;
    }

    // Returns the inverse of a unary operator using the following rule:
    // Inverse(f, @e1) = Inverse(@f, e1) where @ can be ~, -, or +.
    Expr *UnaryOperatorInverse(DeclRefExpr *X, Expr *F, UnaryOperator *E) {
      Expr *SubExpr = E->getSubExpr();
      UnaryOperatorKind Op = E->getOpcode();
      Expr *Child = ExprCreatorUtil::EnsureRValue(S, F);
      Expr *F1 = new (S.Context) UnaryOperator(Child, Op, E->getType(),
                                               E->getValueKind(),
                                               E->getObjectKind(),
                                               SourceLocation(),
                                               E->canOverflow());
      return Inverse(X, F1, SubExpr);
    }

    // Returns the inverse of a binary operator.
    Expr *BinaryOperatorInverse(DeclRefExpr *X, Expr *F, BinaryOperator *E) {
      std::pair<Expr *, Expr*> Pair = SplitByVarCount(X, E->getLHS(), E->getRHS());
      if (!Pair.first)
        return nullptr;

      Expr *E_X = Pair.first, *E_NotX = Pair.second;
      BinaryOperatorKind Op = E->getOpcode();
      Expr *F1 = nullptr;

      switch (Op) {
        case BinaryOperatorKind::BO_Add:
          // Inverse(f, e1 + e2) = Inverse(f - e_notx, e_x)
          F1 = ExprCreatorUtil::CreateBinaryOperator(S, F, E_NotX, BinaryOperatorKind::BO_Sub);
          break;
        case BinaryOperatorKind::BO_Sub: {
          if (E_X == E->getLHS())
            // Inverse(f, e_x - e_notx) = Inverse(f + e_notx, e_x)
            F1 = ExprCreatorUtil::CreateBinaryOperator(S, F, E_NotX, BinaryOperatorKind::BO_Add);
          else
            // Inverse(f, e_notx - e_x) => Inverse(e_notx - f, e_x)
            F1 = ExprCreatorUtil::CreateBinaryOperator(S, E_NotX, F, BinaryOperatorKind::BO_Sub);
          break;
        }
        case BinaryOperatorKind::BO_Xor:
          // Inverse(f, e1 ^ e2) = Inverse(x, f ^ e_notx, e_x)
          F1 = ExprCreatorUtil::CreateBinaryOperator(S, F, E_NotX, BinaryOperatorKind::BO_Xor);
          break;
        default:
          llvm_unreachable("unexpected binary operator kind");
      }

      return Inverse(X, F1, E_X);
    }

    // Returns the inverse of a cast expression.  If e1 has type T2,
    // Inverse(f, (T1)e1) = Inverse((T2)f, e1) (assuming that (T1) is
    // not a narrowing cast).
    Expr *CastExprInverse(DeclRefExpr *X, Expr *F, CastExpr *E) {
      QualType T1 = E->getType();
      QualType T2 = E->getSubExpr()->getType();
      Expr *F1 = nullptr;
      if (isa<ImplicitCastExpr>(E))
        F1 = CreateImplicitCast(T2, E->getCastKind(), F);
      else if (isa<CStyleCastExpr>(E))
        F1 = CreateExplicitCast(T2, E->getCastKind(), F,
                                E->isBoundsSafeInterface());
      if (!F1)
        return nullptr;
      return Inverse(X, F1, E->getSubExpr());
    }

    // GetIncomingBlockState returns the checking state that is true at the
    // beginning of the block by taking the intersection of the observed
    // bounds contexts and UEQ sets of equivalent expressions that were true
    // after each of the block's predecessors.
    //
    // Taking the intersection of the observed bounds contexts of the block's
    // predecessors ensures that, before checking a statement S in the block,
    // the block's observed bounds context contains only variables with bounds
    // that are in scope at S.  At the beginning of the block, each variable in
    // scope is mapped to its normalized declared bounds.
    CheckingState GetIncomingBlockState(const CFGBlock *Block,
                                        llvm::DenseMap<unsigned int, CheckingState> BlockStates) {
      CheckingState BlockState;
      bool IntersectionEmpty = true;
      for (const CFGBlock *PredBlock : Block->preds()) {
        // Prevent null or non-traversed (e.g. unreachable) blocks from causing
        // the incoming bounds context and UEQ set for a block to be empty.
        if (!PredBlock)
          continue;
        if (BlockStates.find(PredBlock->getBlockID()) == BlockStates.end())
          continue;
        CheckingState PredState = BlockStates[PredBlock->getBlockID()];
        if (IntersectionEmpty) {
          BlockState.ObservedBounds = PredState.ObservedBounds;
          BlockState.UEQ = PredState.UEQ;
          IntersectionEmpty = false;
        }
        else {
          BlockState.ObservedBounds =
            IntersectBoundsContexts(PredState.ObservedBounds,
                                    BlockState.ObservedBounds);
          BlockState.UEQ = IntersectUEQ(PredState.UEQ, BlockState.UEQ);
        }
      }
      return BlockState;
    }

    // IntersectBoundsContexts returns a bounds context resulting from taking
    // the intersection of the contexts Context1 and Context2.
    //
    // For each variable declaration v that is in both Context1 and Contex2,
    // the intersected context maps v to its normalized declared bounds.
    // Context1 or Context2 may map v to widened bounds, but those bounds
    // should not persist across CFG blocks.  The observed bounds for each
    // in-scope variable should be reset to its normalized declared bounds
    // at the beginning of a block, before widening the bounds in the block.
    BoundsContextTy IntersectBoundsContexts(BoundsContextTy Context1,
                                            BoundsContextTy Context2) {
      BoundsContextTy IntersectedContext;
      for (auto Pair : Context1) {
        const VarDecl *D = Pair.first;
        if (!Pair.second || !Context2.count(D))
          continue;
        if (const BoundsExpr *B = D->getBoundsExpr())
          IntersectedContext[D] = S.ExpandBoundsToRange(D, B);
      }
      return IntersectedContext;
    }

    // IntersectUEQ returns the intersection of two sets of sets of equivalent
    // expressions, where each set in UEQ1 is intersected with each set in
    // UEQ2 to produce an element of the result.
    EquivExprSets IntersectUEQ(const EquivExprSets UEQ1, const EquivExprSets UEQ2) {
      EquivExprSets IntersectedUEQ;
      for (auto I1 = UEQ1.begin(); I1 != UEQ1.end(); ++I1) {
        EqualExprTy G1 = *I1;
        for (auto I2 = UEQ2.begin(); I2 != UEQ2.end(); ++I2) {
          EqualExprTy G2 = *I2;
          EqualExprTy IntersectedG = IntersectG(G1, G2);
          if (IntersectedG.size() > 1)
            IntersectedUEQ.push_back(IntersectedG);
        }
      }
      return IntersectedUEQ;
    }

    // IntersectG returns the intersection of two sets of equivalent expressions.
    EqualExprTy IntersectG(const EqualExprTy G1, const EqualExprTy G2) {
      EqualExprTy IntersectedG;
      for (auto I = G1.begin(); I != G1.end(); ++I) {
        Expr *E1 = *I;
        if (EqualExprsContainsExpr(G2, E1))
          IntersectedG.push_back(E1);
      }
      return IntersectedG;
    }

    // GetEqualExprSetContainingExpr returns the set F in EQ that contains e
    // if such a set F exists, or an empty set otherwise.
    //
    // If there is a set F in EQ that contains an expression e1 such that
    // e1 is canonically equivalent to e, ValuePreservingE is set to e1.
    // e1 may include value-preserving operations.  For example, if a set F
    // in EQ contains (T)e, where (T) is a value-preserving cast,
    // ValuePreservingE will be set to (T)e.
    EqualExprTy GetEqualExprSetContainingExpr(Expr *E, EquivExprSets EQ,
                                              Expr *&ValuePreservingE) {
      ValuePreservingE = nullptr;
      for (auto OuterList = EQ.begin(); OuterList != EQ.end(); ++OuterList) {
        EqualExprTy F = *OuterList;
        for (auto InnerList = F.begin(); InnerList != F.end(); ++InnerList) {
          Expr *E1 = *InnerList;
          if (EqualValue(S.Context, E, E1, nullptr)) {
            ValuePreservingE = E1;
            return F;
          }
        }
      }
      return { };
    }

    // If e appears in a set F in EQ, GetEqualExprSetContainingExpr
    // returns F.  Otherwise, it returns an empty set.
    EqualExprTy GetEqualExprSetContainingExpr(Expr *E, EquivExprSets EQ) {
      for (auto OuterList = EQ.begin(); OuterList != EQ.end(); ++OuterList) {
        EqualExprTy F = *OuterList;
        if (EqualExprsContainsExpr(F, E))
          return F;
      }
      return { };
    }

    // IsEqualExprsSubset returns true if G1 is a subset of G2.
    bool IsEqualExprsSubset(const EqualExprTy G1, const EqualExprTy G2) {
      for (auto I = G1.begin(); I != G1.end(); ++I) {
        Expr *E = *I;
        if (!EqualExprsContainsExpr(G2, E))
          return false;
      }
      return true;
    }

    // EqualExprsContainsExpr returns true if the set G contains E.
    bool EqualExprsContainsExpr(const EqualExprTy G, Expr *E) {
      for (auto I = G.begin(); I != G.end(); ++I) {
        if (EqualValue(S.Context, E, *I, nullptr))
          return true;
      }
      return false;
    }

    // If E is a (possibly parenthesized) lvalue variable V,
    // GetLValueVariable returns V. Otherwise, it returns nullptr.
    DeclRefExpr *GetLValueVariable(Expr *E) {
      return dyn_cast<DeclRefExpr>(E->IgnoreParens());
    }

    // If E is a possibly parenthesized rvalue cast of a variable V,
    // GetRValueVariable returns V. Otherwise, it returns nullptr.
    //
    // V may have value-preserving operations applied to it.  For example,
    // if E is (LValueToRValue(LValueBitCast(V))), where V is a variable,
    // GetRValueVariable will return V.
    DeclRefExpr *GetRValueVariable(Expr *E) {
      if (!E)
        return nullptr;
      if (CastExpr *CE = dyn_cast<CastExpr>(E->IgnoreParens())) {
        CastKind CK = CE->getCastKind();
        if (CK == CastKind::CK_LValueToRValue ||
            CK == CastKind::CK_ArrayToPointerDecay) {
          Lexicographic Lex(S.Context, nullptr);
          Expr *SubExpr = const_cast<Expr *>(CE->getSubExpr());
          Expr *E1 = Lex.IgnoreValuePreservingOperations(S.Context, SubExpr);
          return dyn_cast<DeclRefExpr>(E1);
        }
      }
      return nullptr;
    }

    // IsRValueCastOfVariable returns true if the expression e is a possibly
    // parenthesized lvalue-to-rvalue cast of the lvalue variable v.
    bool IsRValueCastOfVariable(Expr *E, DeclRefExpr *V) {
      DeclRefExpr *Var = GetRValueVariable(E);
      if (!Var)
        return false;
      return EqualValue(S.Context, V, Var, nullptr);
    }

    // CreatesNewObject returns true if the expression e creates a new object.
    // Expressions that create new objects should not be added to the UEQ or G
    // sets of equivalent expressions in the checking state.
    bool CreatesNewObject(Expr *E) {
      switch (E->getStmtClass()) {
        case Expr::InitListExprClass:
        case Expr::ImplicitValueInitExprClass:
        case Expr::CompoundLiteralExprClass:
        case Expr::ExtVectorElementExprClass:
        case Expr::ExprWithCleanupsClass:
        case Expr::BlockExprClass:
        case Expr::SourceLocExprClass:
        case Expr::PackExprClass:
        case Expr::FixedPointLiteralClass:
        case Expr::StringLiteralClass:
          return true;
        default: {
          for (auto I = E->child_begin(); I != E->child_end(); ++I) {
            if (Expr *SubExpr = dyn_cast<Expr>(*I)) {
              if (CreatesNewObject(SubExpr))
                return true;
            }
          }
          return false;
        }
      }
    }

    // Returns true if the expression e reads memory via a pointer.
    // IncludeAllMemberExprs is used to modify the behavior to return true
    // if e is or contains a pointer dereference, member reference, or
    // indirect member reference (including e1.f which may not read memory
    // via a pointer).
    bool ReadsMemoryViaPointer(Expr *E, bool IncludeAllMemberExprs = false) {
      E = E->IgnoreParens();

      switch (E->getStmtClass()) {
        case Expr::UnaryOperatorClass: {
          UnaryOperator *UO = cast<UnaryOperator>(E);
          // *e reads memory via a pointer.
          return UO->getOpcode() == UnaryOperatorKind::UO_Deref;
        }
        // e1[e2] is a synonym for *(e1 + e2), which reads memory via a pointer.
        case Expr::ArraySubscriptExprClass:
          return true;
        case Expr::MemberExprClass: {
          if (IncludeAllMemberExprs)
            return true;

          MemberExpr *ME = cast<MemberExpr>(E);
          // e1->f reads memory via a pointer.
          if (ME->isArrow())
            return true;
          // e1.f reads memory via a pointer if and only if e1 reads
          // memory via a pointer.
          else
            return ReadsMemoryViaPointer(ME->getBase());
        }
        default: {
          for (auto I = E->child_begin(); I != E->child_end(); ++I) {
            if (Expr *SubExpr = dyn_cast<Expr>(*I)) {
              if (ReadsMemoryViaPointer(SubExpr))
                return true;
            }
          }
          return false;
        }
      }
    }

    // If the variable X appears exactly once in Ei and does not appear in
    // Ej, SplitByVarCount returns the pair (Ei, Ej).  Otherwise, it returns
    // an empty pair.
    std::pair<Expr *, Expr *> SplitByVarCount(DeclRefExpr *X, Expr *E1, Expr *E2) {
      std::pair<Expr *, Expr *> Pair;
      int Count1 = VariableOccurrenceCount(S, X, E1);
      int Count2 = VariableOccurrenceCount(S, X, E2);
      if (Count1 == 1 && Count2 == 0) {
        // X appears once in E1 and does not appear in E2.
        Pair.first = E1;
        Pair.second = E2;
      } else if (Count2 == 1 && Count1 == 0) {
        // X appears once in E2 and does not appear in E1.
        Pair.first = E2;
        Pair.second = E1;
      }
      return Pair;
    }

    // CheckIsNonModifying suppresses diagnostics while checking
    // whether e is a non-modifying expression.
    bool CheckIsNonModifying(Expr *E) {
      return S.CheckIsNonModifying(E, Sema::NonModifyingContext::NMC_Unknown,
                                   Sema::NonModifyingMessage::NMM_None);
    }

    BoundsExpr *CreateBoundsUnknown() {
      return Context.getPrebuiltBoundsUnknown();
    }

    // This describes an empty range. We use this where semantically the value
    // can never point to any range of memory, and statically understanding this
    // is useful.
    // We use this for example for function pointers or float-typed expressions.
    //
    // This is better than represenging the empty range as bounds(e, e), or even
    // bounds(e1, e2), because in these cases we need to do further analysis to
    // understand that the upper and lower bounds of the range are equal.
    BoundsExpr *CreateBoundsEmpty() {
      return CreateBoundsUnknown();
    }

    // This describes that this is an expression we will never
    // be able to infer bounds for.
    BoundsExpr *CreateBoundsAlwaysUnknown() {
      return CreateBoundsUnknown();
    }

    // If we have an error in our bounds inference that we can't
    // recover from, bounds(unknown) is our error value
    BoundsExpr *CreateBoundsInferenceError() {
      return CreateBoundsUnknown();
    }

    // This describes the bounds of null, which is compatible with every
    // other bounds annotation.
    BoundsExpr *CreateBoundsAny() {
      return new (Context) NullaryBoundsExpr(BoundsExpr::Kind::Any,
                                             SourceLocation(),
                                             SourceLocation());
    }

    // Currently our inference algorithm has some limitations,
    // where we cannot express bounds for things that will have bounds
    //
    // This is for the case where we want to allow these today,
    // but we need to re-visit these places and disallow some instances
    // when we can accurately calculate these bounds.
    BoundsExpr *CreateBoundsAllowedButNotComputed() {
      return CreateBoundsAny();
    }
    // This is for the opposite case, where we want to return bounds(unknown)
    // at the moment, but we want to re-visit these parts of inference
    // and in some cases compute bounds.
    BoundsExpr *CreateBoundsNotAllowedYet() {
      return CreateBoundsUnknown();
    }

    BoundsExpr *CreateSingleElementBounds(Expr *LowerBounds) {
      assert(LowerBounds->isRValue());
      return ExpandToRange(LowerBounds, Context.getPrebuiltCountOne());
    }

    Expr *CreateTemporaryUse(CHKCBindTemporaryExpr *Binding) {
      return new (Context) BoundsValueExpr(SourceLocation(), Binding);
    }

    Expr *CreateAddressOfOperator(Expr *E) {
      QualType Ty = Context.getPointerType(E->getType(), CheckedPointerKind::Array);
      return new (Context) UnaryOperator(E, UnaryOperatorKind::UO_AddrOf, Ty,
                                         ExprValueKind::VK_RValue,
                                         ExprObjectKind::OK_Ordinary,
                                         SourceLocation(), false);
    }

    // Determine if the mathemtical value of I (an unsigned integer) fits within
    // the range of Ty, a signed integer type.  APInt requires that bitsizes
    // match exactly, so if I does fit, return an APInt via Result with
    // exactly the bitsize of Ty.
    bool Fits(QualType Ty, const llvm::APInt &I, llvm::APInt &Result) {
      assert(Ty->isSignedIntegerType());
      unsigned bitSize = Context.getTypeSize(Ty);
      if (bitSize < I.getBitWidth()) {
        if (bitSize < I.getActiveBits())
         // Number of bits in use exceeds bitsize
         return false;
        else Result = I.trunc(bitSize);
      } else if (bitSize > I.getBitWidth())
        Result = I.zext(bitSize);
      else
        Result = I;
      return Result.isNonNegative();
    }

    // Create an integer literal from I.  I is interpreted as an
    // unsigned integer.
    IntegerLiteral *CreateIntegerLiteral(const llvm::APInt &I) {
      QualType Ty;
      // Choose the type of an integer constant following the rules in
      // Section 6.4.4 of the C11 specification: the smallest integer
      // type chosen from int, long int, long long int, unsigned long long
      // in which the integer fits.
      llvm::APInt ResultVal;
      if (Fits(Context.IntTy, I, ResultVal))
        Ty = Context.IntTy;
      else if (Fits(Context.LongTy, I, ResultVal))
        Ty = Context.LongTy;
      else if (Fits(Context.LongLongTy, I, ResultVal))
        Ty = Context.LongLongTy;
      else {
        assert(I.getBitWidth() <=
               Context.getIntWidth(Context.UnsignedLongLongTy));
        ResultVal = I;
        Ty = Context.UnsignedLongLongTy;
      }
      IntegerLiteral *Lit = IntegerLiteral::Create(Context, ResultVal, Ty,
                                                   SourceLocation());
      return Lit;
    }

    // If Ty is an integer type (char, unsigned int, int, etc.),
    // CreateIntegerLiteral returns an integer literal with Ty type.
    // If Ty denotes a pointer to an integer type (char *, ptr<int>, etc.),
    // CreateIntegerLiteral returns an integer literal with Ty's pointee type.
    // Otherwise, it returns nullptr.
    IntegerLiteral *CreateIntegerLiteral(int Value, QualType Ty) {
      QualType AdjustedType = Ty;
      if (Ty->isPointerType())
        AdjustedType = Ty->getPointeeType();
      if (!AdjustedType->isIntegerType())
        return nullptr;

      unsigned BitSize = Context.getTypeSize(AdjustedType);
      unsigned IntWidth = Context.getIntWidth(AdjustedType);
      if (BitSize != IntWidth)
        return nullptr;

      llvm::APInt ResultVal(BitSize, Value);
      return IntegerLiteral::Create(Context, ResultVal, AdjustedType,
                                    SourceLocation());
    }

    // Infer bounds for string literals.
    BoundsExpr *InferBoundsForStringLiteral(Expr *E, StringLiteral *SL,
                                            CHKCBindTemporaryExpr *Binding) {
      // Use the number of characters in the string (excluding the null
      // terminator) to calcaulte size.  Don't use the array type of the
      // literal.  In unchecked scopes, the array type is unchecked and its
      // size includes the null terminator.  It converts to an ArrayPtr that
      // could be used to overwrite the null terminator.  We need to prevent
      // this because literal strings may be shared and writeable, depending on
      // the C implementation.
      auto *Size = CreateIntegerLiteral(llvm::APInt(64, SL->getLength()));
      auto *CBE =
        new (Context) CountBoundsExpr(BoundsExpr::Kind::ElementCount,
                                      Size, SourceLocation(),
                                      SourceLocation());

      auto PtrType = Context.getDecayedType(E->getType());

      // For a string literal expression, we always bind the result of the
      // expression to a temporary. We then use this temporary in the bounds
      // expression for the string literal expression. Otherwise, a runtime
      // bounds check based on accessing the predefined expression could be
      // incorrect: the base value could be different for the lower and upper
      // bounds.
      auto *ArrLValue = CreateTemporaryUse(Binding);
      auto *Base = CreateImplicitCast(PtrType,
                                      CastKind::CK_ArrayToPointerDecay,
                                      ArrLValue);
      return ExpandToRange(Base, CBE);
    }

    // Infer the bounds for a member expression.
    // A member expression is an lvalue.
    //
    // MemberExprBounds should only be called on an
    // expression that has not had any side effects performed
    // on it, since PruneTemporaryBindings expects no bounds
    // expressions to have been set.
    BoundsExpr *MemberExprBounds(MemberExpr *ME, CheckedScopeSpecifier CSS) {
      FieldDecl *FD = dyn_cast<FieldDecl>(ME->getMemberDecl());
      if (!FD)
        return CreateBoundsInferenceError();

      if (ME->getType()->isArrayType()) {
        // Declared bounds override the bounds based on the array type.
        BoundsExpr *B = FD->getBoundsExpr();
        if (B) {
          B = S.MakeMemberBoundsConcrete(ME->getBase(), ME->isArrow(), B);
          if (!B) {
            assert(ME->getBase()->isRValue());
            // This can happen if the base expression is an rvalue expression.
            // It could be a function call that returns a struct, for example.
            return CreateBoundsNotAllowedYet();
          }
          if (B->isElementCount() || B->isByteCount()) {
            Expr *Base = CreateImplicitCast(Context.getDecayedType(ME->getType()),
                                            CastKind::CK_ArrayToPointerDecay,
                                            ME);
            return cast<BoundsExpr>(PruneTemporaryBindings(S, ExpandToRange(Base, B), CSS));
          } else
            return cast<BoundsExpr>(PruneTemporaryBindings(S, B, CSS));
        }

        // If B is an interop type annotation, the type must be identical
        // to the declared type, modulo checkedness.  So it is OK to
        // compute the array bounds based on the original type.
        return cast<BoundsExpr>(PruneTemporaryBindings(S, ArrayExprBounds(ME), CSS));
      }

      // It is an error for a member to have function type.
      if (ME->getType()->isFunctionType())
        return CreateBoundsInferenceError();

      // If E is an L-value, the ME must be an L-value too.
      if (ME->isRValue()) {
        llvm_unreachable("unexpected MemberExpr r-value");
        return CreateBoundsInferenceError();
      }

      Expr *AddrOf = CreateAddressOfOperator(ME);
      BoundsExpr* Bounds = CreateSingleElementBounds(AddrOf);
      return cast<BoundsExpr>(PruneTemporaryBindings(S, Bounds, CSS));
    }

    // Infer the bounds for the target of a member expression.
    // A member expression is an lvalue.
    //
    // MemberExprTargetBounds should only be called on an
    // expression that has not had any side effects performed
    // on it, since PruneTemporaryBindings expects no bounds
    // expressions to have been set.
    BoundsExpr *MemberExprTargetBounds(MemberExpr *ME,
                                       CheckedScopeSpecifier CSS) {
      FieldDecl *F = dyn_cast<FieldDecl>(ME->getMemberDecl());
      if (!F)
        return CreateBoundsInferenceError();

      BoundsExpr *B = F->getBoundsExpr();
      InteropTypeExpr *IT = F->getInteropTypeExpr();
      if (B && B->isUnknown())
        return CreateBoundsAlwaysUnknown();

      Expr *MemberBaseExpr = ME->getBase();
      if (!B && IT) {
        B = CreateTypeBasedBounds(ME, IT->getType(),
                                      /*IsParam=*/false,
                                      /*IsInteropTypeAnnotation=*/true);
        return cast<BoundsExpr>(PruneTemporaryBindings(S, B, CSS));
      }
            
      if (!B)
        return CreateBoundsAlwaysUnknown();

      B = S.MakeMemberBoundsConcrete(MemberBaseExpr, ME->isArrow(), B);
      if (!B) {
        // This can happen when MemberBaseExpr is an rvalue expression.  An example
        // of this a function call that returns a struct.  MakeMemberBoundsConcrete
        // can't handle this yet.
        return CreateBoundsNotAllowedYet();
      }

      if (B->isElementCount() || B->isByteCount()) {
          Expr *MemberRValue;
        if (ME->isLValue())
          MemberRValue = CreateImplicitCast(ME->getType(),
                                            CastKind::CK_LValueToRValue,
                                            ME);
        else
          MemberRValue = ME;
        B = ExpandToRange(MemberRValue, B);
      }

      return cast<BoundsExpr>(PruneTemporaryBindings(S, B, CSS));
    }

    // Given a Ptr type or a bounds-safe interface type, create the bounds
    // implied by the type.  If E is non-null, place the bounds in standard form
    // (do not use count or byte_count because their meaning changes
    //  when propagated to parent expressions).
    BoundsExpr *CreateTypeBasedBounds(Expr *E, QualType Ty, bool IsParam,
                                      bool IsBoundsSafeInterface) {
      BoundsExpr *BE = nullptr;
      // If the target value v is a Ptr type, it has bounds(v, v + 1), unless
      // it is a function pointer type, in which case it has no required
      // bounds.

      if (Ty->isCheckedPointerPtrType()) {
        if (Ty->isFunctionPointerType())
          BE = CreateBoundsEmpty();
        else if (Ty->isVoidPointerType())
          BE = Context.getPrebuiltByteCountOne();
        else
          BE = Context.getPrebuiltCountOne();
      } else if (Ty->isCheckedArrayType()) {
        assert(IsParam && IsBoundsSafeInterface && "unexpected checked array type");
        BE = CreateBoundsForArrayType(Ty);
      } else if (Ty->isCheckedPointerNtArrayType()) {
        BE = Context.getPrebuiltCountZero();
      }
   
      if (!BE)
        return CreateBoundsEmpty();

      if (!E)
        return BE;

      Expr *Base = E;
      if (Base->isLValue())
        Base = CreateImplicitCast(E->getType(), CastKind::CK_LValueToRValue, Base);

      // If type is a bounds-safe interface type, adjust the type of base to the
      // bounds-safe interface type.
      if (IsBoundsSafeInterface) {
        // Compute the target type.  We could receive an array type for a parameter
        // with a bounds-safe interface.
        QualType TargetTy = Ty;
        if (TargetTy->isArrayType()) {
          assert(IsParam);
          TargetTy = Context.getArrayDecayedType(Ty);
        };

        if (TargetTy != E->getType())
          Base = CreateExplicitCast(TargetTy, CK_BitCast, Base, true);
      } else
        assert(Ty == E->getType());

      return ExpandToRange(Base, BE);
    }

    // Compute the bounds of a cast operation that produces an rvalue.
    BoundsExpr *RValueCastBounds(CastExpr *E,
                                 BoundsExpr *TargetBounds,
                                 BoundsExpr *LValueBounds,
                                 BoundsExpr *RValueBounds,
                                 CheckingState State) {
      switch (E->getCastKind()) {
        case CastKind::CK_BitCast:
        case CastKind::CK_NoOp:
        case CastKind::CK_NullToPointer:
        // Truncation or widening of a value does not affect its bounds.
        case CastKind::CK_IntegralToPointer:
        case CastKind::CK_PointerToIntegral:
        case CastKind::CK_IntegralCast:
        case CastKind::CK_IntegralToBoolean:
        case CastKind::CK_BooleanToSignedIntegral:
          return RValueBounds;
        case CastKind::CK_LValueToRValue: {
          // For an rvalue cast of a variable v, if v has observed bounds,
          // the rvalue bounds of the value of v should be the observed bounds.
          // This also accounts for variables that have widened bounds.
          if (DeclRefExpr *V = GetRValueVariable(E)) {
            if (const VarDecl *D = dyn_cast_or_null<VarDecl>(V->getDecl())) {
              auto It = State.ObservedBounds.find(D);
              if (It != State.ObservedBounds.end())
                return It->second;
            }
          }
          // If an lvalue to rvalue cast e is not the value of a variable
          // with observed bounds, the rvalue bounds of e default to the
          // given target bounds.
          return TargetBounds;
        }
        case CastKind::CK_ArrayToPointerDecay: {
          // For an array to pointer cast of a variable v, if v has observed
          // bounds, the rvalue bounds of the value of v should be the observed
          // bounds. This also accounts for variables with array type that have
          // widened bounds.
          if (DeclRefExpr *V = GetRValueVariable(E)) {
            if (const VarDecl *D = dyn_cast_or_null<VarDecl>(V->getDecl())) {
              auto It = State.ObservedBounds.find(D);
              if (It != State.ObservedBounds.end())
                return It->second;
            }
          }
          // If an array to pointer cast e is not the value of a variable
          // with observed bounds, the rvalue bounds of e default to the
          // given lvalue bounds.
          return LValueBounds;
        }
        case CastKind::CK_DynamicPtrBounds:
        case CastKind::CK_AssumePtrBounds:
          llvm_unreachable("unexpected rvalue bounds cast");
        default:
          return CreateBoundsAlwaysUnknown();
      }
    }

    // Compute the bounds of a call expression.  Call expressions always
    // produce rvalues.
    //
    // If ResultName is non-null, it is a temporary variable where the result
    // of the call expression is stored immediately upon return from the call.
    BoundsExpr *CallExprBounds(const CallExpr *CE,
                               CHKCBindTemporaryExpr *ResultName) {
      BoundsExpr *ReturnBounds = nullptr;
      if (CE->getType()->isCheckedPointerPtrType()) {
        if (CE->getType()->isVoidPointerType())
          ReturnBounds = Context.getPrebuiltByteCountOne();
        else
          ReturnBounds = Context.getPrebuiltCountOne();
      }
      else {
        // Get the function prototype, where the abstract function return
        // bounds are kept.  The callee (if it exists) 
        // is always a function pointer.
        const PointerType *PtrTy =
          CE->getCallee()->getType()->getAs<PointerType>();
        if (PtrTy == nullptr)
          return CreateBoundsInferenceError();
        const FunctionProtoType *CalleeTy =
          PtrTy->getPointeeType()->getAs<FunctionProtoType>();
        if (!CalleeTy)
          // K&R functions have no prototype, and we cannot perform
          // inference on them, so we return bounds(unknown) for their results.
          return CreateBoundsAlwaysUnknown();

        BoundsAnnotations FunReturnAnnots = CalleeTy->getReturnAnnots();
        BoundsExpr *FunBounds = FunReturnAnnots.getBoundsExpr();
        InteropTypeExpr *IType =FunReturnAnnots.getInteropTypeExpr();
        // If there is no return bounds and there is an interop type
        // annotation, use the bounds impied by the interop type
        // annotation.
        if (!FunBounds && IType)
          FunBounds = CreateTypeBasedBounds(nullptr, IType->getType(),
                                            false, true);

        if (!FunBounds)
          // This function has no return bounds
          return CreateBoundsAlwaysUnknown();

        ArrayRef<Expr *> ArgExprs =
          llvm::makeArrayRef(const_cast<Expr**>(CE->getArgs()),
                              CE->getNumArgs());

        // Concretize Call Bounds with argument expressions.
        // We can only do this if the argument expressions are non-modifying
        ReturnBounds =
          S.ConcretizeFromFunctionTypeWithArgs(FunBounds, ArgExprs,
                            Sema::NonModifyingContext::NMC_Function_Return);
        // If concretization failed, this means we tried to substitute with
        // a non-modifying expression, which is not allowed by the
        // specification.
        if (!ReturnBounds)
          return CreateBoundsInferenceError();
      }

      if (ReturnBounds->isElementCount() ||
          ReturnBounds->isByteCount()) {
        if (!ResultName)
          return CreateBoundsInferenceError();
        ReturnBounds = ExpandToRange(CreateTemporaryUse(ResultName), ReturnBounds);
      }
      return ReturnBounds;
    }

    // Check that casts to checked function pointer types produce a valid
    // function pointer.  This implements the checks in Section 3.8 of v0.7
    // of the Checked C specification.
    //
    // The cast expression E has type ToType, a ptr<> to a function p type.  To
    // produce the function pointer,  the program is performing a sequence of
    // casts, both implicit and explicit. This sequence may include uses of
    // addr-of- (&) or deref(*), which act like casts for function pointer
    // types.
    //
    // Start by checking whether E must produce a valid function pointer:
    // - An lvalue-to-rvalue cast,
    // - A bounds-safe interface cast.
    //
    // If E is not guaranteed produce a valid function pointer, check that E
    // is a value-preserving case. Iterate through the chain of subexpressions
    // of E, as long as we see value-preserving casts or a cast-like operator.
    // If a cast is not value-preserving, it is an error because the resulting
    // value may not be valid function pointer.
    //
    // Let Needle be the subexpression the iteration ends at. Check whether
    // Needle is guaranteed to be a valid checked function pointer of type Ty:
    // - It s a null pointer.
    // - It is decl ref to a named function and the pointee type of TyType
    //   matches the function type.
    // - It is a checked function pointer Ty.
    // If is none of those, emit diagnostic about an incompatible type.
    void CheckDisallowedFunctionPtrCasts(CastExpr *E) {
      // The type of the outer value
      QualType ToType = E->getType();

      // We're only looking for casts to checked function ptr<>s.
      if (!ToType->isCheckedPointerPtrType() ||
        !ToType->isFunctionPointerType())
        return;

      // Skip lvalue-to-rvalue casts because they preserve types (except that
      // qualifers are removed).  The lvalue type should be a checked pointer
      // type too.
      if (const ImplicitCastExpr *ICE = dyn_cast<ImplicitCastExpr>(E))
        if (ICE->getCastKind() == CK_LValueToRValue) {
          assert(ICE->getSubExpr()->getType()->isCheckedPointerType());
          return;
        }

      // Skip bounds-safe interface casts.  They are trusted casts inserted
      // according to bounds-safe interface rules.  The only difference in
      // types is checkedness, which means that this is a trusted cast
      // to the checked function type pointer.
      if (E->isBoundsSafeInterface())
        return;

      if (!CheckValuePreservingCast(E, ToType)) {
        // The top-level cast is not value-preserving
        return;
      }

      // Iterate through chain of subexpressions that are value-preserving
      // casts or cast-like operations.
      const Expr *Needle = E->getSubExpr();
      while (true) {
        Needle = Needle->IgnoreParens();

        // Stop at any cast or cast-like operators that have a checked pointer
        // type.  If they are potential problematic casts, they'll be checked
        // by another call to CheckedDisallowedFunctionPtrCasts.
        if (Needle->getType()->isCheckedPointerType())
          break;

        // If we've found a cast expression...
        if (const CastExpr *NeedleCast = dyn_cast<CastExpr>(Needle)) {
          if (const ImplicitCastExpr *ICE = 
                dyn_cast<ImplicitCastExpr>(NeedleCast))
            // Stop at lvalue-to-ravlue casts.
            if (ICE->getCastKind() == CK_LValueToRValue)
              break;

          if (NeedleCast->isBoundsSafeInterface())
            break;

          if (!CheckValuePreservingCast(NeedleCast, ToType)) {
            // The cast is not value-preserving,
            return;
          }

          Needle = NeedleCast->getSubExpr();
          continue;
        }

        // If we've found a unary operator (such as * or &)...
        if (const UnaryOperator *NeedleOp = dyn_cast<UnaryOperator>(Needle)) {
          // Check if the operator is value-preserving.
          // Only addr-of (&) and deref (*) are with function pointers
          if (!CheckValuePreservingCastLikeOp(NeedleOp, ToType)) {
            return;
          }

          // Keep iterating.
          Needle = NeedleOp->getSubExpr();
          continue;
        }

        // Otherwise we have found an expression that is neither
        // a cast nor a cast-like operator.  Stop iterating.
        break;
      }

      // See if we stopped at a subexpression that must produce a valid checked
      // function pointer.

      // A null pointer.
      if (Needle->isNullPointerConstant(S.Context, Expr::NPC_NeverValueDependent))
        return;

      // A DeclRef to a function declaration matching the desired function type.
      if (const DeclRefExpr *NeedleDeclRef = dyn_cast<DeclRefExpr>(Needle)) {
        if (isa<FunctionDecl>(NeedleDeclRef->getDecl())) {
          // Checked that the function type is compatible with the pointee type
          // of ToType.
          if (S.Context.typesAreCompatible(ToType->getPointeeType(),
                                           Needle->getType(),
                                           /*CompareUnqualified=*/false,
                                           /*IgnoreBounds=*/false))
            return;
        } else {
          S.Diag(Needle->getExprLoc(),
                 diag::err_cast_to_checked_fn_ptr_not_value_preserving)
            << ToType << E->getSourceRange();
          return;
        }
      }

      // An expression with a checked pointer type.
      QualType NeedleTy = Needle->getType();
      if (!S.Context.typesAreCompatible(ToType, NeedleTy,
                                      /* CompareUnqualified=*/false,
                                      /*IgnoreBounds=*/false)) {
        // See if the only difference is that the source is an unchecked pointer type.
        if (NeedleTy->isPointerType()) {
          const PointerType *NeedlePtrType = NeedleTy->getAs<PointerType>();
          const PointerType *ToPtrType = ToType->getAs<PointerType>();
          if (S.Context.typesAreCompatible(NeedlePtrType->getPointeeType(),
                                           ToPtrType->getPointeeType(),
                                           /*CompareUnqualifed=*/false,
                                           /*IgnoreBounds=*/false)) {
            S.Diag(Needle->getExprLoc(), 
                   diag::err_cast_to_checked_fn_ptr_from_unchecked_fn_ptr) <<
              ToType << E->getSourceRange();
            return;
          }
        }

        S.Diag(Needle->getExprLoc(), 
               diag::err_cast_to_checked_fn_ptr_from_incompatible_type)
          << ToType << NeedleTy << NeedleTy->isCheckedPointerPtrType()
          << E->getSourceRange();
      }

      return;
    }

    // See if a cast is value-preserving for a function-pointer casts.   Other
    // operations might also be, but this algorithm is currently conservative.
    //
    // This will add the required error messages.
    bool CheckValuePreservingCast(const CastExpr *E, const QualType ToType) {
      switch (E->getCastKind())
      {
      case CK_NoOp:
      case CK_NullToPointer:
      case CK_FunctionToPointerDecay:
      case CK_BitCast:
      case CK_LValueBitCast:
        return true;
      default:
        S.Diag(E->getExprLoc(), diag::err_cast_to_checked_fn_ptr_not_value_preserving)
          << ToType << E->getSourceRange();

        return false;
      }
    }

    // See if an operationg is a value-preserving deref (*) or/ addr-of (&)
    // operator on a function pointer type.  Other operations might also be,
    // but this algorithm is currently conservative.
    //
    // This will add the required error messages
    bool CheckValuePreservingCastLikeOp(const UnaryOperator *E, const QualType ToType) {
      QualType ETy = E->getType();
      QualType SETy = E->getSubExpr()->getType();

      switch (E->getOpcode()) {
      case UO_Deref: {
        // This may be more conservative than necessary.
        bool between_functions = ETy->isFunctionType() && SETy->isFunctionPointerType();

        if (!between_functions) {
          // Add Error Message
          S.Diag(E->getExprLoc(), diag::err_cast_to_checked_fn_ptr_can_only_ref_deref_functions)
            << ToType << 0 << E->getSourceRange();
        }

        return between_functions;
      }
      case UO_AddrOf: {
        // This may be more conservative than necessary.
        bool between_functions = ETy->isFunctionPointerType() && SETy->isFunctionType();
        if (!between_functions) {
          // Add Error Message
          S.Diag(E->getExprLoc(), diag::err_cast_to_checked_fn_ptr_can_only_ref_deref_functions)
            << ToType << 1 << E->getSourceRange();
        }

        return between_functions;
      }
      default:
        S.Diag(E->getExprLoc(), diag::err_cast_to_checked_fn_ptr_not_value_preserving)
          << ToType << E->getSourceRange();

        return false;
      }
    }
  };
}

Expr *Sema::GetArrayPtrDereference(Expr *E, QualType &Result) {
  assert(E->isLValue());
  E = E->IgnoreParens();
  switch (E->getStmtClass()) {
    case Expr::DeclRefExprClass:
    case Expr::MemberExprClass:
    case Expr::CompoundLiteralExprClass:
    case Expr::ExtVectorElementExprClass:
      return nullptr;
    case Expr::UnaryOperatorClass: {
      UnaryOperator *UO = cast<UnaryOperator>(E);
      if (UO->getOpcode() == UnaryOperatorKind::UO_Deref &&
          UO->getSubExpr()->getType()->isCheckedPointerArrayType()) {
        Result = UO->getSubExpr()->getType();
        return E;
      }

      return nullptr;
    }

    case Expr::ArraySubscriptExprClass: {
      // e1[e2] is a synonym for *(e1 + e2).
      ArraySubscriptExpr *AS = cast<ArraySubscriptExpr>(E);
      // An important invariant for array types in Checked C is that all
      // dimensions of a multi-dimensional array are either checked or
      // unchecked.  This ensures that the intermediate values for
      // multi-dimensional array accesses have checked type and preserve
      //  the "checkedness" of the outermost array.

      // getBase returns the pointer-typed expression.
      if (getLangOpts().UncheckedPointersDynamicCheck ||
          AS->getBase()->getType()->isCheckedPointerArrayType()) {
        Result = AS->getBase()->getType();
        return E;
      }

      return nullptr;
    }
    case Expr::ImplicitCastExprClass: {
      ImplicitCastExpr *IC = cast<ImplicitCastExpr>(E);
      if (IC->getCastKind() == CK_LValueBitCast)
        return GetArrayPtrDereference(IC->getSubExpr(), Result);
      return nullptr;
    }
    default: {
      llvm_unreachable("unexpected lvalue expression");
      return nullptr;
    }
  }
}

BoundsExpr *Sema::CheckNonModifyingBounds(BoundsExpr *B, Expr *E) {
  if (!CheckIsNonModifying(B, Sema::NonModifyingContext::NMC_Unknown,
                              Sema::NonModifyingMessage::NMM_None)) {
    Diag(E->getBeginLoc(), diag::err_inferred_modifying_bounds) <<
        B << E->getSourceRange();
    CheckIsNonModifying(B, Sema::NonModifyingContext::NMC_Unknown,
                          Sema::NonModifyingMessage::NMM_Note);
    return CreateInvalidBoundsExpr();
  } else
    return B;
}

BoundsExpr *Sema::CreateCountForArrayType(QualType QT) {
  std::pair<ComparisonSet, ComparisonSet> EmptyFacts;
  return CheckBoundsDeclarations(*this, EmptyFacts).CreateBoundsForArrayType(QT);
}

Expr *Sema::MakeAssignmentImplicitCastExplicit(Expr *E) {
  if (!E->isRValue())
    return E;

  ImplicitCastExpr *ICE = dyn_cast<ImplicitCastExpr>(E);
  if (!ICE)
    return E;

  bool isUsualUnaryConversion = false;
  CastKind CK = ICE->getCastKind();
  Expr *SE = ICE->getSubExpr();
  QualType TargetTy = ICE->getType();
  if (CK == CK_FunctionToPointerDecay || CK == CK_ArrayToPointerDecay ||
      CK == CK_LValueToRValue)
    isUsualUnaryConversion = true;
  else if (CK == CK_IntegralCast) {
    QualType Ty = SE->getType();
    // Half FP have to be promoted to float unless it is natively supported
    if (CK == CK_FloatingCast && TargetTy == Context.FloatTy &&
        Ty->isHalfType() && !getLangOpts().NativeHalfType)
      isUsualUnaryConversion = true;
    else if (CK == CK_IntegralCast &&
             Ty->isIntegralOrUnscopedEnumerationType()) {
      QualType PTy = Context.isPromotableBitField(SE);
      if (!PTy.isNull() && TargetTy == PTy)
        isUsualUnaryConversion = true;
      else if (Ty->isPromotableIntegerType() &&
              TargetTy == Context.getPromotedIntegerType(Ty))
        isUsualUnaryConversion = true;
    }
  }

  if (isUsualUnaryConversion)
    return E;

  std::pair<ComparisonSet, ComparisonSet> EmptyFacts;
  return CheckBoundsDeclarations(*this, EmptyFacts).CreateExplicitCast(TargetTy, CK, SE,
                                                   ICE->isBoundsSafeInterface());
}

void Sema::CheckFunctionBodyBoundsDecls(FunctionDecl *FD, Stmt *Body) {
  if (Body == nullptr)
    return;
#if TRACE_CFG
  llvm::outs() << "Checking " << FD->getName() << "\n";
#endif
  ModifiedBoundsDependencies Tracker;
  // Compute a mapping from expressions that modify lvalues to in-scope bounds
  // declarations that depend upon those expressions.  We plan to change
  // CheckBoundsDeclaration to traverse a function body in an order determined
  // by control flow.   The modification information depends on lexically-scoped
  // information that can't be computed easily when doing a control-flow
  // based traversal.
  ComputeBoundsDependencies(Tracker, FD, Body);
  std::pair<ComparisonSet, ComparisonSet> EmptyFacts;
  std::unique_ptr<CFG> Cfg = CFG::buildCFG(nullptr, Body, &getASTContext(), CFG::BuildOptions());
  CheckBoundsDeclarations Checker(*this, Body, Cfg.get(), FD->getBoundsExpr(), EmptyFacts);
  if (Cfg != nullptr) {
    AvailableFactsAnalysis Collector(*this, Cfg.get());
    Collector.Analyze();
    if (getLangOpts().DumpExtractedComparisonFacts)
      Collector.DumpComparisonFacts(llvm::outs(), FD->getNameInfo().getName().getAsString());
    Checker.TraverseCFG(Collector, FD);
  }
  else {
    // A CFG couldn't be constructed.  CFG construction doesn't support
    // __finally or may encounter a malformed AST.  Fall back on to non-flow 
    // based analysis.  The CSS parameter is ignored because the checked
    // scope information is obtained from Body, which is a compound statement.
    Checker.Check(Body, CheckedScopeSpecifier::CSS_Unchecked);
  }

#if TRACE_CFG
  llvm::outs() << "Done " << FD->getName() << "\n";
#endif
}

void Sema::CheckTopLevelBoundsDecls(VarDecl *D) {
  if (!D->isLocalVarDeclOrParm()) {
    std::pair<ComparisonSet, ComparisonSet> EmptyFacts;
    CheckBoundsDeclarations Checker(*this, nullptr, nullptr, nullptr, EmptyFacts);
    Checker.TraverseTopLevelVarDecl(D, GetCheckedScopeInfo());
  }
}

namespace {
  class NonModifiyingExprSema : public RecursiveASTVisitor<NonModifiyingExprSema> {

  private:
    // Represents which kind of modifying expression we have found
    enum ModifyingExprKind {
      MEK_Assign,
      MEK_Increment,
      MEK_Decrement,
      MEK_Call,
      MEK_Volatile
    };

  public:
    NonModifiyingExprSema(Sema &S, Sema::NonModifyingContext From,
                          Sema::NonModifyingMessage Message) :
      S(S), FoundModifyingExpr(false), ReqFrom(From),
      Message(Message) {}

    bool isNonModifyingExpr() { return !FoundModifyingExpr; }

    // Assignments are of course modifying
    bool VisitBinAssign(BinaryOperator* E) {
      addError(E, MEK_Assign);
      FoundModifyingExpr = true;

      return true;
    }

    // Assignments are of course modifying
    bool VisitCompoundAssignOperator(CompoundAssignOperator *E) {
      addError(E, MEK_Assign);
      FoundModifyingExpr = true;

      return true;
    }

    // Pre-increment/decrement, Post-increment/decrement
    bool VisitUnaryOperator(UnaryOperator *E) {
      if (E->isIncrementDecrementOp()) {
        addError(E,
          E->isIncrementOp() ? MEK_Increment : MEK_Decrement);
        FoundModifyingExpr = true;
      }

      return true;
    }

    // Dereferences of volatile variables are modifying.
    bool VisitCastExpr(CastExpr *E) {
      CastKind CK = E->getCastKind();
      if (CK == CK_LValueToRValue)
        FindVolatileVariable(E->getSubExpr());

      return true;
    }

    void FindVolatileVariable(Expr *E) {
      E = E->IgnoreParens();
      switch (E->getStmtClass()) {
        case Expr::DeclRefExprClass: {
          QualType RefType = E->getType();
          if (RefType.isVolatileQualified()) {
            addError(E, MEK_Volatile);
            FoundModifyingExpr = true;
          }
          break;
        }
        case Expr::ImplicitCastExprClass: {
          ImplicitCastExpr *ICE = cast<ImplicitCastExpr>(E);
          if (ICE->getCastKind() == CastKind::CK_LValueBitCast)
            return FindVolatileVariable(ICE->getSubExpr());
          break;
        }
        default:
          break;
      }
    }

    // Function Calls are defined as modifying
    bool VisitCallExpr(CallExpr *E) {
      addError(E, MEK_Call);
      FoundModifyingExpr = true;

      return true;
    }


  private:
    Sema &S;
    bool FoundModifyingExpr;
    Sema::NonModifyingContext ReqFrom;
    Sema::NonModifyingMessage Message;
    // Track modifying expressions so that we can suppress duplicate diagnostic
    // messages for the same modifying expression.
    SmallVector<Expr *, 4> ModifyingExprs;

    void addError(Expr *E, ModifyingExprKind Kind) {
      if (Message != Sema::NonModifyingMessage::NMM_None) {
        for (auto Iter = ModifyingExprs.begin(); Iter != ModifyingExprs.end(); Iter++) {
          if (*Iter == E)
            return;
        }
        ModifyingExprs.push_back(E);
        unsigned DiagId = (Message == Sema::NonModifyingMessage::NMM_Error) ?
          diag::err_not_non_modifying_expr : diag::note_modifying_expression;
        S.Diag(E->getBeginLoc(), DiagId)
          << Kind << ReqFrom << E->getSourceRange();
      }
    }
  };
}

bool Sema::CheckIsNonModifying(Expr *E, NonModifyingContext Req,
                               NonModifyingMessage Message) {
  NonModifiyingExprSema Checker(*this, Req, Message);
  Checker.TraverseStmt(E);

  return Checker.isNonModifyingExpr();
}

/* Will uncomment this in a future pull request.
bool Sema::CheckIsNonModifying(BoundsExpr *E, bool ReportError) {
  NonModifyingContext req = NMC_Unknown;
  if (isa<RangeBoundsExpr>(E))
    req = NMC_Range;
  else if (const CountBoundsExpr *CountBounds = dyn_cast<CountBoundsExpr>(E))
    req = CountBounds->isByteCount() ? NMC_Byte_Count : NMC_Count;

  NonModifiyingExprSema Checker(*this, Req, ReportError);
  Checker.TraverseStmt(E);

  return Checker.isNonModifyingExpr();
}
*/

void Sema::WarnDynamicCheckAlwaysFails(const Expr *Condition) {
  bool ConditionConstant;
  if (Condition->EvaluateAsBooleanCondition(ConditionConstant, Context)) {
    if (!ConditionConstant) {
      // Dynamic Check always fails, emit warning
      Diag(Condition->getBeginLoc(), diag::warn_dynamic_check_condition_fail)
        << Condition->getSourceRange();
    }
  }
}

// This is wrapper around CheckBoundsDeclaration::ExpandToRange. This provides
// an easy way to invoke this function from outside the class. Given a
// byte_count or count bounds expression for the VarDecl D, ExpandToRange will
// expand it to a range bounds expression.
BoundsExpr *Sema::ExpandBoundsToRange(const VarDecl *D, const BoundsExpr *B) {
  // If the bounds expr is already a RangeBoundsExpr, simply return it.
  if (B && isa<RangeBoundsExpr>(B))
    return const_cast<BoundsExpr *>(B);

  std::pair<ComparisonSet, ComparisonSet> EmptyFacts;
  CheckBoundsDeclarations CBD = CheckBoundsDeclarations(*this, EmptyFacts);

  if (D->getType()->isArrayType()) {
    ExprResult ER = BuildDeclRefExpr(const_cast<VarDecl *>(D), D->getType(),
                                     clang::ExprValueKind::VK_LValue,
                                     SourceLocation());
    if (ER.isInvalid())
      return nullptr;
    Expr *Base = ER.get();

    // Declared bounds override the bounds based on the array type.
    if (!B)
      return CBD.ArrayExprBounds(Base);
    Base = CBD.CreateImplicitCast(Context.getDecayedType(Base->getType()),
                                  CastKind::CK_ArrayToPointerDecay,
                                  Base);
    return CBD.ExpandToRange(Base, const_cast<BoundsExpr *>(B));
  }
  return CBD.ExpandToRange(const_cast<VarDecl *>(D),
                           const_cast<BoundsExpr *>(B));
}<|MERGE_RESOLUTION|>--- conflicted
+++ resolved
@@ -2738,12 +2738,8 @@
         if (DeclRefExpr *V = GetLValueVariable(LHS)) {
           bool OVUsesV = false;
           Expr *OV = GetOriginalValue(V, Target, Src, State.UEQ, OVUsesV);
-<<<<<<< HEAD
           UpdateAfterAssignment(V, Target, OV, OVUsesV, ResultBounds, CSS,
                                 State, State);
-=======
-          UpdateAfterAssignment(V, Target, OV, OVUsesV, CSS, State, State);
->>>>>>> 28be7414
         }
         // Update UEQ and G for assignments where `e1` is not a variable.
         else {
@@ -3154,12 +3150,8 @@
           UpdateG(E, State.G, State.G, RHS);
           bool OVUsesV = false;
           Expr *OV = GetOriginalValue(V, Target, RHS, State.UEQ, OVUsesV);
-<<<<<<< HEAD
           UpdateAfterAssignment(V, Target, OV, OVUsesV, SubExprTargetBounds,
                                 CSS, State, State);
-=======
-          UpdateAfterAssignment(V, Target, OV, OVUsesV, CSS, State, State);
->>>>>>> 28be7414
         }
 
         // Update the set G of expressions that produce the same value as `e`.
