--- conflicted
+++ resolved
@@ -444,33 +444,33 @@
 }
 #endif
 
-// Convert all temporary bindings in an expression to uses of the values	
-// produced by a binding.   This should be done for bounds expressions that	
-// are used in runtime checks.  That way we don't try to recompute a	
-// temporary multiple times in an expression.	
-namespace {	
-  class PruneTemporaryHelper : public TreeTransform<PruneTemporaryHelper> {	
-    typedef TreeTransform<PruneTemporaryHelper> BaseTransform;	
-
-
-  public:	
-    PruneTemporaryHelper(Sema &SemaRef) :	
-      BaseTransform(SemaRef) { }	
-
-    ExprResult TransformCHKCBindTemporaryExpr(CHKCBindTemporaryExpr *E) {	
-      return new (SemaRef.Context) BoundsValueExpr(SourceLocation(), E);	
-    }	
-  };	
-
-  Expr *PruneTemporaryBindings(Sema &SemaRef, Expr *E, CheckedScopeSpecifier CSS) {	
-    // Account for checked scope information when transforming the expression.
-    Sema::CheckedScopeRAII CheckedScope(SemaRef, CSS);
-
-    Sema::ExprSubstitutionScope Scope(SemaRef); // suppress diagnostics	
-    ExprResult R = PruneTemporaryHelper(SemaRef).TransformExpr(E);	
-    assert(!R.isInvalid());	
-    return R.get();	
-  }	
+// Convert all temporary bindings in an expression to uses of the values	
+// produced by a binding.   This should be done for bounds expressions that	
+// are used in runtime checks.  That way we don't try to recompute a	
+// temporary multiple times in an expression.	
+namespace {	
+  class PruneTemporaryHelper : public TreeTransform<PruneTemporaryHelper> {	
+    typedef TreeTransform<PruneTemporaryHelper> BaseTransform;	
+
+
+  public:	
+    PruneTemporaryHelper(Sema &SemaRef) :	
+      BaseTransform(SemaRef) { }	
+
+    ExprResult TransformCHKCBindTemporaryExpr(CHKCBindTemporaryExpr *E) {	
+      return new (SemaRef.Context) BoundsValueExpr(SourceLocation(), E);	
+    }	
+  };	
+
+  Expr *PruneTemporaryBindings(Sema &SemaRef, Expr *E, CheckedScopeSpecifier CSS) {	
+    // Account for checked scope information when transforming the expression.
+    Sema::CheckedScopeRAII CheckedScope(SemaRef, CSS);
+
+    Sema::ExprSubstitutionScope Scope(SemaRef); // suppress diagnostics	
+    ExprResult R = PruneTemporaryHelper(SemaRef).TransformExpr(E);	
+    assert(!R.isInvalid());	
+    return R.get();	
+  }	
 }
 
 namespace {
@@ -1901,11 +1901,8 @@
           VisitCallExpr(cast<CallExpr>(S), CSS, Facts);
           break;
         case Expr::MemberExprClass:
-<<<<<<< HEAD
-          CheckMemberExpr(cast<MemberExpr>(S), CSS, SideEffects::Enabled);
-=======
-          VisitMemberExpr(cast<MemberExpr>(S), CSS, Facts);
->>>>>>> cd06690e
+          CheckMemberExpr(cast<MemberExpr>(S), CSS, Facts,
+                          SideEffects::Enabled);
           break;
         case Expr::ImplicitCastExprClass:
         case Expr::CStyleCastExprClass:
@@ -2319,19 +2316,14 @@
     // member points to a valid range of memory given by
     // (lvalue, lvalue + 1).   The lvalue is interpreted as a pointer to T,
     // where T is the type of the member.
-<<<<<<< HEAD
     // CheckMemberExpr returns null bounds.  e is an lvalue.
     BoundsExpr *CheckMemberExpr(MemberExpr *E, CheckedScopeSpecifier CSS,
+                                std::pair<ComparisonSet, ComparisonSet>& Facts,
                                 SideEffects SE) {
       if (SE == SideEffects::Disabled)
         return nullptr;
 
-      bool NeedsBoundsCheck = AddMemberBaseBoundsCheck(E, CSS);
-=======
-    void VisitMemberExpr(MemberExpr *E, CheckedScopeSpecifier CSS,
-                         std::pair<ComparisonSet, ComparisonSet>& Facts) {
       bool NeedsBoundsCheck = AddMemberBaseBoundsCheck(E, CSS, Facts);
->>>>>>> cd06690e
       if (NeedsBoundsCheck && DumpBounds)
         DumpExpression(llvm::outs(), E);
       return nullptr;
@@ -2358,7 +2350,7 @@
 
       // Perform checking with side effects, if enabled.
       if (SE == SideEffects::Enabled) {
-        if (Op == UO_AddrOf)
+        if (Op == UO_AddrOf)
           S.CheckAddressTakenMembers(E);
 
         if (E->isIncrementDecrementOp()) {
