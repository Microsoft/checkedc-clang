--- conflicted
+++ resolved
@@ -2200,28 +2200,12 @@
      // bounds are killed by each statement. Here we reset the bounds of all
      // variables killed by the statement S to the normalized declared bounds.
      for (const VarDecl *V : I->second) {
-<<<<<<< HEAD
-       if (const BoundsExpr *Bounds = V->getBoundsExpr()) {
-
-         // TODO: Throughout clang in general (and inside dataflow analysis in
-         // particular) we repeatedly invoke ExpandBoundsToRange in order to
-         // canonicalize the bounds of a variable to RangeBoundsExpr. Sometimes
-         // we do this multiple times for the same variable. This is very
-         // inefficient because ExpandBoundsToRange can allocate AST data
-         // structures that are permanently allocated and increase the memory
-         // usage of the compiler. The solution is to canonicalize the bounds
-         // once and attach it to the VarDecl. See issue
-         // https://github.com/microsoft/checkedc-clang/issues/830.
-
-         State.ObservedBounds[V] = S.ExpandBoundsToRange(V, Bounds);
+       if (BoundsExpr *Bounds = S.NormalizeBounds(V)) {
+         State.ObservedBounds[V] = Bounds;
          auto It = State.WidenedVariables.find(V);
          if (It != State.WidenedVariables.end())
            State.WidenedVariables.erase(It);
-        }
-=======
-       if (BoundsExpr *Bounds = S.NormalizeBounds(V))
-         ObservedBounds[V] = Bounds;
->>>>>>> 13086121
+       }
      }
    }
 
