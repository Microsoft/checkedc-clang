--- conflicted
+++ resolved
@@ -2801,12 +2801,9 @@
         }
       }
 
-<<<<<<< HEAD
       // Determine whether the assignment is to a variable.
       DeclRefExpr *LHSVar = GetLValueVariable(LHS);
 
-=======
->>>>>>> d5113d16
       // Update the checking state.  The result bounds may also be updated
       // for assignments to a variable.
       if (E->isAssignmentOp()) {
@@ -2827,16 +2824,9 @@
 
         // Update the checking state and result bounds for assignments to `e1`
         // where `e1` is a variable.
-<<<<<<< HEAD
         if (LHSVar)
           ResultBounds = UpdateAfterAssignment(LHSVar, Target, Src, ResultBounds,
                                                CSS, State, State);
-=======
-        if (DeclRefExpr *V = GetLValueVariable(LHS)) {
-          ResultBounds = UpdateAfterAssignment(V, Target, Src, ResultBounds,
-                                               CSS, State, State);
-        }
->>>>>>> d5113d16
         // Update EquivExprs and SameValue for assignments where `e1` is not
         // a variable.
         else
@@ -2899,16 +2889,11 @@
                 RightBounds = S.CreateInvalidBoundsExpr();
             }
 
-<<<<<<< HEAD
             // For assignments to a non-variable, check that the source bounds
             // imply the target bounds.
             if (!LHSVar)
               CheckBoundsDeclAtAssignment(E->getExprLoc(), LHS, LHSTargetBounds,
                                           RHS, RightBounds, State.EquivExprs, CSS);
-=======
-            CheckBoundsDeclAtAssignment(E->getExprLoc(), LHS, LHSTargetBounds,
-                                        RHS, RightBounds, State.EquivExprs, CSS);
->>>>>>> d5113d16
           }
         }
 
@@ -3280,32 +3265,6 @@
           IncDecResultBounds = UpdateAfterAssignment(V, Target, RHS,
                                                      IncDecResultBounds,
                                                      CSS, State, State);
-<<<<<<< HEAD
-=======
-
-          // Check that the updated IncDecResultBounds imply the target bounds
-          // for the variable `e1`.
-          QualType SubExprType = SubExpr->getType();
-          // Source bounds used to check the inc/dec operator.
-          BoundsExpr *SrcBounds = nullptr;
-          if (SubExprType->isCheckedPointerType() || SubExprType->isIntegerType()) {
-            // Check that the source `e1 +/- 1` has bounds if the lvalue
-            // subexpression `e1` has bounds.
-            SubExprTargetBounds = S.CheckNonModifyingBounds(SubExprTargetBounds, E);
-            if (!SubExprTargetBounds->isUnknown()) {
-              SrcBounds = S.CheckNonModifyingBounds(IncDecResultBounds, E);
-              if (SrcBounds->isUnknown()) {
-                  S.Diag(E->getBeginLoc(),
-                        diag::err_expected_bounds_for_assignment)
-                        << E->getSourceRange();
-                  SrcBounds = S.CreateInvalidBoundsExpr();
-              }
-
-              CheckBoundsDeclAtIncrementDecrement(E, SubExprTargetBounds,
-                SrcBounds, State.EquivExprs, CSS);
-            }
-          }
->>>>>>> d5113d16
         }
 
         // Update the set SameValue of expressions that produce the same
@@ -3901,7 +3860,6 @@
         RValueBounds = Check(E, CSS, State);
     }
 
-<<<<<<< HEAD
     // Methods to validate observed and declared bounds.
 
     // ValidateBoundsContext checks that, after checking a top-level CFG
@@ -4048,22 +4006,6 @@
     // in EquivExprs and SameValue that use the value of V are removed from
     // EquivExprs and SameValue.
     //
-=======
-    // Methods to update the checking state.
-
-    // UpdateAfterAssignment updates the checking state after a variable V
-    // is updated in an assignment Target = Src, based on the state before
-    // the assignment.  It also returns updated bounds for Src.
-    //
-    // If V has an original value, the original value is substituted for
-    // any uses of the value of V in the bounds in ObservedBounds and the
-    // expressions in EquivExprs and SameValue.
-    // If V does not have an original value, any bounds in ObservedBounds
-    // that use the value of V are set to bounds(unknown), and any expressions
-    // in EquivExprs and SameValue that use the value of V are removed from
-    // EquivExprs and SameValue.
-    //
->>>>>>> d5113d16
     // SrcBounds are the original bounds for the source of the assignment.
     //
     // PrevState is the checking state that was true before the assignment.
@@ -4089,7 +4031,6 @@
       if (DeclaredBounds)
         State.ObservedBounds[VariableDecl] = SrcBounds;
 
-<<<<<<< HEAD
       // If Src initially has unknown bounds (before making any variable
       // replacements), use Src to explain bounds checking errors that
       // can occur when validating the bounds context.
@@ -4121,18 +4062,6 @@
         if (!SrcBounds->isUnknown() && AdjustedSrcBounds->isUnknown())
           State.LostVariables[VariableDecl] = std::make_pair(SrcBounds, V);
       }
-=======
-      // Adjust ObservedBounds to account for any uses of V in the bounds.
-      for (auto Pair : State.ObservedBounds)
-        State.ObservedBounds[Pair.first] =
-          ReplaceVariableInBounds(Pair.second, V, OriginalValue, CSS);
-
-      // Adjust SrcBounds to account for any uses of V and, if V has declared
-      // bounds, record the updated observed bounds for V.
-      SrcBounds = ReplaceVariableInBounds(SrcBounds, V, OriginalValue, CSS);
-      if (DeclaredBounds)
-        State.ObservedBounds[VariableDecl] = SrcBounds;
->>>>>>> d5113d16
 
       // Adjust EquivExprs to account for any uses of V in PrevState.EquivExprs.
       State.EquivExprs.clear();
@@ -4168,13 +4097,8 @@
           State.SameValue.push_back(AdjustedE);
       }
 
-<<<<<<< HEAD
       RecordEqualityWithTarget(Target, Src, State);
       return AdjustedSrcBounds;
-=======
-      RecordEqualityWithTarget(Target, State);
-      return SrcBounds;
->>>>>>> d5113d16
     }
 
     // RecordEqualityWithTarget updates the checking state to record equality
