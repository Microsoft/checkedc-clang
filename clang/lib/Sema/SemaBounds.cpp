//===---------- SemaBounds.cpp - Operations On Bounds Expressions --------===//
//
//                     The LLVM Compiler Infrastructure
//
// This file is distributed under the University of Illinois Open Source
// License. See LICENSE.TXT for details.
//
//===----------------------------------------------------------------------===//
//
//  This file implements operations on bounds expressions for semantic analysis.
//  The operations include:
//  * Abstracting bounds expressions so that they can be used in function types.
//    This also checks that requirements on variable references are met and
//    emit diagnostics if they are not.
//
//    The abstraction also removes extraneous details:
//    - References to ParamVarDecl's are abstracted to positional index numbers
//      in argument lists.
//    - References to other VarDecls's are changed to use canonical
//      declarations.
//
//    Line number information is left in place for expressions, though.  It
//    would be a lot of work to write functions to change the line numbers to
//    the invalid line number. The canonicalization of types ignores line number
//    information in determining if two expressions are the same.  Users of bounds
//    expressions that have been abstracted need to be aware that line number
//    information may be inaccurate.
//  * Concretizing bounds expressions from function types.  This undoes the
//    abstraction by substituting parameter varaibles for the positional index
//    numbers.
//
//  Debugging pre-processor flags:
//    - TRACE_CFG:
//      Dumps AST and CFG of the visited nodes when traversing the CFG.
//    - TRACE_RANGE:
//      Dumps the valid bounds ranges, memory access ranges and memory
//      access expressions.
//===----------------------------------------------------------------------===//

#include "clang/Analysis/CFG.h"
#include "clang/Analysis/Analyses/PostOrderCFGView.h"
#include "clang/AST/CanonBounds.h"
#include "clang/AST/RecursiveASTVisitor.h"
#include "clang/Sema/AvailableFactsAnalysis.h"
#include "clang/Sema/BoundsAnalysis.h"
#include "llvm/ADT/SmallBitVector.h"
#include "llvm/ADT/SmallPtrSet.h"
#include "llvm/ADT/SmallString.h"
#include "TreeTransform.h"
#include <queue>

// #define TRACE_CFG 1
// #define TRACE_RANGE 1

using namespace clang;
using namespace sema;

namespace {
class BoundsUtil {
public:
  static bool IsStandardForm(const BoundsExpr *BE) {
    BoundsExpr::Kind K = BE->getKind();
    return (K == BoundsExpr::Kind::Any || K == BoundsExpr::Kind::Unknown ||
      K == BoundsExpr::Kind::Range || K == BoundsExpr::Kind::Invalid);
  }

  static Expr *IgnoreRedundantCast(ASTContext &Ctx, CastKind NewCK, Expr *E) {
    CastExpr *P = dyn_cast<CastExpr>(E);
    if (!P)
      return E;

    CastKind ExistingCK = P->getCastKind();
    Expr *SE = P->getSubExpr();
    if (NewCK == CK_BitCast && ExistingCK == CK_BitCast)
      return SE;

    return E;
  }

  static bool getReferentSizeInChars(ASTContext &Ctx, QualType Ty, llvm::APSInt &Size) {
    assert(Ty->isPointerType());
    const Type *Pointee = Ty->getPointeeOrArrayElementType();
    if (Pointee->isIncompleteType())
      return false;
    uint64_t ElemBitSize = Ctx.getTypeSize(Pointee);
    uint64_t ElemSize = Ctx.toCharUnitsFromBits(ElemBitSize).getQuantity();
    Size = llvm::APSInt(llvm::APInt(Ctx.getTargetInfo().getPointerWidth(0), ElemSize), false);
    return true;
  }

  // Convert I to a signed integer with Ctx.PointerWidth.
  static llvm::APSInt ConvertToSignedPointerWidth(ASTContext &Ctx, llvm::APSInt I, bool &Overflow) {
    uint64_t PointerWidth = Ctx.getTargetInfo().getPointerWidth(0);
    Overflow = false;
    if (I.getBitWidth() > PointerWidth) {
      Overflow = true;
      goto exit;
    }
    if (I.getBitWidth() < PointerWidth)
      I = I.extend(PointerWidth);
    if (I.isUnsigned()) {
      if (I > llvm::APSInt(I.getSignedMaxValue(PointerWidth))) {
        Overflow = true;
        goto exit;
      }
      I = llvm::APSInt(I, false);
    }
    exit:
      return I;
  }
};
}

namespace {
  class AbstractBoundsExpr : public TreeTransform<AbstractBoundsExpr> {
    typedef TreeTransform<AbstractBoundsExpr> BaseTransform;
    typedef ArrayRef<DeclaratorChunk::ParamInfo> ParamsInfo;

  private:
    const ParamsInfo Params;

    // TODO: change this constant when we want to error on global variables
    // in parameter bounds declarations.
    const bool errorOnGlobals = false;

  public:
    AbstractBoundsExpr(Sema &SemaRef, ParamsInfo Params) :
      BaseTransform(SemaRef), Params(Params) {}

    Decl *TransformDecl(SourceLocation Loc, Decl *D) {
      return D->getCanonicalDecl();
    }

    ExprResult TransformDeclRefExpr(DeclRefExpr *E) {
      ValueDecl *D = E->getDecl();
      if (VarDecl *V = dyn_cast<VarDecl>(D)) {
        if (V->isLocalVarDecl())
          // Parameter bounds may not be in terms of local variables
          SemaRef.Diag(E->getLocation(),
                       diag::err_out_of_scope_function_type_local);
        else if (V->isFileVarDecl() || V->isExternC()) {
          // Parameter bounds may not be in terms of "global" variables
          // TODO: This is guarded by a flag right now, as we don't yet
          // want to error everywhere.
          if (errorOnGlobals) {
            SemaRef.Diag(E->getLocation(),
                          diag::err_out_of_scope_function_type_global);
          }
        }
        else if (ParmVarDecl *PD = dyn_cast<ParmVarDecl>(D)) {
          // Parameter bounds may be in terms of other parameters,
          // in which case we'll convert to a position-based representation.
          for (auto &ParamInfo : Params)
            if (PD == ParamInfo.Param) {
              return SemaRef.CreatePositionalParameterExpr(
                PD->getFunctionScopeIndex(),
                PD->getType());
            }
          SemaRef.Diag(E->getLocation(),
                       diag::err_out_of_scope_function_type_parameter);
        }
      }

      ValueDecl *ND =
        dyn_cast_or_null<ValueDecl>(BaseTransform::TransformDecl(
          SourceLocation(), D));
      if (D == ND || ND == nullptr)
        return E;
      else {
        clang::NestedNameSpecifierLoc QualifierLoc  = E->getQualifierLoc();
        clang::DeclarationNameInfo NameInfo = E->getNameInfo();
        return getDerived().RebuildDeclRefExpr(QualifierLoc, ND, NameInfo,
                                                nullptr);
      }
    }
  };
}

bool Sema::AbstractForFunctionType(
  BoundsAnnotations &Annots,
  ArrayRef<DeclaratorChunk::ParamInfo> Params) {  

  BoundsExpr *Expr = Annots.getBoundsExpr();
  // If there is no bounds expression, the itype does not change
  // as  aresult of abstraction.  Just return the original annotation.
  if (!Expr)
    return false;

  BoundsExpr *Result = nullptr;
  ExprResult AbstractedBounds =
    AbstractBoundsExpr(*this, Params).TransformExpr(Expr);
  if (AbstractedBounds.isInvalid()) {
    llvm_unreachable("unexpected failure to abstract bounds");
    Result = nullptr;
  } else {
    Result = dyn_cast<BoundsExpr>(AbstractedBounds.get());
    assert(Result && "unexpected dyn_cast failure");
  }

  if (Result == Expr)
    return false;

  Annots.setBoundsExpr(Result);
  return true;
}

namespace {
  class ConcretizeBoundsExpr : public TreeTransform<ConcretizeBoundsExpr> {
    typedef TreeTransform<ConcretizeBoundsExpr> BaseTransform;

  private:
    ArrayRef<ParmVarDecl *> Parameters;

  public:
    ConcretizeBoundsExpr(Sema &SemaRef, ArrayRef<ParmVarDecl *> Params) :
      BaseTransform(SemaRef),
      Parameters(Params) { }

    ExprResult TransformPositionalParameterExpr(PositionalParameterExpr *E) {
      unsigned index = E->getIndex();
      if (index < Parameters.size()) {
        ParmVarDecl *PD = Parameters[index];
        return SemaRef.BuildDeclRefExpr(PD, E->getType(),
          clang::ExprValueKind::VK_LValue, SourceLocation());
      } else {
        llvm_unreachable("out of range index for positional parameter");
        return ExprError();
      }
    }
  };
}

BoundsExpr *Sema::ConcretizeFromFunctionType(BoundsExpr *Expr,
                                             ArrayRef<ParmVarDecl *> Params) {
  if (!Expr)
    return Expr;

  BoundsExpr *Result;
  ExprSubstitutionScope Scope(*this); // suppress diagnostics

  ExprResult ConcreteBounds = ConcretizeBoundsExpr(*this, Params).TransformExpr(Expr);
  if (ConcreteBounds.isInvalid()) {
    llvm_unreachable("unexpected failure in making bounds concrete");
    return nullptr;
  }
  else {
    Result = dyn_cast<BoundsExpr>(ConcreteBounds.get());
    assert(Result && "unexpected dyn_cast failure");
    return Result;
  }
}

namespace {
  class CheckForModifyingArgs : public RecursiveASTVisitor<CheckForModifyingArgs> {
  private:
    Sema &SemaRef;
    const ArrayRef<Expr *> Arguments;
    llvm::SmallBitVector VisitedArgs;
    Sema::NonModifyingContext ErrorKind;
    bool ModifyingArg;
  public:
    CheckForModifyingArgs(Sema &SemaRef, ArrayRef<Expr *> Args,
                          Sema::NonModifyingContext ErrorKind) :
      SemaRef(SemaRef),
      Arguments(Args),
      VisitedArgs(Args.size()),
      ErrorKind(ErrorKind),
      ModifyingArg(false) {}

    bool FoundModifyingArg() {
      return ModifyingArg;
    }

    bool VisitPositionalParameterExpr(PositionalParameterExpr *E) {
      unsigned index = E->getIndex();
      if (index < Arguments.size() && !VisitedArgs[index]) {
        VisitedArgs.set(index);
        if (!SemaRef.CheckIsNonModifying(Arguments[index], ErrorKind,
                                         Sema::NonModifyingMessage::NMM_Error)) {
          ModifyingArg = true;
        }
      }
      return true;
    }
  };
}

namespace {
  class ConcretizeBoundsExprWithArgs : public TreeTransform<ConcretizeBoundsExprWithArgs> {
    typedef TreeTransform<ConcretizeBoundsExprWithArgs> BaseTransform;

  private:
    ArrayRef<Expr *> Args;

  public:
    ConcretizeBoundsExprWithArgs(Sema &SemaRef, ArrayRef<Expr *> Args) :
      BaseTransform(SemaRef),
      Args(Args) { }

    ExprResult TransformPositionalParameterExpr(PositionalParameterExpr *E) {
      unsigned index = E->getIndex();
      if (index < Args.size()) {
        return SemaRef.MakeAssignmentImplicitCastExplicit(Args[index]);
      } else {
        llvm_unreachable("out of range index for positional parameter");
        return ExprError();
      }
    }
  };
}

BoundsExpr *Sema::ConcretizeFromFunctionTypeWithArgs(
  BoundsExpr *Bounds, ArrayRef<Expr *> Args,
  NonModifyingContext ErrorKind) {
  if (!Bounds || Bounds->isInvalid())
    return Bounds;

  auto CheckArgs = CheckForModifyingArgs(*this, Args, ErrorKind);
  CheckArgs.TraverseStmt(Bounds);
  if (CheckArgs.FoundModifyingArg())
    return nullptr;

  ExprSubstitutionScope Scope(*this); // suppress diagnostics
  auto Concretizer = ConcretizeBoundsExprWithArgs(*this, Args);
  ExprResult ConcreteBounds = Concretizer.TransformExpr(Bounds);
  if (ConcreteBounds.isInvalid()) {
#ifndef NDEBUG
    llvm::outs() << "Failed concretizing\n";
    llvm::outs() << "Bounds:\n";
    Bounds->dump(llvm::outs());
    int count = Args.size();
    for (int i = 0; i < count; i++) {
      llvm::outs() << "Dumping arg " << i << "\n";
      Args[i]->dump(llvm::outs());
    }
    llvm::outs().flush();
#endif
    llvm_unreachable("unexpected failure in making function bounds concrete with arguments");
    return nullptr;
  }
  else {
    BoundsExpr *Result = dyn_cast<BoundsExpr>(ConcreteBounds.get());
    assert(Result && "unexpected dyn_cast failure");
    return Result;
  }
}

namespace {
  class ConcretizeMemberBounds : public TreeTransform<ConcretizeMemberBounds> {
    typedef TreeTransform<ConcretizeMemberBounds> BaseTransform;

  private:
    Expr *Base;
    bool IsArrow;

  public:
    ConcretizeMemberBounds(Sema &SemaRef, Expr *MemberBaseExpr, bool IsArrow) :
      BaseTransform(SemaRef), Base(MemberBaseExpr), IsArrow(IsArrow) { }

    // TODO: handle the situation where the base expression is an rvalue.
    // By C semantics, the result is an rvalue.  We are setting fields used in
    // bounds expressions to be lvalues, so we end up with a problems when
    // we expand the occurrences of the fields to be expressions that are
    //  rvalues.
    //
    // There are two problematic cases:
    // - We assume field expressions are lvalues, so we will have lvalue-to-rvalue
    //   conversions applied to rvalues.  We need to remove these conversions.
    // - The address of a field is taken.  It is illegal to take the address of
    //   an rvalue.
    //
    // rVvalue structs can arise from function returns of struct values.
    ExprResult TransformDeclRefExpr(DeclRefExpr *E) {
      if (FieldDecl *FD = dyn_cast<FieldDecl>(E->getDecl())) {
        if (Base->isRValue() && !IsArrow)
          // For now, return an error if we see an rvalue base.
          return ExprError();
        ASTContext &Context = SemaRef.getASTContext();
        ExprValueKind ResultKind;
        if (IsArrow)
          ResultKind = VK_LValue;
        else
          ResultKind = Base->isLValue() ? VK_LValue : VK_RValue;
        MemberExpr *ME =
          new (Context) MemberExpr(Base, IsArrow,
                                   SourceLocation(), FD, SourceLocation(),
                                   E->getType(), ResultKind, OK_Ordinary);
        return ME;
      }
      return E;
    }
  };
}

BoundsExpr *Sema::MakeMemberBoundsConcrete(
  Expr *Base,
  bool IsArrow,
  BoundsExpr *Bounds) {
  ExprSubstitutionScope Scope(*this); // suppress diagnostics
  ExprResult ConcreteBounds =
    ConcretizeMemberBounds(*this, Base, IsArrow).TransformExpr(Bounds);
  if (ConcreteBounds.isInvalid())
    return nullptr;
  else {
    BoundsExpr *Result = dyn_cast<BoundsExpr>(ConcreteBounds.get());
    return Result;
  }
}

#if 0
namespace {
  // Convert occurrences of _Return_value in a return bounds expression
  // to _Current_expr_value.  Don't recurse into any return bounds
  // expressions nested in function types.  Occurrences of _Return_value
  // in those shouldn't be changed to _Current_value.
  class ReplaceReturnValue : public TreeTransform<ReplaceReturnValue> {
    typedef TreeTransform<ReplaceReturnValue> BaseTransform;

  public:
    ReplaceReturnValue(Sema &SemaRef) :BaseTransform(SemaRef) { }

    // Avoid transforming nested return bounds expressions.
    bool TransformReturnBoundsAnnotations(BoundsAnnotations &Annot,
                                          bool &Changed) {
      return false;
    }

    ExprResult TransformBoundsValueExpr(BoundsValueExpr *E) {
      BoundsValueExpr::Kind K = E->getKind();
      bool KindChanged = false;
      if (K == BoundsValueExpr::Kind::Return) {
        K = BoundsValueExpr::Kind::Current;
        KindChanged = true;
      }
      QualType QT = getDerived().TransformType(E->getType());
      if (!getDerived().AlwaysRebuild() && QT == E->getType() &&
          !KindChanged)
        return E;

      return getDerived().
        RebuildBoundsValueExpr(E->getLocation(), QT,K);
    }
   };
}
#endif

// Convert all temporary bindings in an expression to uses of the values	
// produced by a binding.   This should be done for bounds expressions that	
// are used in runtime checks.  That way we don't try to recompute a	
// temporary multiple times in an expression.	
namespace {	
  class PruneTemporaryHelper : public TreeTransform<PruneTemporaryHelper> {	
    typedef TreeTransform<PruneTemporaryHelper> BaseTransform;	


  public:	
    PruneTemporaryHelper(Sema &SemaRef) :	
      BaseTransform(SemaRef) { }	

    ExprResult TransformCHKCBindTemporaryExpr(CHKCBindTemporaryExpr *E) {	
      return new (SemaRef.Context) BoundsValueExpr(SourceLocation(), E);	
    }	
  };	

  Expr *PruneTemporaryBindings(Sema &SemaRef, Expr *E, CheckedScopeSpecifier CSS) {	
    // Account for checked scope information when transforming the expression.
    Sema::CheckedScopeRAII CheckedScope(SemaRef, CSS);

    Sema::ExprSubstitutionScope Scope(SemaRef); // suppress diagnostics	
    ExprResult R = PruneTemporaryHelper(SemaRef).TransformExpr(E);	
    if (R.isInvalid())
      return SemaRef.Context.getPrebuiltBoundsUnknown();
    else
      return R.get();
  }	
}

namespace {
  class CheckBoundsDeclarations {
  private:
    Sema &S;
    bool DumpBounds;
    uint64_t PointerWidth;
    Stmt *Body;
    CFG *Cfg;
    BoundsExpr *ReturnBounds; // return bounds expression for enclosing
                              // function, if any.
    ASTContext &Context;
    // When this flag is set to true, include the null terminator in the
    // bounds of a null-terminated array.  This is used when calculating
    // physical sizes during casts to pointers to null-terminated arrays.
    bool IncludeNullTerminator;

    // Used to control whether side effects resulting from bounds checking
    // are performed during combined bounds inference and checking methods.
    // Side effects can include inserting bounds checks,
    // setting bounds expressions, and emitting errors or warnings.
    enum class SideEffects {
      Disabled = 0,
      Enabled
    };

    void DumpAssignmentBounds(raw_ostream &OS, BinaryOperator *E,
                              BoundsExpr *LValueTargetBounds,
                              BoundsExpr *RHSBounds) {
      OS << "\n";
      E->dump(OS);
      if (LValueTargetBounds) {
        OS << "Target Bounds:\n";
        LValueTargetBounds->dump(OS);
      }
      if (RHSBounds) {
        OS << "RHS Bounds:\n ";
        RHSBounds->dump(OS);
      }
    }

    void DumpBoundsCastBounds(raw_ostream &OS, CastExpr *E,
                              BoundsExpr *Declared, BoundsExpr *NormalizedDeclared,
                              BoundsExpr *SubExprBounds) {
      OS << "\n";
      E->dump(OS);
      if (Declared) {
        OS << "Declared Bounds:\n";
        Declared->dump(OS);
      }
      if (NormalizedDeclared) {
        OS << "Normalized Declared Bounds:\n ";
        NormalizedDeclared->dump(OS);
      }
      if (SubExprBounds) {
        OS << "Inferred Subexpression Bounds:\n ";
        SubExprBounds->dump(OS);
      }
    }

    void DumpInitializerBounds(raw_ostream &OS, VarDecl *D,
                               BoundsExpr *Target, BoundsExpr *B) {
      OS << "\n";
      D->dump(OS);
      OS << "Declared Bounds:\n";
      Target->dump(OS);
      OS << "Initializer Bounds:\n ";
      B->dump(OS);
    }

    void DumpExpression(raw_ostream &OS, Expr *E) {
      OS << "\n";
      E->dump(OS);
    }

    void DumpCallArgumentBounds(raw_ostream &OS, BoundsExpr *Param,
                                Expr *Arg,
                                BoundsExpr *ParamBounds,
                                BoundsExpr *ArgBounds) {
      OS << "\n";
      if (Param) {
        OS << "Original parameter bounds\n";
        Param->dump(OS);
      }
      if (Arg) {
        OS << "Argument:\n";
        Arg->dump(OS);
      }
      if (ParamBounds) {
        OS << "Parameter Bounds:\n";
        ParamBounds->dump(OS);
      }
      if (ArgBounds) {
        OS << "Argument Bounds:\n ";
        ArgBounds->dump(OS);
      }
    }

    // Add bounds check to an lvalue expression, if it is an Array_ptr
    // dereference.  The caller has determined that the lvalue is being
    // used in a way that requies a bounds check if the lvalue is an
    // _Array_ptr or _Nt_array_ptr dereference.  The lvalue uses are to read
    // or write memory or as the base expression of a member reference.
    //
    // If the Array_ptr has unknown bounds, this is a compile-time error.
    // Generate an error message and set the bounds to an invalid bounds
    // expression.
    enum class OperationKind {
      Read,   // just reads memory
      Assign, // simple assignment to memory
      Other   // reads and writes memory, struct base check
    };

    bool AddBoundsCheck(Expr *E, OperationKind OpKind, CheckedScopeSpecifier CSS,
                        std::pair<ComparisonSet, ComparisonSet>& Facts,
                        BoundsExpr *ExistingLValueBounds = nullptr) {
      assert(E->isLValue());
      bool NeedsBoundsCheck = false;
      QualType PtrType;
      if (Expr *Deref = S.GetArrayPtrDereference(E, PtrType)) {
        NeedsBoundsCheck = true;
        BoundsExpr *LValueBounds = InferLValueBounds(E, CSS, Facts,
                                                     ExistingLValueBounds);
        BoundsCheckKind Kind = BCK_Normal;
        // Null-terminated array pointers have special semantics for
        // bounds checks.
        if (PtrType->isCheckedPointerNtArrayType()) {
          if (OpKind == OperationKind::Read)
            Kind = BCK_NullTermRead;
          else if (OpKind == OperationKind::Assign)
            Kind = BCK_NullTermWriteAssign;
          // Otherwise, use the default range check for bounds.
        }
        if (LValueBounds->isUnknown()) {
          S.Diag(E->getBeginLoc(), diag::err_expected_bounds) << E->getSourceRange();
          LValueBounds = S.CreateInvalidBoundsExpr();
        } else {
          CheckBoundsAtMemoryAccess(Deref, LValueBounds, Kind, CSS);
        }
        if (UnaryOperator *UO = dyn_cast<UnaryOperator>(Deref)) {
          assert(!UO->hasBoundsExpr());
          UO->setBoundsExpr(LValueBounds);
          UO->setBoundsCheckKind(Kind);

        } else if (ArraySubscriptExpr *AS = dyn_cast<ArraySubscriptExpr>(Deref)) {
          assert(!AS->hasBoundsExpr());
          AS->setBoundsExpr(LValueBounds);
          AS->setBoundsCheckKind(Kind);
        } else
          llvm_unreachable("unexpected expression kind");
      }
      return NeedsBoundsCheck;
    }

    // Add bounds check to the base expression of a member reference, if the
    // base expression is an Array_ptr dereference.  Such base expressions
    // always need bounds checks, even though their lvalues are only used for an
    // address computation.
    bool AddMemberBaseBoundsCheck(MemberExpr *E, CheckedScopeSpecifier CSS,
                                  std::pair<ComparisonSet, ComparisonSet>& Facts) {
      Expr *Base = E->getBase();
      // E.F
      if (!E->isArrow()) {
        // The base expression only needs a bounds check if it is an lvalue.
        if (Base->isLValue())
          return AddBoundsCheck(Base, OperationKind::Other, CSS, Facts);
        return false;
      }

      // E->F.  This is equivalent to (*E).F.
      if (Base->getType()->isCheckedPointerArrayType()) {
        BoundsExpr *Bounds = InferRValueBounds(Base, CSS, Facts);
        if (Bounds->isUnknown()) {
          S.Diag(Base->getBeginLoc(), diag::err_expected_bounds) << Base->getSourceRange();
          Bounds = S.CreateInvalidBoundsExpr();
        } else {
          CheckBoundsAtMemoryAccess(E, Bounds, BCK_Normal, CSS);
        }
        E->setBoundsExpr(Bounds);
        return true;
      }

      return false;
    }


    // The result of trying to prove a statement about bounds declarations.
    // The proof system is incomplete, so there are will be statements that
    // cannot be proved true or false.  That's why "maybe" is a result.
    enum class ProofResult {
      True,  // Definitely provable.
      False, // Definitely false (an error)
      Maybe  // We're not sure yet.
    };

    // The kind of statement that we are trying to prove true or false.
    //
    // This enum is used in generating diagnostic messages. If you change the order,
    // update the messages in DiagnosticSemaKinds.td used in
    // ExplainProofFailure
    enum class ProofStmtKind : unsigned {
      BoundsDeclaration,
      StaticBoundsCast,
      MemoryAccess,
      MemberArrowBase
    };

    // ProofFailure: codes that explain why a statement is false.  This is a
    // bitmask because there may be multiple reasons why a statement false.
    enum class ProofFailure : unsigned {
      None = 0x0,
      LowerBound = 0x1,     // The destination lower bound is below the source lower bound.
      UpperBound = 0x2,     // The destination upper bound is above the source upper bound.
      SrcEmpty = 0x4,       // The source bounds are empty (LB == UB)
      SrcInvalid = 0x8,     // The source bounds are invalid (LB > UB).
      DstEmpty = 0x10,      // The destination bounds are empty (LB == UB).
      DstInvalid = 0x20,    // The destination bounds are invalid (LB > UB).
      Width = 0x40,         // The source bounds are narrower than the destination bounds.
      PartialOverlap = 0x80 // There was only partial overlap of the destination bounds with
                            // the source bounds.
    };

    enum class DiagnosticNameForTarget {
      Destination = 0x0,
      Target = 0x1
    };

    // Combine proof failure codes.
    static constexpr ProofFailure CombineFailures(ProofFailure A,
                                                  ProofFailure B) {
      return static_cast<ProofFailure>(static_cast<unsigned>(A) |
                                       static_cast<unsigned>(B));
    }

    // Check that all the conditions in "Test" are in the failure code.
    static constexpr bool TestFailure(ProofFailure A, ProofFailure Test) {
      return ((static_cast<unsigned>(A) &  static_cast<unsigned>(Test)) ==
              static_cast<unsigned>(Test));
    }

    static void DumpFailure(raw_ostream &OS, ProofFailure A) {
      OS << "[ ";
      if (TestFailure(A, ProofFailure::LowerBound)) OS << "LowerBound ";
      if (TestFailure(A, ProofFailure::UpperBound)) OS << "UpperBound ";
      if (TestFailure(A, ProofFailure::SrcEmpty)) OS << "SrcEmpty ";
      if (TestFailure(A, ProofFailure::SrcInvalid)) OS << "SrcInvalid ";
      if (TestFailure(A, ProofFailure::DstEmpty)) OS << "DstEmpty ";
      if (TestFailure(A, ProofFailure::DstInvalid)) OS << "DstInvalid ";
      if (TestFailure(A, ProofFailure::Width)) OS << "Width ";
      if (TestFailure(A, ProofFailure::PartialOverlap)) OS << "PartialOverlap ";
      OS << "]";
    }

    // Representation and operations on ranges.
    // A range has the form (e1 + e2, e1 + e3) where e1 is an expression.
    // A range can be either Constant- or Variable-sized.
    //
    // - If e2 and e3 are both constant integer expressions, the range is Constant-sized.
    //   For now, in this case, we represent e2 and e3 as signed (APSInt) integers.
    //   They must have the same bitsize.
    //   More specifically: (UpperOffsetVariable == nullptr && LowerOffsetVariable == nullptr)
    // - If one or both of e2 and e3 are non-constant expressions, the range is Variable-sized.
    //   More specifically: (UpperOffsetVariable != nullptr || LowerOffsetVariable != nullptr)
    class BaseRange {
    public:
      enum Kind {
        ConstantSized,
        VariableSized,
        Invalid
      };

    private:
      Sema &S;
      Expr *Base;
      llvm::APSInt LowerOffsetConstant;
      llvm::APSInt UpperOffsetConstant;
      Expr *LowerOffsetVariable;
      Expr *UpperOffsetVariable;

    public:
      BaseRange(Sema &S) : S(S), Base(nullptr), LowerOffsetConstant(1, true),
        UpperOffsetConstant(1, true), LowerOffsetVariable(nullptr), UpperOffsetVariable(nullptr) {
      }

      BaseRange(Sema &S, Expr *Base,
                         llvm::APSInt &LowerOffsetConstant,
                         llvm::APSInt &UpperOffsetConstant) :
        S(S), Base(Base), LowerOffsetConstant(LowerOffsetConstant), UpperOffsetConstant(UpperOffsetConstant),
        LowerOffsetVariable(nullptr), UpperOffsetVariable(nullptr) {
      }

      BaseRange(Sema &S, Expr *Base,
                         Expr *LowerOffsetVariable,
                         Expr *UpperOffsetVariable) :
        S(S), Base(Base), LowerOffsetConstant(1, true), UpperOffsetConstant(1, true),
        LowerOffsetVariable(LowerOffsetVariable), UpperOffsetVariable(UpperOffsetVariable) {
      }

      // Is R a subrange of this range?
      ProofResult InRange(BaseRange &R, ProofFailure &Cause, EquivExprSets *EquivExprs,
                          std::pair<ComparisonSet, ComparisonSet>& Facts) {

        // We will warn on declaration of Invalid ranges (upperBound < lowerBound).
        // The following cases are handled by the callers of this function:
        // - Error on memory access to Invalid and Empty ranges
        if (R.IsInvalid()) {
          Cause = CombineFailures(Cause, ProofFailure::DstInvalid);
          return ProofResult::Maybe;
        }

        if (EqualValue(S.Context, Base, R.Base, EquivExprs)) {
          ProofResult LowerBoundsResult = CompareLowerOffsets(R, Cause, EquivExprs, Facts);
          ProofResult UpperBoundsResult = CompareUpperOffsets(R, Cause, EquivExprs, Facts);

          if (LowerBoundsResult == ProofResult::True &&
              UpperBoundsResult == ProofResult::True)
            return ProofResult::True;
          if (LowerBoundsResult == ProofResult::False ||
              UpperBoundsResult == ProofResult::False)
            return ProofResult::False;
        }
        return ProofResult::Maybe;
      }

      // This function proves whether this.LowerOffset <= R.LowerOffset.
      // Depending on whether these lower offsets are ConstantSized or VariableSized, various cases should be checked:
      // - If `this` and `R` both have constant lower offsets (i.e., if the following condition holds:
      //   `IsLowerOffsetConstant() && R.IsLowerOffsetConstant()`), the function returns
      //   true only if `LowerOffsetConstant <= R.LowerOffsetConstant`. Otherwise, it should return false.
      // - If `this` and `R` both have variable lower offsets (i.e., if the following condition holds:
      //   `IsLowerOffsetVariable() && R.IsLowerOffsetVariable()`), the function returns true if
      //   `EqualValue()` determines that `LowerOffsetVariable` and `R.LowerOffsetVariable` are equal.
      // - If `this` has a constant lower offset (i.e., `IsLowerOffsetConstant()` is true),
      //   but `R` has a variable lower offset (i.e., `R.IsLowerOffsetVariable()` is true), the function
      //   returns true only if `R.LowerOffsetVariable` has unsgined integer type and `this.LowerOffsetConstant`
      //   has value 0 when it is extended to int64_t.
      // - If none of the above cases happen, it means that the function has not been able to prove
      //   whether this.LowerOffset is less than or equal to R.LowerOffset, or not. Therefore,
      //   it returns maybe as the result.
      ProofResult CompareLowerOffsets(BaseRange &R, ProofFailure &Cause, EquivExprSets *EquivExprs,
                                      std::pair<ComparisonSet, ComparisonSet>& Facts) {
        if (IsLowerOffsetConstant() && R.IsLowerOffsetConstant()) {
          if (LowerOffsetConstant <= R.LowerOffsetConstant)
            return ProofResult::True;
          Cause = CombineFailures(Cause, ProofFailure::LowerBound);
          return ProofResult::False;
        }
        if (IsLowerOffsetVariable() && R.IsLowerOffsetVariable())
          if (LessThanOrEqualExtended(S.Context, Base, R.Base, LowerOffsetVariable, R.LowerOffsetVariable, EquivExprs, Facts))
            return ProofResult::True;
        if (R.IsLowerOffsetVariable() && IsLowerOffsetConstant() &&
            R.LowerOffsetVariable->getType()->isUnsignedIntegerType() && LowerOffsetConstant.getExtValue() == 0)
          return ProofResult::True;

        return ProofResult::Maybe;
      }

      // This function proves whether R.UpperOffset <= this.UpperOffset.
      // Depending on whether these upper offsets are ConstantSized or VariableSized, various cases should be checked:
      // - If `this` and `R` both have constant upper offsets (i.e., if the following condition holds:
      //   `IsUpperOffsetConstant() && R.IsUpperOffsetConstant()`), the function returns
      //   true only if `R.UpperOffsetConstant <= UpperOffsetConstant`. Otherwise, it should return false.
      // - If `this` and `R` both have variable upper offsets (i.e., if the following condition holds:
      //   `IsUpperOffsetVariable() && R.IsUpperOffsetVariable()`), the function returns true if
      //   `EqualValue()` determines that `UpperOffsetVariable` and `R.UpperOffsetVariable` are equal.
      // - If `R` has a constant upper offset (i.e., `R.IsUpperOffsetConstant()` is true),
      //   but `this` has a variable upper offset (i.e., `IsUpperOffsetVariable()` is true), the function
      //   returns true only if `UpperOffsetVariable` has unsgined integer type and `R.UpperOffsetConstant`
      //   has value 0 when it is extended to int64_t.
      // - If none of the above cases happen, it means that the function has not been able to prove
      //   whether R.UpperOffset is less than or equal to this.UpperOffset, or not. Therefore,
      //   it returns maybe as the result.
      ProofResult CompareUpperOffsets(BaseRange &R, ProofFailure &Cause, EquivExprSets *EquivExprs,
                                      std::pair<ComparisonSet, ComparisonSet>& Facts) {
        if (IsUpperOffsetConstant() && R.IsUpperOffsetConstant()) {
          if (R.UpperOffsetConstant <= UpperOffsetConstant)
            return ProofResult::True;
          Cause = CombineFailures(Cause, ProofFailure::UpperBound);
          return ProofResult::False;
        }
        if (IsUpperOffsetVariable() && R.IsUpperOffsetVariable())
          if (LessThanOrEqualExtended(S.Context, R.Base, Base, R.UpperOffsetVariable, UpperOffsetVariable, EquivExprs, Facts))
            return ProofResult::True;
        if (IsUpperOffsetVariable() && R.IsUpperOffsetConstant() &&
            UpperOffsetVariable->getType()->isUnsignedIntegerType() && R.UpperOffsetConstant.getExtValue() == 0)
          return ProofResult::True;

        return ProofResult::Maybe;
      }

      bool IsConstantSizedRange() {
        return IsLowerOffsetConstant() && IsUpperOffsetConstant();
      }

      bool IsVariableSizedRange() {
        return IsLowerOffsetVariable() || IsUpperOffsetVariable();
      }

      bool IsLowerOffsetConstant() {
        return !LowerOffsetVariable;
      }

      bool IsLowerOffsetVariable() {
        return LowerOffsetVariable;
      }

      bool IsUpperOffsetConstant() {
        return !UpperOffsetVariable;
      }

      bool IsUpperOffsetVariable() {
        return UpperOffsetVariable;
      }

      // This function returns true if, when the range is ConstantSized,
      // `UpperOffsetConstant == LowerOffsetConstant`.
      // Currently, it returns false when the range is not ConstantSized.
      // However, this should be generalized in the future.
      bool IsEmpty() {
        if (IsConstantSizedRange())
          return UpperOffsetConstant == LowerOffsetConstant;
        // TODO: can we generalize IsEmpty to non-constant ranges?
        return false;
      }

      // This function returns true if, when the range is ConstantSized,
      // `UpperOffsetConstant < LowerOffsetConstant`.
      // Currently, it returns false when the range is not ConstantSized.
      // However, this should be generalized in the future.
      bool IsInvalid() {
        if (IsConstantSizedRange())
          return UpperOffsetConstant < LowerOffsetConstant;
        // TODO: can we generalize IsInvalid to non-constant ranges?
        return false;
      }

      // Does R partially overlap this range?
      ProofResult PartialOverlap(BaseRange &R) {
        if (Lexicographic(S.Context, nullptr).CompareExpr(Base, R.Base) ==
            Lexicographic::Result::Equal) {
          // TODO: can we generalize this function to non-constant ranges?
          if (IsConstantSizedRange() && R.IsConstantSizedRange()) {
            if (!IsEmpty() && !R.IsEmpty() && !IsInvalid() && !R.IsInvalid()) {
              // R.LowerOffset is within this range, but R.UpperOffset is above the range
              if (LowerOffsetConstant <= R.LowerOffsetConstant && R.LowerOffsetConstant < UpperOffsetConstant &&
                  UpperOffsetConstant < R.UpperOffsetConstant)
                return ProofResult::True;
              // Or R.UpperOffset is within this range, but R.LowerOffset is below the range.
              if (LowerOffsetConstant < R.UpperOffsetConstant && R.UpperOffsetConstant <= UpperOffsetConstant &&
                  R.LowerOffsetConstant < LowerOffsetConstant)
                return ProofResult::True;
            }
          }
          return ProofResult::False;
        }
        return ProofResult::Maybe;
      }

      bool AddToUpper(llvm::APSInt &Num) {
        bool Overflow;
        UpperOffsetConstant = UpperOffsetConstant.sadd_ov(Num, Overflow);
        return Overflow;
      }

      llvm::APSInt GetWidth() {
        return UpperOffsetConstant - LowerOffsetConstant;
      }

      void SetBase(Expr *B) {
        Base = B;
      }

      void SetLowerConstant(llvm::APSInt &Lower) {
        LowerOffsetConstant = Lower;
      }

      void SetUpperConstant(llvm::APSInt &Upper) {
        UpperOffsetConstant = Upper;
      }

      void SetLowerVariable(Expr *Lower) {
        LowerOffsetVariable = Lower;
      }

      void SetUpperVariable(Expr *Upper) {
        UpperOffsetVariable = Upper;
      }

      void Dump(raw_ostream &OS) {
        OS << "Range:\n";
        OS << "Base: ";
        if (Base)
          Base->dump(OS);
        else
          OS << "nullptr\n";
        if (IsLowerOffsetConstant()) {
          SmallString<12> Str;
          LowerOffsetConstant.toString(Str);
          OS << "Lower offset:" << Str << "\n";
        }
        if (IsUpperOffsetConstant()) {
          SmallString<12> Str;
          UpperOffsetConstant.toString(Str);
          OS << "Upper offset:" << Str << "\n";
        }
        if (IsLowerOffsetVariable()) {
          OS << "Lower offset:\n";
          LowerOffsetVariable->dump(OS);
        }
        if (IsUpperOffsetVariable()) {
          OS << "Upper offset:\n";
          UpperOffsetVariable->dump(OS);
        }
      }
    };



    // This function splits the expression `E` into an expression `Base`, and an offset.
    // The offset can be an integer constant or not. If it is an integer constant, the
    // extracted offset can be found in `OffsetConstant`, and `OffsetVariable` will be nullptr.
    // In this case, the return value is `BaseRange::Kind::ConstantSized`.
    // Otherwise, the extracted offset can be found in `OffsetVariable`, and `OffsetConstant`
    // will not be updated. In this case, the return value is `BaseRange::Kind::VariableSized`.
    //
    // Implementation details:
    // - If `E` is a BinaryOperator with an additive opcode, depending on whether the LHS or RHS
    //   is a pointer, Base and offset can get different values in different cases:
    //
    //    First, for extracting the `Base`,
    //     1a. if E.LHS is a pointer, Base = E.LHS.
    //     2a. if E.RHS is a pointer, Base = E.RHS.
    //     If (1a) and (2a) do not hold, Base = E and OffsetConstant = 0 and OffsetVariable = nullptr. Also,
    //     `BaseRange::Kind::ConstantSized` will be returned.
    //
    //    Next, for extracting the offset,
    //     1b. if E.LHS is a pointer and E.RHS is a constant integer,
    //         or, if E.RHS is a pointer and E.LHS is a constant integer, the function will set
    //        `OffsetConstant` to the constant integer and widen and/or normalize it if needed.
    //        Then, it returns `BaseRange::Kind::ConstantSized`. When manipulating the extracted
    //        constant integer, if an overflow occurres in any of the steps, `OffsetConstant = 0`
    //        and `OffsetVariable = nullptr`. Also, `BaseRange::Kind::ConstantSized` will be returned.
    //     If (1b) does not hold, we define the offset to be VariableSized. Therefore,
    //     `OffsetVariable = E.RHS` if E.LHS is a pointer, and `OffsetVariable = E.LHS` if E.RHS is
    //     a pointer. In this case, `BaseRange::Kind::VariableSized` will be returned.
    //
    // TODO: we use signed integers to represent the result of the OffsetConstant.
    // We can't represent unsigned offsets larger the the maximum signed
    // integer that will fit pointer width.
    BaseRange::Kind SplitIntoBaseAndOffset(Expr *E, Expr *&Base, llvm::APSInt &OffsetConstant,
                                Expr *&OffsetVariable) {
      if (const BinaryOperator *BO = dyn_cast<BinaryOperator>(E->IgnoreParens())) {
        if (BO->isAdditiveOp()) {
          Expr *Other = nullptr;
          if (BO->getLHS()->getType()->isPointerType()) {
            Base = BO->getLHS();
            Other = BO->getRHS();
          } else if (BO->getRHS()->getType()->isPointerType()) {
            Base = BO->getRHS();
            Other = BO->getLHS();
          } else
            goto exit;
          assert(Other->getType()->isIntegerType());
          if (Other->isIntegerConstantExpr(OffsetConstant, S.Context)) {
            // Widen the integer to the number of bits in a pointer.
            bool Overflow;
            OffsetConstant = BoundsUtil::ConvertToSignedPointerWidth(S.Context, OffsetConstant, Overflow);
            if (Overflow)
              goto exit;
            // Normalize the operation by negating the offset if necessary.
            if (BO->getOpcode() == BO_Sub) {
              OffsetConstant = llvm::APSInt(PointerWidth, false).ssub_ov(OffsetConstant, Overflow);
              if (Overflow)
                goto exit;
            }
            llvm::APSInt ElemSize;
            if (!BoundsUtil::getReferentSizeInChars(S.Context, Base->getType(), ElemSize))
                goto exit;
            OffsetConstant = OffsetConstant.smul_ov(ElemSize, Overflow);
            if (Overflow)
              goto exit;
            OffsetVariable = nullptr;
            return BaseRange::Kind::ConstantSized;
          } else {
            OffsetVariable = Other;
            return BaseRange::Kind::VariableSized;
          }
        }
      }

    exit:
      // Return (E, 0).
      Base = E->IgnoreParens();
      OffsetConstant = llvm::APSInt(PointerWidth, false);
      OffsetVariable = nullptr;
      return BaseRange::Kind::ConstantSized;
    }

    // Given a `Base` and `Offset`, this function tries to convert it to a standard form `Base + (ConstantPart OP VariablePart)`.
    // The OP's signedness is stored in IsOpSigned. If the function fails to create the standard form, it returns false. Otherwise,
    // it returns true to indicate success, and stores each part of the standard form in a separate argument as follows:
    // `ConstantPart`: a signed integer
    // `IsOpSigned`: a boolean which is true if VariablePart is signed, and false otherwise
    // `VariablePart`: an integer expression that can be a either signed or unsigned integer
    //
    // Given array_ptr<T> p:
    // 1. For (char *)p + e1 or (unsigned char *)p + e1, ConstantPart = 1, VariablePart = e1.
    // 2. For p + e1, ConstantPart = sizeof(T), VariablePart = e1.
    //
    // Note that another way to interpret the functionality of this function is that it expands
    // pointer arithmetic to bytewise arithmetic.
    static bool CreateStandardForm(ASTContext &Ctx, Expr *Base, Expr *Offset, llvm::APSInt &ConstantPart, bool &IsOpSigned, Expr *&VariablePart) {
      bool Overflow;
      uint64_t PointerWidth = Ctx.getTargetInfo().getPointerWidth(0);
      if (!Base->getType()->isPointerType())
        return false;
      if (Base->getType()->getPointeeOrArrayElementType()->isCharType()) {
        if (BinaryOperator *BO = dyn_cast<BinaryOperator>(Offset)) {
          if (BO->getRHS()->isIntegerConstantExpr(ConstantPart, Ctx))
            VariablePart = BO->getLHS();
          else if (BO->getLHS()->isIntegerConstantExpr(ConstantPart, Ctx))
            VariablePart = BO->getRHS();
          else
            goto exit;
          IsOpSigned = VariablePart->getType()->isSignedIntegerType();
          ConstantPart = BoundsUtil::ConvertToSignedPointerWidth(Ctx, ConstantPart, Overflow);
          if (Overflow)
            goto exit;
        } else
          goto exit;
        return true;

      exit:
        VariablePart = Offset;
        ConstantPart = llvm::APSInt(llvm::APInt(PointerWidth, 1), false);
        IsOpSigned = VariablePart->getType()->isSignedIntegerType();
        return true;
      } else {
        VariablePart = Offset;
        IsOpSigned = VariablePart->getType()->isSignedIntegerType();
        if (!BoundsUtil::getReferentSizeInChars(Ctx, Base->getType(), ConstantPart))
          return false;
        ConstantPart = BoundsUtil::ConvertToSignedPointerWidth(Ctx, ConstantPart, Overflow);
        if (Overflow)
          return false;
        return true;
      }
    }

    // In this function, the goal is to compare two expressions: `Base1 + Offset1` and `Base2 + Offset2`.
    // The function returns true if they are equal, and false otherwise. Note that before checking equivalence
    // of expressions, the function expands pointer arithmetic to bytewise arithmetic.
    //
    // Steps in checking the equivalence:
    // 0. If `Offset1` or `Offset2` is null, return false.
    // 1. If `Base1` and `Base2` are not lexicographically equal, return false.
    // 2. Next, both bounds are converted into standard forms `Base + ConstantPart * VariablePart` as explained in `CreateStandardForm()`
    // 3. If any of the expressions cannot be converted successfully, return false.
    // 4. If VariableParts are not lexicographically equal, return false.
    // 5. If OP signs are not equivalent in both, return false.
    // 6. If ConstantParts are not equal, return false.
    // If the expressions pass all the above tests, then return true.
    //
    // Note that in all steps involving in checking the equality of the types or values of offsets, parentheses and
    // casts are ignored.
    static bool EqualExtended(ASTContext &Ctx, Expr *Base1, Expr *Base2, Expr *Offset1, Expr *Offset2, EquivExprSets *EquivExprs) {
      if (!Offset1 && !Offset2)
        return false;

      if (!EqualValue(Ctx, Base1, Base2, EquivExprs))
        return false;

      llvm::APSInt ConstantPart1, ConstantPart2;
      bool IsOpSigned1, IsOpSigned2;
      Expr *VariablePart1, *VariablePart2;

      bool CreatedStdForm1 = CreateStandardForm(Ctx, Base1, Offset1, ConstantPart1, IsOpSigned1, VariablePart1);
      bool CreatedStdForm2 = CreateStandardForm(Ctx, Base2, Offset2, ConstantPart2, IsOpSigned2, VariablePart2);
      
      if (!CreatedStdForm1 || !CreatedStdForm2)
        return false;
      if (!EqualValue(Ctx, VariablePart1, VariablePart2, EquivExprs))
        return false;
      if (IsOpSigned1 != IsOpSigned2)
        return false;
      if (ConstantPart1 != ConstantPart2)
        return false;

      return true;
    }

    // This function is an extension of EqualExtended. It looks into the provided `Facts`
    // in order to prove `Base1 + Offset1 <= Base2 + Offset2`. Note that in order to prove this,
    // Base1 must equal Base2 (as in EqualExtended), and the fact that
    // "Offset1 <= Offset2" must exist in `Facts`.
    //
    // TODO: we are ignoring the possibility of overflow in the addition.
    static bool LessThanOrEqualExtended(ASTContext &Ctx, Expr *Base1, Expr *Base2, Expr *Offset1, Expr *Offset2,
                                        EquivExprSets *EquivExprs, std::pair<ComparisonSet, ComparisonSet>& Facts) {
      if (!Offset1 && !Offset2)
        return false;

      if (!EqualValue(Ctx, Base1, Base2, EquivExprs))
        return false;

      llvm::APSInt ConstantPart1, ConstantPart2;
      bool IsOpSigned1, IsOpSigned2;
      Expr *VariablePart1, *VariablePart2;

      bool CreatedStdForm1 = CreateStandardForm(Ctx, Base1, Offset1, ConstantPart1, IsOpSigned1, VariablePart1);
      bool CreatedStdForm2 = CreateStandardForm(Ctx, Base2, Offset2, ConstantPart2, IsOpSigned2, VariablePart2);

      if (!CreatedStdForm1 || !CreatedStdForm2)
        return false;
      if (IsOpSigned1 != IsOpSigned2)
        return false;
      if (ConstantPart1 != ConstantPart2)
        return false;

      if (EqualValue(Ctx, VariablePart1, VariablePart2, EquivExprs))
        return true;
      if (FactExists(Ctx, VariablePart1, VariablePart2, EquivExprs, Facts))
        return true;

      return false;
    }

    // Given `Facts`, `E1`, and `E2`, this function looks for the fact `E1 <= E2` inside
    // the fatcs and returns true if it is able to find it. Otherwise, it returns false.
    static bool FactExists(ASTContext &Ctx, Expr *E1, Expr *E2, EquivExprSets *EquivExprs,
                           std::pair<ComparisonSet, ComparisonSet>& Facts) {
      bool ExistsIn = false, ExistsKill = false;
      for (auto InFact : Facts.first) {
        if (Lexicographic(Ctx, EquivExprs).CompareExpr(E1, InFact.first) == Lexicographic::Result::Equal &&
            Lexicographic(Ctx, EquivExprs).CompareExpr(E2, InFact.second) == Lexicographic::Result::Equal) {
          ExistsIn = true;
          break;
        }
      }
      for (auto KillFact : Facts.second) {
        if (Lexicographic(Ctx, EquivExprs).CompareExpr(E1, KillFact.first) == Lexicographic::Result::Equal &&
            Lexicographic(Ctx, EquivExprs).CompareExpr(E2, KillFact.second) == Lexicographic::Result::Equal) {
          ExistsKill = true;
          break;
        }
      }
      return ExistsIn && !ExistsKill;
    }

    static bool EqualValue(ASTContext &Ctx, Expr *E1, Expr *E2, EquivExprSets *EquivExprs) {
      Lexicographic::Result R = Lexicographic(Ctx, EquivExprs).CompareExpr(E1, E2);
      return R == Lexicographic::Result::Equal;
    }

    // Convert the bounds expression `Bounds` to a range `R`. This function returns true
    // if the conversion is successful, and false otherwise.
    // Currently, this function only performs the conversion for bounds expression of
    // kind Range and returns false for other kinds.
    //
    // Implementation details:
    // - First, SplitIntoBaseAndOffset is called on lower and upper fields in BoundsExpr to extract
    //   the bases and offsets. Note that offsets can be either ConstantSized or VariablesSized.
    // - Next, if the extracted lower base and upper base are equal, the function sets the base and
    //   the offsets of `R` based on the extracted values. Finally, it returns true to indicate success.
    //   If bases are not equal, R's fields will not be updated and the function returns false.
    bool CreateBaseRange(const BoundsExpr *Bounds, BaseRange *R,
                             EquivExprSets *EquivExprs) {
      switch (Bounds->getKind()) {
        case BoundsExpr::Kind::Invalid:
        case BoundsExpr::Kind::Unknown:
        case BoundsExpr::Kind::Any:
          return false;
        case BoundsExpr::Kind::ByteCount:
        case BoundsExpr::Kind::ElementCount:
          // TODO: fill these cases in.
          return false;
        case BoundsExpr::Kind::Range: {
          const RangeBoundsExpr *RB = cast<RangeBoundsExpr>(Bounds);
          Expr *Lower = RB->getLowerExpr();
          Expr *Upper = RB->getUpperExpr();
          Expr *LowerBase, *UpperBase;
          llvm::APSInt LowerOffsetConstant(1, true);
          llvm::APSInt  UpperOffsetConstant(1, true);
          Expr *LowerOffsetVariable = nullptr;
          Expr *UpperOffsetVariable = nullptr;
          SplitIntoBaseAndOffset(Lower, LowerBase, LowerOffsetConstant, LowerOffsetVariable);
          SplitIntoBaseAndOffset(Upper, UpperBase, UpperOffsetConstant, UpperOffsetVariable);

          // If both of the offsets are constants, the range is considered constant-sized.
          // Otherwise, it is a variable-sized range.
          if (EqualValue(S.Context, LowerBase, UpperBase, EquivExprs)) {
            R->SetBase(LowerBase);
            R->SetLowerConstant(LowerOffsetConstant);
            R->SetLowerVariable(LowerOffsetVariable);
            R->SetUpperConstant(UpperOffsetConstant);
            R->SetUpperVariable(UpperOffsetVariable);
            return true;
          }
        }
      }
      return false;
    }

    // Try to prove that SrcBounds implies the validity of DeclaredBounds.
    //
    // If Kind is StaticBoundsCast, check whether a static cast between Ptr
    // types from SrcBounds to DestBounds is legal.
    ProofResult ProveBoundsDeclValidity(const BoundsExpr *DeclaredBounds,
                                        const BoundsExpr *SrcBounds,
                                        ProofFailure &Cause,
                                        EquivExprSets *EquivExprs,
                                        std::pair<ComparisonSet, ComparisonSet>& Facts,
                                        ProofStmtKind Kind =
                                          ProofStmtKind::BoundsDeclaration) {
      assert(BoundsUtil::IsStandardForm(DeclaredBounds) &&
        "declared bounds not in standard form");
      assert(BoundsUtil::IsStandardForm(SrcBounds) &&
        "src bounds not in standard form");
      Cause = ProofFailure::None;

      // Ignore invalid bounds.
      if (SrcBounds->isInvalid() || DeclaredBounds->isInvalid())
        return ProofResult::True;

     // source bounds(any) implies that any other bounds is valid.
      if (SrcBounds->isAny())
        return ProofResult::True;

      // target bounds(unknown) implied by any other bounds.
      if (DeclaredBounds->isUnknown())
        return ProofResult::True;

      if (S.Context.EquivalentBounds(DeclaredBounds, SrcBounds, EquivExprs))
        return ProofResult::True;

      BaseRange DeclaredRange(S);
      BaseRange SrcRange(S);

      if (CreateBaseRange(DeclaredBounds, &DeclaredRange, EquivExprs) &&
          CreateBaseRange(SrcBounds, &SrcRange, EquivExprs)) {

#ifdef TRACE_RANGE
        llvm::outs() << "Found constant ranges:\n";
        llvm::outs() << "Declared bounds";
        DeclaredBounds->dump(llvm::outs());
        llvm::outs() << "\nSource bounds";
        SrcBounds->dump(llvm::outs());
        llvm::outs() << "\nDeclared range:";
        DeclaredRange.Dump(llvm::outs());
        llvm::outs() << "\nSource range:";
        SrcRange.Dump(llvm::outs());
#endif
        ProofResult R = SrcRange.InRange(DeclaredRange, Cause, EquivExprs, Facts);
        if (R == ProofResult::True)
          return R;
        if (R == ProofResult::False || R == ProofResult::Maybe) {
          if (R == ProofResult::False && SrcRange.IsEmpty())
            Cause = CombineFailures(Cause, ProofFailure::SrcEmpty);
          if (SrcRange.IsInvalid())
            Cause = CombineFailures(Cause, ProofFailure::SrcInvalid);
          if (DeclaredRange.IsConstantSizedRange() && SrcRange.IsConstantSizedRange()) {
            if (DeclaredRange.GetWidth() > SrcRange.GetWidth()) {
              Cause = CombineFailures(Cause, ProofFailure::Width);
              R = ProofResult::False;
            } else if (Kind == ProofStmtKind::StaticBoundsCast) {
              // For checking static casts between Ptr types, we only need to
              // prove that the declared width <= the source width.
              return ProofResult::True;
            }
          }
        }
        return R;
      }
      return ProofResult::Maybe;
    }

    // Try to prove that PtrBase + Offset is within Bounds, where PtrBase has pointer type.
    // Offset is optional and may be a nullptr.
    ProofResult ProveMemoryAccessInRange(Expr *PtrBase, Expr *Offset, BoundsExpr *Bounds,
                                         BoundsCheckKind Kind, ProofFailure &Cause) {
#ifdef TRACE_RANGE
      llvm::outs() << "Examining:\nPtrBase\n";
      PtrBase->dump(llvm::outs());
      llvm::outs() << "Offset = ";
      if (Offset != nullptr) {
        Offset->dump(llvm::outs());
      } else
        llvm::outs() << "nullptr\n";
      llvm::outs() << "Bounds\n";
      Bounds->dump(llvm::outs());
#endif
      assert(BoundsUtil::IsStandardForm(Bounds) &&
             "bounds not in standard form");
      Cause = ProofFailure::None;
      BaseRange ValidRange(S);

      // Currently, we do not try to prove whether the memory access is in range for non-constant ranges
      // TODO: generalize memory access range check to non-constants
      if (!CreateBaseRange(Bounds, &ValidRange, nullptr))
        return ProofResult::Maybe;
      if (ValidRange.IsVariableSizedRange())
        return ProofResult::Maybe;

      bool Overflow;
      llvm::APSInt ElementSize;
      if (!BoundsUtil::getReferentSizeInChars(S.Context, PtrBase->getType(), ElementSize))
          return ProofResult::Maybe;
      if (Kind == BoundsCheckKind::BCK_NullTermRead || Kind == BoundsCheckKind::BCK_NullTermWriteAssign) {
        Overflow = ValidRange.AddToUpper(ElementSize);
        if (Overflow)
          return ProofResult::Maybe;
      }

      Expr *AccessBase;
      llvm::APSInt AccessStartOffset;
      Expr *DummyOffset;
      // Currently, we do not try to prove whether the memory access is in range for non-constant ranges
      // TODO: generalize memory access range check to non-constants
      if (SplitIntoBaseAndOffset(PtrBase, AccessBase, AccessStartOffset, DummyOffset) != BaseRange::Kind::ConstantSized)
        return ProofResult::Maybe;

      // The access base for bounds_cast(e) should be a temporary binding of e.
      if (isa<BoundsCastExpr>(AccessBase))
        AccessBase = GetTempBinding(AccessBase);

      if (Offset) {
        llvm::APSInt IntVal;
        if (!Offset->isIntegerConstantExpr(IntVal, S.Context))
          return ProofResult::Maybe;
        IntVal = BoundsUtil::ConvertToSignedPointerWidth(S.Context, IntVal, Overflow);
        if (Overflow)
          return ProofResult::Maybe;
        IntVal = IntVal.smul_ov(ElementSize, Overflow);
        if (Overflow)
          return ProofResult::Maybe;
        AccessStartOffset = AccessStartOffset.sadd_ov(IntVal, Overflow);
        if (Overflow)
          return ProofResult::Maybe;
      }
      BaseRange MemoryAccessRange(S, AccessBase, AccessStartOffset,
                                           AccessStartOffset);
      Overflow = MemoryAccessRange.AddToUpper(ElementSize);
      if (Overflow)
        return ProofResult::Maybe;
#ifdef TRACE_RANGE
      llvm::outs() << "Memory access range:\n";
      MemoryAccessRange.Dump(llvm::outs());
      llvm::outs() << "Valid range:\n";
      ValidRange.Dump(llvm::outs());
#endif
      if (MemoryAccessRange.IsEmpty()) {
        Cause = CombineFailures(Cause, ProofFailure::DstEmpty);
        return ProofResult::False;
      }
      else if (MemoryAccessRange.IsInvalid()) {
        Cause = CombineFailures(Cause, ProofFailure::DstInvalid);
        return ProofResult::False;
      }
      std::pair<ComparisonSet, ComparisonSet> EmptyFacts;
      ProofResult R = ValidRange.InRange(MemoryAccessRange, Cause, nullptr, EmptyFacts);
      if (R == ProofResult::True)
        return R;
      if (R == ProofResult::False || R == ProofResult::Maybe) {
        if (R == ProofResult::False &&
            ValidRange.PartialOverlap(MemoryAccessRange) == ProofResult::True)
          Cause = CombineFailures(Cause, ProofFailure::PartialOverlap);
        if (ValidRange.IsEmpty()) {
          Cause = CombineFailures(Cause, ProofFailure::SrcEmpty);
          R = ProofResult::False;
        }
        if (ValidRange.IsInvalid()) {
          Cause = CombineFailures(Cause, ProofFailure::SrcInvalid);
          R = ProofResult::False;
        }
        if (MemoryAccessRange.GetWidth() > ValidRange.GetWidth()) {
          Cause = CombineFailures(Cause, ProofFailure::Width);
          R = ProofResult::False;
        }
      }
      return R;
    }

    // Convert ProofFailure codes into diagnostic notes explaining why the
    // statement involving bounds is false.
    void ExplainProofFailure(SourceLocation Loc, ProofFailure Cause,
                             ProofStmtKind Kind) {
      // Prefer diagnosis of empty bounds over bounds being too narrow.
      if (TestFailure(Cause, ProofFailure::SrcEmpty))
        S.Diag(Loc, diag::note_source_bounds_empty);
      else if (TestFailure(Cause, ProofFailure::DstEmpty))
        S.Diag(Loc, diag::note_destination_bounds_empty);
      else if (TestFailure(Cause, ProofFailure::SrcInvalid))
        S.Diag(Loc, diag::note_source_bounds_invalid);
      else if (TestFailure(Cause, ProofFailure::DstInvalid))
        S.Diag(Loc, diag::note_destination_bounds_invalid);
      else if (Kind != ProofStmtKind::StaticBoundsCast &&
               TestFailure(Cause, ProofFailure::Width))
        S.Diag(Loc, diag::note_bounds_too_narrow) << (unsigned)Kind;

      // Memory access/struct base error message.
      if (Kind == ProofStmtKind::MemoryAccess || Kind == ProofStmtKind::MemberArrowBase) {
        if (TestFailure(Cause, ProofFailure::PartialOverlap)) {
          S.Diag(Loc, diag::note_bounds_partially_overlap);
        }
      }

      if (TestFailure(Cause, ProofFailure::LowerBound))
        S.Diag(Loc, diag::note_lower_out_of_bounds) << (unsigned) Kind;
      if (TestFailure(Cause, ProofFailure::UpperBound))
        S.Diag(Loc, diag::note_upper_out_of_bounds) << (unsigned) Kind;
    }

    CHKCBindTemporaryExpr *GetTempBinding(Expr *E) {
      // Bounds casts should always have a temporary binding.
      if (BoundsCastExpr *BCE = dyn_cast<BoundsCastExpr>(E)) {
        CHKCBindTemporaryExpr *Result = dyn_cast<CHKCBindTemporaryExpr>(BCE->getSubExpr());
        return Result;
      }

      CHKCBindTemporaryExpr *Result =
        dyn_cast<CHKCBindTemporaryExpr>(E->IgnoreParenNoopCasts(S.getASTContext()));
      return Result;
    }

    // Given an assignment target = e, where target has declared bounds
    // DeclaredBounds and and e has inferred bounds SrcBounds, make sure
    // that SrcBounds implies that DeclaredBounds are provably true.
    void CheckBoundsDeclAtAssignment(SourceLocation ExprLoc, Expr *Target,
                                     BoundsExpr *DeclaredBounds, Expr *Src,
                                     BoundsExpr *SrcBounds,
                                     CheckedScopeSpecifier CSS,
                                     std::pair<ComparisonSet, ComparisonSet>& Facts) {
      // Record expression equality implied by assignment.
      SmallVector<SmallVector <Expr *, 4> *, 4> EquivExprs;
      SmallVector<Expr *, 4> EqualExpr;

      if (S.CheckIsNonModifying(Target, Sema::NonModifyingContext::NMC_Unknown,
                                Sema::NonModifyingMessage::NMM_None)) {
         CHKCBindTemporaryExpr *Temp = GetTempBinding(Src);
         // TODO: make sure assignment to lvalue doesn't modify value used in Src.
         bool SrcIsNonModifying =
           S.CheckIsNonModifying(Src, Sema::NonModifyingContext::NMC_Unknown,
                                 Sema::NonModifyingMessage::NMM_None);
         if (Temp || SrcIsNonModifying) {
           Expr *TargetExpr =
             CreateImplicitCast(Target->getType(), CK_LValueToRValue, Target);
           EqualExpr.push_back(TargetExpr);
           if (Temp)
             EqualExpr.push_back(CreateTemporaryUse(Temp));
           else
             EqualExpr.push_back(Src);
           EquivExprs.push_back(&EqualExpr);
         }
      }

      ProofFailure Cause;
      ProofResult Result = ProveBoundsDeclValidity(DeclaredBounds, SrcBounds,
                                                   Cause, &EquivExprs, Facts);
      if (Result != ProofResult::True) {
        unsigned DiagId = (Result == ProofResult::False) ?
          diag::error_bounds_declaration_invalid :
          (CSS != CheckedScopeSpecifier::CSS_Unchecked?
           diag::warn_checked_scope_bounds_declaration_invalid :
           diag::warn_bounds_declaration_invalid);
        S.Diag(ExprLoc, DiagId)
          << Sema::BoundsDeclarationCheck::BDC_Assignment << Target
          << Target->getSourceRange() << Src->getSourceRange();
        if (Result == ProofResult::False)
          ExplainProofFailure(ExprLoc, Cause, ProofStmtKind::BoundsDeclaration);
        S.Diag(Target->getExprLoc(), diag::note_declared_bounds)
          << DeclaredBounds << DeclaredBounds->getSourceRange();
        S.Diag(Src->getExprLoc(), diag::note_expanded_inferred_bounds)
          << SrcBounds << Src->getSourceRange();
      }
    }

    // Check that the bounds for an argument imply the expected
    // bounds for the argument.   The expected bounds are computed
    // by substituting the arguments into the bounds expression for
    // the corresponding parameter.
    void CheckBoundsDeclAtCallArg(unsigned ParamNum,
                                  BoundsExpr *ExpectedArgBounds, Expr *Arg,
                                  BoundsExpr *ArgBounds,
                                  CheckedScopeSpecifier CSS,
                                  SmallVector<SmallVector <Expr *, 4> *, 4> *EquivExprs,
                                  std::pair<ComparisonSet, ComparisonSet>& Facts) {
      SourceLocation ArgLoc = Arg->getBeginLoc();
      ProofFailure Cause;
      ProofResult Result = ProveBoundsDeclValidity(ExpectedArgBounds,
                                                   ArgBounds, Cause, EquivExprs, Facts);
      if (Result != ProofResult::True) {
        unsigned DiagId = (Result == ProofResult::False) ?
          diag::error_argument_bounds_invalid :
          (CSS != CheckedScopeSpecifier::CSS_Unchecked ?
           diag::warn_checked_scope_argument_bounds_invalid :
           diag::warn_argument_bounds_invalid);
        S.Diag(ArgLoc, DiagId) << (ParamNum + 1) << Arg->getSourceRange();
        if (Result == ProofResult::False)
          ExplainProofFailure(ArgLoc, Cause, ProofStmtKind::BoundsDeclaration);
        S.Diag(ArgLoc, diag::note_expected_argument_bounds) << ExpectedArgBounds;
        S.Diag(Arg->getExprLoc(), diag::note_expanded_inferred_bounds)
          << ArgBounds << Arg->getSourceRange();
      }
    }

    // Given an initializer v = e, where v is a variable that has declared
    // bounds DeclaredBounds and and e has inferred bounds SrcBounds, make sure
    // that SrcBounds implies that DeclaredBounds are provably true.
    void CheckBoundsDeclAtInitializer(SourceLocation ExprLoc, VarDecl *D,
                                      BoundsExpr *DeclaredBounds, Expr *Src,
                                      BoundsExpr *SrcBounds,
                                      CheckedScopeSpecifier CSS,
                                      std::pair<ComparisonSet, ComparisonSet>& Facts) {
      // Record expression equality implied by initialization.
      SmallVector<SmallVector <Expr *, 4> *, 4> EquivExprs;
      SmallVector<Expr *, 4> EqualExpr;
      // Record equivalence between expressions implied by initializion.
      // If D declares a variable V, and
      // 1. Src binds a temporary variable T, record equivalence
      //    beteween V and T.
      // 2. Otherwise, if Src is a non-modifying expression, record
      //    equivalence between V and Src.
      CHKCBindTemporaryExpr *Temp = GetTempBinding(Src);
      if (Temp ||  S.CheckIsNonModifying(Src, Sema::NonModifyingContext::NMC_Unknown,
                                         Sema::NonModifyingMessage::NMM_None)) {
        // TODO: make sure variable being initialized isn't read by Src.
        DeclRefExpr *TargetDeclRef =
          DeclRefExpr::Create(S.getASTContext(), NestedNameSpecifierLoc(),
                              SourceLocation(), D, false, SourceLocation(),
                              D->getType(), ExprValueKind::VK_LValue);
        CastKind Kind;
        QualType TargetTy;
        if (D->getType()->isArrayType()) {
          Kind = CK_ArrayToPointerDecay;
          TargetTy = S.getASTContext().getArrayDecayedType(D->getType());
        } else {
          Kind = CK_LValueToRValue;
          TargetTy = D->getType();
        }
        Expr *TargetExpr = CreateImplicitCast(TargetTy, Kind, TargetDeclRef);
        EqualExpr.push_back(TargetExpr);
        if (Temp)
          EqualExpr.push_back(CreateTemporaryUse(Temp));
        else
          EqualExpr.push_back(Src);
        EquivExprs.push_back(&EqualExpr);
        /*
        llvm::outs() << "Dumping target/src equality relation\n";
        for (Expr *E : EqualExpr)
          E->dump(llvm::outs());
        */
      }
      ProofFailure Cause;
      ProofResult Result = ProveBoundsDeclValidity(DeclaredBounds,
                                                   SrcBounds, Cause, &EquivExprs, Facts);
      if (Result != ProofResult::True) {
        unsigned DiagId = (Result == ProofResult::False) ?
          diag::error_bounds_declaration_invalid :
          (CSS != CheckedScopeSpecifier::CSS_Unchecked ?
           diag::warn_checked_scope_bounds_declaration_invalid :
           diag::warn_bounds_declaration_invalid);
        S.Diag(ExprLoc, DiagId)
          << Sema::BoundsDeclarationCheck::BDC_Initialization << D
          << D->getLocation() << Src->getSourceRange();
        if (Result == ProofResult::False)
          ExplainProofFailure(ExprLoc, Cause, ProofStmtKind::BoundsDeclaration);
        S.Diag(D->getLocation(), diag::note_declared_bounds)
          << DeclaredBounds << D->getLocation();
        S.Diag(Src->getExprLoc(), diag::note_expanded_inferred_bounds)
          << SrcBounds << Src->getSourceRange();
      }
    }

    // Given a static cast to a Ptr type, where the Ptr type has
    // TargetBounds and the source has SrcBounds, make sure that (1) SrcBounds
    // implies Targetbounds or (2) the SrcBounds is at least as wide as

    // the TargetBounds.
    void CheckBoundsDeclAtStaticPtrCast(CastExpr *Cast,
                                        BoundsExpr *TargetBounds,
                                        Expr *Src,
                                        BoundsExpr *SrcBounds,
                                        CheckedScopeSpecifier CSS,
                                        std::pair<ComparisonSet, ComparisonSet>& Facts) {
      ProofFailure Cause;
      bool IsStaticPtrCast = (Src->getType()->isCheckedPointerPtrType() &&
                              Cast->getType()->isCheckedPointerPtrType());
      ProofStmtKind Kind = IsStaticPtrCast ? ProofStmtKind::StaticBoundsCast :
                             ProofStmtKind::BoundsDeclaration;
      ProofResult Result =
        ProveBoundsDeclValidity(TargetBounds, SrcBounds, Cause, nullptr, Facts, Kind);
      if (Result != ProofResult::True) {
        unsigned DiagId = (Result == ProofResult::False) ?
          diag::error_static_cast_bounds_invalid :
          (CSS != CheckedScopeSpecifier::CSS_Unchecked ?
           diag::warn_checked_scopestatic_cast_bounds_invalid :
           diag::warn_static_cast_bounds_invalid);
        SourceLocation ExprLoc = Cast->getExprLoc();
        S.Diag(ExprLoc, DiagId) << Cast->getType() << Cast->getSourceRange();
        if (Result == ProofResult::False)
          ExplainProofFailure(ExprLoc, Cause,
                              ProofStmtKind::StaticBoundsCast);
        S.Diag(ExprLoc, diag::note_required_bounds) << TargetBounds;
        S.Diag(ExprLoc, diag::note_expanded_inferred_bounds) << SrcBounds;
      }
    }

    void CheckBoundsAtMemoryAccess(Expr *Deref, BoundsExpr *ValidRange,
                                   BoundsCheckKind CheckKind,
                                   CheckedScopeSpecifier CSS) {
      ProofFailure Cause;
      ProofResult Result;
      ProofStmtKind ProofKind;
      #ifdef TRACE_RANGE
      llvm::outs() << "CheckBoundsMemAccess: Deref Expr: ";
      Deref->dumpPretty(S.Context);
      llvm::outs() << "\n";
      #endif
      if (UnaryOperator *UO = dyn_cast<UnaryOperator>(Deref)) {
        ProofKind = ProofStmtKind::MemoryAccess;
        Result = ProveMemoryAccessInRange(UO->getSubExpr(), nullptr, ValidRange,
                                          CheckKind, Cause);
      } else if (ArraySubscriptExpr *AS = dyn_cast<ArraySubscriptExpr>(Deref)) {
        ProofKind = ProofStmtKind::MemoryAccess;
        Result = ProveMemoryAccessInRange(AS->getBase(), AS->getIdx(),
                                          ValidRange, CheckKind, Cause);
      } else if (MemberExpr *ME = dyn_cast<MemberExpr>(Deref)) {
        assert(ME->isArrow());
        ProofKind = ProofStmtKind::MemberArrowBase;
        Result = ProveMemoryAccessInRange(ME->getBase(), nullptr, ValidRange, CheckKind, Cause);
      } else {
        llvm_unreachable("unexpected expression kind");
      }

      if (Result == ProofResult::False) {
        #ifdef TRACE_RANGE
        llvm::outs() << "Memory access Failure Causes:";
        DumpFailure(llvm::outs(), Cause);
        llvm::outs() << "\n";
        #endif
        unsigned DiagId = diag::error_out_of_bounds_access;
        SourceLocation ExprLoc = Deref->getExprLoc();
        S.Diag(ExprLoc, DiagId) << (unsigned) ProofKind << Deref->getSourceRange();
        ExplainProofFailure(ExprLoc, Cause, ProofKind);
        S.Diag(ExprLoc, diag::note_expanded_inferred_bounds) << ValidRange;
      }
    }


  public:
    CheckBoundsDeclarations(Sema &SemaRef, Stmt *Body, CFG *Cfg, BoundsExpr *ReturnBounds) : S(SemaRef),
      DumpBounds(SemaRef.getLangOpts().DumpInferredBounds),
      PointerWidth(SemaRef.Context.getTargetInfo().getPointerWidth(0)),
      Body(Body),
      Cfg(Cfg),
      ReturnBounds(ReturnBounds),
      Context(SemaRef.Context),
      IncludeNullTerminator(false) {}

    CheckBoundsDeclarations(Sema &SemaRef) : S(SemaRef),
      DumpBounds(SemaRef.getLangOpts().DumpInferredBounds),
      PointerWidth(SemaRef.Context.getTargetInfo().getPointerWidth(0)),
      Body(nullptr),
      Cfg(nullptr),
      ReturnBounds(nullptr),
      Context(SemaRef.Context),
      IncludeNullTerminator(false) {}

    typedef llvm::SmallPtrSet<const Stmt *, 16> StmtSet;

    void IdentifyChecked(Stmt *S, StmtSet &MemoryCheckedStmts, StmtSet &BoundsCheckedStmts, CheckedScopeSpecifier CSS) {
      if (!S)
        return;

      if (CSS == CheckedScopeSpecifier::CSS_Memory)
        if (isa<Expr>(S) || isa<DeclStmt>(S) || isa<ReturnStmt>(S))
          MemoryCheckedStmts.insert(S);

      if (CSS == CheckedScopeSpecifier::CSS_Bounds)
        if (isa<Expr>(S) || isa<DeclStmt>(S) || isa<ReturnStmt>(S))
          BoundsCheckedStmts.insert(S);

      if (const CompoundStmt *CS = dyn_cast<CompoundStmt>(S))
        CSS = CS->getCheckedSpecifier();

      auto Begin = S->child_begin(), End = S->child_end();
      for (auto I = Begin; I != End; ++I)
        IdentifyChecked(*I, MemoryCheckedStmts, BoundsCheckedStmts, CSS);
    }

    // Add any subexpressions of S that occur in TopLevelElems to NestedExprs.
    void MarkNested(const Stmt *S, StmtSet &NestedExprs, StmtSet &TopLevelElems) {
      auto Begin = S->child_begin(), End = S->child_end();
      for (auto I = Begin; I != End; ++I) {
        const Stmt *Child = *I;
        if (!Child)
          continue;
        if (TopLevelElems.find(Child) != TopLevelElems.end())
          NestedExprs.insert(Child);
        MarkNested(Child, NestedExprs, TopLevelElems);
      }
   }

  // Identify CFG elements that are statements that are substatements of other
  // CFG elements.  (CFG elements are the components of basic blocks).  When a
  // CFG is constructed, subexpressions of top-level expressions may be placed
  // in separate CFG elements.  This is done for subexpressions of expressions
  // with control-flow, for example. When checking bounds declarations, we want
  // to process a subexpression with its enclosing expression. We want to
  // ignore CFG elements that are substatements of other CFG elements.
  //
  // As an example, given a conditional expression, all subexpressions will
  // be made into separate CFG elements.  The expression
  //    x = (cond == 0) ? f1() : f2(),
  // has a CFG of the form:
  //    B1:
  //     1: cond == 0
  //     branch cond == 0 B2, B3
  //   B2:
  //     1: f1();
  //     jump B4
  //   B3:
  //     1: f2();
  //     jump B4
  //   B4:
  //     1: x = (cond == 0) ? f1 : f2();
  //
  // For now, we want to skip B1.1, B2.1, and B3.1 because they will be processed
  // as part of B4.1.
   void FindNestedElements(StmtSet &NestedStmts) {
      // Create the set of top-level CFG elements.
      StmtSet TopLevelElems;
      for (const CFGBlock *Block : *Cfg) {
        for (CFGElement Elem : *Block) {
          if (Elem.getKind() == CFGElement::Statement) {
            CFGStmt CS = Elem.castAs<CFGStmt>();
            const Stmt *S = CS.getStmt();
            TopLevelElems.insert(S);
          }
        }
      }

      // Create the set of top-level elements that are subexpressions
      // of other top-level elements.
      for (const CFGBlock *Block : *Cfg) {
        for (CFGElement Elem : *Block) {
          if (Elem.getKind() == CFGElement::Statement) {
            CFGStmt CS = Elem.castAs<CFGStmt>();
            const Stmt *S = CS.getStmt();
            MarkNested(S, NestedStmts, TopLevelElems);
          }
        }
      }
   }

   // Walk the CFG, traversing basic blocks in reverse post-oder.
   // For each element of a block, check bounds declarations.  Skip
   // CFG elements that are subexpressions of other CFG elements.
   void TraverseCFG(AvailableFactsAnalysis& AFA) {
     assert(Cfg && "expected CFG to exist");
#if TRACE_CFG
     llvm::outs() << "Dumping AST";
     Body->dump(llvm::outs());
     llvm::outs() << "Dumping CFG:\n";
     Cfg->print(llvm::outs(), S.getLangOpts(), true);
     llvm::outs() << "Traversing CFG:\n";
#endif
     StmtSet NestedElements;
     FindNestedElements(NestedElements);
     StmtSet MemoryCheckedStmts;
     StmtSet BoundsCheckedStmts;
     IdentifyChecked(Body, MemoryCheckedStmts, BoundsCheckedStmts, CheckedScopeSpecifier::CSS_Unchecked);
     PostOrderCFGView POView = PostOrderCFGView(Cfg);
     std::pair<ComparisonSet, ComparisonSet> Facts;
     for (const CFGBlock *Block : POView) {
       AFA.GetFacts(Facts);
       for (CFGElement Elem : *Block) {
         if (Elem.getKind() == CFGElement::Statement) {
           CFGStmt CS = Elem.castAs<CFGStmt>();
           // We may attach a bounds expression to Stmt, so drop the const
           // modifier.
           Stmt *S = const_cast<Stmt *>(CS.getStmt());

           // Skip top-level elements that are nested in
           // another top-level element.
           if (NestedElements.find(S) != NestedElements.end())
             continue;

           CheckedScopeSpecifier CSS = CheckedScopeSpecifier::CSS_Unchecked;
           const Stmt *Statement = S;
           if (DeclStmt *DS = dyn_cast<DeclStmt>(S))
             // CFG construction will synthesize decl statements so that
             // each declarator is a separate CFGElem.  To see if we are in
             // a checked scope, look at the original decl statement.
             Statement = Cfg->getSourceDeclStmt(DS);
           if (MemoryCheckedStmts.find(Statement) != MemoryCheckedStmts.end())
             CSS = CheckedScopeSpecifier::CSS_Memory;
           else if (BoundsCheckedStmts.find(Statement) != BoundsCheckedStmts.end())
             CSS = CheckedScopeSpecifier::CSS_Bounds;

#if TRACE_CFG
            llvm::outs() << "Visiting ";
            S->dump(llvm::outs());
            llvm::outs().flush();
#endif
            TraverseStmt(S, CSS, Facts);
         }
       }
       AFA.Next();
     }
    }

    // Traverse methods iterate recursively over AST tree nodes, visiting all
    // children of the node too.
    //
    // Check methods infer bounds and do work on individual nodes, such as
    // checking bounds declarations or inserting bounds checks.
    BoundsExpr *TraverseStmt(Stmt *S, CheckedScopeSpecifier CSS,
                             std::pair<ComparisonSet, ComparisonSet>& Facts,
                             SideEffects SE = SideEffects::Enabled) {
      if (!S)
        return CreateBoundsEmpty();

      // Suppress diagnostics if side effects are disabled.
      Sema::ExprSubstitutionScope Scope(this->S, SE == SideEffects::Disabled);

      BoundsExpr *ResultBounds = CreateBoundsAlwaysUnknown();

      if (Expr *E = dyn_cast<Expr>(S))
        S = E->IgnoreParens();

      switch (S->getStmtClass()) {
        // CheckUnaryOperator traverses its subexpression,
        // so there is no need to traverse its children below.
        case Expr::UnaryOperatorClass: {
          BoundsExpr *Bounds = CheckUnaryOperator(cast<UnaryOperator>(S),
                                                  CSS, Facts, SE);
          return AdjustRValueBounds(S, Bounds);
        }
        // CheckCallExpr traverses its callee and arguments,
        // so there is no need to traverse its children below.
        case Expr::CallExprClass: {
          BoundsExpr *Bounds = CheckCallExpr(cast<CallExpr>(S),
                                             CSS, Facts, SE);
          return AdjustRValueBounds(S, Bounds);
        }
        case Expr::MemberExprClass:
          ResultBounds = CheckMemberExpr(cast<MemberExpr>(S),
                                         CSS, Facts, SE);
          break;
        // CheckCastExpr traverses its subexpression,
        // so there is no need to traverse its children below.
        case Expr::ImplicitCastExprClass:
        case Expr::CStyleCastExprClass:
        case Expr::BoundsCastExprClass: {
          BoundsExpr *Bounds = CheckCastExpr(cast<CastExpr>(S),
                                             CSS, Facts, SE);
          return AdjustRValueBounds(S, Bounds);
        }
        // CheckBinaryOperator traverses its subexpressions,
        // so there is no need to traverse its children below.
        case Expr::BinaryOperatorClass:
        case Expr::CompoundAssignOperatorClass: {
          BoundsExpr *Bounds = CheckBinaryOperator(cast<BinaryOperator>(S),
                                                   CSS, Facts, SE);
          return AdjustRValueBounds(S, Bounds);
        }
        case Stmt::CompoundStmtClass: {
          CompoundStmt *CS = cast<CompoundStmt>(S);
          CSS = CS->getCheckedSpecifier();
          break;
        }
        case Stmt::DeclStmtClass: {
          DeclStmt *DS = cast<DeclStmt>(S);
          auto BeginDecls = DS->decl_begin(), EndDecls = DS->decl_end();
          for (auto I = BeginDecls; I != EndDecls; ++I) {
            Decl *D = *I;
            // If an initializer expression is present, it is visited
            // during the traversal of children nodes.
            if (VarDecl *VD = dyn_cast<VarDecl>(D))
              ResultBounds = CheckVarDecl(VD, CSS, Facts, SE);
          }
          break;
        }
        // CheckReturnStmt traverses its return value,
        // so there is no need to traverse its children below.
        case Stmt::ReturnStmtClass: {
          BoundsExpr *Bounds = CheckReturnStmt(cast<ReturnStmt>(S),
                                               CSS, Facts, SE);
          return AdjustRValueBounds(S, Bounds);
        }
        // CheckTemporaryBinding traverses its subexpression,
        // so there is no need to traverse its children below.
        case Stmt::CHKCBindTemporaryExprClass: {
          CHKCBindTemporaryExpr *Binding = cast<CHKCBindTemporaryExpr>(S);
          BoundsExpr *Bounds = CheckTemporaryBinding(Binding, CSS, Facts, SE);
          return AdjustRValueBounds(S, Bounds);
        }
        case Expr::ConditionalOperatorClass:
        case Expr::BinaryConditionalOperatorClass: {
          AbstractConditionalOperator *ACO = cast<AbstractConditionalOperator>(S);
          BoundsExpr *Bounds = CheckConditionalOperator(ACO, CSS, Facts, SE);
          return AdjustRValueBounds(S, Bounds);
        }
        case Expr::BoundsValueExprClass: {
          BoundsExpr *Bounds = CheckBoundsValueExpr(cast<BoundsValueExpr>(S),
                                                    CSS, Facts, SE);
          return AdjustRValueBounds(S, Bounds);
        }
        default: 
          break;
      }
      
      TraverseChildren(S, CSS, Facts, SE);
      return AdjustRValueBounds(S, ResultBounds);
    }

<<<<<<< HEAD
    void TraverseChildren(Stmt *S, CheckedScopeSpecifier CSS, std::pair<ComparisonSet, ComparisonSet>& Facts, SideEffects SE) {
=======
    void TraverseChildren(Stmt *S, CheckedScopeSpecifier CSS,
                          std::pair<ComparisonSet, ComparisonSet>& Facts,
                          SideEffects SE) {
>>>>>>> 4577c880
      auto Begin = S->child_begin(), End = S->child_end();
      for (auto I = Begin; I != End; ++I) {
        TraverseStmt(*I, CSS, Facts, SE);
      }
    }

    // Traverse a top-level variable declaration.  If there is an
    // initializer, it has to be traversed explicitly.
    void TraverseTopLevelVarDecl(VarDecl *VD, CheckedScopeSpecifier CSS,
                                 std::pair<ComparisonSet, ComparisonSet>& Facts) {
      CheckVarDecl(VD, CSS, Facts, SideEffects::Enabled);
      if (Expr *Init = VD->getInit())
        TraverseStmt(Init, CSS, Facts);
    }

    bool IsBoundsSafeInterfaceAssignment(QualType DestTy, Expr *E) {
      if (DestTy->isUncheckedPointerType()) {
        ImplicitCastExpr *ICE = dyn_cast<ImplicitCastExpr>(E);
        if (ICE)
          return ICE && ICE->getCastKind() == CK_BitCast &&
                 ICE->getSubExpr()->getType()->isCheckedPointerType();
      }
      return false;
    }

    // CheckBinaryOperator returns the bounds for the value produced by e.
    // e is an rvalue.
    BoundsExpr *CheckBinaryOperator(BinaryOperator *E, CheckedScopeSpecifier CSS,
              std::pair<ComparisonSet, ComparisonSet>& Facts, SideEffects SE) {
      Expr *LHS = E->getLHS();
      Expr *RHS = E->getRHS();

      // The LHS target bounds must be inferred before
      // any side effects are performed on the LHS.
      BoundsExpr *LHSTargetBounds = LValueTargetBounds(LHS, CSS);

      // The LHS lvalue bounds (if needed) must be inferred
      // before any side effects are performed on the LHS.
      BoundsExpr *LHSLValueBounds = nullptr;
      if (SE == SideEffects::Enabled && E->isAssignmentOp())
        LHSLValueBounds = LValueBounds(LHS, CSS, Facts);

      // Recursively infer rvalue bounds for the subexpressions,
      // performing side effects if enabled.  This prevents TraverseStmt from
      // needing to recursively traverse the children of binary operators.
      BoundsExpr *LHSBounds = TraverseStmt(LHS, CSS, Facts, SE);
      BoundsExpr *RHSBounds = TraverseStmt(RHS, CSS, Facts, SE);

      BinaryOperatorKind Op = E->getOpcode();

      // Bounds of the binary operator.
      BoundsExpr *ResultBounds = CreateBoundsEmpty();

      // To avoid duplicate calls to RValueBounds,
      // infer the result bounds before performing bounds checking,
      // since bounds checking may use the result bounds.

      // Floating point expressions have empty bounds.
      if (E->getType()->isFloatingType())
        ResultBounds = CreateBoundsEmpty();

      // `e1 = e2` has the bounds of `e2`. `e2` is an RValue.
      else if (Op == BinaryOperatorKind::BO_Assign)
        ResultBounds = RHSBounds;

      // `e1, e2` has the bounds of `e2`. Both `e1` and `e2`
      // are RValues.
      else if (Op == BinaryOperatorKind::BO_Comma)
        ResultBounds = RHSBounds;
      
      else {
        // Compound Assignments function like assignments mostly,
        // except the LHS is an L-Value, so we'll use its lvalue target bounds
        bool IsCompoundAssignment = false;
        if (BinaryOperator::isCompoundAssignmentOp(Op)) {
          Op = BinaryOperator::getOpForCompoundAssignment(Op);
          IsCompoundAssignment = true;
        }

        // Pointer arithmetic.
        //
        // `p + i` has the bounds of `p`. `p` is an RValue.
        // `p += i` has the lvalue target bounds of `p`. `p` is an LValue. `p += i` is an RValue
        // same applies for `-` and `-=` respectively
        if (LHS->getType()->isPointerType() &&
            RHS->getType()->isIntegerType() &&
            BinaryOperator::isAdditiveOp(Op)) {
          ResultBounds = IsCompoundAssignment ?
            LHSTargetBounds : LHSBounds;
        }
        // `i + p` has the bounds of `p`. `p` is an RValue.
        // `i += p` has the bounds of `p`. `p` is an RValue.
        else if (LHS->getType()->isIntegerType() &&
            RHS->getType()->isPointerType() &&
            Op == BinaryOperatorKind::BO_Add) {
          ResultBounds = RHSBounds;
        }
        // `e - p` has empty bounds, regardless of the bounds of p.
        // `e -= p` has empty bounds, regardless of the bounds of p.
        else if (RHS->getType()->isPointerType() &&
            Op == BinaryOperatorKind::BO_Sub) {
          ResultBounds = CreateBoundsEmpty();
        }

        // Arithmetic on integers with bounds.
        //
        // `e1 @ e2` has the bounds of whichever of `e1` or `e2` has bounds.
        // if both `e1` and `e2` have bounds, then they must be equal.
        // Both `e1` and `e2` are RValues
        //
        // `e1 @= e2` has the bounds of whichever of `e1` or `e2` has bounds.
        // if both `e1` and `e2` have bounds, then they must be equal.
        // `e1` is an LValue, its bounds are the lvalue target bounds.
        // `e2` is an RValue
        //
        // @ can stand for: +, -, *, /, %, &, |, ^, >>, <<
        else if (LHS->getType()->isIntegerType() &&
            RHS->getType()->isIntegerType() &&
            (BinaryOperator::isAdditiveOp(Op) ||
              BinaryOperator::isMultiplicativeOp(Op) ||
              BinaryOperator::isBitwiseOp(Op) ||
              BinaryOperator::isShiftOp(Op))) {
          BoundsExpr *LeftBounds = IsCompoundAssignment ?
            LHSTargetBounds : LHSBounds;
          if (LeftBounds->isUnknown() && !RHSBounds->isUnknown())
            ResultBounds = RHSBounds;
          else if (!LeftBounds->isUnknown() && RHSBounds->isUnknown())
            ResultBounds = LeftBounds;
          else if (!LeftBounds->isUnknown() && !RHSBounds->isUnknown()) {
            // TODO: Check if LeftBounds and RHSBounds are equal.
            // if so, return one of them. If not, return bounds(unknown)
            ResultBounds = CreateBoundsAlwaysUnknown();
          }
          else if (LeftBounds->isUnknown() && RHSBounds->isUnknown())
            ResultBounds = CreateBoundsEmpty();
        }
      }

      // Perform checking with side effects, if enabled.
      if (SE == SideEffects::Enabled) {
        if (E->isAssignmentOp()) {
          QualType LHSType = LHS->getType();
          // Bounds of the right-hand side of the assignment
          BoundsExpr *RightBounds = nullptr;

          if (!E->isCompoundAssignmentOp() &&
              LHSType->isCheckedPointerPtrType() &&
              RHS->getType()->isCheckedPointerPtrType()) {
            // ptr<T> to ptr<T> assignment, no obligation to check assignment bounds
          }
          else if (LHSType->isCheckedPointerType() ||
                   LHSType->isIntegerType() ||
                   IsBoundsSafeInterfaceAssignment(LHSType, RHS)) {
            // Check that the value being assigned has bounds if the
            // target of the LHS lvalue has bounds.
            LHSTargetBounds = S.CheckNonModifyingBounds(LHSTargetBounds, LHS);
            if (!LHSTargetBounds->isUnknown()) {
              if (E->isCompoundAssignmentOp())
                RightBounds = S.CheckNonModifyingBounds(ResultBounds, E);
              else
                RightBounds = S.CheckNonModifyingBounds(ResultBounds, RHS);

              if (RightBounds->isUnknown()) {
                 S.Diag(RHS->getBeginLoc(),
                        diag::err_expected_bounds_for_assignment)
                        << RHS->getSourceRange();
                 RightBounds = S.CreateInvalidBoundsExpr();
              }

              CheckBoundsDeclAtAssignment(E->getExprLoc(), LHS, LHSTargetBounds,
                                          RHS, RightBounds, CSS, Facts);
            }
          }

          // Check that the LHS lvalue of the assignment has bounds, if it is an
          // lvalue that was produced by dereferencing an _Array_ptr.
          bool LHSNeedsBoundsCheck = false;
          OperationKind OpKind = (E->getOpcode() == BO_Assign) ?
            OperationKind::Assign : OperationKind::Other;
          LHSNeedsBoundsCheck = AddBoundsCheck(LHS, OpKind, CSS, Facts,
                                               LHSLValueBounds);
          if (DumpBounds && (LHSNeedsBoundsCheck ||
                             (LHSTargetBounds && !LHSTargetBounds->isUnknown())))
            DumpAssignmentBounds(llvm::outs(), E, LHSTargetBounds, RightBounds);
        }
      }

      return ResultBounds;
    }

    // CheckCallExpr returns the bounds for the value produced by e.
    // e is an rvalue.
    BoundsExpr *CheckCallExpr(CallExpr *E, CheckedScopeSpecifier CSS,
                              std::pair<ComparisonSet, ComparisonSet>& Facts,
                              SideEffects SE,
                              CHKCBindTemporaryExpr *Binding = nullptr) {
      BoundsExpr *ResultBounds = CallExprBounds(E, Binding);

      QualType CalleeType = E->getCallee()->getType();
      // Extract the pointee type.  The caller type could be a regular pointer
      // type or a block pointer type.
      QualType PointeeType;
      if (const PointerType *FuncPtrTy = CalleeType->getAs<PointerType>())
        PointeeType = FuncPtrTy->getPointeeType();
      else if (const BlockPointerType *BlockPtrTy = CalleeType->getAs<BlockPointerType>())
        PointeeType = BlockPtrTy->getPointeeType();
      else {
        llvm_unreachable("Unexpected callee type");
        return CreateBoundsInferenceError();
      }

      const FunctionType *FuncTy = PointeeType->getAs<FunctionType>();
      assert(FuncTy);
      const FunctionProtoType *FuncProtoTy = FuncTy->getAs<FunctionProtoType>();

      // If the callee and arguments will not be traversed as part of the
      // checking below, traverse them here.  This prevents TraverseStmt
      // from needing to traverse the children of call expressions.
      if (!FuncProtoTy) {
        TraverseChildren(E, CSS, Facts, SE);
        return ResultBounds;
      }
      if (!FuncProtoTy->hasParamAnnots()) {
        TraverseChildren(E, CSS, Facts, SE);
        return ResultBounds;
      }

      if (SE == SideEffects::Disabled)
        return ResultBounds;

      // Perform checking of bounds declarations, if enabled.

      // Recursively traverse the callee.  The arguments will be
      // traversed below.  This prevents TraverseStmt from
      // needing to traverse the children of call expressions.
      TraverseStmt(E->getCallee(), CSS, Facts, SE);

      unsigned NumParams = FuncProtoTy->getNumParams();
      unsigned NumArgs = E->getNumArgs();
      unsigned Count = (NumParams < NumArgs) ? NumParams : NumArgs;
      ArrayRef<Expr *> ArgExprs = llvm::makeArrayRef(const_cast<Expr**>(E->getArgs()), E->getNumArgs());

      for (unsigned i = 0; i < Count; i++) {
        // Recursively traverse each argument.  This prevents TraverseStmt
        // from needed to traverse the children of call expressions.
        Expr *Arg = E->getArg(i);
        BoundsExpr *ArgBounds = TraverseStmt(Arg, CSS, Facts, SE);

        QualType ParamType = FuncProtoTy->getParamType(i);
        // Skip checking bounds for unchecked pointer parameters, unless
        // the argument was subject to a bounds-safe interface cast.
        if (ParamType->isUncheckedPointerType() && !IsBoundsSafeInterfaceAssignment(ParamType, E->getArg(i))) {
          continue;
        }
        // We want to check the argument expression implies the desired parameter bounds.
        // To compute the desired parameter bounds, we substitute the arguments for
        // parameters in the parameter bounds expression.
        const BoundsAnnotations ParamAnnots = FuncProtoTy->getParamAnnots(i);
        const BoundsExpr *ParamBounds = ParamAnnots.getBoundsExpr();
        const InteropTypeExpr *ParamIType = ParamAnnots.getInteropTypeExpr();
        if (!ParamBounds && !ParamIType)
          continue;

        bool UsedIType = false;
        if (!ParamBounds && ParamIType) {
          ParamBounds = CreateTypeBasedBounds(nullptr, ParamIType->getType(),
                                                true, true);
          UsedIType = true;
        }

        // Check after handling the interop type annotation, not before, because
        // handling the interop type annotation could make the bounds known.
        if (ParamBounds->isUnknown())
          continue;

        ArgBounds = S.CheckNonModifyingBounds(ArgBounds, Arg);
        if (ArgBounds->isUnknown()) {
          S.Diag(Arg->getBeginLoc(),
                  diag::err_expected_bounds_for_argument) << (i + 1) <<
            Arg->getSourceRange();
          ArgBounds = S.CreateInvalidBoundsExpr();
          continue;
        } else if (ArgBounds->isInvalid())
          continue;

        // Concretize parameter bounds with argument expressions. This fails
        // and returns null if an argument expression is a modifying
        // expression,  We issue an error during concretization about that.
        BoundsExpr *SubstParamBounds =
          S.ConcretizeFromFunctionTypeWithArgs(
            const_cast<BoundsExpr *>(ParamBounds),
            ArgExprs,
            Sema::NonModifyingContext::NMC_Function_Parameter);

        if (!SubstParamBounds)
          continue;

        // Put the parameter bounds in a standard form if necessary.
        if (SubstParamBounds->isElementCount() ||
            SubstParamBounds->isByteCount()) {
          // TODO: turn this check on as part of adding temporary variables for
          // calls.
          // Turning it on now would cause errors to be issued for arguments
          // that are calls.
          if (true /* S.CheckIsNonModifying(Arg,
                              Sema::NonModifyingContext::NMC_Function_Parameter,
                                    Sema::NonModifyingMessage::NMM_Error) */) {
            Expr *TypedArg = Arg;
            // The bounds expression is for an interface type. Retype the
            // argument to the interface type.
            if (UsedIType) {
              TypedArg = CreateExplicitCast(
                ParamIType->getType(), CK_BitCast, Arg, true);
            }
            SubstParamBounds = ExpandToRange(TypedArg,
                                    const_cast<BoundsExpr *>(SubstParamBounds));
            } else
              continue;
        }

        if (DumpBounds) {
          DumpCallArgumentBounds(llvm::outs(), FuncProtoTy->getParamAnnots(i).getBoundsExpr(), Arg, SubstParamBounds, ArgBounds);
        }

        CheckBoundsDeclAtCallArg(i, SubstParamBounds, Arg, ArgBounds, CSS, nullptr, Facts);
      }

      // Traverse any arguments that are beyond
      // the number of function parameters.
      for (unsigned i = Count; i < NumArgs; i++) {
        Expr *Arg = E->getArg(i);
        TraverseStmt(Arg, CSS, Facts, SE);
      }

      return ResultBounds;
    }

    // If e is an rvalue, CheckCastExpr returns the bounds for
    // the value produced by e.
    // If e is an lvalue, it returns unknown bounds.
    // This includes both ImplicitCastExprs and CStyleCastExprs.
    BoundsExpr *CheckCastExpr(CastExpr *E, CheckedScopeSpecifier CSS,
                              std::pair<ComparisonSet, ComparisonSet>& Facts,
                              SideEffects SE) {
      // If the rvalue bounds for e cannot be determined,
      // e may be an lvalue (or may have unknown rvalue bounds).
      BoundsExpr *ResultBounds = CreateBoundsUnknown();

      Expr *SubExpr = E->getSubExpr();
      CastKind CK = E->getCastKind();

      bool IncludeNullTerm =
          E->getType()->getPointeeOrArrayElementType()->isNtCheckedArrayType();
      bool PreviousIncludeNullTerminator = IncludeNullTerminator;
      IncludeNullTerminator = IncludeNullTerm;

      // If the lvalue target bounds and lvalue bounds for the
      // subexpression are needed, they must be computed before
      // performing potential side effects on the subexpression.
      BoundsExpr *SubExprTargetBounds = nullptr;
      BoundsExpr *SubExprLValueBounds = nullptr;
      // SubExprTargetBounds or SubExprLValueBounds are be needed
      // if RValueCastBounds is called on an LValueToRValue or an
      // ArrayToPointerDecay cast, which are both always implicit casts.
      if (E->getStmtClass() == Stmt::ImplicitCastExprClass &&
          !E->getType()->isCheckedPointerPtrType()) {
        if (CK == CK_LValueToRValue)
          SubExprTargetBounds = LValueTargetBounds(SubExpr, CSS);
        if (CK == CK_ArrayToPointerDecay)
          SubExprLValueBounds = LValueBounds(SubExpr, CSS, Facts);
      }
      // SubExprLValueBounds is needed if a bounds check
      // is added to the subexpression.
      if (CK == CK_LValueToRValue && !E->getType()->isArrayType()) {
        if (SE == SideEffects::Enabled)
          SubExprLValueBounds = LValueBounds(SubExpr, CSS, Facts);
      }

      // Recursively infer the rvalue bounds for the subexpression,
      // performing side effects if enabled.  This prevents TraverseStmt from
      // needing to recursively traverse the children of cast expressions.
      BoundsExpr *SubExprBounds = TraverseStmt(SubExpr, CSS, Facts, SE);
      IncludeNullTerminator = PreviousIncludeNullTerminator;

      // Casts to _Ptr narrow the bounds.  If the cast to
      // _Ptr is invalid, that will be diagnosed separately.
      if (E->getStmtClass() == Stmt::ImplicitCastExprClass ||
          E->getStmtClass() == Stmt::CStyleCastExprClass) {
        if (E->getType()->isCheckedPointerPtrType())
          ResultBounds = CreateTypeBasedBounds(E, E->getType(), false, false);
        else
          ResultBounds = RValueCastBounds(CK, SubExprTargetBounds,
                                          SubExprLValueBounds,
                                          SubExprBounds);
      }

      if (SE == SideEffects::Enabled)
        CheckDisallowedFunctionPtrCasts(E);

      if (CK == CK_LValueToRValue && !E->getType()->isArrayType()) {
        if (SE == SideEffects::Enabled) {
          bool NeedsBoundsCheck = AddBoundsCheck(SubExpr,
                                                 OperationKind::Read, CSS,
                                                 Facts, SubExprLValueBounds);
          if (NeedsBoundsCheck && DumpBounds)
            DumpExpression(llvm::outs(), E);
        }
        return ResultBounds;
      }

      // Handle dynamic_bounds_casts.
      //
      // If the inferred bounds of the subexpression are:
      // - bounds(unknown), this is a compile-time error.
      // - bounds(any), there is no runtime checks.
      // - bounds(lb, ub):  If the declared bounds of the cast operation are
      // (e2, e3),  a runtime check that lb <= e2 && e3 <= ub is inserted
      // during code generation.
      if (CK == CK_DynamicPtrBounds || CK == CK_AssumePtrBounds) {
        CHKCBindTemporaryExpr *TempExpr = dyn_cast<CHKCBindTemporaryExpr>(SubExpr);
        assert(TempExpr);

        // These bounds may be computed and tested at runtime.  Don't
        // recompute any expressions computed to temporaries already.
        Expr *TempUse = CreateTemporaryUse(TempExpr);

        Expr *SubExprAtNewType = CreateExplicitCast(E->getType(),
                                                CastKind::CK_BitCast,
                                                TempUse, true);

        if (CK == CK_AssumePtrBounds)
          return ExpandToRange(SubExprAtNewType, E->getBoundsExpr());

        if (SE == SideEffects::Enabled) {
          BoundsExpr *DeclaredBounds = E->getBoundsExpr();
          BoundsExpr *NormalizedBounds = ExpandToRange(SubExprAtNewType,
                                                        DeclaredBounds);

          SubExprBounds = S.CheckNonModifyingBounds(SubExprBounds, SubExpr);
          if (SubExprBounds->isUnknown()) {
            S.Diag(SubExpr->getBeginLoc(), diag::err_expected_bounds);
          }

          assert(NormalizedBounds);

          E->setNormalizedBoundsExpr(NormalizedBounds);
          E->setSubExprBoundsExpr(SubExprBounds);

          if (DumpBounds)
            DumpBoundsCastBounds(llvm::outs(), E, DeclaredBounds, NormalizedBounds, SubExprBounds);
        }
        
        return ExpandToRange(SubExprAtNewType, E->getBoundsExpr());
      }

      if (SE == SideEffects::Disabled)
        return ResultBounds;

      // Casts to _Ptr type must have a source for which we can infer bounds.
      if ((CK == CK_BitCast || CK == CK_IntegralToPointer) &&
          E->getType()->isCheckedPointerPtrType() &&
          !E->getType()->isFunctionPointerType()) {
        SubExprBounds = S.CheckNonModifyingBounds(SubExprBounds, SubExpr);
        if (SubExprBounds->isUnknown()) {
          S.Diag(SubExpr->getBeginLoc(),
                  diag::err_expected_bounds_for_ptr_cast)
                  << SubExpr->getSourceRange();
          SubExprBounds = S.CreateInvalidBoundsExpr();
        } else {
          BoundsExpr *TargetBounds =
            CreateTypeBasedBounds(E, E->getType(), false, false);
          CheckBoundsDeclAtStaticPtrCast(E, TargetBounds, SubExpr,
                                          SubExprBounds, CSS, Facts);
        }
        assert(SubExprBounds);
        assert(!E->getSubExprBoundsExpr());
        E->setSubExprBoundsExpr(SubExprBounds);
        if (DumpBounds)
          DumpExpression(llvm::outs(), E);
      }

      return ResultBounds;
    }

    // A member expression is a narrowing operator that shrinks the range of
    // memory to which the base refers to a specific member.  We always bounds
    // check the base.  That way we know that the lvalue produced by the
    // member points to a valid range of memory given by
    // (lvalue, lvalue + 1).   The lvalue is interpreted as a pointer to T,
    // where T is the type of the member.
    // CheckMemberExpr returns empty bounds.  e is an lvalue.
    BoundsExpr *CheckMemberExpr(MemberExpr *E, CheckedScopeSpecifier CSS,
                                std::pair<ComparisonSet, ComparisonSet>& Facts,
                                SideEffects SE) {
      if (SE == SideEffects::Disabled)
        return CreateBoundsEmpty();

      bool NeedsBoundsCheck = AddMemberBaseBoundsCheck(E, CSS, Facts);
      if (NeedsBoundsCheck && DumpBounds)
        DumpExpression(llvm::outs(), E);
      return CreateBoundsEmpty();
    }

    // If e is an rvalue, CheckUnaryOperator returns the bounds for
    // the value produced by e.
    // If e is an lvalue, it returns unknown bounds.
    BoundsExpr *CheckUnaryOperator(UnaryOperator *E, CheckedScopeSpecifier CSS,
                                   std::pair<ComparisonSet, ComparisonSet>& Facts,
                                   SideEffects SE) {
      UnaryOperatorKind Op = E->getOpcode();
      Expr *SubExpr = E->getSubExpr();

      // If the lvalue target bounds for the subexpression are needed, they
      // must be computed before performing any potential side effects on
      // the subexpression to prevent asserts in PruneTemporaryBindings.
      BoundsExpr *SubExprTargetBounds = nullptr;
      if (E->isIncrementDecrementOp())
        SubExprTargetBounds = LValueTargetBounds(SubExpr, CSS);

      // If the lvalue bounds for the subexpression are needed, they must
      // be computed before traversing the subexpression.
      // Traversing the subexpression with side effects may cause a
      // bounds expression to be set in AddBoundsCheck, which then causes
      // an assertion failure when pruning temporary bindings in LValueBounds.
      BoundsExpr *SubExprLValueBounds = nullptr;
      if (Op == UnaryOperatorKind::UO_AddrOf) {
        if (!SubExpr->getType()->isFunctionType())
          SubExprLValueBounds = LValueBounds(SubExpr, CSS, Facts);
      } else if (SE == SideEffects::Enabled && E->isIncrementDecrementOp())
        SubExprLValueBounds = LValueBounds(SubExpr, CSS, Facts);

      // Recursively infer rvalue bounds for the subexpression,
      // performing side effects if enabled.  This prevents TraverseStmt from
      // needing to recursively traverse the children of unary operators.
      BoundsExpr *SubExprBounds = TraverseStmt(SubExpr, CSS, Facts, SE);

      // Perform checking with side effects, if enabled.
      if (SE == SideEffects::Enabled) {
        if (Op == UO_AddrOf)
          S.CheckAddressTakenMembers(E);

        if (E->isIncrementDecrementOp()) {
          bool NeedsBoundsCheck = AddBoundsCheck(SubExpr,
                                                 OperationKind::Other,
                                                 CSS, Facts,
                                                 SubExprLValueBounds);
          if (NeedsBoundsCheck && DumpBounds)
            DumpExpression(llvm::outs(), E);
        }
      }

      // `*e` is not an rvalue.
      // TraverseStmt (and CheckUnaryOperator) may be called on non-rvalues,
      // so this is not unexpected behavior.
      // CheckUnaryOperator is not intended to be used to get
      // the bounds for an lvalue expression, but it may be called on an
      // lvalue expression in order to perform bounds checking.
      if (Op == UnaryOperatorKind::UO_Deref)
        return CreateBoundsInferenceError();

      // `!e` has empty bounds.
      if (Op == UnaryOperatorKind::UO_LNot)
        return CreateBoundsEmpty();

      // `&e` has the bounds of `e`.
      // `e` is an lvalue, so its bounds are its lvalue bounds.
      if (Op == UnaryOperatorKind::UO_AddrOf) {

        // Functions have bounds corresponding to the empty range.
        if (SubExpr->getType()->isFunctionType())
          return CreateBoundsEmpty();

        return SubExprLValueBounds;
      }

      // `++e`, `e++`, `--e`, `e--` all have bounds of `e`.
      // `e` is an lvalue, so its bounds are its lvalue target bounds.
      if (UnaryOperator::isIncrementDecrementOp(Op))
        return SubExprTargetBounds;

      // `+e`, `-e`, `~e` all have bounds of `e`. `e` is an rvalue.
      if (Op == UnaryOperatorKind::UO_Plus ||
          Op == UnaryOperatorKind::UO_Minus ||
          Op == UnaryOperatorKind::UO_Not)
        return SubExprBounds;

      // We cannot infer the bounds of other unary operators.
      return CreateBoundsAlwaysUnknown();
    }

    // CheckVarDecl returns empty bounds.
    BoundsExpr *CheckVarDecl(VarDecl *D, CheckedScopeSpecifier CSS,
                             std::pair<ComparisonSet, ComparisonSet>& Facts,
                             SideEffects SE) {
      BoundsExpr *ResultBounds = CreateBoundsEmpty();

      if (SE == SideEffects::Disabled)
        return ResultBounds;

      if (D->isInvalidDecl())
        return ResultBounds;

      if (isa<ParmVarDecl>(D))
        return ResultBounds;

      VarDecl::DefinitionKind defKind = D->isThisDeclarationADefinition();
      if (defKind == VarDecl::DefinitionKind::DeclarationOnly)
        return ResultBounds;

      // Handle variables with bounds declarations
      BoundsExpr *DeclaredBounds = D->getBoundsExpr();
      if (!DeclaredBounds || DeclaredBounds->isInvalid() ||
          DeclaredBounds->isUnknown())
        return ResultBounds;

      // TODO: for array types, check that any declared bounds at the point
      // of initialization are true based on the array size.

      // If there is a scalar initializer, check that the initializer meets the bounds
      // requirements for the variable.  For non-scalar types (arrays, structs, and
      // unions), the amount of storage allocated depends on the type, so we don't
      // to check the initializer bounds.
      Expr *Init = D->getInit();
      if (Init && D->getType()->isScalarType()) {
        assert(D->getInitStyle() == VarDecl::InitializationStyle::CInit);
        BoundsExpr *InitBounds = InferRValueBounds(Init, CSS, Facts);
        if (InitBounds->isUnknown()) {
          // TODO: need some place to record the initializer bounds
          S.Diag(Init->getBeginLoc(), diag::err_expected_bounds_for_initializer)
              << Init->getSourceRange();
          InitBounds = S.CreateInvalidBoundsExpr();
        } else {
          BoundsExpr *NormalizedDeclaredBounds = ExpandToRange(D, DeclaredBounds);
          CheckBoundsDeclAtInitializer(D->getLocation(), D, NormalizedDeclaredBounds,
            Init, InitBounds, CSS, Facts);
        }
        if (DumpBounds)
          DumpInitializerBounds(llvm::outs(), D, DeclaredBounds, InitBounds);
      }

      return ResultBounds;
    }

    BoundsExpr *CheckReturnStmt(ReturnStmt *RS, CheckedScopeSpecifier CSS,
                                std::pair<ComparisonSet, ComparisonSet>& Facts,
                                SideEffects SE) {
      BoundsExpr *ResultBounds = CreateBoundsEmpty();

      if (SE == SideEffects::Disabled)
        return ResultBounds;

      Expr *RetValue = RS->getRetValue();

      if (!RetValue)
        // We already issued an error message for this case.
        return ResultBounds;

      // Recursively traverse the return value if it exists.
      // This prevents TraverseStmt from needing to traverse
      // the children of return statements.
      TraverseStmt(RetValue, CSS, Facts, SE);

      if (!ReturnBounds)
        return ResultBounds;

      // TODO: Actually check that the return expression bounds imply the 
      // return bounds.
      // TODO: Also check that any parameters used in the return bounds are
      // unmodified.
      return ResultBounds;
    }

    BoundsExpr *CheckTemporaryBinding(CHKCBindTemporaryExpr *E,
                                      CheckedScopeSpecifier CSS,
                                      std::pair<ComparisonSet, ComparisonSet>& Facts,
                                      SideEffects SE) {
      Expr *Child = E->getSubExpr();

      if (CallExpr *CE = dyn_cast<CallExpr>(Child))
        return CheckCallExpr(CE, CSS, Facts, SE, E);
      else
        return TraverseStmt(Child, CSS, Facts, SE);
    }

    BoundsExpr *CheckBoundsValueExpr(BoundsValueExpr *E,
                                     CheckedScopeSpecifier CSS,
                                     std::pair<ComparisonSet, ComparisonSet>& Facts,
                                     SideEffects SE) {
      Expr *Binding = E->getTemporaryBinding();
      return TraverseStmt(Binding, CSS, Facts, SE);
    }

    BoundsExpr *CheckConditionalOperator(AbstractConditionalOperator *E,
                                         CheckedScopeSpecifier CSS,
                                         std::pair<ComparisonSet, ComparisonSet>& Facts,
                                         SideEffects SE) {
      if (SE == SideEffects::Enabled)
        TraverseChildren(E, CSS, Facts, SE);
      // TODO: infer correct bounds for conditional operators
      return CreateBoundsAllowedButNotComputed();
    }

    // Given an array type with constant dimension size, produce a count
    // expression with that size.
    BoundsExpr *CreateBoundsForArrayType(QualType QT) {
      const IncompleteArrayType *IAT = Context.getAsIncompleteArrayType(QT);
      if (IAT) {
        if (IAT->getKind() == CheckedArrayKind::NtChecked)
          return Context.getPrebuiltCountZero();
        else
          return CreateBoundsAlwaysUnknown();
      }
      const ConstantArrayType *CAT = Context.getAsConstantArrayType(QT);
      if (!CAT)
        return CreateBoundsAlwaysUnknown();

      llvm::APInt size = CAT->getSize();
      // Null-terminated arrays of size n have bounds of count(n - 1).
      // The null terminator is excluded from the count.
      if (!IncludeNullTerminator &&
          CAT->getKind() == CheckedArrayKind::NtChecked) {
        assert(size.uge(1) && "must have at least one element");
        size = size - 1;
      }
      IntegerLiteral *Size = CreateIntegerLiteral(size);
      CountBoundsExpr *CBE =
          new (Context) CountBoundsExpr(BoundsExpr::Kind::ElementCount,
                                        Size, SourceLocation(),
                                        SourceLocation());
      return CBE;
    }

    Expr *CreateExplicitCast(QualType Target, CastKind CK, Expr *E,
                               bool isBoundsSafeInterface) {
      // Avoid building up nested chains of no-op casts.
      E = BoundsUtil::IgnoreRedundantCast(Context, CK, E);

      // Synthesize some dummy type source source information.
      TypeSourceInfo *DI = Context.getTrivialTypeSourceInfo(Target);
      CStyleCastExpr *CE = CStyleCastExpr::Create(Context, Target,
        ExprValueKind::VK_RValue, CK, E, nullptr, DI, SourceLocation(),
        SourceLocation());
      CE->setBoundsSafeInterface(isBoundsSafeInterface);
      return CE;
    }

  // Methods for inferring bounds expressions for C expressions.

  // C has an interesting semantics for expressions that differentiates between
  // lvalue and value expressions and inserts implicit conversions from lvalues
  // to values.  Value expressions are usually called rvalue expressions.  This
  // semantics is represented directly in the clang IR by having some
  // expressions evaluate to lvalues and having implicit conversions that convert
  // those lvalues to rvalues.
  //
  // Using ths representation directly would make it clumsy to compute bounds
  // expressions.  For an expression that evaluates to an lvalue, we would have
  // to compute and carry along two bounds expressions: the bounds expression
  // for the lvalue and the bounds expression for the value at which the lvalue
  // points.
  //
  // We address this by having three methods for computing bounds.  One method
  // (RValueBounds) computes the bounds for an rvalue expression. For lvalue
  // expressions, we have two methods that compute the bounds.  LValueBounds
  // computes the bounds for the lvalue produced by an expression.
  // LValueTargetBounds computes the bounds for the target of the lvalue
  // produced by the expression.  The method to use depends on the context in
  // which the lvalue expression is used.
  //
  // There are only a few contexts where an lvalue expression can occur, so it
  // is straightforward to determine which method to use. Also, the clang IR
  // makes it explicit when an lvalue is converted to an rvalue by an lvalue
  // cast operation.
  //
  // An expression denotes an lvalue if it occurs in the following contexts:
  // 1. As the left-hand side of an assignment operator.
  // 2. As the operand to a postfix or prefix incrementation operators (which
  //    implicitly do assignment).
  // 3. As the operand of the address-of (&) operator.
  // 4. If a member access operation e1.f denotes on lvalue, e1 denotes an
  //    lvalue.
  // 5. In clang IR, as an operand to an LValueToRValue cast operation.
  // Otherwise an expression denotes an rvalue.

  private:
    /// Infer a bounds expression for an lvalue.
    /// The bounds determine whether the lvalue to which an
    /// expression evaluates in in range.
    /// 
    /// ExistingLValueBounds is used to prevent recomputing the
    /// lvalue bounds for an expression that may have had side
    /// effects performed on it.  This prevents assertion failures
    /// that could otherwise occur in PruneTemporaryBindings.
    BoundsExpr *InferLValueBounds(Expr *E, CheckedScopeSpecifier CSS,
                                  std::pair<ComparisonSet, ComparisonSet>& Facts,
                                  BoundsExpr *ExistingLValueBounds) {
      BoundsExpr *Bounds = ExistingLValueBounds ?
                            ExistingLValueBounds : LValueBounds(E, CSS, Facts);
      return S.CheckNonModifyingBounds(Bounds, E);
    }

    /// Infer a bounds expression for an rvalue.
    /// The bounds determine whether the rvalue to which an
    /// expression evaluates is in range.
    BoundsExpr *InferRValueBounds(Expr *E, CheckedScopeSpecifier CSS,
                                  std::pair<ComparisonSet, ComparisonSet>& Facts) {
      BoundsExpr *Bounds = RValueBounds(E, CSS, Facts, SideEffects::Disabled);
      return S.CheckNonModifyingBounds(Bounds, E);
    }

    /// Get the rvalue bounds of a statement,
    /// accounting for non-rvalue expressions and null ptrs.
    BoundsExpr *AdjustRValueBounds(Stmt *S, BoundsExpr *Bounds) {
      if (Expr *E = dyn_cast<Expr>(S)) {
        if (!E->isRValue())
          return CreateBoundsInferenceError();

        // Bounds expressions are not null ptrs.
        if (isa<BoundsExpr>(E))
          return Bounds;

        // Null Ptrs always have bounds(any).
        // This is the correct way to detect all the different ways that
        // C can make a null ptr.
        if (E->isNullPointerConstant(Context, Expr::NPC_NeverValueDependent))
          return CreateBoundsAny();
      }

      return Bounds;
    }

    BoundsExpr *CreateBoundsUnknown() {
      return Context.getPrebuiltBoundsUnknown();
    }

    // This describes an empty range. We use this where semantically the value
    // can never point to any range of memory, and statically understanding this
    // is useful.
    // We use this for example for function pointers or float-typed expressions.
    //
    // This is better than represenging the empty range as bounds(e, e), or even
    // bounds(e1, e2), because in these cases we need to do further analysis to
    // understand that the upper and lower bounds of the range are equal.
    BoundsExpr *CreateBoundsEmpty() {
      return CreateBoundsUnknown();
    }

    // This describes that this is an expression we will never
    // be able to infer bounds for.
    BoundsExpr *CreateBoundsAlwaysUnknown() {
      return CreateBoundsUnknown();
    }

    // If we have an error in our bounds inference that we can't
    // recover from, bounds(unknown) is our error value
    BoundsExpr *CreateBoundsInferenceError() {
      return CreateBoundsUnknown();
    }

    // This describes the bounds of null, which is compatible with every
    // other bounds annotation.
    BoundsExpr *CreateBoundsAny() {
      return new (Context) NullaryBoundsExpr(BoundsExpr::Kind::Any,
                                             SourceLocation(),
                                             SourceLocation());
    }

    // Currently our inference algorithm has some limitations,
    // where we cannot express bounds for things that will have bounds
    //
    // This is for the case where we want to allow these today,
    // but we need to re-visit these places and disallow some instances
    // when we can accurately calculate these bounds.
    BoundsExpr *CreateBoundsAllowedButNotComputed() {
      return CreateBoundsAny();
    }
    // This is for the opposite case, where we want to return bounds(unknown)
    // at the moment, but we want to re-visit these parts of inference
    // and in some cases compute bounds.
    BoundsExpr *CreateBoundsNotAllowedYet() {
      return CreateBoundsUnknown();
    }

    BoundsExpr *CreateSingleElementBounds(Expr *LowerBounds) {
      assert(LowerBounds->isRValue());
      return ExpandToRange(LowerBounds, Context.getPrebuiltCountOne());
    }

    ImplicitCastExpr *CreateImplicitCast(QualType Target, CastKind CK,
                                         Expr *E) {
      return ImplicitCastExpr::Create(Context, Target, CK, E, nullptr,
                                       ExprValueKind::VK_RValue);
    }

    Expr *CreateTemporaryUse(CHKCBindTemporaryExpr *Binding) {
      return new (Context) BoundsValueExpr(SourceLocation(), Binding);
    }

    Expr *CreateAddressOfOperator(Expr *E) {
      QualType Ty = Context.getPointerType(E->getType(), CheckedPointerKind::Array);
      return new (Context) UnaryOperator(E, UnaryOperatorKind::UO_AddrOf, Ty,
                                         ExprValueKind::VK_RValue,
                                         ExprObjectKind::OK_Ordinary,
                                         SourceLocation(), false);
    }

    // Determine if the mathemtical value of I (an unsigned integer) fits within
    // the range of Ty, a signed integer type.  APInt requires that bitsizes
    // match exactly, so if I does fit, return an APInt via Result with
    // exactly the bitsize of Ty.
    bool Fits(QualType Ty, const llvm::APInt &I, llvm::APInt &Result) {
      assert(Ty->isSignedIntegerType());
      unsigned bitSize = Context.getTypeSize(Ty);
      if (bitSize < I.getBitWidth()) {
        if (bitSize < I.getActiveBits())
         // Number of bits in use exceeds bitsize
         return false;
        else Result = I.trunc(bitSize);
      } else if (bitSize > I.getBitWidth())
        Result = I.zext(bitSize);
      else
        Result = I;
      return Result.isNonNegative();
    }

    // Create an integer literal from I.  I is interpreted as an
    // unsigned integer.
    IntegerLiteral *CreateIntegerLiteral(const llvm::APInt &I) {
      QualType Ty;
      // Choose the type of an integer constant following the rules in
      // Section 6.4.4 of the C11 specification: the smallest integer
      // type chosen from int, long int, long long int, unsigned long long
      // in which the integer fits.
      llvm::APInt ResultVal;
      if (Fits(Context.IntTy, I, ResultVal))
        Ty = Context.IntTy;
      else if (Fits(Context.LongTy, I, ResultVal))
        Ty = Context.LongTy;
      else if (Fits(Context.LongLongTy, I, ResultVal))
        Ty = Context.LongLongTy;
      else {
        assert(I.getBitWidth() <=
               Context.getIntWidth(Context.UnsignedLongLongTy));
        ResultVal = I;
        Ty = Context.UnsignedLongLongTy;
      }
      IntegerLiteral *Lit = IntegerLiteral::Create(Context, ResultVal, Ty,
                                                   SourceLocation());
      return Lit;
    }

    // Given a byte_count or count bounds expression for the expression Base,
    // expand it to a range bounds expression:
    //  E : Count(C) expands to Bounds(E, E + C)
    //  E : ByteCount(C)  expands to Bounds((array_ptr<char>) E,
    //                                      (array_ptr<char>) E + C)
    BoundsExpr *ExpandToRange(Expr *Base, BoundsExpr *B) {
      assert(Base->isRValue() && "expected rvalue expression");
      BoundsExpr::Kind K = B->getKind();
      switch (K) {
        case BoundsExpr::Kind::ByteCount:
        case BoundsExpr::Kind::ElementCount: {
          CountBoundsExpr *BC = dyn_cast<CountBoundsExpr>(B);
          if (!BC) {
            llvm_unreachable("unexpected cast failure");
            return CreateBoundsInferenceError();
          }
          Expr *Count = BC->getCountExpr();
          QualType ResultTy;
          Expr *LowerBound;
          Base = S.MakeAssignmentImplicitCastExplicit(Base);
          if (K == BoundsExpr::ByteCount) {
            ResultTy = Context.getPointerType(Context.CharTy,
                                              CheckedPointerKind::Array);
            // When bounds are pretty-printed as source code, the cast needs
            // to appear in the source code for the code to be correct, so
            // use an explicit cast operation.
            //
            // The bounds-safe interface argument is false because casts
            // to checked pointer types are always allowed by type checking.
            LowerBound =
              CreateExplicitCast(ResultTy, CastKind::CK_BitCast, Base, false);
          } else {
            ResultTy = Base->getType();
            LowerBound = Base;
            if (ResultTy->isCheckedPointerPtrType()) {
              ResultTy = Context.getPointerType(ResultTy->getPointeeType(),
                CheckedPointerKind::Array);
              // The bounds-safe interface argument is false because casts
              // between checked pointer types are always allowed by type
              // checking.
              LowerBound =
                CreateExplicitCast(ResultTy, CastKind::CK_BitCast, Base, false);
            }
          }
          Expr *UpperBound =
            new (Context) BinaryOperator(LowerBound, Count,
                                          BinaryOperatorKind::BO_Add,
                                          ResultTy,
                                          ExprValueKind::VK_RValue,
                                          ExprObjectKind::OK_Ordinary,
                                          SourceLocation(),
                                          FPOptions());
          RangeBoundsExpr *R = new (Context) RangeBoundsExpr(LowerBound, UpperBound,
                                               SourceLocation(),
                                               SourceLocation());
          return R;
        }
        default:
          return B;
      }
    }

    BoundsExpr *ExpandToRange(VarDecl *D, BoundsExpr *B) {
      QualType QT = D->getType();
      ExprResult ER = S.BuildDeclRefExpr(D, QT,
                                       clang::ExprValueKind::VK_LValue, SourceLocation());
      if (ER.isInvalid())
        return nullptr;
      Expr *Base = ER.get();
      if (!QT->isArrayType())
        Base = CreateImplicitCast(QT, CastKind::CK_LValueToRValue, Base);
      return ExpandToRange(Base, B);
    }

    // Compute bounds for a variable expression or member reference expression
    // with an array type.
    BoundsExpr *ArrayExprBounds(Expr *E) {
      DeclRefExpr *DR = dyn_cast<DeclRefExpr>(E);
      assert((DR && dyn_cast<VarDecl>(DR->getDecl())) || isa<MemberExpr>(E));
      BoundsExpr *BE = CreateBoundsForArrayType(E->getType());
      if (BE->isUnknown())
        return BE;

      Expr *Base = CreateImplicitCast(Context.getDecayedType(E->getType()),
                                      CastKind::CK_ArrayToPointerDecay,
                                      E);
      return ExpandToRange(Base, BE);
    }

    // Infer bounds for string literals.
    BoundsExpr *InferBoundsForStringLiteral(Expr *E, StringLiteral *SL,
                                            CHKCBindTemporaryExpr *Binding) {
      // Use the number of characters in the string (excluding the null
      // terminator) to calcaulte size.  Don't use the array type of the
      // literal.  In unchecked scopes, the array type is unchecked and its
      // size includes the null terminator.  It converts to an ArrayPtr that
      // could be used to overwrite the null terminator.  We need to prevent
      // this because literal strings may be shared and writeable, depending on
      // the C implementation.
      auto *Size = CreateIntegerLiteral(llvm::APInt(64, SL->getLength()));
      auto *CBE =
        new (Context) CountBoundsExpr(BoundsExpr::Kind::ElementCount,
                                      Size, SourceLocation(),
                                      SourceLocation());

      auto PtrType = Context.getDecayedType(E->getType());

      // For a string literal expression, we always bind the result of the
      // expression to a temporary. We then use this temporary in the bounds
      // expression for the string literal expression. Otherwise, a runtime
      // bounds check based on accessing the predefined expression could be
      // incorrect: the base value could be different for the lower and upper
      // bounds.
      auto *ArrLValue = CreateTemporaryUse(Binding);
      auto *Base = CreateImplicitCast(PtrType,
                                      CastKind::CK_ArrayToPointerDecay,
                                      ArrLValue);
      return ExpandToRange(Base, CBE);
    }

    // Infer bounds for an lvalue.  The bounds determine whether
    // it is valid to access memory using the lvalue.  The bounds
    // should be the range of an object in memory or a subrange of
    // an object.
    //
    // The returned bounds expression may contain a modifying expression within
    // it. It is the caller's responsibility to validate that the bounds
    // expression is non-modifying.
    //
    // LValueBounds should only be called on an expression that has not had
    // any side effects from bounds inference and checking performed on it.
    // PruneTemporaryBindings (which may be called from LValueBounds)
    // expects its argument not to have had a bounds expression set on it.
    // Side effects performed during bounds inference and checking may set
    // a bounds expression on e.
    BoundsExpr *LValueBounds(Expr *E, CheckedScopeSpecifier CSS,
                             std::pair<ComparisonSet, ComparisonSet>& Facts) {
      // E may not be an lvalue if there is a typechecking error when struct 
      // accesses member array incorrectly.
      if (!E->isLValue()) return CreateBoundsInferenceError();
      E = E->IgnoreParens();
      switch (E->getStmtClass()) {
      case Expr::DeclRefExprClass: {
        DeclRefExpr *DR = cast<DeclRefExpr>(E);
        if (DR->getType()->isArrayType()) {
          VarDecl *VD = dyn_cast<VarDecl>(DR->getDecl());
          if (!VD) {
            llvm_unreachable("declref with array type not a vardecl");
            return CreateBoundsInferenceError();
          }
          // Declared bounds override the bounds based on the array type.
          BoundsExpr *B = VD->getBoundsExpr();
          if (B) {
            Expr *Base = CreateImplicitCast(Context.getDecayedType(E->getType()),
                                            CastKind::CK_ArrayToPointerDecay,
                                            E);
            return ExpandToRange(Base, B);
          }
          // If B is an interop type annotation, the type must be identical
          // to the declared type, modulo checkedness.  So it is OK to
          // compute the array bounds based on the original type.
          return ArrayExprBounds(DR);
        }

        if (DR->getType()->isFunctionType()) {
          // Only function decl refs should have function type
          assert(isa<FunctionDecl>(DR->getDecl()));
          return CreateBoundsEmpty();
        }
        Expr *AddrOf = CreateAddressOfOperator(DR);
        return CreateSingleElementBounds(AddrOf);
      }
      case Expr::UnaryOperatorClass: {
        UnaryOperator *UO = cast<UnaryOperator>(E);
        if (UO->getOpcode() == UnaryOperatorKind::UO_Deref)
          return RValueBounds(UO->getSubExpr(), CSS, Facts,
                              SideEffects::Disabled);
        else
          return CreateBoundsInferenceError();
      }
      case Expr::ArraySubscriptExprClass: {
        //  e1[e2] is a synonym for *(e1 + e2).  The bounds are
        // the bounds of e1 + e2, which reduces to the bounds
        // of whichever subexpression has pointer type.
        ArraySubscriptExpr *AS = cast<ArraySubscriptExpr>(E);
        // getBase returns the pointer-typed expression.
        return RValueBounds(AS->getBase(), CSS, Facts, SideEffects::Disabled);
      }
      case Expr::MemberExprClass: {
        MemberExpr *ME = cast<MemberExpr>(E);
        FieldDecl *FD = dyn_cast<FieldDecl>(ME->getMemberDecl());
        if (!FD)
          return CreateBoundsInferenceError();

        if (ME->getType()->isArrayType()) {
          // Declared bounds override the bounds based on the array type.
          BoundsExpr *B = FD->getBoundsExpr();
          if (B) {
            B = S.MakeMemberBoundsConcrete(ME->getBase(), ME->isArrow(), B);
            if (!B) {
               assert(ME->getBase()->isRValue());
              // This can happen if the base expression is an rvalue expression.
              // It could be a function call that returns a struct, for example.
              CreateBoundsNotAllowedYet();
            }
            if (B->isElementCount() || B->isByteCount()) {
              Expr *Base = CreateImplicitCast(Context.getDecayedType(E->getType()),
                                              CastKind::CK_ArrayToPointerDecay,
                                              E);
              return cast<BoundsExpr>(PruneTemporaryBindings(S, ExpandToRange(Base, B), CSS));
            } else
              return cast<BoundsExpr>(PruneTemporaryBindings(S, B, CSS));
          }

          // If B is an interop type annotation, the type must be identical
          // to the declared type, modulo checkedness.  So it is OK to
          // compute the array bounds based on the original type.
          return cast<BoundsExpr>(PruneTemporaryBindings(S, ArrayExprBounds(ME), CSS));
        }

        // It is an error for a member to have function type
        if (ME->getType()->isFunctionType())
          return CreateBoundsInferenceError();

        // If E is an L-value, the ME must be an L-value too.
        if (ME->isRValue()) {
          llvm_unreachable("unexpected MemberExpr r-value");
          return CreateBoundsInferenceError();
        }

        Expr *AddrOf = CreateAddressOfOperator(ME);
        BoundsExpr* Bounds = CreateSingleElementBounds(AddrOf);
        return cast<BoundsExpr>(PruneTemporaryBindings(S, Bounds, CSS));
      }
      case Expr::ImplicitCastExprClass: {
        ImplicitCastExpr *ICE = cast<ImplicitCastExpr>(E);
        // An LValueBitCast adjusts the type of the lvalue, but
        // the bounds are not changed.
        // TODO: when we add relative alignment support, we may need
        // to adjust the relative alignment of the bounds.
        if (ICE->getCastKind() == CastKind::CK_LValueBitCast)
          return LValueBounds(ICE->getSubExpr(), CSS, Facts);
         return CreateBoundsAlwaysUnknown();
      }
      case Expr::CHKCBindTemporaryExprClass: {
        CHKCBindTemporaryExpr *Binding = cast<CHKCBindTemporaryExpr>(E);
        Expr *SE = Binding->getSubExpr()->IgnoreParens();

        if (isa<CompoundLiteralExpr>(SE)) {
          BoundsExpr *BE = CreateBoundsForArrayType(E->getType());
          QualType PtrType = Context.getDecayedType(E->getType());
          Expr *ArrLValue = CreateTemporaryUse(Binding);
          Expr *Base = CreateImplicitCast(PtrType,
                                          CastKind::CK_ArrayToPointerDecay,
                                          ArrLValue);
          return ExpandToRange(Base, BE);
        }

        if (auto *SL = dyn_cast<StringLiteral>(SE))
          return InferBoundsForStringLiteral(E, SL, Binding);

        if (auto *PE = dyn_cast<PredefinedExpr>(SE)) {
          auto *SL = PE->getFunctionName();
          return InferBoundsForStringLiteral(E, SL, Binding);
        }
      }
      default:
        return CreateBoundsAlwaysUnknown();
      }
    }

    // Given a Ptr type or a bounds-safe interface type, create the bounds
    // implied by the type.  If E is non-null, place the bounds in standard form
    // (do not use count or byte_count because their meaning changes
    //  when propagated to parent expressions).
    BoundsExpr *CreateTypeBasedBounds(Expr *E, QualType Ty, bool IsParam,
                                      bool IsBoundsSafeInterface) {
      BoundsExpr *BE = nullptr;
      // If the target value v is a Ptr type, it has bounds(v, v + 1), unless
      // it is a function pointer type, in which case it has no required
      // bounds.

      if (Ty->isCheckedPointerPtrType()) {
        if (Ty->isFunctionPointerType())
          BE = CreateBoundsEmpty();
        else if (Ty->isVoidPointerType())
          BE = Context.getPrebuiltByteCountOne();
        else
          BE = Context.getPrebuiltCountOne();
      } else if (Ty->isCheckedArrayType()) {
        assert(IsParam && IsBoundsSafeInterface && "unexpected checked array type");
        BE = CreateBoundsForArrayType(Ty);
      } else if (Ty->isCheckedPointerNtArrayType()) {
        BE = Context.getPrebuiltCountZero();
      }
   
      if (!BE)
        return CreateBoundsEmpty();

      if (!E)
        return BE;

      Expr *Base = E;
      if (Base->isLValue())
        Base = CreateImplicitCast(E->getType(), CastKind::CK_LValueToRValue, Base);

      // If type is a bounds-safe interface type, adjust the type of base to the
      // bounds-safe interface type.
      if (IsBoundsSafeInterface) {
        // Compute the target type.  We could receive an array type for a parameter
        // with a bounds-safe interface.
        QualType TargetTy = Ty;
        if (TargetTy->isArrayType()) {
          assert(IsParam);
          TargetTy = Context.getArrayDecayedType(Ty);
        };

        if (TargetTy != E->getType())
          Base = CreateExplicitCast(TargetTy, CK_BitCast, Base, true);
      } else
        assert(Ty == E->getType());

      return ExpandToRange(Base, BE);
    }

    // Compute bounds for the target of an lvalue. Values assigned through
    // the lvalue must satisfy these bounds. Values read through the
    // lvalue will meet these bounds.
    //
    // The returned bounds expression may contain a modifying expression within
    // it. It is the caller's responsibility to validate that the bounds
    // expression is non-modifying.
    //
    // LValueTargetBounds should only be called on an expression that has not
    // had any side effects from bounds inference and checking performed on it.
    // PruneTemporaryBindings (which may be called from LValueTargetBounds)
    // expects its argument not to have had a bounds expression set on it.
    // Side effects performed during bounds inference and checking may set
    // a bounds expression on e.
    BoundsExpr *LValueTargetBounds(Expr *E, CheckedScopeSpecifier CSS) {
      if (!E->isLValue()) return CreateBoundsInferenceError();
      E = E->IgnoreParens();
      QualType QT = E->getType();

      // The type here cannot ever be an array type, as these are dealt with
      // by an array conversion, not an lvalue conversion. The bounds for an
      // array conversion are the same as the lvalue bounds of the
      // array-typed expression.
      assert(!QT->isArrayType() &&
             "Unexpected Array-typed lvalue in LValueTargetBounds");
      if (QT->isCheckedPointerPtrType()) {
        bool IsParam = false;
        if (DeclRefExpr *DR = dyn_cast<DeclRefExpr>(E))
          IsParam = isa<ParmVarDecl>(DR->getDecl());

        return CreateTypeBasedBounds(E, QT,/*IsParam=*/IsParam,
                                     /*IsBoundsSafeInterface="*/false);
      }

      switch (E->getStmtClass()) {
        case Expr::DeclRefExprClass: {
          DeclRefExpr *DR = cast<DeclRefExpr>(E);
          VarDecl *D = dyn_cast<VarDecl>(DR->getDecl());
          if (!D)
            return CreateBoundsInferenceError();

          BoundsExpr *B = D->getBoundsExpr();
          InteropTypeExpr *IT = D->getInteropTypeExpr();
          if (!B && IT)
            return CreateTypeBasedBounds(E, IT->getType(),
                                          /*IsParam=*/isa<ParmVarDecl>(D),
                                          /*IsBoundsSafeInterface=*/true);
          if (!B || B->isUnknown())
            return CreateBoundsAlwaysUnknown();

          Expr *Base = CreateImplicitCast(QT, CastKind::CK_LValueToRValue, E);
          return ExpandToRange(Base, B);
        }
        case Expr::UnaryOperatorClass: {
          UnaryOperator *UO = cast<UnaryOperator>(E);
          // Currently, we don't know the bounds of a pointer stored in a
          // pointer dereference, unless it is a _Ptr type (handled
          // earlier) or an _Nt_array_ptr.
          if (UO->getOpcode() == UnaryOperatorKind::UO_Deref &&
              UO->getType()->isCheckedPointerNtArrayType())
              return CreateTypeBasedBounds(UO, UO->getType(), false, false);

          return CreateBoundsAlwaysUnknown();
        }
        case Expr::ArraySubscriptExprClass: {
          //  e1[e2] is a synonym for *(e1 + e2).  The bounds are
          // the bounds of e1 + e2, which reduces to the bounds
          // of whichever subexpression has pointer type.
          ArraySubscriptExpr *AS = cast<ArraySubscriptExpr>(E);
          // Currently, we don't know the bounds of a pointer returned
          // by a subscripting operation, unless it is a _Ptr type (handled
          // earlier) or an _Nt_array_ptr.
          if (AS->getType()->isCheckedPointerNtArrayType())
            return CreateTypeBasedBounds(AS, AS->getType(), false, false);
          return CreateBoundsAlwaysUnknown();
        }
        case Expr::MemberExprClass: {
          MemberExpr *M = cast<MemberExpr>(E);
          FieldDecl *F = dyn_cast<FieldDecl>(M->getMemberDecl());
          if (!F)
            return CreateBoundsInferenceError();

          BoundsExpr *B = F->getBoundsExpr();
          InteropTypeExpr *IT = F->getInteropTypeExpr();
          if (B && B->isUnknown())
            return CreateBoundsAlwaysUnknown();

          Expr *MemberBaseExpr = M->getBase();
          if (!B && IT) {
            B = CreateTypeBasedBounds(M, IT->getType(),
                                         /*IsParam=*/false,
                                         /*IsInteropTypeAnnotation=*/true);
            return cast<BoundsExpr>(PruneTemporaryBindings(S, B, CSS));
          }
            
          if (!B)
            return CreateBoundsAlwaysUnknown();

          B = S.MakeMemberBoundsConcrete(MemberBaseExpr, M->isArrow(), B);
          if (!B) {
             // This can happen when MemberBaseExpr is an rvalue expression.  An example
             // of this a function call that returns a struct.  MakeMemberBoundsConcrete
             // can't handle this yet.
            return CreateBoundsNotAllowedYet();
          }

          if (B->isElementCount() || B->isByteCount()) {
             Expr *MemberRValue;
            if (M->isLValue())
              MemberRValue = CreateImplicitCast(QT, CastKind::CK_LValueToRValue,
                                                E);
            else
              MemberRValue = M;
            B = ExpandToRange(MemberRValue, B);
          }

          return cast<BoundsExpr>(PruneTemporaryBindings(S, B, CSS));
        }
        case Expr::ImplicitCastExprClass: {
          ImplicitCastExpr *ICE = cast<ImplicitCastExpr>(E);
          if (ICE->getCastKind() == CastKind::CK_LValueBitCast)
            return LValueTargetBounds(ICE->getSubExpr(), CSS);
          return CreateBoundsAlwaysUnknown();
        }
        default:
          return CreateBoundsAlwaysUnknown();
      }
    }

    // Compute the bounds of a cast operation that produces an rvalue.
    BoundsExpr *RValueCastBounds(CastKind CK, BoundsExpr *TargetBounds,
                                 BoundsExpr *LValueBounds,
                                 BoundsExpr *RValueBounds) {
      switch (CK) {
        case CastKind::CK_BitCast:
        case CastKind::CK_NoOp:
        case CastKind::CK_NullToPointer:
        // Truncation or widening of a value does not affect its bounds.
        case CastKind::CK_IntegralToPointer:
        case CastKind::CK_PointerToIntegral:
        case CastKind::CK_IntegralCast:
        case CastKind::CK_IntegralToBoolean:
        case CastKind::CK_BooleanToSignedIntegral:
          return RValueBounds;
        case CastKind::CK_LValueToRValue:
          return TargetBounds;
        case CastKind::CK_ArrayToPointerDecay:
          return LValueBounds;
        case CastKind::CK_DynamicPtrBounds:
        case CastKind::CK_AssumePtrBounds:
          llvm_unreachable("unexpected rvalue bounds cast");
        default:
          return CreateBoundsAlwaysUnknown();
      }
    }

    // Compute the bounds of an expression that produces an rvalue.
    //
    // The returned bounds expression may contain a modifying expression within
    // it. It is the caller's responsibility to validate that the bounds
    // expression is non-modifying.
    BoundsExpr *RValueBounds(Expr *E, CheckedScopeSpecifier CSS,
                             std::pair<ComparisonSet, ComparisonSet>& Facts,
                             SideEffects SE) {
      if (!E->isRValue()) return CreateBoundsInferenceError();

      E = E->IgnoreParens();

      // Suppress diagnostics if side effects are disabled.
      Sema::ExprSubstitutionScope Scope(S, SE == SideEffects::Disabled);

      // Null Ptrs always have bounds(any)
      // This is the correct way to detect all the different ways that
      // C can make a null ptr.
      if (E->isNullPointerConstant(Context, Expr::NPC_NeverValueDependent)) {
        return CreateBoundsAny();
      }

      switch (E->getStmtClass()) {
        case Expr::BoundsCastExprClass:
        case Expr::ImplicitCastExprClass:
        case Expr::CStyleCastExprClass:
          return CheckCastExpr(cast<CastExpr>(E), CSS, Facts, SE);
        case Expr::UnaryOperatorClass:
          return CheckUnaryOperator(cast<UnaryOperator>(E), CSS, Facts, SE);
        case Expr::BinaryOperatorClass:
        case Expr::CompoundAssignOperatorClass:
          return CheckBinaryOperator(cast<BinaryOperator>(E), CSS, Facts, SE);
        case Expr::CallExprClass:
          return CheckCallExpr(cast<CallExpr>(E), CSS, Facts, SE);
        case Expr::CHKCBindTemporaryExprClass:
          return CheckTemporaryBinding(cast<CHKCBindTemporaryExpr>(E),
                                       CSS, Facts, SE);
        case Expr::ConditionalOperatorClass:
        case Expr::BinaryConditionalOperatorClass:
          return CheckConditionalOperator(cast<AbstractConditionalOperator>(E),
                                          CSS, Facts, SE);
        case Expr::BoundsValueExprClass:
          return CheckBoundsValueExpr(cast<BoundsValueExpr>(E),
                                      CSS, Facts, SE);
        default:
          // All other cases are unknowable
          return CreateBoundsAlwaysUnknown();
      }
    }

    // Compute the bounds of a call expression.  Call expressions always
    // produce rvalues.
    //
    // If ResultName is non-null, it is a temporary variable where the result
    // of the call expression is stored immediately upon return from the call.
    BoundsExpr *CallExprBounds(const CallExpr *CE,
                               CHKCBindTemporaryExpr *ResultName) {
      BoundsExpr *ReturnBounds = nullptr;
      if (CE->getType()->isCheckedPointerPtrType()) {
        if (CE->getType()->isVoidPointerType())
          ReturnBounds = Context.getPrebuiltByteCountOne();
        else
          ReturnBounds = Context.getPrebuiltCountOne();
      }
      else {
        // Get the function prototype, where the abstract function return
        // bounds are kept.  The callee (if it exists) 
        // is always a function pointer.
        const PointerType *PtrTy =
          CE->getCallee()->getType()->getAs<PointerType>();
        if (PtrTy == nullptr)
          return CreateBoundsInferenceError();
        const FunctionProtoType *CalleeTy =
          PtrTy->getPointeeType()->getAs<FunctionProtoType>();
        if (!CalleeTy)
          // K&R functions have no prototype, and we cannot perform
          // inference on them, so we return bounds(unknown) for their results.
          return CreateBoundsAlwaysUnknown();

        BoundsAnnotations FunReturnAnnots = CalleeTy->getReturnAnnots();
        BoundsExpr *FunBounds = FunReturnAnnots.getBoundsExpr();
        InteropTypeExpr *IType =FunReturnAnnots.getInteropTypeExpr();
        // If there is no return bounds and there is an interop type
        // annotation, use the bounds impied by the interop type
        // annotation.
        if (!FunBounds && IType)
          FunBounds = CreateTypeBasedBounds(nullptr, IType->getType(),
                                            false, true);

        if (!FunBounds)
          // This function has no return bounds
          return CreateBoundsAlwaysUnknown();

        ArrayRef<Expr *> ArgExprs =
          llvm::makeArrayRef(const_cast<Expr**>(CE->getArgs()),
                              CE->getNumArgs());

        // Concretize Call Bounds with argument expressions.
        // We can only do this if the argument expressions are non-modifying
        ReturnBounds =
          S.ConcretizeFromFunctionTypeWithArgs(FunBounds, ArgExprs,
                            Sema::NonModifyingContext::NMC_Function_Return);
        // If concretization failed, this means we tried to substitute with
        // a non-modifying expression, which is not allowed by the
        // specification.
        if (!ReturnBounds)
          return CreateBoundsInferenceError();
      }

      if (ReturnBounds->isElementCount() ||
          ReturnBounds->isByteCount()) {
        if (!ResultName)
          return CreateBoundsInferenceError();
        ReturnBounds = ExpandToRange(CreateTemporaryUse(ResultName), ReturnBounds);
      }
      return ReturnBounds;
    }

    // Check that casts to checked function pointer types produce a valid
    // function pointer.  This implements the checks in Section 3.8 of v0.7
    // of the Checked C specification.
    //
    // The cast expression E has type ToType, a ptr<> to a function p type.  To
    // produce the function pointer,  the program is performing a sequence of
    // casts, both implicit and explicit. This sequence may include uses of
    // addr-of- (&) or deref(*), which act like casts for function pointer
    // types.
    //
    // Start by checking whether E must produce a valid function pointer:
    // - An lvalue-to-rvalue cast,
    // - A bounds-safe interface cast.
    //
    // If E is not guaranteed produce a valid function pointer, check that E
    // is a value-preserving case. Iterate through the chain of subexpressions
    // of E, as long as we see value-preserving casts or a cast-like operator.
    // If a cast is not value-preserving, it is an error because the resulting
    // value may not be valid function pointer.
    //
    // Let Needle be the subexpression the iteration ends at. Check whether
    // Needle is guaranteed to be a valid checked function pointer of type Ty:
    // - It s a null pointer.
    // - It is decl ref to a named function and the pointee type of TyType
    //   matches the function type.
    // - It is a checked function pointer Ty.
    // If is none of those, emit diagnostic about an incompatible type.
    void CheckDisallowedFunctionPtrCasts(CastExpr *E) {
      // The type of the outer value
      QualType ToType = E->getType();

      // We're only looking for casts to checked function ptr<>s.
      if (!ToType->isCheckedPointerPtrType() ||
        !ToType->isFunctionPointerType())
        return;

      // Skip lvalue-to-rvalue casts because they preserve types (except that
      // qualifers are removed).  The lvalue type should be a checked pointer
      // type too.
      if (const ImplicitCastExpr *ICE = dyn_cast<ImplicitCastExpr>(E))
        if (ICE->getCastKind() == CK_LValueToRValue) {
          assert(ICE->getSubExpr()->getType()->isCheckedPointerType());
          return;
        }

      // Skip bounds-safe interface casts.  They are trusted casts inserted
      // according to bounds-safe interface rules.  The only difference in
      // types is checkedness, which means that this is a trusted cast
      // to the checked function type pointer.
      if (E->isBoundsSafeInterface())
        return;

      if (!CheckValuePreservingCast(E, ToType)) {
        // The top-level cast is not value-preserving
        return;
      }

      // Iterate through chain of subexpressions that are value-preserving
      // casts or cast-like operations.
      const Expr *Needle = E->getSubExpr();
      while (true) {
        Needle = Needle->IgnoreParens();

        // Stop at any cast or cast-like operators that have a checked pointer
        // type.  If they are potential problematic casts, they'll be checked
        // by another call to CheckedDisallowedFunctionPtrCasts.
        if (Needle->getType()->isCheckedPointerType())
          break;

        // If we've found a cast expression...
        if (const CastExpr *NeedleCast = dyn_cast<CastExpr>(Needle)) {
          if (const ImplicitCastExpr *ICE = 
                dyn_cast<ImplicitCastExpr>(NeedleCast))
            // Stop at lvalue-to-ravlue casts.
            if (ICE->getCastKind() == CK_LValueToRValue)
              break;

          if (NeedleCast->isBoundsSafeInterface())
            break;

          if (!CheckValuePreservingCast(NeedleCast, ToType)) {
            // The cast is not value-preserving,
            return;
          }

          Needle = NeedleCast->getSubExpr();
          continue;
        }

        // If we've found a unary operator (such as * or &)...
        if (const UnaryOperator *NeedleOp = dyn_cast<UnaryOperator>(Needle)) {
          // Check if the operator is value-preserving.
          // Only addr-of (&) and deref (*) are with function pointers
          if (!CheckValuePreservingCastLikeOp(NeedleOp, ToType)) {
            return;
          }

          // Keep iterating.
          Needle = NeedleOp->getSubExpr();
          continue;
        }

        // Otherwise we have found an expression that is neither
        // a cast nor a cast-like operator.  Stop iterating.
        break;
      }

      // See if we stopped at a subexpression that must produce a valid checked
      // function pointer.

      // A null pointer.
      if (Needle->isNullPointerConstant(S.Context, Expr::NPC_NeverValueDependent))
        return;

      // A DeclRef to a function declaration matching the desired function type.
      if (const DeclRefExpr *NeedleDeclRef = dyn_cast<DeclRefExpr>(Needle)) {
        if (isa<FunctionDecl>(NeedleDeclRef->getDecl())) {
          // Checked that the function type is compatible with the pointee type
          // of ToType.
          if (S.Context.typesAreCompatible(ToType->getPointeeType(),
                                           Needle->getType(),
                                           /*CompareUnqualified=*/false,
                                           /*IgnoreBounds=*/false))
            return;
        } else {
          S.Diag(Needle->getExprLoc(),
                 diag::err_cast_to_checked_fn_ptr_not_value_preserving)
            << ToType << E->getSourceRange();
          return;
        }
      }

      // An expression with a checked pointer type.
      QualType NeedleTy = Needle->getType();
      if (!S.Context.typesAreCompatible(ToType, NeedleTy,
                                      /* CompareUnqualified=*/false,
                                      /*IgnoreBounds=*/false)) {
        // See if the only difference is that the source is an unchecked pointer type.
        if (NeedleTy->isPointerType()) {
          const PointerType *NeedlePtrType = NeedleTy->getAs<PointerType>();
          const PointerType *ToPtrType = ToType->getAs<PointerType>();
          if (S.Context.typesAreCompatible(NeedlePtrType->getPointeeType(),
                                           ToPtrType->getPointeeType(),
                                           /*CompareUnqualifed=*/false,
                                           /*IgnoreBounds=*/false)) {
            S.Diag(Needle->getExprLoc(), 
                   diag::err_cast_to_checked_fn_ptr_from_unchecked_fn_ptr) <<
              ToType << E->getSourceRange();
            return;
          }
        }

        S.Diag(Needle->getExprLoc(), 
               diag::err_cast_to_checked_fn_ptr_from_incompatible_type)
          << ToType << NeedleTy << NeedleTy->isCheckedPointerPtrType()
          << E->getSourceRange();
      }

      return;
    }

    // See if a cast is value-preserving for a function-pointer casts.   Other
    // operations might also be, but this algorithm is currently conservative.
    //
    // This will add the required error messages.
    bool CheckValuePreservingCast(const CastExpr *E, const QualType ToType) {
      switch (E->getCastKind())
      {
      case CK_NoOp:
      case CK_NullToPointer:
      case CK_FunctionToPointerDecay:
      case CK_BitCast:
      case CK_LValueBitCast:
        return true;
      default:
        S.Diag(E->getExprLoc(), diag::err_cast_to_checked_fn_ptr_not_value_preserving)
          << ToType << E->getSourceRange();

        return false;
      }
    }

    // See if an operationg is a value-preserving deref (*) or/ addr-of (&)
    // operator on a function pointer type.  Other operations might also be,
    // but this algorithm is currently conservative.
    //
    // This will add the required error messages
    bool CheckValuePreservingCastLikeOp(const UnaryOperator *E, const QualType ToType) {
      QualType ETy = E->getType();
      QualType SETy = E->getSubExpr()->getType();

      switch (E->getOpcode()) {
      case UO_Deref: {
        // This may be more conservative than necessary.
        bool between_functions = ETy->isFunctionType() && SETy->isFunctionPointerType();

        if (!between_functions) {
          // Add Error Message
          S.Diag(E->getExprLoc(), diag::err_cast_to_checked_fn_ptr_can_only_ref_deref_functions)
            << ToType << 0 << E->getSourceRange();
        }

        return between_functions;
      }
      case UO_AddrOf: {
        // This may be more conservative than necessary.
        bool between_functions = ETy->isFunctionPointerType() && SETy->isFunctionType();
        if (!between_functions) {
          // Add Error Message
          S.Diag(E->getExprLoc(), diag::err_cast_to_checked_fn_ptr_can_only_ref_deref_functions)
            << ToType << 1 << E->getSourceRange();
        }

        return between_functions;
      }
      default:
        S.Diag(E->getExprLoc(), diag::err_cast_to_checked_fn_ptr_not_value_preserving)
          << ToType << E->getSourceRange();

        return false;
      }
    }
  };
}

Expr *Sema::GetArrayPtrDereference(Expr *E, QualType &Result) {
  assert(E->isLValue());
  E = E->IgnoreParens();
  switch (E->getStmtClass()) {
    case Expr::DeclRefExprClass:
    case Expr::MemberExprClass:
    case Expr::CompoundLiteralExprClass:
    case Expr::ExtVectorElementExprClass:
      return nullptr;
    case Expr::UnaryOperatorClass: {
      UnaryOperator *UO = cast<UnaryOperator>(E);
      if (UO->getOpcode() == UnaryOperatorKind::UO_Deref &&
          UO->getSubExpr()->getType()->isCheckedPointerArrayType()) {
        Result = UO->getSubExpr()->getType();
        return E;
      }

      return nullptr;
    }

    case Expr::ArraySubscriptExprClass: {
      // e1[e2] is a synonym for *(e1 + e2).
      ArraySubscriptExpr *AS = cast<ArraySubscriptExpr>(E);
      // An important invariant for array types in Checked C is that all
      // dimensions of a multi-dimensional array are either checked or
      // unchecked.  This ensures that the intermediate values for
      // multi-dimensional array accesses have checked type and preserve
      //  the "checkedness" of the outermost array.

      // getBase returns the pointer-typed expression.
      if (getLangOpts().UncheckedPointersDynamicCheck ||
          AS->getBase()->getType()->isCheckedPointerArrayType()) {
        Result = AS->getBase()->getType();
        return E;
      }

      return nullptr;
    }
    case Expr::ImplicitCastExprClass: {
      ImplicitCastExpr *IC = cast<ImplicitCastExpr>(E);
      if (IC->getCastKind() == CK_LValueBitCast)
        return GetArrayPtrDereference(IC->getSubExpr(), Result);
      return nullptr;
    }
    default: {
      llvm_unreachable("unexpected lvalue expression");
      return nullptr;
    }
  }
}

BoundsExpr *Sema::CheckNonModifyingBounds(BoundsExpr *B, Expr *E) {
  if (!CheckIsNonModifying(B, Sema::NonModifyingContext::NMC_Unknown,
                              Sema::NonModifyingMessage::NMM_None)) {
    Diag(E->getBeginLoc(), diag::err_inferred_modifying_bounds) <<
        B << E->getSourceRange();
    CheckIsNonModifying(B, Sema::NonModifyingContext::NMC_Unknown,
                          Sema::NonModifyingMessage::NMM_Note);
    return CreateInvalidBoundsExpr();
  } else
    return B;
}

BoundsExpr *Sema::CreateCountForArrayType(QualType QT) {
  return CheckBoundsDeclarations(*this).CreateBoundsForArrayType(QT);
}

Expr *Sema::MakeAssignmentImplicitCastExplicit(Expr *E) {
  if (!E->isRValue())
    return E;

  ImplicitCastExpr *ICE = dyn_cast<ImplicitCastExpr>(E);
  if (!ICE)
    return E;

  bool isUsualUnaryConversion = false;
  CastKind CK = ICE->getCastKind();
  Expr *SE = ICE->getSubExpr();
  QualType TargetTy = ICE->getType();
  if (CK == CK_FunctionToPointerDecay || CK == CK_ArrayToPointerDecay ||
      CK == CK_LValueToRValue)
    isUsualUnaryConversion = true;
  else if (CK == CK_IntegralCast) {
    QualType Ty = SE->getType();
    // Half FP have to be promoted to float unless it is natively supported
    if (CK == CK_FloatingCast && TargetTy == Context.FloatTy &&
        Ty->isHalfType() && !getLangOpts().NativeHalfType)
      isUsualUnaryConversion = true;
    else if (CK == CK_IntegralCast &&
             Ty->isIntegralOrUnscopedEnumerationType()) {
      QualType PTy = Context.isPromotableBitField(SE);
      if (!PTy.isNull() && TargetTy == PTy)
        isUsualUnaryConversion = true;
      else if (Ty->isPromotableIntegerType() &&
              TargetTy == Context.getPromotedIntegerType(Ty))
        isUsualUnaryConversion = true;
    }
  }

  if (isUsualUnaryConversion)
    return E;

  return CheckBoundsDeclarations(*this).CreateExplicitCast(TargetTy, CK, SE,
                                                   ICE->isBoundsSafeInterface());
}

void Sema::CheckFunctionBodyBoundsDecls(FunctionDecl *FD, Stmt *Body) {
  if (Body == nullptr)
    return;
#if TRACE_CFG
  llvm::outs() << "Checking " << FD->getName() << "\n";
#endif
  ModifiedBoundsDependencies Tracker;
  // Compute a mapping from expressions that modify lvalues to in-scope bounds
  // declarations that depend upon those expressions.  We plan to change
  // CheckBoundsDeclaration to traverse a function body in an order determined
  // by control flow.   The modification information depends on lexically-scoped
  // information that can't be computed easily when doing a control-flow
  // based traversal.
  ComputeBoundsDependencies(Tracker, FD, Body);
  std::unique_ptr<CFG> Cfg = CFG::buildCFG(nullptr, Body, &getASTContext(), CFG::BuildOptions());
  CheckBoundsDeclarations Checker(*this, Body, Cfg.get(), FD->getBoundsExpr());
  if (Cfg != nullptr) {
    AvailableFactsAnalysis Collector(*this, Cfg.get());
    Collector.Analyze();
    if (getLangOpts().DumpExtractedComparisonFacts)
      Collector.DumpComparisonFacts(llvm::outs(), FD->getNameInfo().getName().getAsString());
    Checker.TraverseCFG(Collector);
  }
  else {
    // A CFG couldn't be constructed.  CFG construction doesn't support
    // __finally or may encounter a malformed AST.  Fall back on to non-flow 
    // based analysis.  The CSS parameter is ignored because the checked
    // scope information is obtained from Body, which is a compound statement.
    std::pair<ComparisonSet, ComparisonSet> EmptyFacts;
    Checker.TraverseStmt(Body, CheckedScopeSpecifier::CSS_Unchecked, EmptyFacts);
  }

  if (Cfg != nullptr) {
    BoundsAnalysis Collector(*this, Cfg.get());
    Collector.WidenBounds();
    if (getLangOpts().DumpWidenedBounds)
      Collector.DumpWidenedBounds(FD);
  }

#if TRACE_CFG
  llvm::outs() << "Done " << FD->getName() << "\n";
#endif
}

void Sema::CheckTopLevelBoundsDecls(VarDecl *D) {
  if (!D->isLocalVarDeclOrParm()) {
    CheckBoundsDeclarations Checker(*this, nullptr, nullptr, nullptr);
    std::pair<ComparisonSet, ComparisonSet> EmptyFacts;
    Checker.TraverseTopLevelVarDecl(D, GetCheckedScopeInfo(), EmptyFacts);
  }
}

namespace {
  class NonModifiyingExprSema : public RecursiveASTVisitor<NonModifiyingExprSema> {

  private:
    // Represents which kind of modifying expression we have found
    enum ModifyingExprKind {
      MEK_Assign,
      MEK_Increment,
      MEK_Decrement,
      MEK_Call,
      MEK_Volatile
    };

  public:
    NonModifiyingExprSema(Sema &S, Sema::NonModifyingContext From,
                          Sema::NonModifyingMessage Message) :
      S(S), FoundModifyingExpr(false), ReqFrom(From),
      Message(Message) {}

    bool isNonModifyingExpr() { return !FoundModifyingExpr; }

    // Assignments are of course modifying
    bool VisitBinAssign(BinaryOperator* E) {
      addError(E, MEK_Assign);
      FoundModifyingExpr = true;

      return true;
    }

    // Assignments are of course modifying
    bool VisitCompoundAssignOperator(CompoundAssignOperator *E) {
      addError(E, MEK_Assign);
      FoundModifyingExpr = true;

      return true;
    }

    // Pre-increment/decrement, Post-increment/decrement
    bool VisitUnaryOperator(UnaryOperator *E) {
      if (E->isIncrementDecrementOp()) {
        addError(E,
          E->isIncrementOp() ? MEK_Increment : MEK_Decrement);
        FoundModifyingExpr = true;
      }

      return true;
    }

    // Dereferences of volatile variables are modifying.
    bool VisitCastExpr(CastExpr *E) {
      CastKind CK = E->getCastKind();
      if (CK == CK_LValueToRValue)
        FindVolatileVariable(E->getSubExpr());

      return true;
    }

    void FindVolatileVariable(Expr *E) {
      E = E->IgnoreParens();
      switch (E->getStmtClass()) {
        case Expr::DeclRefExprClass: {
          QualType RefType = E->getType();
          if (RefType.isVolatileQualified()) {
            addError(E, MEK_Volatile);
            FoundModifyingExpr = true;
          }
          break;
        }
        case Expr::ImplicitCastExprClass: {
          ImplicitCastExpr *ICE = cast<ImplicitCastExpr>(E);
          if (ICE->getCastKind() == CastKind::CK_LValueBitCast)
            return FindVolatileVariable(ICE->getSubExpr());
          break;
        }
        default:
          break;
      }
    }

    // Function Calls are defined as modifying
    bool VisitCallExpr(CallExpr *E) {
      addError(E, MEK_Call);
      FoundModifyingExpr = true;

      return true;
    }


  private:
    Sema &S;
    bool FoundModifyingExpr;
    Sema::NonModifyingContext ReqFrom;
    Sema::NonModifyingMessage Message;
    // Track modifying expressions so that we can suppress duplicate diagnostic
    // messages for the same modifying expression.
    SmallVector<Expr *, 4> ModifyingExprs;

    void addError(Expr *E, ModifyingExprKind Kind) {
      if (Message != Sema::NonModifyingMessage::NMM_None) {
        for (auto Iter = ModifyingExprs.begin(); Iter != ModifyingExprs.end(); Iter++) {
          if (*Iter == E)
            return;
        }
        ModifyingExprs.push_back(E);
        unsigned DiagId = (Message == Sema::NonModifyingMessage::NMM_Error) ?
          diag::err_not_non_modifying_expr : diag::note_modifying_expression;
        S.Diag(E->getBeginLoc(), DiagId)
          << Kind << ReqFrom << E->getSourceRange();
      }
    }
  };
}

bool Sema::CheckIsNonModifying(Expr *E, NonModifyingContext Req,
                               NonModifyingMessage Message) {
  NonModifiyingExprSema Checker(*this, Req, Message);
  Checker.TraverseStmt(E);

  return Checker.isNonModifyingExpr();
}

/* Will uncomment this in a future pull request.
bool Sema::CheckIsNonModifying(BoundsExpr *E, bool ReportError) {
  NonModifyingContext req = NMC_Unknown;
  if (isa<RangeBoundsExpr>(E))
    req = NMC_Range;
  else if (const CountBoundsExpr *CountBounds = dyn_cast<CountBoundsExpr>(E))
    req = CountBounds->isByteCount() ? NMC_Byte_Count : NMC_Count;

  NonModifiyingExprSema Checker(*this, Req, ReportError);
  Checker.TraverseStmt(E);

  return Checker.isNonModifyingExpr();
}
*/

void Sema::WarnDynamicCheckAlwaysFails(const Expr *Condition) {
  bool ConditionConstant;
  if (Condition->EvaluateAsBooleanCondition(ConditionConstant, Context)) {
    if (!ConditionConstant) {
      // Dynamic Check always fails, emit warning
      Diag(Condition->getBeginLoc(), diag::warn_dynamic_check_condition_fail)
        << Condition->getSourceRange();
    }
  }
}<|MERGE_RESOLUTION|>--- conflicted
+++ resolved
@@ -444,35 +444,35 @@
 }
 #endif
 
-// Convert all temporary bindings in an expression to uses of the values	
-// produced by a binding.   This should be done for bounds expressions that	
-// are used in runtime checks.  That way we don't try to recompute a	
-// temporary multiple times in an expression.	
-namespace {	
-  class PruneTemporaryHelper : public TreeTransform<PruneTemporaryHelper> {	
-    typedef TreeTransform<PruneTemporaryHelper> BaseTransform;	
-
-
-  public:	
-    PruneTemporaryHelper(Sema &SemaRef) :	
-      BaseTransform(SemaRef) { }	
-
-    ExprResult TransformCHKCBindTemporaryExpr(CHKCBindTemporaryExpr *E) {	
-      return new (SemaRef.Context) BoundsValueExpr(SourceLocation(), E);	
-    }	
-  };	
-
-  Expr *PruneTemporaryBindings(Sema &SemaRef, Expr *E, CheckedScopeSpecifier CSS) {	
-    // Account for checked scope information when transforming the expression.
-    Sema::CheckedScopeRAII CheckedScope(SemaRef, CSS);
-
-    Sema::ExprSubstitutionScope Scope(SemaRef); // suppress diagnostics	
-    ExprResult R = PruneTemporaryHelper(SemaRef).TransformExpr(E);	
-    if (R.isInvalid())
-      return SemaRef.Context.getPrebuiltBoundsUnknown();
-    else
-      return R.get();
-  }	
+// Convert all temporary bindings in an expression to uses of the values	
+// produced by a binding.   This should be done for bounds expressions that	
+// are used in runtime checks.  That way we don't try to recompute a	
+// temporary multiple times in an expression.	
+namespace {	
+  class PruneTemporaryHelper : public TreeTransform<PruneTemporaryHelper> {	
+    typedef TreeTransform<PruneTemporaryHelper> BaseTransform;	
+
+
+  public:	
+    PruneTemporaryHelper(Sema &SemaRef) :	
+      BaseTransform(SemaRef) { }	
+
+    ExprResult TransformCHKCBindTemporaryExpr(CHKCBindTemporaryExpr *E) {	
+      return new (SemaRef.Context) BoundsValueExpr(SourceLocation(), E);	
+    }	
+  };	
+
+  Expr *PruneTemporaryBindings(Sema &SemaRef, Expr *E, CheckedScopeSpecifier CSS) {	
+    // Account for checked scope information when transforming the expression.
+    Sema::CheckedScopeRAII CheckedScope(SemaRef, CSS);
+
+    Sema::ExprSubstitutionScope Scope(SemaRef); // suppress diagnostics	
+    ExprResult R = PruneTemporaryHelper(SemaRef).TransformExpr(E);	
+    if (R.isInvalid())
+      return SemaRef.Context.getPrebuiltBoundsUnknown();
+    else
+      return R.get();
+  }	
 }
 
 namespace {
@@ -1906,12 +1906,12 @@
         S = E->IgnoreParens();
 
       switch (S->getStmtClass()) {
-        // CheckUnaryOperator traverses its subexpression,
-        // so there is no need to traverse its children below.
-        case Expr::UnaryOperatorClass: {
-          BoundsExpr *Bounds = CheckUnaryOperator(cast<UnaryOperator>(S),
-                                                  CSS, Facts, SE);
-          return AdjustRValueBounds(S, Bounds);
+        // CheckUnaryOperator traverses its subexpression,
+        // so there is no need to traverse its children below.
+        case Expr::UnaryOperatorClass: {
+          BoundsExpr *Bounds = CheckUnaryOperator(cast<UnaryOperator>(S),
+                                                  CSS, Facts, SE);
+          return AdjustRValueBounds(S, Bounds);
         }
         // CheckCallExpr traverses its callee and arguments,
         // so there is no need to traverse its children below.
@@ -1924,7 +1924,7 @@
           ResultBounds = CheckMemberExpr(cast<MemberExpr>(S),
                                          CSS, Facts, SE);
           break;
-        // CheckCastExpr traverses its subexpression,
+        // CheckCastExpr traverses its subexpression,
         // so there is no need to traverse its children below.
         case Expr::ImplicitCastExprClass:
         case Expr::CStyleCastExprClass:
@@ -1933,7 +1933,7 @@
                                              CSS, Facts, SE);
           return AdjustRValueBounds(S, Bounds);
         }
-        // CheckBinaryOperator traverses its subexpressions,
+        // CheckBinaryOperator traverses its subexpressions,
         // so there is no need to traverse its children below.
         case Expr::BinaryOperatorClass:
         case Expr::CompoundAssignOperatorClass: {
@@ -1991,13 +1991,9 @@
       return AdjustRValueBounds(S, ResultBounds);
     }
 
-<<<<<<< HEAD
-    void TraverseChildren(Stmt *S, CheckedScopeSpecifier CSS, std::pair<ComparisonSet, ComparisonSet>& Facts, SideEffects SE) {
-=======
     void TraverseChildren(Stmt *S, CheckedScopeSpecifier CSS,
                           std::pair<ComparisonSet, ComparisonSet>& Facts,
                           SideEffects SE) {
->>>>>>> 4577c880
       auto Begin = S->child_begin(), End = S->child_end();
       for (auto I = Begin; I != End; ++I) {
         TraverseStmt(*I, CSS, Facts, SE);
@@ -2196,32 +2192,32 @@
                               CHKCBindTemporaryExpr *Binding = nullptr) {
       BoundsExpr *ResultBounds = CallExprBounds(E, Binding);
 
-      QualType CalleeType = E->getCallee()->getType();
-      // Extract the pointee type.  The caller type could be a regular pointer
-      // type or a block pointer type.
-      QualType PointeeType;
-      if (const PointerType *FuncPtrTy = CalleeType->getAs<PointerType>())
-        PointeeType = FuncPtrTy->getPointeeType();
-      else if (const BlockPointerType *BlockPtrTy = CalleeType->getAs<BlockPointerType>())
-        PointeeType = BlockPtrTy->getPointeeType();
-      else {
-        llvm_unreachable("Unexpected callee type");
-        return CreateBoundsInferenceError();
-      }
-
-      const FunctionType *FuncTy = PointeeType->getAs<FunctionType>();
-      assert(FuncTy);
+      QualType CalleeType = E->getCallee()->getType();
+      // Extract the pointee type.  The caller type could be a regular pointer
+      // type or a block pointer type.
+      QualType PointeeType;
+      if (const PointerType *FuncPtrTy = CalleeType->getAs<PointerType>())
+        PointeeType = FuncPtrTy->getPointeeType();
+      else if (const BlockPointerType *BlockPtrTy = CalleeType->getAs<BlockPointerType>())
+        PointeeType = BlockPtrTy->getPointeeType();
+      else {
+        llvm_unreachable("Unexpected callee type");
+        return CreateBoundsInferenceError();
+      }
+
+      const FunctionType *FuncTy = PointeeType->getAs<FunctionType>();
+      assert(FuncTy);
       const FunctionProtoType *FuncProtoTy = FuncTy->getAs<FunctionProtoType>();
 
       // If the callee and arguments will not be traversed as part of the
       // checking below, traverse them here.  This prevents TraverseStmt
       // from needing to traverse the children of call expressions.
-      if (!FuncProtoTy) {
-        TraverseChildren(E, CSS, Facts, SE);
+      if (!FuncProtoTy) {
+        TraverseChildren(E, CSS, Facts, SE);
         return ResultBounds;
       }
-      if (!FuncProtoTy->hasParamAnnots()) {
-        TraverseChildren(E, CSS, Facts, SE);
+      if (!FuncProtoTy->hasParamAnnots()) {
+        TraverseChildren(E, CSS, Facts, SE);
         return ResultBounds;
       }
 
@@ -2235,100 +2231,100 @@
       // needing to traverse the children of call expressions.
       TraverseStmt(E->getCallee(), CSS, Facts, SE);
 
-      unsigned NumParams = FuncProtoTy->getNumParams();
-      unsigned NumArgs = E->getNumArgs();
-      unsigned Count = (NumParams < NumArgs) ? NumParams : NumArgs;
+      unsigned NumParams = FuncProtoTy->getNumParams();
+      unsigned NumArgs = E->getNumArgs();
+      unsigned Count = (NumParams < NumArgs) ? NumParams : NumArgs;
       ArrayRef<Expr *> ArgExprs = llvm::makeArrayRef(const_cast<Expr**>(E->getArgs()), E->getNumArgs());
 
-      for (unsigned i = 0; i < Count; i++) {
-        // Recursively traverse each argument.  This prevents TraverseStmt
-        // from needed to traverse the children of call expressions.
-        Expr *Arg = E->getArg(i);
-        BoundsExpr *ArgBounds = TraverseStmt(Arg, CSS, Facts, SE);
-
-        QualType ParamType = FuncProtoTy->getParamType(i);
-        // Skip checking bounds for unchecked pointer parameters, unless
-        // the argument was subject to a bounds-safe interface cast.
-        if (ParamType->isUncheckedPointerType() && !IsBoundsSafeInterfaceAssignment(ParamType, E->getArg(i))) {
-          continue;
-        }
-        // We want to check the argument expression implies the desired parameter bounds.
-        // To compute the desired parameter bounds, we substitute the arguments for
-        // parameters in the parameter bounds expression.
-        const BoundsAnnotations ParamAnnots = FuncProtoTy->getParamAnnots(i);
-        const BoundsExpr *ParamBounds = ParamAnnots.getBoundsExpr();
-        const InteropTypeExpr *ParamIType = ParamAnnots.getInteropTypeExpr();
-        if (!ParamBounds && !ParamIType)
-          continue;
-
-        bool UsedIType = false;
-        if (!ParamBounds && ParamIType) {
-          ParamBounds = CreateTypeBasedBounds(nullptr, ParamIType->getType(),
-                                                true, true);
-          UsedIType = true;
-        }
-
-        // Check after handling the interop type annotation, not before, because
-        // handling the interop type annotation could make the bounds known.
-        if (ParamBounds->isUnknown())
-          continue;
+      for (unsigned i = 0; i < Count; i++) {
+        // Recursively traverse each argument.  This prevents TraverseStmt
+        // from needed to traverse the children of call expressions.
+        Expr *Arg = E->getArg(i);
+        BoundsExpr *ArgBounds = TraverseStmt(Arg, CSS, Facts, SE);
+
+        QualType ParamType = FuncProtoTy->getParamType(i);
+        // Skip checking bounds for unchecked pointer parameters, unless
+        // the argument was subject to a bounds-safe interface cast.
+        if (ParamType->isUncheckedPointerType() && !IsBoundsSafeInterfaceAssignment(ParamType, E->getArg(i))) {
+          continue;
+        }
+        // We want to check the argument expression implies the desired parameter bounds.
+        // To compute the desired parameter bounds, we substitute the arguments for
+        // parameters in the parameter bounds expression.
+        const BoundsAnnotations ParamAnnots = FuncProtoTy->getParamAnnots(i);
+        const BoundsExpr *ParamBounds = ParamAnnots.getBoundsExpr();
+        const InteropTypeExpr *ParamIType = ParamAnnots.getInteropTypeExpr();
+        if (!ParamBounds && !ParamIType)
+          continue;
+
+        bool UsedIType = false;
+        if (!ParamBounds && ParamIType) {
+          ParamBounds = CreateTypeBasedBounds(nullptr, ParamIType->getType(),
+                                                true, true);
+          UsedIType = true;
+        }
+
+        // Check after handling the interop type annotation, not before, because
+        // handling the interop type annotation could make the bounds known.
+        if (ParamBounds->isUnknown())
+          continue;
 
         ArgBounds = S.CheckNonModifyingBounds(ArgBounds, Arg);
-        if (ArgBounds->isUnknown()) {
-          S.Diag(Arg->getBeginLoc(),
-                  diag::err_expected_bounds_for_argument) << (i + 1) <<
-            Arg->getSourceRange();
-          ArgBounds = S.CreateInvalidBoundsExpr();
-          continue;
-        } else if (ArgBounds->isInvalid())
-          continue;
-
-        // Concretize parameter bounds with argument expressions. This fails
-        // and returns null if an argument expression is a modifying
-        // expression,  We issue an error during concretization about that.
-        BoundsExpr *SubstParamBounds =
-          S.ConcretizeFromFunctionTypeWithArgs(
-            const_cast<BoundsExpr *>(ParamBounds),
-            ArgExprs,
-            Sema::NonModifyingContext::NMC_Function_Parameter);
-
-        if (!SubstParamBounds)
-          continue;
-
-        // Put the parameter bounds in a standard form if necessary.
-        if (SubstParamBounds->isElementCount() ||
-            SubstParamBounds->isByteCount()) {
-          // TODO: turn this check on as part of adding temporary variables for
-          // calls.
-          // Turning it on now would cause errors to be issued for arguments
-          // that are calls.
-          if (true /* S.CheckIsNonModifying(Arg,
-                              Sema::NonModifyingContext::NMC_Function_Parameter,
-                                    Sema::NonModifyingMessage::NMM_Error) */) {
-            Expr *TypedArg = Arg;
-            // The bounds expression is for an interface type. Retype the
-            // argument to the interface type.
-            if (UsedIType) {
-              TypedArg = CreateExplicitCast(
-                ParamIType->getType(), CK_BitCast, Arg, true);
-            }
-            SubstParamBounds = ExpandToRange(TypedArg,
-                                    const_cast<BoundsExpr *>(SubstParamBounds));
-            } else
-              continue;
-        }
-
-        if (DumpBounds) {
-          DumpCallArgumentBounds(llvm::outs(), FuncProtoTy->getParamAnnots(i).getBoundsExpr(), Arg, SubstParamBounds, ArgBounds);
-        }
-
-        CheckBoundsDeclAtCallArg(i, SubstParamBounds, Arg, ArgBounds, CSS, nullptr, Facts);
+        if (ArgBounds->isUnknown()) {
+          S.Diag(Arg->getBeginLoc(),
+                  diag::err_expected_bounds_for_argument) << (i + 1) <<
+            Arg->getSourceRange();
+          ArgBounds = S.CreateInvalidBoundsExpr();
+          continue;
+        } else if (ArgBounds->isInvalid())
+          continue;
+
+        // Concretize parameter bounds with argument expressions. This fails
+        // and returns null if an argument expression is a modifying
+        // expression,  We issue an error during concretization about that.
+        BoundsExpr *SubstParamBounds =
+          S.ConcretizeFromFunctionTypeWithArgs(
+            const_cast<BoundsExpr *>(ParamBounds),
+            ArgExprs,
+            Sema::NonModifyingContext::NMC_Function_Parameter);
+
+        if (!SubstParamBounds)
+          continue;
+
+        // Put the parameter bounds in a standard form if necessary.
+        if (SubstParamBounds->isElementCount() ||
+            SubstParamBounds->isByteCount()) {
+          // TODO: turn this check on as part of adding temporary variables for
+          // calls.
+          // Turning it on now would cause errors to be issued for arguments
+          // that are calls.
+          if (true /* S.CheckIsNonModifying(Arg,
+                              Sema::NonModifyingContext::NMC_Function_Parameter,
+                                    Sema::NonModifyingMessage::NMM_Error) */) {
+            Expr *TypedArg = Arg;
+            // The bounds expression is for an interface type. Retype the
+            // argument to the interface type.
+            if (UsedIType) {
+              TypedArg = CreateExplicitCast(
+                ParamIType->getType(), CK_BitCast, Arg, true);
+            }
+            SubstParamBounds = ExpandToRange(TypedArg,
+                                    const_cast<BoundsExpr *>(SubstParamBounds));
+            } else
+              continue;
+        }
+
+        if (DumpBounds) {
+          DumpCallArgumentBounds(llvm::outs(), FuncProtoTy->getParamAnnots(i).getBoundsExpr(), Arg, SubstParamBounds, ArgBounds);
+        }
+
+        CheckBoundsDeclAtCallArg(i, SubstParamBounds, Arg, ArgBounds, CSS, nullptr, Facts);
       }
 
       // Traverse any arguments that are beyond
       // the number of function parameters.
       for (unsigned i = Count; i < NumArgs; i++) {
-        Expr *Arg = E->getArg(i);
+        Expr *Arg = E->getArg(i);
         TraverseStmt(Arg, CSS, Facts, SE);
       }
 
@@ -2349,7 +2345,7 @@
       Expr *SubExpr = E->getSubExpr();
       CastKind CK = E->getCastKind();
 
-      bool IncludeNullTerm =
+      bool IncludeNullTerm =
           E->getType()->getPointeeOrArrayElementType()->isNtCheckedArrayType();
       bool PreviousIncludeNullTerminator = IncludeNullTerminator;
       IncludeNullTerminator = IncludeNullTerm;
@@ -2371,7 +2367,7 @@
       }
       // SubExprLValueBounds is needed if a bounds check
       // is added to the subexpression.
-      if (CK == CK_LValueToRValue && !E->getType()->isArrayType()) {
+      if (CK == CK_LValueToRValue && !E->getType()->isArrayType()) {
         if (SE == SideEffects::Enabled)
           SubExprLValueBounds = LValueBounds(SubExpr, CSS, Facts);
       }
@@ -2384,28 +2380,28 @@
 
       // Casts to _Ptr narrow the bounds.  If the cast to
       // _Ptr is invalid, that will be diagnosed separately.
-      if (E->getStmtClass() == Stmt::ImplicitCastExprClass ||
-          E->getStmtClass() == Stmt::CStyleCastExprClass) {
-        if (E->getType()->isCheckedPointerPtrType())
-          ResultBounds = CreateTypeBasedBounds(E, E->getType(), false, false);
-        else
-          ResultBounds = RValueCastBounds(CK, SubExprTargetBounds,
-                                          SubExprLValueBounds,
-                                          SubExprBounds);
+      if (E->getStmtClass() == Stmt::ImplicitCastExprClass ||
+          E->getStmtClass() == Stmt::CStyleCastExprClass) {
+        if (E->getType()->isCheckedPointerPtrType())
+          ResultBounds = CreateTypeBasedBounds(E, E->getType(), false, false);
+        else
+          ResultBounds = RValueCastBounds(CK, SubExprTargetBounds,
+                                          SubExprLValueBounds,
+                                          SubExprBounds);
       }
 
       if (SE == SideEffects::Enabled)
         CheckDisallowedFunctionPtrCasts(E);
-
-      if (CK == CK_LValueToRValue && !E->getType()->isArrayType()) {
-        if (SE == SideEffects::Enabled) {
-          bool NeedsBoundsCheck = AddBoundsCheck(SubExpr,
-                                                 OperationKind::Read, CSS,
-                                                 Facts, SubExprLValueBounds);
-          if (NeedsBoundsCheck && DumpBounds)
-            DumpExpression(llvm::outs(), E);
-        }
-        return ResultBounds;
+
+      if (CK == CK_LValueToRValue && !E->getType()->isArrayType()) {
+        if (SE == SideEffects::Enabled) {
+          bool NeedsBoundsCheck = AddBoundsCheck(SubExpr,
+                                                 OperationKind::Read, CSS,
+                                                 Facts, SubExprLValueBounds);
+          if (NeedsBoundsCheck && DumpBounds)
+            DumpExpression(llvm::outs(), E);
+        }
+        return ResultBounds;
       }
 
       // Handle dynamic_bounds_casts.
@@ -2415,70 +2411,70 @@
       // - bounds(any), there is no runtime checks.
       // - bounds(lb, ub):  If the declared bounds of the cast operation are
       // (e2, e3),  a runtime check that lb <= e2 && e3 <= ub is inserted
-      // during code generation.
-      if (CK == CK_DynamicPtrBounds || CK == CK_AssumePtrBounds) {
-        CHKCBindTemporaryExpr *TempExpr = dyn_cast<CHKCBindTemporaryExpr>(SubExpr);
-        assert(TempExpr);
-
-        // These bounds may be computed and tested at runtime.  Don't
-        // recompute any expressions computed to temporaries already.
-        Expr *TempUse = CreateTemporaryUse(TempExpr);
-
-        Expr *SubExprAtNewType = CreateExplicitCast(E->getType(),
-                                                CastKind::CK_BitCast,
-                                                TempUse, true);
-
-        if (CK == CK_AssumePtrBounds)
-          return ExpandToRange(SubExprAtNewType, E->getBoundsExpr());
-
-        if (SE == SideEffects::Enabled) {
-          BoundsExpr *DeclaredBounds = E->getBoundsExpr();
-          BoundsExpr *NormalizedBounds = ExpandToRange(SubExprAtNewType,
-                                                        DeclaredBounds);
-
-          SubExprBounds = S.CheckNonModifyingBounds(SubExprBounds, SubExpr);
-          if (SubExprBounds->isUnknown()) {
-            S.Diag(SubExpr->getBeginLoc(), diag::err_expected_bounds);
-          }
-
-          assert(NormalizedBounds);
-
-          E->setNormalizedBoundsExpr(NormalizedBounds);
-          E->setSubExprBoundsExpr(SubExprBounds);
-
-          if (DumpBounds)
-            DumpBoundsCastBounds(llvm::outs(), E, DeclaredBounds, NormalizedBounds, SubExprBounds);
-        }
-        
-        return ExpandToRange(SubExprAtNewType, E->getBoundsExpr());
+      // during code generation.
+      if (CK == CK_DynamicPtrBounds || CK == CK_AssumePtrBounds) {
+        CHKCBindTemporaryExpr *TempExpr = dyn_cast<CHKCBindTemporaryExpr>(SubExpr);
+        assert(TempExpr);
+
+        // These bounds may be computed and tested at runtime.  Don't
+        // recompute any expressions computed to temporaries already.
+        Expr *TempUse = CreateTemporaryUse(TempExpr);
+
+        Expr *SubExprAtNewType = CreateExplicitCast(E->getType(),
+                                                CastKind::CK_BitCast,
+                                                TempUse, true);
+
+        if (CK == CK_AssumePtrBounds)
+          return ExpandToRange(SubExprAtNewType, E->getBoundsExpr());
+
+        if (SE == SideEffects::Enabled) {
+          BoundsExpr *DeclaredBounds = E->getBoundsExpr();
+          BoundsExpr *NormalizedBounds = ExpandToRange(SubExprAtNewType,
+                                                        DeclaredBounds);
+
+          SubExprBounds = S.CheckNonModifyingBounds(SubExprBounds, SubExpr);
+          if (SubExprBounds->isUnknown()) {
+            S.Diag(SubExpr->getBeginLoc(), diag::err_expected_bounds);
+          }
+
+          assert(NormalizedBounds);
+
+          E->setNormalizedBoundsExpr(NormalizedBounds);
+          E->setSubExprBoundsExpr(SubExprBounds);
+
+          if (DumpBounds)
+            DumpBoundsCastBounds(llvm::outs(), E, DeclaredBounds, NormalizedBounds, SubExprBounds);
+        }
+        
+        return ExpandToRange(SubExprAtNewType, E->getBoundsExpr());
       }
 
       if (SE == SideEffects::Disabled)
         return ResultBounds;
 
       // Casts to _Ptr type must have a source for which we can infer bounds.
-      if ((CK == CK_BitCast || CK == CK_IntegralToPointer) &&
-          E->getType()->isCheckedPointerPtrType() &&
-          !E->getType()->isFunctionPointerType()) {
-        SubExprBounds = S.CheckNonModifyingBounds(SubExprBounds, SubExpr);
-        if (SubExprBounds->isUnknown()) {
-          S.Diag(SubExpr->getBeginLoc(),
-                  diag::err_expected_bounds_for_ptr_cast)
-                  << SubExpr->getSourceRange();
-          SubExprBounds = S.CreateInvalidBoundsExpr();
-        } else {
-          BoundsExpr *TargetBounds =
-            CreateTypeBasedBounds(E, E->getType(), false, false);
-          CheckBoundsDeclAtStaticPtrCast(E, TargetBounds, SubExpr,
-                                          SubExprBounds, CSS, Facts);
-        }
-        assert(SubExprBounds);
-        assert(!E->getSubExprBoundsExpr());
-        E->setSubExprBoundsExpr(SubExprBounds);
-        if (DumpBounds)
-          DumpExpression(llvm::outs(), E);
-      }
-
+      if ((CK == CK_BitCast || CK == CK_IntegralToPointer) &&
+          E->getType()->isCheckedPointerPtrType() &&
+          !E->getType()->isFunctionPointerType()) {
+        SubExprBounds = S.CheckNonModifyingBounds(SubExprBounds, SubExpr);
+        if (SubExprBounds->isUnknown()) {
+          S.Diag(SubExpr->getBeginLoc(),
+                  diag::err_expected_bounds_for_ptr_cast)
+                  << SubExpr->getSourceRange();
+          SubExprBounds = S.CreateInvalidBoundsExpr();
+        } else {
+          BoundsExpr *TargetBounds =
+            CreateTypeBasedBounds(E, E->getType(), false, false);
+          CheckBoundsDeclAtStaticPtrCast(E, TargetBounds, SubExpr,
+                                          SubExprBounds, CSS, Facts);
+        }
+        assert(SubExprBounds);
+        assert(!E->getSubExprBoundsExpr());
+        E->setSubExprBoundsExpr(SubExprBounds);
+        if (DumpBounds)
+          DumpExpression(llvm::outs(), E);
+      }
+
       return ResultBounds;
     }
 
@@ -2536,7 +2532,7 @@
 
       // Perform checking with side effects, if enabled.
       if (SE == SideEffects::Enabled) {
-        if (Op == UO_AddrOf)
+        if (Op == UO_AddrOf)
           S.CheckAddressTakenMembers(E);
 
         if (E->isIncrementDecrementOp()) {
@@ -2786,9 +2782,9 @@
     /// Infer a bounds expression for an lvalue.
     /// The bounds determine whether the lvalue to which an
     /// expression evaluates in in range.
-    /// 
-    /// ExistingLValueBounds is used to prevent recomputing the
-    /// lvalue bounds for an expression that may have had side
+    /// 
+    /// ExistingLValueBounds is used to prevent recomputing the
+    /// lvalue bounds for an expression that may have had side
     /// effects performed on it.  This prevents assertion failures
     /// that could otherwise occur in PruneTemporaryBindings.
     BoundsExpr *InferLValueBounds(Expr *E, CheckedScopeSpecifier CSS,
