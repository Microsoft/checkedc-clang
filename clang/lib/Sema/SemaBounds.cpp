--- conflicted
+++ resolved
@@ -3949,13 +3949,9 @@
       }
 
       // If Val introduces a temporary to hold the value produced by e,
-<<<<<<< HEAD
       // add the value of the temporary to SameValue.
-=======
-      // add the value of the temporary to G.
       // TODO: checkedc-clang issue #832: adding uses of temporaries here
       // can result in false equivalence being recorded between expressions.
->>>>>>> e57286ba
       if (CHKCBindTemporaryExpr *Temp = GetTempBinding(Val))
         SameValue.push_back(CreateTemporaryUse(Temp));
     }
@@ -4225,7 +4221,6 @@
     // Inverse(f, (T1)e1) = Inverse((T2)f, e1) (assuming that (T1) is
     // not a narrowing cast).
     Expr *CastExprInverse(DeclRefExpr *X, Expr *F, CastExpr *E) {
-      QualType T1 = E->getType();
       QualType T2 = E->getSubExpr()->getType();
       switch (E->getStmtClass()) {
         case Expr::ImplicitCastExprClass: {
