//===---------- SemaBounds.cpp - Operations On Bounds Expressions --------===//
//
//                     The LLVM Compiler Infrastructure
//
// This file is distributed under the University of Illinois Open Source
// License. See LICENSE.TXT for details.
//
//===----------------------------------------------------------------------===//
//
//  This file implements operations on bounds expressions for semantic analysis.
//  The operations include:
//  * Abstracting bounds expressions so that they can be used in function types.
//    This also checks that requirements on variable references are met and
//    emit diagnostics if they are not.
//
//    The abstraction also removes extraneous details:
//    - References to ParamVarDecl's are abstracted to positional index numbers
//      in argument lists.
//    - References to other VarDecls's are changed to use canonical
//      declarations.
//
//    Line number information is left in place for expressions, though.  It
//    would be a lot of work to write functions to change the line numbers to
//    the invalid line number. The canonicalization of types ignores line number
//    information in determining if two expressions are the same.  Users of bounds
//    expressions that have been abstracted need to be aware that line number
//    information may be inaccurate.
//  * Concretizing bounds expressions from function types.  This undoes the
//    abstraction by substituting parameter varaibles for the positional index
//    numbers.
//
//  Debugging pre-processor flags:
//    - TRACE_CFG:
//      Dumps AST and CFG of the visited nodes when traversing the CFG.
//    - TRACE_RANGE:
//      Dumps the valid bounds ranges, memory access ranges and memory
//      access expressions.
//===----------------------------------------------------------------------===//

#include "clang/Analysis/CFG.h"
#include "clang/Analysis/Analyses/PostOrderCFGView.h"
#include "clang/AST/CanonBounds.h"
#include "clang/AST/RecursiveASTVisitor.h"
#include "clang/Sema/AvailableFactsAnalysis.h"
#include "clang/Sema/BoundsAnalysis.h"
#include "llvm/ADT/SmallBitVector.h"
#include "llvm/ADT/SmallPtrSet.h"
#include "llvm/ADT/SmallString.h"
#include "TreeTransform.h"
#include <queue>

// #define TRACE_CFG 1
// #define TRACE_RANGE 1

using namespace clang;
using namespace sema;

namespace {
class BoundsUtil {
public:
  static bool IsStandardForm(const BoundsExpr *BE) {
    BoundsExpr::Kind K = BE->getKind();
    return (K == BoundsExpr::Kind::Any || K == BoundsExpr::Kind::Unknown ||
      K == BoundsExpr::Kind::Range || K == BoundsExpr::Kind::Invalid);
  }

  static Expr *IgnoreRedundantCast(ASTContext &Ctx, CastKind NewCK, Expr *E) {
    CastExpr *P = dyn_cast<CastExpr>(E);
    if (!P)
      return E;

    CastKind ExistingCK = P->getCastKind();
    Expr *SE = P->getSubExpr();
    if (NewCK == CK_BitCast && ExistingCK == CK_BitCast)
      return SE;

    return E;
  }

  static bool getReferentSizeInChars(ASTContext &Ctx, QualType Ty, llvm::APSInt &Size) {
    assert(Ty->isPointerType());
    const Type *Pointee = Ty->getPointeeOrArrayElementType();
    if (Pointee->isIncompleteType())
      return false;
    uint64_t ElemBitSize = Ctx.getTypeSize(Pointee);
    uint64_t ElemSize = Ctx.toCharUnitsFromBits(ElemBitSize).getQuantity();
    Size = llvm::APSInt(llvm::APInt(Ctx.getTargetInfo().getPointerWidth(0), ElemSize), false);
    return true;
  }

  // Convert I to a signed integer with Ctx.PointerWidth.
  static llvm::APSInt ConvertToSignedPointerWidth(ASTContext &Ctx, llvm::APSInt I, bool &Overflow) {
    uint64_t PointerWidth = Ctx.getTargetInfo().getPointerWidth(0);
    Overflow = false;
    if (I.getBitWidth() > PointerWidth) {
      Overflow = true;
      goto exit;
    }
    if (I.getBitWidth() < PointerWidth)
      I = I.extend(PointerWidth);
    if (I.isUnsigned()) {
      if (I > llvm::APSInt(I.getSignedMaxValue(PointerWidth))) {
        Overflow = true;
        goto exit;
      }
      I = llvm::APSInt(I, false);
    }
    exit:
      return I;
  }
};
}

namespace {
  class AbstractBoundsExpr : public TreeTransform<AbstractBoundsExpr> {
    typedef TreeTransform<AbstractBoundsExpr> BaseTransform;
    typedef ArrayRef<DeclaratorChunk::ParamInfo> ParamsInfo;

  private:
    const ParamsInfo Params;

    // TODO: change this constant when we want to error on global variables
    // in parameter bounds declarations.
    const bool errorOnGlobals = false;

  public:
    AbstractBoundsExpr(Sema &SemaRef, ParamsInfo Params) :
      BaseTransform(SemaRef), Params(Params) {}

    Decl *TransformDecl(SourceLocation Loc, Decl *D) {
      return D->getCanonicalDecl();
    }

    ExprResult TransformDeclRefExpr(DeclRefExpr *E) {
      ValueDecl *D = E->getDecl();
      if (VarDecl *V = dyn_cast<VarDecl>(D)) {
        if (V->isLocalVarDecl())
          // Parameter bounds may not be in terms of local variables
          SemaRef.Diag(E->getLocation(),
                       diag::err_out_of_scope_function_type_local);
        else if (V->isFileVarDecl() || V->isExternC()) {
          // Parameter bounds may not be in terms of "global" variables
          // TODO: This is guarded by a flag right now, as we don't yet
          // want to error everywhere.
          if (errorOnGlobals) {
            SemaRef.Diag(E->getLocation(),
                          diag::err_out_of_scope_function_type_global);
          }
        }
        else if (ParmVarDecl *PD = dyn_cast<ParmVarDecl>(D)) {
          // Parameter bounds may be in terms of other parameters,
          // in which case we'll convert to a position-based representation.
          for (auto &ParamInfo : Params)
            if (PD == ParamInfo.Param) {
              return SemaRef.CreatePositionalParameterExpr(
                PD->getFunctionScopeIndex(),
                PD->getType());
            }
          SemaRef.Diag(E->getLocation(),
                       diag::err_out_of_scope_function_type_parameter);
        }
      }

      ValueDecl *ND =
        dyn_cast_or_null<ValueDecl>(BaseTransform::TransformDecl(
          SourceLocation(), D));
      if (D == ND || ND == nullptr)
        return E;
      else {
        clang::NestedNameSpecifierLoc QualifierLoc  = E->getQualifierLoc();
        clang::DeclarationNameInfo NameInfo = E->getNameInfo();
        return getDerived().RebuildDeclRefExpr(QualifierLoc, ND, NameInfo,
                                                nullptr);
      }
    }
  };
}

bool Sema::AbstractForFunctionType(
  BoundsAnnotations &Annots,
  ArrayRef<DeclaratorChunk::ParamInfo> Params) {  

  BoundsExpr *Expr = Annots.getBoundsExpr();
  // If there is no bounds expression, the itype does not change
  // as  aresult of abstraction.  Just return the original annotation.
  if (!Expr)
    return false;

  BoundsExpr *Result = nullptr;
  ExprResult AbstractedBounds =
    AbstractBoundsExpr(*this, Params).TransformExpr(Expr);
  if (AbstractedBounds.isInvalid()) {
    llvm_unreachable("unexpected failure to abstract bounds");
    Result = nullptr;
  } else {
    Result = dyn_cast<BoundsExpr>(AbstractedBounds.get());
    assert(Result && "unexpected dyn_cast failure");
  }

  if (Result == Expr)
    return false;

  Annots.setBoundsExpr(Result);
  return true;
}

namespace {
  class ConcretizeBoundsExpr : public TreeTransform<ConcretizeBoundsExpr> {
    typedef TreeTransform<ConcretizeBoundsExpr> BaseTransform;

  private:
    ArrayRef<ParmVarDecl *> Parameters;

  public:
    ConcretizeBoundsExpr(Sema &SemaRef, ArrayRef<ParmVarDecl *> Params) :
      BaseTransform(SemaRef),
      Parameters(Params) { }

    ExprResult TransformPositionalParameterExpr(PositionalParameterExpr *E) {
      unsigned index = E->getIndex();
      if (index < Parameters.size()) {
        ParmVarDecl *PD = Parameters[index];
        return SemaRef.BuildDeclRefExpr(PD, E->getType(),
          clang::ExprValueKind::VK_LValue, SourceLocation());
      } else {
        llvm_unreachable("out of range index for positional parameter");
        return ExprError();
      }
    }
  };
}

BoundsExpr *Sema::ConcretizeFromFunctionType(BoundsExpr *Expr,
                                             ArrayRef<ParmVarDecl *> Params) {
  if (!Expr)
    return Expr;

  BoundsExpr *Result;
  ExprSubstitutionScope Scope(*this); // suppress diagnostics

  ExprResult ConcreteBounds = ConcretizeBoundsExpr(*this, Params).TransformExpr(Expr);
  if (ConcreteBounds.isInvalid()) {
    llvm_unreachable("unexpected failure in making bounds concrete");
    return nullptr;
  }
  else {
    Result = dyn_cast<BoundsExpr>(ConcreteBounds.get());
    assert(Result && "unexpected dyn_cast failure");
    return Result;
  }
}

namespace {
  class CheckForModifyingArgs : public RecursiveASTVisitor<CheckForModifyingArgs> {
  private:
    Sema &SemaRef;
    const ArrayRef<Expr *> Arguments;
    llvm::SmallBitVector VisitedArgs;
    Sema::NonModifyingContext ErrorKind;
    bool ModifyingArg;
  public:
    CheckForModifyingArgs(Sema &SemaRef, ArrayRef<Expr *> Args,
                          Sema::NonModifyingContext ErrorKind) :
      SemaRef(SemaRef),
      Arguments(Args),
      VisitedArgs(Args.size()),
      ErrorKind(ErrorKind),
      ModifyingArg(false) {}

    bool FoundModifyingArg() {
      return ModifyingArg;
    }

    bool VisitPositionalParameterExpr(PositionalParameterExpr *E) {
      unsigned index = E->getIndex();
      if (index < Arguments.size() && !VisitedArgs[index]) {
        VisitedArgs.set(index);
        if (!SemaRef.CheckIsNonModifying(Arguments[index], ErrorKind,
                                         Sema::NonModifyingMessage::NMM_Error)) {
          ModifyingArg = true;
        }
      }
      return true;
    }
  };
}

namespace {
  class ConcretizeBoundsExprWithArgs : public TreeTransform<ConcretizeBoundsExprWithArgs> {
    typedef TreeTransform<ConcretizeBoundsExprWithArgs> BaseTransform;

  private:
    ArrayRef<Expr *> Args;

  public:
    ConcretizeBoundsExprWithArgs(Sema &SemaRef, ArrayRef<Expr *> Args) :
      BaseTransform(SemaRef),
      Args(Args) { }

    ExprResult TransformPositionalParameterExpr(PositionalParameterExpr *E) {
      unsigned index = E->getIndex();
      if (index < Args.size()) {
        return SemaRef.MakeAssignmentImplicitCastExplicit(Args[index]);
      } else {
        llvm_unreachable("out of range index for positional parameter");
        return ExprError();
      }
    }
  };
}

BoundsExpr *Sema::ConcretizeFromFunctionTypeWithArgs(
  BoundsExpr *Bounds, ArrayRef<Expr *> Args,
  NonModifyingContext ErrorKind) {
  if (!Bounds || Bounds->isInvalid())
    return Bounds;

  auto CheckArgs = CheckForModifyingArgs(*this, Args, ErrorKind);
  CheckArgs.TraverseStmt(Bounds);
  if (CheckArgs.FoundModifyingArg())
    return nullptr;

  ExprSubstitutionScope Scope(*this); // suppress diagnostics
  auto Concretizer = ConcretizeBoundsExprWithArgs(*this, Args);
  ExprResult ConcreteBounds = Concretizer.TransformExpr(Bounds);
  if (ConcreteBounds.isInvalid()) {
#ifndef NDEBUG
    llvm::outs() << "Failed concretizing\n";
    llvm::outs() << "Bounds:\n";
    Bounds->dump(llvm::outs());
    int count = Args.size();
    for (int i = 0; i < count; i++) {
      llvm::outs() << "Dumping arg " << i << "\n";
      Args[i]->dump(llvm::outs());
    }
    llvm::outs().flush();
#endif
    llvm_unreachable("unexpected failure in making function bounds concrete with arguments");
    return nullptr;
  }
  else {
    BoundsExpr *Result = dyn_cast<BoundsExpr>(ConcreteBounds.get());
    assert(Result && "unexpected dyn_cast failure");
    return Result;
  }
}

namespace {
  class ConcretizeMemberBounds : public TreeTransform<ConcretizeMemberBounds> {
    typedef TreeTransform<ConcretizeMemberBounds> BaseTransform;

  private:
    Expr *Base;
    bool IsArrow;

  public:
    ConcretizeMemberBounds(Sema &SemaRef, Expr *MemberBaseExpr, bool IsArrow) :
      BaseTransform(SemaRef), Base(MemberBaseExpr), IsArrow(IsArrow) { }

    // TODO: handle the situation where the base expression is an rvalue.
    // By C semantics, the result is an rvalue.  We are setting fields used in
    // bounds expressions to be lvalues, so we end up with a problems when
    // we expand the occurrences of the fields to be expressions that are
    //  rvalues.
    //
    // There are two problematic cases:
    // - We assume field expressions are lvalues, so we will have lvalue-to-rvalue
    //   conversions applied to rvalues.  We need to remove these conversions.
    // - The address of a field is taken.  It is illegal to take the address of
    //   an rvalue.
    //
    // rVvalue structs can arise from function returns of struct values.
    ExprResult TransformDeclRefExpr(DeclRefExpr *E) {
      if (FieldDecl *FD = dyn_cast<FieldDecl>(E->getDecl())) {
        if (Base->isRValue() && !IsArrow)
          // For now, return an error if we see an rvalue base.
          return ExprError();
        ASTContext &Context = SemaRef.getASTContext();
        ExprValueKind ResultKind;
        if (IsArrow)
          ResultKind = VK_LValue;
        else
          ResultKind = Base->isLValue() ? VK_LValue : VK_RValue;
        return
          MemberExpr::CreateImplicit(Context, Base, IsArrow, FD,
                                     E->getType(), ResultKind, OK_Ordinary);
      }
      return E;
    }
  };
}

BoundsExpr *Sema::MakeMemberBoundsConcrete(
  Expr *Base,
  bool IsArrow,
  BoundsExpr *Bounds) {
  ExprSubstitutionScope Scope(*this); // suppress diagnostics
  ExprResult ConcreteBounds =
    ConcretizeMemberBounds(*this, Base, IsArrow).TransformExpr(Bounds);
  if (ConcreteBounds.isInvalid())
    return nullptr;
  else {
    BoundsExpr *Result = dyn_cast<BoundsExpr>(ConcreteBounds.get());
    return Result;
  }
}

#if 0
namespace {
  // Convert occurrences of _Return_value in a return bounds expression
  // to _Current_expr_value.  Don't recurse into any return bounds
  // expressions nested in function types.  Occurrences of _Return_value
  // in those shouldn't be changed to _Current_value.
  class ReplaceReturnValue : public TreeTransform<ReplaceReturnValue> {
    typedef TreeTransform<ReplaceReturnValue> BaseTransform;

  public:
    ReplaceReturnValue(Sema &SemaRef) :BaseTransform(SemaRef) { }

    // Avoid transforming nested return bounds expressions.
    bool TransformReturnBoundsAnnotations(BoundsAnnotations &Annot,
                                          bool &Changed) {
      return false;
    }

    ExprResult TransformBoundsValueExpr(BoundsValueExpr *E) {
      BoundsValueExpr::Kind K = E->getKind();
      bool KindChanged = false;
      if (K == BoundsValueExpr::Kind::Return) {
        K = BoundsValueExpr::Kind::Current;
        KindChanged = true;
      }
      QualType QT = getDerived().TransformType(E->getType());
      if (!getDerived().AlwaysRebuild() && QT == E->getType() &&
          !KindChanged)
        return E;

      return getDerived().
        RebuildBoundsValueExpr(E->getLocation(), QT,K);
    }
   };
}
#endif

// Convert all temporary bindings in an expression to uses of the values	
// produced by a binding.   This should be done for bounds expressions that	
// are used in runtime checks.  That way we don't try to recompute a	
// temporary multiple times in an expression.	
namespace {	
  class PruneTemporaryHelper : public TreeTransform<PruneTemporaryHelper> {	
    typedef TreeTransform<PruneTemporaryHelper> BaseTransform;	


  public:	
    PruneTemporaryHelper(Sema &SemaRef) :	
      BaseTransform(SemaRef) { }	

    ExprResult TransformCHKCBindTemporaryExpr(CHKCBindTemporaryExpr *E) {	
      return new (SemaRef.Context) BoundsValueExpr(SourceLocation(), E);	
    }	
  };	

  Expr *PruneTemporaryBindings(Sema &SemaRef, Expr *E, CheckedScopeSpecifier CSS) {	
    // Account for checked scope information when transforming the expression.
    Sema::CheckedScopeRAII CheckedScope(SemaRef, CSS);

    Sema::ExprSubstitutionScope Scope(SemaRef); // suppress diagnostics	
    ExprResult R = PruneTemporaryHelper(SemaRef).TransformExpr(E);	
    if (R.isInvalid())
      return SemaRef.Context.getPrebuiltBoundsUnknown();
    else
      return R.get();
  }	
}

namespace {
  // EqualExprTy denotes a set of expressions that produce
  // the same value as some expression e.
  using EqualExprTy = SmallVector<Expr *, 4>;

  // CheckingState stores the outputs of bounds checking methods.
  // These members represent the state during bounds checking
  // and are updated while checking individual expressions.
  class CheckingState {
    public:
      // UEQ stores sets of expressions that are equivalent to each other
      // after checking an expression e.
      EquivExprSets UEQ;

      // G is a set of expressions that produce the same value
      // as an expression e once checking of e is complete.
      EqualExprTy G;
  };
}

namespace {
  class CheckBoundsDeclarations {
  private:
    Sema &S;
    bool DumpBounds;
    bool DumpState;
    uint64_t PointerWidth;
    Stmt *Body;
    CFG *Cfg;
    BoundsExpr *ReturnBounds; // return bounds expression for enclosing
                              // function, if any.
    ASTContext &Context;
    std::pair<ComparisonSet, ComparisonSet> &Facts;

    // Having a BoundsAnalysis object here allows us to easily invoke methods
    // for bounds-widening and get back the bounds-widening info needed for
    // bounds inference/checking.
    BoundsAnalysis BoundsAnalyzer;

    // When this flag is set to true, include the null terminator in the
    // bounds of a null-terminated array.  This is used when calculating
    // physical sizes during casts to pointers to null-terminated arrays.
    bool IncludeNullTerminator;

    // EqualExprTy denotes a set of expressions that are
    // equivalent to some expression e.
    using EqualExprTy = SmallVector<Expr *, 4>;

    void DumpAssignmentBounds(raw_ostream &OS, BinaryOperator *E,
                              BoundsExpr *LValueTargetBounds,
                              BoundsExpr *RHSBounds) {
      OS << "\n";
      E->dump(OS);
      if (LValueTargetBounds) {
        OS << "Target Bounds:\n";
        LValueTargetBounds->dump(OS);
      }
      if (RHSBounds) {
        OS << "RHS Bounds:\n ";
        RHSBounds->dump(OS);
      }
    }

    void DumpBoundsCastBounds(raw_ostream &OS, CastExpr *E,
                              BoundsExpr *Declared, BoundsExpr *NormalizedDeclared,
                              BoundsExpr *SubExprBounds) {
      OS << "\n";
      E->dump(OS);
      if (Declared) {
        OS << "Declared Bounds:\n";
        Declared->dump(OS);
      }
      if (NormalizedDeclared) {
        OS << "Normalized Declared Bounds:\n ";
        NormalizedDeclared->dump(OS);
      }
      if (SubExprBounds) {
        OS << "Inferred Subexpression Bounds:\n ";
        SubExprBounds->dump(OS);
      }
    }

    void DumpInitializerBounds(raw_ostream &OS, VarDecl *D,
                               BoundsExpr *Target, BoundsExpr *B) {
      OS << "\n";
      D->dump(OS);
      OS << "Declared Bounds:\n";
      Target->dump(OS);
      OS << "Initializer Bounds:\n ";
      B->dump(OS);
    }

    void DumpExpression(raw_ostream &OS, Expr *E) {
      OS << "\n";
      E->dump(OS);
    }

    void DumpCallArgumentBounds(raw_ostream &OS, BoundsExpr *Param,
                                Expr *Arg,
                                BoundsExpr *ParamBounds,
                                BoundsExpr *ArgBounds) {
      OS << "\n";
      if (Param) {
        OS << "Original parameter bounds\n";
        Param->dump(OS);
      }
      if (Arg) {
        OS << "Argument:\n";
        Arg->dump(OS);
      }
      if (ParamBounds) {
        OS << "Parameter Bounds:\n";
        ParamBounds->dump(OS);
      }
      if (ArgBounds) {
        OS << "Argument Bounds:\n ";
        ArgBounds->dump(OS);
      }
    }

    void DumpCheckingState(raw_ostream &OS, Stmt *S, CheckingState &State) {
      OS << "\nStatement S:\n";
      S->dump(OS);

      OS << "Sets of equivalent expressions after checking S:\n";
      if (State.UEQ.size() == 0)
        OS << "{ }\n";
      else {
        OS << "{\n";
        for (auto OuterList = State.UEQ.begin(); OuterList != State.UEQ.end(); ++OuterList) {
          auto ExprList = *OuterList;
          DumpEqualExpr(OS, ExprList);
        }
        OS << "}\n";
      }

      OS << "Expressions that produce the same value as S:\n";
      DumpEqualExpr(OS, State.G);
    }

    void DumpEqualExpr(raw_ostream &OS, EqualExprTy G) {
      if (G.size() == 0)
        OS << "{ }\n";
      else {
        OS << "{\n";
        for (auto I = G.begin(); I != G.end(); ++I) {
          Expr *E = *I;
          E->dump(OS);
        }
        OS << "}\n";
      }
    }

    // Add bounds check to an lvalue expression, if it is an Array_ptr
    // dereference.  The caller has determined that the lvalue is being
    // used in a way that requies a bounds check if the lvalue is an
    // _Array_ptr or _Nt_array_ptr dereference.  The lvalue uses are to read
    // or write memory or as the base expression of a member reference.
    //
    // If the Array_ptr has unknown bounds, this is a compile-time error.
    // Generate an error message and set the bounds to an invalid bounds
    // expression.
    enum class OperationKind {
      Read,   // just reads memory
      Assign, // simple assignment to memory
      Other   // reads and writes memory, struct base check
    };

    bool AddBoundsCheck(Expr *E, OperationKind OpKind, CheckedScopeSpecifier CSS,
                        BoundsExpr *LValueBounds) {
      assert(E->isLValue());
      bool NeedsBoundsCheck = false;
      QualType PtrType;
      if (Expr *Deref = S.GetArrayPtrDereference(E, PtrType)) {
        NeedsBoundsCheck = true;
        LValueBounds = S.CheckNonModifyingBounds(LValueBounds, E);
        BoundsCheckKind Kind = BCK_Normal;
        // Null-terminated array pointers have special semantics for
        // bounds checks.
        if (PtrType->isCheckedPointerNtArrayType()) {
          if (OpKind == OperationKind::Read)
            Kind = BCK_NullTermRead;
          else if (OpKind == OperationKind::Assign)
            Kind = BCK_NullTermWriteAssign;
          // Otherwise, use the default range check for bounds.
        }
        if (LValueBounds->isUnknown()) {
          S.Diag(E->getBeginLoc(), diag::err_expected_bounds) << E->getSourceRange();
          LValueBounds = S.CreateInvalidBoundsExpr();
        } else {
          CheckBoundsAtMemoryAccess(Deref, LValueBounds, Kind, CSS);
        }
        if (UnaryOperator *UO = dyn_cast<UnaryOperator>(Deref)) {
          assert(!UO->hasBoundsExpr());
          UO->setBoundsExpr(LValueBounds);
          UO->setBoundsCheckKind(Kind);

        } else if (ArraySubscriptExpr *AS = dyn_cast<ArraySubscriptExpr>(Deref)) {
          assert(!AS->hasBoundsExpr());
          AS->setBoundsExpr(LValueBounds);
          AS->setBoundsCheckKind(Kind);
        } else
          llvm_unreachable("unexpected expression kind");
      }
      return NeedsBoundsCheck;
    }

    // Add bounds check to the base expression of a member reference, if the
    // base expression is an Array_ptr dereference.  Such base expressions
    // always need bounds checks, even though their lvalues are only used for an
    // address computation.
    bool AddMemberBaseBoundsCheck(MemberExpr *E, CheckedScopeSpecifier CSS,
                                  BoundsExpr *BaseLValueBounds,
                                  BoundsExpr *BaseBounds) {
      Expr *Base = E->getBase();
      // E.F
      if (!E->isArrow()) {
        // The base expression only needs a bounds check if it is an lvalue.
        if (Base->isLValue())
          return AddBoundsCheck(Base, OperationKind::Other, CSS,
                                BaseLValueBounds);
        return false;
      }

      // E->F.  This is equivalent to (*E).F.
      if (Base->getType()->isCheckedPointerArrayType()) {
        BoundsExpr *Bounds = S.CheckNonModifyingBounds(BaseBounds, Base);
        if (Bounds->isUnknown()) {
          S.Diag(Base->getBeginLoc(), diag::err_expected_bounds) << Base->getSourceRange();
          Bounds = S.CreateInvalidBoundsExpr();
        } else {
          CheckBoundsAtMemoryAccess(E, Bounds, BCK_Normal, CSS);
        }
        E->setBoundsExpr(Bounds);
        return true;
      }

      return false;
    }


    // The result of trying to prove a statement about bounds declarations.
    // The proof system is incomplete, so there are will be statements that
    // cannot be proved true or false.  That's why "maybe" is a result.
    enum class ProofResult {
      True,  // Definitely provable.
      False, // Definitely false (an error)
      Maybe  // We're not sure yet.
    };

    // The kind of statement that we are trying to prove true or false.
    //
    // This enum is used in generating diagnostic messages. If you change the order,
    // update the messages in DiagnosticSemaKinds.td used in
    // ExplainProofFailure
    enum class ProofStmtKind : unsigned {
      BoundsDeclaration,
      StaticBoundsCast,
      MemoryAccess,
      MemberArrowBase
    };

    // ProofFailure: codes that explain why a statement is false.  This is a
    // bitmask because there may be multiple reasons why a statement false.
    enum class ProofFailure : unsigned {
      None = 0x0,
      LowerBound = 0x1,     // The destination lower bound is below the source lower bound.
      UpperBound = 0x2,     // The destination upper bound is above the source upper bound.
      SrcEmpty = 0x4,       // The source bounds are empty (LB == UB)
      SrcInvalid = 0x8,     // The source bounds are invalid (LB > UB).
      DstEmpty = 0x10,      // The destination bounds are empty (LB == UB).
      DstInvalid = 0x20,    // The destination bounds are invalid (LB > UB).
      Width = 0x40,         // The source bounds are narrower than the destination bounds.
      PartialOverlap = 0x80 // There was only partial overlap of the destination bounds with
                            // the source bounds.
    };

    enum class DiagnosticNameForTarget {
      Destination = 0x0,
      Target = 0x1
    };

    // Combine proof failure codes.
    static constexpr ProofFailure CombineFailures(ProofFailure A,
                                                  ProofFailure B) {
      return static_cast<ProofFailure>(static_cast<unsigned>(A) |
                                       static_cast<unsigned>(B));
    }

    // Check that all the conditions in "Test" are in the failure code.
    static constexpr bool TestFailure(ProofFailure A, ProofFailure Test) {
      return ((static_cast<unsigned>(A) &  static_cast<unsigned>(Test)) ==
              static_cast<unsigned>(Test));
    }

    static void DumpFailure(raw_ostream &OS, ProofFailure A) {
      OS << "[ ";
      if (TestFailure(A, ProofFailure::LowerBound)) OS << "LowerBound ";
      if (TestFailure(A, ProofFailure::UpperBound)) OS << "UpperBound ";
      if (TestFailure(A, ProofFailure::SrcEmpty)) OS << "SrcEmpty ";
      if (TestFailure(A, ProofFailure::SrcInvalid)) OS << "SrcInvalid ";
      if (TestFailure(A, ProofFailure::DstEmpty)) OS << "DstEmpty ";
      if (TestFailure(A, ProofFailure::DstInvalid)) OS << "DstInvalid ";
      if (TestFailure(A, ProofFailure::Width)) OS << "Width ";
      if (TestFailure(A, ProofFailure::PartialOverlap)) OS << "PartialOverlap ";
      OS << "]";
    }

    // Representation and operations on ranges.
    // A range has the form (e1 + e2, e1 + e3) where e1 is an expression.
    // A range can be either Constant- or Variable-sized.
    //
    // - If e2 and e3 are both constant integer expressions, the range is Constant-sized.
    //   For now, in this case, we represent e2 and e3 as signed (APSInt) integers.
    //   They must have the same bitsize.
    //   More specifically: (UpperOffsetVariable == nullptr && LowerOffsetVariable == nullptr)
    // - If one or both of e2 and e3 are non-constant expressions, the range is Variable-sized.
    //   More specifically: (UpperOffsetVariable != nullptr || LowerOffsetVariable != nullptr)
    class BaseRange {
    public:
      enum Kind {
        ConstantSized,
        VariableSized,
        Invalid
      };

    private:
      Sema &S;
      Expr *Base;
      llvm::APSInt LowerOffsetConstant;
      llvm::APSInt UpperOffsetConstant;
      Expr *LowerOffsetVariable;
      Expr *UpperOffsetVariable;

    public:
      BaseRange(Sema &S) : S(S), Base(nullptr), LowerOffsetConstant(1, true),
        UpperOffsetConstant(1, true), LowerOffsetVariable(nullptr), UpperOffsetVariable(nullptr) {
      }

      BaseRange(Sema &S, Expr *Base,
                         llvm::APSInt &LowerOffsetConstant,
                         llvm::APSInt &UpperOffsetConstant) :
        S(S), Base(Base), LowerOffsetConstant(LowerOffsetConstant), UpperOffsetConstant(UpperOffsetConstant),
        LowerOffsetVariable(nullptr), UpperOffsetVariable(nullptr) {
      }

      BaseRange(Sema &S, Expr *Base,
                         Expr *LowerOffsetVariable,
                         Expr *UpperOffsetVariable) :
        S(S), Base(Base), LowerOffsetConstant(1, true), UpperOffsetConstant(1, true),
        LowerOffsetVariable(LowerOffsetVariable), UpperOffsetVariable(UpperOffsetVariable) {
      }

      // Is R a subrange of this range?
      ProofResult InRange(BaseRange &R, ProofFailure &Cause, EquivExprSets *EquivExprs,
                          std::pair<ComparisonSet, ComparisonSet>& Facts) {

        // We will warn on declaration of Invalid ranges (upperBound < lowerBound).
        // The following cases are handled by the callers of this function:
        // - Error on memory access to Invalid and Empty ranges
        if (R.IsInvalid()) {
          Cause = CombineFailures(Cause, ProofFailure::DstInvalid);
          return ProofResult::Maybe;
        }

        if (EqualValue(S.Context, Base, R.Base, EquivExprs)) {
          ProofResult LowerBoundsResult = CompareLowerOffsets(R, Cause, EquivExprs, Facts);
          ProofResult UpperBoundsResult = CompareUpperOffsets(R, Cause, EquivExprs, Facts);

          if (LowerBoundsResult == ProofResult::True &&
              UpperBoundsResult == ProofResult::True)
            return ProofResult::True;
          if (LowerBoundsResult == ProofResult::False ||
              UpperBoundsResult == ProofResult::False)
            return ProofResult::False;
        }
        return ProofResult::Maybe;
      }

      // This function proves whether this.LowerOffset <= R.LowerOffset.
      // Depending on whether these lower offsets are ConstantSized or VariableSized, various cases should be checked:
      // - If `this` and `R` both have constant lower offsets (i.e., if the following condition holds:
      //   `IsLowerOffsetConstant() && R.IsLowerOffsetConstant()`), the function returns
      //   true only if `LowerOffsetConstant <= R.LowerOffsetConstant`. Otherwise, it should return false.
      // - If `this` and `R` both have variable lower offsets (i.e., if the following condition holds:
      //   `IsLowerOffsetVariable() && R.IsLowerOffsetVariable()`), the function returns true if
      //   `EqualValue()` determines that `LowerOffsetVariable` and `R.LowerOffsetVariable` are equal.
      // - If `this` has a constant lower offset (i.e., `IsLowerOffsetConstant()` is true),
      //   but `R` has a variable lower offset (i.e., `R.IsLowerOffsetVariable()` is true), the function
      //   returns true only if `R.LowerOffsetVariable` has unsgined integer type and `this.LowerOffsetConstant`
      //   has value 0 when it is extended to int64_t.
      // - If none of the above cases happen, it means that the function has not been able to prove
      //   whether this.LowerOffset is less than or equal to R.LowerOffset, or not. Therefore,
      //   it returns maybe as the result.
      ProofResult CompareLowerOffsets(BaseRange &R, ProofFailure &Cause, EquivExprSets *EquivExprs,
                                      std::pair<ComparisonSet, ComparisonSet>& Facts) {
        if (IsLowerOffsetConstant() && R.IsLowerOffsetConstant()) {
          if (LowerOffsetConstant <= R.LowerOffsetConstant)
            return ProofResult::True;
          Cause = CombineFailures(Cause, ProofFailure::LowerBound);
          return ProofResult::False;
        }
        if (IsLowerOffsetVariable() && R.IsLowerOffsetVariable())
          if (LessThanOrEqualExtended(S.Context, Base, R.Base, LowerOffsetVariable, R.LowerOffsetVariable, EquivExprs, Facts))
            return ProofResult::True;
        if (R.IsLowerOffsetVariable() && IsLowerOffsetConstant() &&
            R.LowerOffsetVariable->getType()->isUnsignedIntegerType() && LowerOffsetConstant.getExtValue() == 0)
          return ProofResult::True;

        return ProofResult::Maybe;
      }

      // This function proves whether R.UpperOffset <= this.UpperOffset.
      // Depending on whether these upper offsets are ConstantSized or VariableSized, various cases should be checked:
      // - If `this` and `R` both have constant upper offsets (i.e., if the following condition holds:
      //   `IsUpperOffsetConstant() && R.IsUpperOffsetConstant()`), the function returns
      //   true only if `R.UpperOffsetConstant <= UpperOffsetConstant`. Otherwise, it should return false.
      // - If `this` and `R` both have variable upper offsets (i.e., if the following condition holds:
      //   `IsUpperOffsetVariable() && R.IsUpperOffsetVariable()`), the function returns true if
      //   `EqualValue()` determines that `UpperOffsetVariable` and `R.UpperOffsetVariable` are equal.
      // - If `R` has a constant upper offset (i.e., `R.IsUpperOffsetConstant()` is true),
      //   but `this` has a variable upper offset (i.e., `IsUpperOffsetVariable()` is true), the function
      //   returns true only if `UpperOffsetVariable` has unsgined integer type and `R.UpperOffsetConstant`
      //   has value 0 when it is extended to int64_t.
      // - If none of the above cases happen, it means that the function has not been able to prove
      //   whether R.UpperOffset is less than or equal to this.UpperOffset, or not. Therefore,
      //   it returns maybe as the result.
      ProofResult CompareUpperOffsets(BaseRange &R, ProofFailure &Cause, EquivExprSets *EquivExprs,
                                      std::pair<ComparisonSet, ComparisonSet>& Facts) {
        if (IsUpperOffsetConstant() && R.IsUpperOffsetConstant()) {
          if (R.UpperOffsetConstant <= UpperOffsetConstant)
            return ProofResult::True;
          Cause = CombineFailures(Cause, ProofFailure::UpperBound);
          return ProofResult::False;
        }
        if (IsUpperOffsetVariable() && R.IsUpperOffsetVariable())
          if (LessThanOrEqualExtended(S.Context, R.Base, Base, R.UpperOffsetVariable, UpperOffsetVariable, EquivExprs, Facts))
            return ProofResult::True;
        if (IsUpperOffsetVariable() && R.IsUpperOffsetConstant() &&
            UpperOffsetVariable->getType()->isUnsignedIntegerType() && R.UpperOffsetConstant.getExtValue() == 0)
          return ProofResult::True;

        return ProofResult::Maybe;
      }

      bool IsConstantSizedRange() {
        return IsLowerOffsetConstant() && IsUpperOffsetConstant();
      }

      bool IsVariableSizedRange() {
        return IsLowerOffsetVariable() || IsUpperOffsetVariable();
      }

      bool IsLowerOffsetConstant() {
        return !LowerOffsetVariable;
      }

      bool IsLowerOffsetVariable() {
        return LowerOffsetVariable;
      }

      bool IsUpperOffsetConstant() {
        return !UpperOffsetVariable;
      }

      bool IsUpperOffsetVariable() {
        return UpperOffsetVariable;
      }

      // This function returns true if, when the range is ConstantSized,
      // `UpperOffsetConstant == LowerOffsetConstant`.
      // Currently, it returns false when the range is not ConstantSized.
      // However, this should be generalized in the future.
      bool IsEmpty() {
        if (IsConstantSizedRange())
          return UpperOffsetConstant == LowerOffsetConstant;
        // TODO: can we generalize IsEmpty to non-constant ranges?
        return false;
      }

      // This function returns true if, when the range is ConstantSized,
      // `UpperOffsetConstant < LowerOffsetConstant`.
      // Currently, it returns false when the range is not ConstantSized.
      // However, this should be generalized in the future.
      bool IsInvalid() {
        if (IsConstantSizedRange())
          return UpperOffsetConstant < LowerOffsetConstant;
        // TODO: can we generalize IsInvalid to non-constant ranges?
        return false;
      }

      // Does R partially overlap this range?
      ProofResult PartialOverlap(BaseRange &R) {
        if (Lexicographic(S.Context, nullptr).CompareExpr(Base, R.Base) ==
            Lexicographic::Result::Equal) {
          // TODO: can we generalize this function to non-constant ranges?
          if (IsConstantSizedRange() && R.IsConstantSizedRange()) {
            if (!IsEmpty() && !R.IsEmpty() && !IsInvalid() && !R.IsInvalid()) {
              // R.LowerOffset is within this range, but R.UpperOffset is above the range
              if (LowerOffsetConstant <= R.LowerOffsetConstant && R.LowerOffsetConstant < UpperOffsetConstant &&
                  UpperOffsetConstant < R.UpperOffsetConstant)
                return ProofResult::True;
              // Or R.UpperOffset is within this range, but R.LowerOffset is below the range.
              if (LowerOffsetConstant < R.UpperOffsetConstant && R.UpperOffsetConstant <= UpperOffsetConstant &&
                  R.LowerOffsetConstant < LowerOffsetConstant)
                return ProofResult::True;
            }
          }
          return ProofResult::False;
        }
        return ProofResult::Maybe;
      }

      bool AddToUpper(llvm::APSInt &Num) {
        bool Overflow;
        UpperOffsetConstant = UpperOffsetConstant.sadd_ov(Num, Overflow);
        return Overflow;
      }

      llvm::APSInt GetWidth() {
        return UpperOffsetConstant - LowerOffsetConstant;
      }

      void SetBase(Expr *B) {
        Base = B;
      }

      void SetLowerConstant(llvm::APSInt &Lower) {
        LowerOffsetConstant = Lower;
      }

      void SetUpperConstant(llvm::APSInt &Upper) {
        UpperOffsetConstant = Upper;
      }

      void SetLowerVariable(Expr *Lower) {
        LowerOffsetVariable = Lower;
      }

      void SetUpperVariable(Expr *Upper) {
        UpperOffsetVariable = Upper;
      }

      void Dump(raw_ostream &OS) {
        OS << "Range:\n";
        OS << "Base: ";
        if (Base)
          Base->dump(OS);
        else
          OS << "nullptr\n";
        if (IsLowerOffsetConstant()) {
          SmallString<12> Str;
          LowerOffsetConstant.toString(Str);
          OS << "Lower offset:" << Str << "\n";
        }
        if (IsUpperOffsetConstant()) {
          SmallString<12> Str;
          UpperOffsetConstant.toString(Str);
          OS << "Upper offset:" << Str << "\n";
        }
        if (IsLowerOffsetVariable()) {
          OS << "Lower offset:\n";
          LowerOffsetVariable->dump(OS);
        }
        if (IsUpperOffsetVariable()) {
          OS << "Upper offset:\n";
          UpperOffsetVariable->dump(OS);
        }
      }
    };



    // This function splits the expression `E` into an expression `Base`, and an offset.
    // The offset can be an integer constant or not. If it is an integer constant, the
    // extracted offset can be found in `OffsetConstant`, and `OffsetVariable` will be nullptr.
    // In this case, the return value is `BaseRange::Kind::ConstantSized`.
    // Otherwise, the extracted offset can be found in `OffsetVariable`, and `OffsetConstant`
    // will not be updated. In this case, the return value is `BaseRange::Kind::VariableSized`.
    //
    // Implementation details:
    // - If `E` is a BinaryOperator with an additive opcode, depending on whether the LHS or RHS
    //   is a pointer, Base and offset can get different values in different cases:
    //
    //    First, for extracting the `Base`,
    //     1a. if E.LHS is a pointer, Base = E.LHS.
    //     2a. if E.RHS is a pointer, Base = E.RHS.
    //     If (1a) and (2a) do not hold, Base = E and OffsetConstant = 0 and OffsetVariable = nullptr. Also,
    //     `BaseRange::Kind::ConstantSized` will be returned.
    //
    //    Next, for extracting the offset,
    //     1b. if E.LHS is a pointer and E.RHS is a constant integer,
    //         or, if E.RHS is a pointer and E.LHS is a constant integer, the function will set
    //        `OffsetConstant` to the constant integer and widen and/or normalize it if needed.
    //        Then, it returns `BaseRange::Kind::ConstantSized`. When manipulating the extracted
    //        constant integer, if an overflow occurres in any of the steps, `OffsetConstant = 0`
    //        and `OffsetVariable = nullptr`. Also, `BaseRange::Kind::ConstantSized` will be returned.
    //     If (1b) does not hold, we define the offset to be VariableSized. Therefore,
    //     `OffsetVariable = E.RHS` if E.LHS is a pointer, and `OffsetVariable = E.LHS` if E.RHS is
    //     a pointer. In this case, `BaseRange::Kind::VariableSized` will be returned.
    //
    // TODO: we use signed integers to represent the result of the OffsetConstant.
    // We can't represent unsigned offsets larger the the maximum signed
    // integer that will fit pointer width.
    BaseRange::Kind SplitIntoBaseAndOffset(Expr *E, Expr *&Base, llvm::APSInt &OffsetConstant,
                                Expr *&OffsetVariable) {
      if (const BinaryOperator *BO = dyn_cast<BinaryOperator>(E->IgnoreParens())) {
        if (BO->isAdditiveOp()) {
          Expr *Other = nullptr;
          if (BO->getLHS()->getType()->isPointerType()) {
            Base = BO->getLHS();
            Other = BO->getRHS();
          } else if (BO->getRHS()->getType()->isPointerType()) {
            Base = BO->getRHS();
            Other = BO->getLHS();
          } else
            goto exit;
          assert(Other->getType()->isIntegerType());
          if (Other->isIntegerConstantExpr(OffsetConstant, S.Context)) {
            // Widen the integer to the number of bits in a pointer.
            bool Overflow;
            OffsetConstant = BoundsUtil::ConvertToSignedPointerWidth(S.Context, OffsetConstant, Overflow);
            if (Overflow)
              goto exit;
            // Normalize the operation by negating the offset if necessary.
            if (BO->getOpcode() == BO_Sub) {
              OffsetConstant = llvm::APSInt(PointerWidth, false).ssub_ov(OffsetConstant, Overflow);
              if (Overflow)
                goto exit;
            }
            llvm::APSInt ElemSize;
            if (!BoundsUtil::getReferentSizeInChars(S.Context, Base->getType(), ElemSize))
                goto exit;
            OffsetConstant = OffsetConstant.smul_ov(ElemSize, Overflow);
            if (Overflow)
              goto exit;
            OffsetVariable = nullptr;
            return BaseRange::Kind::ConstantSized;
          } else {
            OffsetVariable = Other;
            return BaseRange::Kind::VariableSized;
          }
        }
      }

    exit:
      // Return (E, 0).
      Base = E->IgnoreParens();
      OffsetConstant = llvm::APSInt(PointerWidth, false);
      OffsetVariable = nullptr;
      return BaseRange::Kind::ConstantSized;
    }

    // Given a `Base` and `Offset`, this function tries to convert it to a standard form `Base + (ConstantPart OP VariablePart)`.
    // The OP's signedness is stored in IsOpSigned. If the function fails to create the standard form, it returns false. Otherwise,
    // it returns true to indicate success, and stores each part of the standard form in a separate argument as follows:
    // `ConstantPart`: a signed integer
    // `IsOpSigned`: a boolean which is true if VariablePart is signed, and false otherwise
    // `VariablePart`: an integer expression that can be a either signed or unsigned integer
    //
    // Given array_ptr<T> p:
    // 1. For (char *)p + e1 or (unsigned char *)p + e1, ConstantPart = 1, VariablePart = e1.
    // 2. For p + e1, ConstantPart = sizeof(T), VariablePart = e1.
    //
    // Note that another way to interpret the functionality of this function is that it expands
    // pointer arithmetic to bytewise arithmetic.
    static bool CreateStandardForm(ASTContext &Ctx, Expr *Base, Expr *Offset, llvm::APSInt &ConstantPart, bool &IsOpSigned, Expr *&VariablePart) {
      bool Overflow;
      uint64_t PointerWidth = Ctx.getTargetInfo().getPointerWidth(0);
      if (!Base->getType()->isPointerType())
        return false;
      if (Base->getType()->getPointeeOrArrayElementType()->isCharType()) {
        if (BinaryOperator *BO = dyn_cast<BinaryOperator>(Offset)) {
          if (BO->getRHS()->isIntegerConstantExpr(ConstantPart, Ctx))
            VariablePart = BO->getLHS();
          else if (BO->getLHS()->isIntegerConstantExpr(ConstantPart, Ctx))
            VariablePart = BO->getRHS();
          else
            goto exit;
          IsOpSigned = VariablePart->getType()->isSignedIntegerType();
          ConstantPart = BoundsUtil::ConvertToSignedPointerWidth(Ctx, ConstantPart, Overflow);
          if (Overflow)
            goto exit;
        } else
          goto exit;
        return true;

      exit:
        VariablePart = Offset;
        ConstantPart = llvm::APSInt(llvm::APInt(PointerWidth, 1), false);
        IsOpSigned = VariablePart->getType()->isSignedIntegerType();
        return true;
      } else {
        VariablePart = Offset;
        IsOpSigned = VariablePart->getType()->isSignedIntegerType();
        if (!BoundsUtil::getReferentSizeInChars(Ctx, Base->getType(), ConstantPart))
          return false;
        ConstantPart = BoundsUtil::ConvertToSignedPointerWidth(Ctx, ConstantPart, Overflow);
        if (Overflow)
          return false;
        return true;
      }
    }

    // In this function, the goal is to compare two expressions: `Base1 + Offset1` and `Base2 + Offset2`.
    // The function returns true if they are equal, and false otherwise. Note that before checking equivalence
    // of expressions, the function expands pointer arithmetic to bytewise arithmetic.
    //
    // Steps in checking the equivalence:
    // 0. If `Offset1` or `Offset2` is null, return false.
    // 1. If `Base1` and `Base2` are not lexicographically equal, return false.
    // 2. Next, both bounds are converted into standard forms `Base + ConstantPart * VariablePart` as explained in `CreateStandardForm()`
    // 3. If any of the expressions cannot be converted successfully, return false.
    // 4. If VariableParts are not lexicographically equal, return false.
    // 5. If OP signs are not equivalent in both, return false.
    // 6. If ConstantParts are not equal, return false.
    // If the expressions pass all the above tests, then return true.
    //
    // Note that in all steps involving in checking the equality of the types or values of offsets, parentheses and
    // casts are ignored.
    static bool EqualExtended(ASTContext &Ctx, Expr *Base1, Expr *Base2, Expr *Offset1, Expr *Offset2, EquivExprSets *EquivExprs) {
      if (!Offset1 && !Offset2)
        return false;

      if (!EqualValue(Ctx, Base1, Base2, EquivExprs))
        return false;

      llvm::APSInt ConstantPart1, ConstantPart2;
      bool IsOpSigned1, IsOpSigned2;
      Expr *VariablePart1, *VariablePart2;

      bool CreatedStdForm1 = CreateStandardForm(Ctx, Base1, Offset1, ConstantPart1, IsOpSigned1, VariablePart1);
      bool CreatedStdForm2 = CreateStandardForm(Ctx, Base2, Offset2, ConstantPart2, IsOpSigned2, VariablePart2);
      
      if (!CreatedStdForm1 || !CreatedStdForm2)
        return false;
      if (!EqualValue(Ctx, VariablePart1, VariablePart2, EquivExprs))
        return false;
      if (IsOpSigned1 != IsOpSigned2)
        return false;
      if (ConstantPart1 != ConstantPart2)
        return false;

      return true;
    }

    // This function is an extension of EqualExtended. It looks into the provided `Facts`
    // in order to prove `Base1 + Offset1 <= Base2 + Offset2`. Note that in order to prove this,
    // Base1 must equal Base2 (as in EqualExtended), and the fact that
    // "Offset1 <= Offset2" must exist in `Facts`.
    //
    // TODO: we are ignoring the possibility of overflow in the addition.
    static bool LessThanOrEqualExtended(ASTContext &Ctx, Expr *Base1, Expr *Base2, Expr *Offset1, Expr *Offset2,
                                        EquivExprSets *EquivExprs, std::pair<ComparisonSet, ComparisonSet>& Facts) {
      if (!Offset1 && !Offset2)
        return false;

      if (!EqualValue(Ctx, Base1, Base2, EquivExprs))
        return false;

      llvm::APSInt ConstantPart1, ConstantPart2;
      bool IsOpSigned1, IsOpSigned2;
      Expr *VariablePart1, *VariablePart2;

      bool CreatedStdForm1 = CreateStandardForm(Ctx, Base1, Offset1, ConstantPart1, IsOpSigned1, VariablePart1);
      bool CreatedStdForm2 = CreateStandardForm(Ctx, Base2, Offset2, ConstantPart2, IsOpSigned2, VariablePart2);

      if (!CreatedStdForm1 || !CreatedStdForm2)
        return false;
      if (IsOpSigned1 != IsOpSigned2)
        return false;
      if (ConstantPart1 != ConstantPart2)
        return false;

      if (EqualValue(Ctx, VariablePart1, VariablePart2, EquivExprs))
        return true;
      if (FactExists(Ctx, VariablePart1, VariablePart2, EquivExprs, Facts))
        return true;

      return false;
    }

    // Given `Facts`, `E1`, and `E2`, this function looks for the fact `E1 <= E2` inside
    // the fatcs and returns true if it is able to find it. Otherwise, it returns false.
    static bool FactExists(ASTContext &Ctx, Expr *E1, Expr *E2, EquivExprSets *EquivExprs,
                           std::pair<ComparisonSet, ComparisonSet>& Facts) {
      bool ExistsIn = false, ExistsKill = false;
      for (auto InFact : Facts.first) {
        if (Lexicographic(Ctx, EquivExprs).CompareExpr(E1, InFact.first) == Lexicographic::Result::Equal &&
            Lexicographic(Ctx, EquivExprs).CompareExpr(E2, InFact.second) == Lexicographic::Result::Equal) {
          ExistsIn = true;
          break;
        }
      }
      for (auto KillFact : Facts.second) {
        if (Lexicographic(Ctx, EquivExprs).CompareExpr(E1, KillFact.first) == Lexicographic::Result::Equal &&
            Lexicographic(Ctx, EquivExprs).CompareExpr(E2, KillFact.second) == Lexicographic::Result::Equal) {
          ExistsKill = true;
          break;
        }
      }
      return ExistsIn && !ExistsKill;
    }

    static bool EqualValue(ASTContext &Ctx, Expr *E1, Expr *E2, EquivExprSets *EquivExprs) {
      Lexicographic::Result R = Lexicographic(Ctx, EquivExprs).CompareExpr(E1, E2);
      return R == Lexicographic::Result::Equal;
    }

    // Convert the bounds expression `Bounds` to a range `R`. This function returns true
    // if the conversion is successful, and false otherwise.
    // Currently, this function only performs the conversion for bounds expression of
    // kind Range and returns false for other kinds.
    //
    // Implementation details:
    // - First, SplitIntoBaseAndOffset is called on lower and upper fields in BoundsExpr to extract
    //   the bases and offsets. Note that offsets can be either ConstantSized or VariablesSized.
    // - Next, if the extracted lower base and upper base are equal, the function sets the base and
    //   the offsets of `R` based on the extracted values. Finally, it returns true to indicate success.
    //   If bases are not equal, R's fields will not be updated and the function returns false.
    bool CreateBaseRange(const BoundsExpr *Bounds, BaseRange *R,
                             EquivExprSets *EquivExprs) {
      switch (Bounds->getKind()) {
        case BoundsExpr::Kind::Invalid:
        case BoundsExpr::Kind::Unknown:
        case BoundsExpr::Kind::Any:
          return false;
        case BoundsExpr::Kind::ByteCount:
        case BoundsExpr::Kind::ElementCount:
          // TODO: fill these cases in.
          return false;
        case BoundsExpr::Kind::Range: {
          const RangeBoundsExpr *RB = cast<RangeBoundsExpr>(Bounds);
          Expr *Lower = RB->getLowerExpr();
          Expr *Upper = RB->getUpperExpr();
          Expr *LowerBase, *UpperBase;
          llvm::APSInt LowerOffsetConstant(1, true);
          llvm::APSInt  UpperOffsetConstant(1, true);
          Expr *LowerOffsetVariable = nullptr;
          Expr *UpperOffsetVariable = nullptr;
          SplitIntoBaseAndOffset(Lower, LowerBase, LowerOffsetConstant, LowerOffsetVariable);
          SplitIntoBaseAndOffset(Upper, UpperBase, UpperOffsetConstant, UpperOffsetVariable);

          // If both of the offsets are constants, the range is considered constant-sized.
          // Otherwise, it is a variable-sized range.
          if (EqualValue(S.Context, LowerBase, UpperBase, EquivExprs)) {
            R->SetBase(LowerBase);
            R->SetLowerConstant(LowerOffsetConstant);
            R->SetLowerVariable(LowerOffsetVariable);
            R->SetUpperConstant(UpperOffsetConstant);
            R->SetUpperVariable(UpperOffsetVariable);
            return true;
          }
        }
      }
      return false;
    }

    // Try to prove that SrcBounds implies the validity of DeclaredBounds.
    //
    // If Kind is StaticBoundsCast, check whether a static cast between Ptr
    // types from SrcBounds to DestBounds is legal.
    ProofResult ProveBoundsDeclValidity(const BoundsExpr *DeclaredBounds,
                                        const BoundsExpr *SrcBounds,
                                        ProofFailure &Cause,
                                        EquivExprSets *EquivExprs,
                                        ProofStmtKind Kind =
                                          ProofStmtKind::BoundsDeclaration) {
      assert(BoundsUtil::IsStandardForm(DeclaredBounds) &&
        "declared bounds not in standard form");
      assert(BoundsUtil::IsStandardForm(SrcBounds) &&
        "src bounds not in standard form");
      Cause = ProofFailure::None;

      // Ignore invalid bounds.
      if (SrcBounds->isInvalid() || DeclaredBounds->isInvalid())
        return ProofResult::True;

     // source bounds(any) implies that any other bounds is valid.
      if (SrcBounds->isAny())
        return ProofResult::True;

      // target bounds(unknown) implied by any other bounds.
      if (DeclaredBounds->isUnknown())
        return ProofResult::True;

      if (S.Context.EquivalentBounds(DeclaredBounds, SrcBounds, EquivExprs))
        return ProofResult::True;

      BaseRange DeclaredRange(S);
      BaseRange SrcRange(S);

      if (CreateBaseRange(DeclaredBounds, &DeclaredRange, EquivExprs) &&
          CreateBaseRange(SrcBounds, &SrcRange, EquivExprs)) {

#ifdef TRACE_RANGE
        llvm::outs() << "Found constant ranges:\n";
        llvm::outs() << "Declared bounds";
        DeclaredBounds->dump(llvm::outs());
        llvm::outs() << "\nSource bounds";
        SrcBounds->dump(llvm::outs());
        llvm::outs() << "\nDeclared range:";
        DeclaredRange.Dump(llvm::outs());
        llvm::outs() << "\nSource range:";
        SrcRange.Dump(llvm::outs());
#endif
        ProofResult R = SrcRange.InRange(DeclaredRange, Cause, EquivExprs, Facts);
        if (R == ProofResult::True)
          return R;
        if (R == ProofResult::False || R == ProofResult::Maybe) {
          if (R == ProofResult::False && SrcRange.IsEmpty())
            Cause = CombineFailures(Cause, ProofFailure::SrcEmpty);
          if (SrcRange.IsInvalid())
            Cause = CombineFailures(Cause, ProofFailure::SrcInvalid);
          if (DeclaredRange.IsConstantSizedRange() && SrcRange.IsConstantSizedRange()) {
            if (DeclaredRange.GetWidth() > SrcRange.GetWidth()) {
              Cause = CombineFailures(Cause, ProofFailure::Width);
              R = ProofResult::False;
            } else if (Kind == ProofStmtKind::StaticBoundsCast) {
              // For checking static casts between Ptr types, we only need to
              // prove that the declared width <= the source width.
              return ProofResult::True;
            }
          }
        }
        return R;
      }
      return ProofResult::Maybe;
    }

    // Try to prove that PtrBase + Offset is within Bounds, where PtrBase has pointer type.
    // Offset is optional and may be a nullptr.
    ProofResult ProveMemoryAccessInRange(Expr *PtrBase, Expr *Offset, BoundsExpr *Bounds,
                                         BoundsCheckKind Kind, ProofFailure &Cause) {
#ifdef TRACE_RANGE
      llvm::outs() << "Examining:\nPtrBase\n";
      PtrBase->dump(llvm::outs());
      llvm::outs() << "Offset = ";
      if (Offset != nullptr) {
        Offset->dump(llvm::outs());
      } else
        llvm::outs() << "nullptr\n";
      llvm::outs() << "Bounds\n";
      Bounds->dump(llvm::outs());
#endif
      assert(BoundsUtil::IsStandardForm(Bounds) &&
             "bounds not in standard form");
      Cause = ProofFailure::None;
      BaseRange ValidRange(S);

      // Currently, we do not try to prove whether the memory access is in range for non-constant ranges
      // TODO: generalize memory access range check to non-constants
      if (!CreateBaseRange(Bounds, &ValidRange, nullptr))
        return ProofResult::Maybe;
      if (ValidRange.IsVariableSizedRange())
        return ProofResult::Maybe;

      bool Overflow;
      llvm::APSInt ElementSize;
      if (!BoundsUtil::getReferentSizeInChars(S.Context, PtrBase->getType(), ElementSize))
          return ProofResult::Maybe;
      if (Kind == BoundsCheckKind::BCK_NullTermRead || Kind == BoundsCheckKind::BCK_NullTermWriteAssign) {
        Overflow = ValidRange.AddToUpper(ElementSize);
        if (Overflow)
          return ProofResult::Maybe;
      }

      Expr *AccessBase;
      llvm::APSInt AccessStartOffset;
      Expr *DummyOffset;
      // Currently, we do not try to prove whether the memory access is in range for non-constant ranges
      // TODO: generalize memory access range check to non-constants
      if (SplitIntoBaseAndOffset(PtrBase, AccessBase, AccessStartOffset, DummyOffset) != BaseRange::Kind::ConstantSized)
        return ProofResult::Maybe;

      // The access base for bounds_cast(e) should be a temporary binding of e.
      if (isa<BoundsCastExpr>(AccessBase))
        AccessBase = GetTempBinding(AccessBase);

      if (Offset) {
        llvm::APSInt IntVal;
        if (!Offset->isIntegerConstantExpr(IntVal, S.Context))
          return ProofResult::Maybe;
        IntVal = BoundsUtil::ConvertToSignedPointerWidth(S.Context, IntVal, Overflow);
        if (Overflow)
          return ProofResult::Maybe;
        IntVal = IntVal.smul_ov(ElementSize, Overflow);
        if (Overflow)
          return ProofResult::Maybe;
        AccessStartOffset = AccessStartOffset.sadd_ov(IntVal, Overflow);
        if (Overflow)
          return ProofResult::Maybe;
      }
      BaseRange MemoryAccessRange(S, AccessBase, AccessStartOffset,
                                           AccessStartOffset);
      Overflow = MemoryAccessRange.AddToUpper(ElementSize);
      if (Overflow)
        return ProofResult::Maybe;
#ifdef TRACE_RANGE
      llvm::outs() << "Memory access range:\n";
      MemoryAccessRange.Dump(llvm::outs());
      llvm::outs() << "Valid range:\n";
      ValidRange.Dump(llvm::outs());
#endif
      if (MemoryAccessRange.IsEmpty()) {
        Cause = CombineFailures(Cause, ProofFailure::DstEmpty);
        return ProofResult::False;
      }
      else if (MemoryAccessRange.IsInvalid()) {
        Cause = CombineFailures(Cause, ProofFailure::DstInvalid);
        return ProofResult::False;
      }
      std::pair<ComparisonSet, ComparisonSet> EmptyFacts;
      ProofResult R = ValidRange.InRange(MemoryAccessRange, Cause, nullptr, EmptyFacts);
      if (R == ProofResult::True)
        return R;
      if (R == ProofResult::False || R == ProofResult::Maybe) {
        if (R == ProofResult::False &&
            ValidRange.PartialOverlap(MemoryAccessRange) == ProofResult::True)
          Cause = CombineFailures(Cause, ProofFailure::PartialOverlap);
        if (ValidRange.IsEmpty()) {
          Cause = CombineFailures(Cause, ProofFailure::SrcEmpty);
          R = ProofResult::False;
        }
        if (ValidRange.IsInvalid()) {
          Cause = CombineFailures(Cause, ProofFailure::SrcInvalid);
          R = ProofResult::False;
        }
        if (MemoryAccessRange.GetWidth() > ValidRange.GetWidth()) {
          Cause = CombineFailures(Cause, ProofFailure::Width);
          R = ProofResult::False;
        }
      }
      return R;
    }

    // Convert ProofFailure codes into diagnostic notes explaining why the
    // statement involving bounds is false.
    void ExplainProofFailure(SourceLocation Loc, ProofFailure Cause,
                             ProofStmtKind Kind) {
      // Prefer diagnosis of empty bounds over bounds being too narrow.
      if (TestFailure(Cause, ProofFailure::SrcEmpty))
        S.Diag(Loc, diag::note_source_bounds_empty);
      else if (TestFailure(Cause, ProofFailure::DstEmpty))
        S.Diag(Loc, diag::note_destination_bounds_empty);
      else if (TestFailure(Cause, ProofFailure::SrcInvalid))
        S.Diag(Loc, diag::note_source_bounds_invalid);
      else if (TestFailure(Cause, ProofFailure::DstInvalid))
        S.Diag(Loc, diag::note_destination_bounds_invalid);
      else if (Kind != ProofStmtKind::StaticBoundsCast &&
               TestFailure(Cause, ProofFailure::Width))
        S.Diag(Loc, diag::note_bounds_too_narrow) << (unsigned)Kind;

      // Memory access/struct base error message.
      if (Kind == ProofStmtKind::MemoryAccess || Kind == ProofStmtKind::MemberArrowBase) {
        if (TestFailure(Cause, ProofFailure::PartialOverlap)) {
          S.Diag(Loc, diag::note_bounds_partially_overlap);
        }
      }

      if (TestFailure(Cause, ProofFailure::LowerBound))
        S.Diag(Loc, diag::note_lower_out_of_bounds) << (unsigned) Kind;
      if (TestFailure(Cause, ProofFailure::UpperBound))
        S.Diag(Loc, diag::note_upper_out_of_bounds) << (unsigned) Kind;
    }

    CHKCBindTemporaryExpr *GetTempBinding(Expr *E) {
      // Bounds casts should always have a temporary binding.
      if (BoundsCastExpr *BCE = dyn_cast<BoundsCastExpr>(E)) {
        CHKCBindTemporaryExpr *Result = dyn_cast<CHKCBindTemporaryExpr>(BCE->getSubExpr());
        return Result;
      }

      CHKCBindTemporaryExpr *Result =
        dyn_cast<CHKCBindTemporaryExpr>(E->IgnoreParenNoopCasts(S.getASTContext()));
      return Result;
    }

    // Given an assignment target = e, where target has declared bounds
    // DeclaredBounds and and e has inferred bounds SrcBounds, make sure
    // that SrcBounds implies that DeclaredBounds are provably true.
    void CheckBoundsDeclAtAssignment(SourceLocation ExprLoc, Expr *Target,
                                     BoundsExpr *DeclaredBounds, Expr *Src,
                                     BoundsExpr *SrcBounds,
                                     CheckedScopeSpecifier CSS) {
      // Record expression equality implied by assignment.
      SmallVector<SmallVector <Expr *, 4>, 4> EquivExprs;
      SmallVector<Expr *, 4> EqualExpr;

      if (S.CheckIsNonModifying(Target, Sema::NonModifyingContext::NMC_Unknown,
                                Sema::NonModifyingMessage::NMM_None)) {
         CHKCBindTemporaryExpr *Temp = GetTempBinding(Src);
         // TODO: make sure assignment to lvalue doesn't modify value used in Src.
         bool SrcIsNonModifying =
           S.CheckIsNonModifying(Src, Sema::NonModifyingContext::NMC_Unknown,
                                 Sema::NonModifyingMessage::NMM_None);
         if (Temp || SrcIsNonModifying) {
           Expr *TargetExpr =
             CreateImplicitCast(Target->getType(), CK_LValueToRValue, Target);
           EqualExpr.push_back(TargetExpr);
           if (Temp)
             EqualExpr.push_back(CreateTemporaryUse(Temp));
           else
             EqualExpr.push_back(Src);
           EquivExprs.push_back(EqualExpr);
         }
      }

      ProofFailure Cause;
      ProofResult Result = ProveBoundsDeclValidity(DeclaredBounds, SrcBounds,
                                                   Cause, &EquivExprs);
      if (Result != ProofResult::True) {
        unsigned DiagId = (Result == ProofResult::False) ?
          diag::error_bounds_declaration_invalid :
          (CSS != CheckedScopeSpecifier::CSS_Unchecked?
           diag::warn_checked_scope_bounds_declaration_invalid :
           diag::warn_bounds_declaration_invalid);
        S.Diag(ExprLoc, DiagId)
          << Sema::BoundsDeclarationCheck::BDC_Assignment << Target
          << Target->getSourceRange() << Src->getSourceRange();
        if (Result == ProofResult::False)
          ExplainProofFailure(ExprLoc, Cause, ProofStmtKind::BoundsDeclaration);
        S.Diag(Target->getExprLoc(), diag::note_declared_bounds)
          << DeclaredBounds << DeclaredBounds->getSourceRange();
        S.Diag(Src->getExprLoc(), diag::note_expanded_inferred_bounds)
          << SrcBounds << Src->getSourceRange();
      }
    }

    // Check that the bounds for an argument imply the expected
    // bounds for the argument.   The expected bounds are computed
    // by substituting the arguments into the bounds expression for
    // the corresponding parameter.
    void CheckBoundsDeclAtCallArg(unsigned ParamNum,
                                  BoundsExpr *ExpectedArgBounds, Expr *Arg,
                                  BoundsExpr *ArgBounds,
                                  CheckedScopeSpecifier CSS,
                                  SmallVector<SmallVector <Expr *, 4>, 4> *EquivExprs) {
      SourceLocation ArgLoc = Arg->getBeginLoc();
      ProofFailure Cause;
      ProofResult Result = ProveBoundsDeclValidity(ExpectedArgBounds,
                                                   ArgBounds, Cause, EquivExprs);
      if (Result != ProofResult::True) {
        unsigned DiagId = (Result == ProofResult::False) ?
          diag::error_argument_bounds_invalid :
          (CSS != CheckedScopeSpecifier::CSS_Unchecked ?
           diag::warn_checked_scope_argument_bounds_invalid :
           diag::warn_argument_bounds_invalid);
        S.Diag(ArgLoc, DiagId) << (ParamNum + 1) << Arg->getSourceRange();
        if (Result == ProofResult::False)
          ExplainProofFailure(ArgLoc, Cause, ProofStmtKind::BoundsDeclaration);
        S.Diag(ArgLoc, diag::note_expected_argument_bounds) << ExpectedArgBounds;
        S.Diag(Arg->getExprLoc(), diag::note_expanded_inferred_bounds)
          << ArgBounds << Arg->getSourceRange();
      }
    }

    // Given an initializer v = e, where v is a variable that has declared
    // bounds DeclaredBounds and and e has inferred bounds SrcBounds, make sure
    // that SrcBounds implies that DeclaredBounds are provably true.
    void CheckBoundsDeclAtInitializer(SourceLocation ExprLoc, VarDecl *D,
                                      BoundsExpr *DeclaredBounds, Expr *Src,
                                      BoundsExpr *SrcBounds,
                                      CheckedScopeSpecifier CSS) {
      // Record expression equality implied by initialization.
      SmallVector<SmallVector <Expr *, 4>, 4> EquivExprs;
      SmallVector<Expr *, 4> EqualExpr;
      // Record equivalence between expressions implied by initializion.
      // If D declares a variable V, and
      // 1. Src binds a temporary variable T, record equivalence
      //    beteween V and T.
      // 2. Otherwise, if Src is a non-modifying expression, record
      //    equivalence between V and Src.
      CHKCBindTemporaryExpr *Temp = GetTempBinding(Src);
      if (Temp ||  S.CheckIsNonModifying(Src, Sema::NonModifyingContext::NMC_Unknown,
                                         Sema::NonModifyingMessage::NMM_None)) {
        // TODO: make sure variable being initialized isn't read by Src.
        DeclRefExpr *TargetDeclRef =
          DeclRefExpr::Create(S.getASTContext(), NestedNameSpecifierLoc(),
                              SourceLocation(), D, false, SourceLocation(),
                              D->getType(), ExprValueKind::VK_LValue);
        CastKind Kind;
        QualType TargetTy;
        if (D->getType()->isArrayType()) {
          Kind = CK_ArrayToPointerDecay;
          TargetTy = S.getASTContext().getArrayDecayedType(D->getType());
        } else {
          Kind = CK_LValueToRValue;
          TargetTy = D->getType();
        }
        Expr *TargetExpr = CreateImplicitCast(TargetTy, Kind, TargetDeclRef);
        EqualExpr.push_back(TargetExpr);
        if (Temp)
          EqualExpr.push_back(CreateTemporaryUse(Temp));
        else
          EqualExpr.push_back(Src);
        EquivExprs.push_back(EqualExpr);
        /*
        llvm::outs() << "Dumping target/src equality relation\n";
        for (Expr *E : EqualExpr)
          E->dump(llvm::outs());
        */
      }
      ProofFailure Cause;
      ProofResult Result = ProveBoundsDeclValidity(DeclaredBounds,
                                                   SrcBounds, Cause, &EquivExprs);
      if (Result != ProofResult::True) {
        unsigned DiagId = (Result == ProofResult::False) ?
          diag::error_bounds_declaration_invalid :
          (CSS != CheckedScopeSpecifier::CSS_Unchecked ?
           diag::warn_checked_scope_bounds_declaration_invalid :
           diag::warn_bounds_declaration_invalid);
        S.Diag(ExprLoc, DiagId)
          << Sema::BoundsDeclarationCheck::BDC_Initialization << D
          << D->getLocation() << Src->getSourceRange();
        if (Result == ProofResult::False)
          ExplainProofFailure(ExprLoc, Cause, ProofStmtKind::BoundsDeclaration);
        S.Diag(D->getLocation(), diag::note_declared_bounds)
          << DeclaredBounds << D->getLocation();
        S.Diag(Src->getExprLoc(), diag::note_expanded_inferred_bounds)
          << SrcBounds << Src->getSourceRange();
      }
    }

    // Given a static cast to a Ptr type, where the Ptr type has
    // TargetBounds and the source has SrcBounds, make sure that (1) SrcBounds
    // implies Targetbounds or (2) the SrcBounds is at least as wide as
    // the TargetBounds.
    void CheckBoundsDeclAtStaticPtrCast(CastExpr *Cast,
                                        BoundsExpr *TargetBounds,
                                        Expr *Src,
                                        BoundsExpr *SrcBounds,
                                        CheckedScopeSpecifier CSS) {
      ProofFailure Cause;
      bool IsStaticPtrCast = (Src->getType()->isCheckedPointerPtrType() &&
                              Cast->getType()->isCheckedPointerPtrType());
      ProofStmtKind Kind = IsStaticPtrCast ? ProofStmtKind::StaticBoundsCast :
                             ProofStmtKind::BoundsDeclaration;
      ProofResult Result =
        ProveBoundsDeclValidity(TargetBounds, SrcBounds, Cause, nullptr, Kind);
      if (Result != ProofResult::True) {
        unsigned DiagId = (Result == ProofResult::False) ?
          diag::error_static_cast_bounds_invalid :
          (CSS != CheckedScopeSpecifier::CSS_Unchecked ?
           diag::warn_checked_scopestatic_cast_bounds_invalid :
           diag::warn_static_cast_bounds_invalid);
        SourceLocation ExprLoc = Cast->getExprLoc();
        S.Diag(ExprLoc, DiagId) << Cast->getType() << Cast->getSourceRange();
        if (Result == ProofResult::False)
          ExplainProofFailure(ExprLoc, Cause,
                              ProofStmtKind::StaticBoundsCast);
        S.Diag(ExprLoc, diag::note_required_bounds) << TargetBounds;
        S.Diag(ExprLoc, diag::note_expanded_inferred_bounds) << SrcBounds;
      }
    }

    void CheckBoundsAtMemoryAccess(Expr *Deref, BoundsExpr *ValidRange,
                                   BoundsCheckKind CheckKind,
                                   CheckedScopeSpecifier CSS) {
      ProofFailure Cause;
      ProofResult Result;
      ProofStmtKind ProofKind;
      #ifdef TRACE_RANGE
      llvm::outs() << "CheckBoundsMemAccess: Deref Expr: ";
      Deref->dumpPretty(S.Context);
      llvm::outs() << "\n";
      #endif
      if (UnaryOperator *UO = dyn_cast<UnaryOperator>(Deref)) {
        ProofKind = ProofStmtKind::MemoryAccess;
        Result = ProveMemoryAccessInRange(UO->getSubExpr(), nullptr, ValidRange,
                                          CheckKind, Cause);
      } else if (ArraySubscriptExpr *AS = dyn_cast<ArraySubscriptExpr>(Deref)) {
        ProofKind = ProofStmtKind::MemoryAccess;
        Result = ProveMemoryAccessInRange(AS->getBase(), AS->getIdx(),
                                          ValidRange, CheckKind, Cause);
      } else if (MemberExpr *ME = dyn_cast<MemberExpr>(Deref)) {
        assert(ME->isArrow());
        ProofKind = ProofStmtKind::MemberArrowBase;
        Result = ProveMemoryAccessInRange(ME->getBase(), nullptr, ValidRange, CheckKind, Cause);
      } else {
        llvm_unreachable("unexpected expression kind");
      }

      if (Result == ProofResult::False) {
        #ifdef TRACE_RANGE
        llvm::outs() << "Memory access Failure Causes:";
        DumpFailure(llvm::outs(), Cause);
        llvm::outs() << "\n";
        #endif
        unsigned DiagId = diag::error_out_of_bounds_access;
        SourceLocation ExprLoc = Deref->getExprLoc();
        S.Diag(ExprLoc, DiagId) << (unsigned) ProofKind << Deref->getSourceRange();
        ExplainProofFailure(ExprLoc, Cause, ProofKind);
        S.Diag(ExprLoc, diag::note_expanded_inferred_bounds) << ValidRange;
      }
    }


  public:
    CheckBoundsDeclarations(Sema &SemaRef, Stmt *Body, CFG *Cfg, BoundsExpr *ReturnBounds, std::pair<ComparisonSet, ComparisonSet> &Facts) : S(SemaRef),
      DumpBounds(SemaRef.getLangOpts().DumpInferredBounds),
      DumpState(SemaRef.getLangOpts().DumpCheckingState),
      PointerWidth(SemaRef.Context.getTargetInfo().getPointerWidth(0)),
      Body(Body),
      Cfg(Cfg),
      ReturnBounds(ReturnBounds),
      Context(SemaRef.Context),
      Facts(Facts),
      BoundsAnalyzer(BoundsAnalysis(SemaRef, Cfg)),
      IncludeNullTerminator(false) {}

    CheckBoundsDeclarations(Sema &SemaRef, std::pair<ComparisonSet, ComparisonSet> &Facts) : S(SemaRef),
      DumpBounds(SemaRef.getLangOpts().DumpInferredBounds),
      DumpState(SemaRef.getLangOpts().DumpCheckingState),
      PointerWidth(SemaRef.Context.getTargetInfo().getPointerWidth(0)),
      Body(nullptr),
      Cfg(nullptr),
      ReturnBounds(nullptr),
      Context(SemaRef.Context),
      Facts(Facts),
      BoundsAnalyzer(BoundsAnalysis(SemaRef, nullptr)),
      IncludeNullTerminator(false) {}

    typedef llvm::SmallPtrSet<const Stmt *, 16> StmtSet;

    void IdentifyChecked(Stmt *S, StmtSet &MemoryCheckedStmts, StmtSet &BoundsCheckedStmts, CheckedScopeSpecifier CSS) {
      if (!S)
        return;

      if (CSS == CheckedScopeSpecifier::CSS_Memory)
        if (isa<Expr>(S) || isa<DeclStmt>(S) || isa<ReturnStmt>(S))
          MemoryCheckedStmts.insert(S);

      if (CSS == CheckedScopeSpecifier::CSS_Bounds)
        if (isa<Expr>(S) || isa<DeclStmt>(S) || isa<ReturnStmt>(S))
          BoundsCheckedStmts.insert(S);

      if (const CompoundStmt *CS = dyn_cast<CompoundStmt>(S))
        CSS = CS->getCheckedSpecifier();

      auto Begin = S->child_begin(), End = S->child_end();
      for (auto I = Begin; I != End; ++I)
        IdentifyChecked(*I, MemoryCheckedStmts, BoundsCheckedStmts, CSS);
    }

    // Add any subexpressions of S that occur in TopLevelElems to NestedExprs.
    void MarkNested(const Stmt *S, StmtSet &NestedExprs, StmtSet &TopLevelElems) {
      auto Begin = S->child_begin(), End = S->child_end();
      for (auto I = Begin; I != End; ++I) {
        const Stmt *Child = *I;
        if (!Child)
          continue;
        if (TopLevelElems.find(Child) != TopLevelElems.end())
          NestedExprs.insert(Child);
        MarkNested(Child, NestedExprs, TopLevelElems);
      }
   }

  // Identify CFG elements that are statements that are substatements of other
  // CFG elements.  (CFG elements are the components of basic blocks).  When a
  // CFG is constructed, subexpressions of top-level expressions may be placed
  // in separate CFG elements.  This is done for subexpressions of expressions
  // with control-flow, for example. When checking bounds declarations, we want
  // to process a subexpression with its enclosing expression. We want to
  // ignore CFG elements that are substatements of other CFG elements.
  //
  // As an example, given a conditional expression, all subexpressions will
  // be made into separate CFG elements.  The expression
  //    x = (cond == 0) ? f1() : f2(),
  // has a CFG of the form:
  //    B1:
  //     1: cond == 0
  //     branch cond == 0 B2, B3
  //   B2:
  //     1: f1();
  //     jump B4
  //   B3:
  //     1: f2();
  //     jump B4
  //   B4:
  //     1: x = (cond == 0) ? f1 : f2();
  //
  // For now, we want to skip B1.1, B2.1, and B3.1 because they will be processed
  // as part of B4.1.
   void FindNestedElements(StmtSet &NestedStmts) {
      // Create the set of top-level CFG elements.
      StmtSet TopLevelElems;
      for (const CFGBlock *Block : *Cfg) {
        for (CFGElement Elem : *Block) {
          if (Elem.getKind() == CFGElement::Statement) {
            CFGStmt CS = Elem.castAs<CFGStmt>();
            const Stmt *S = CS.getStmt();
            TopLevelElems.insert(S);
          }
        }
      }

      // Create the set of top-level elements that are subexpressions
      // of other top-level elements.
      for (const CFGBlock *Block : *Cfg) {
        for (CFGElement Elem : *Block) {
          if (Elem.getKind() == CFGElement::Statement) {
            CFGStmt CS = Elem.castAs<CFGStmt>();
            const Stmt *S = CS.getStmt();
            MarkNested(S, NestedStmts, TopLevelElems);
          }
        }
      }
   }

   // Walk the CFG, traversing basic blocks in reverse post-oder.
   // For each element of a block, check bounds declarations.  Skip
   // CFG elements that are subexpressions of other CFG elements.
   void TraverseCFG(AvailableFactsAnalysis& AFA) {
     assert(Cfg && "expected CFG to exist");
#if TRACE_CFG
     llvm::outs() << "Dumping AST";
     Body->dump(llvm::outs());
     llvm::outs() << "Dumping CFG:\n";
     Cfg->print(llvm::outs(), S.getLangOpts(), true);
     llvm::outs() << "Traversing CFG:\n";
#endif
     StmtSet NestedElements;
     FindNestedElements(NestedElements);
     StmtSet MemoryCheckedStmts;
     StmtSet BoundsCheckedStmts;
     IdentifyChecked(Body, MemoryCheckedStmts, BoundsCheckedStmts, CheckedScopeSpecifier::CSS_Unchecked);
     PostOrderCFGView POView = PostOrderCFGView(Cfg);
     ResetFacts();
     for (const CFGBlock *Block : POView) {
       AFA.GetFacts(Facts);
       for (CFGElement Elem : *Block) {
         if (Elem.getKind() == CFGElement::Statement) {
           CFGStmt CS = Elem.castAs<CFGStmt>();
           // We may attach a bounds expression to Stmt, so drop the const
           // modifier.
           Stmt *S = const_cast<Stmt *>(CS.getStmt());

           // Skip top-level elements that are nested in
           // another top-level element.
           if (NestedElements.find(S) != NestedElements.end())
             continue;

           CheckedScopeSpecifier CSS = CheckedScopeSpecifier::CSS_Unchecked;
           const Stmt *Statement = S;
           if (DeclStmt *DS = dyn_cast<DeclStmt>(S))
             // CFG construction will synthesize decl statements so that
             // each declarator is a separate CFGElem.  To see if we are in
             // a checked scope, look at the original decl statement.
             Statement = Cfg->getSourceDeclStmt(DS);
           if (MemoryCheckedStmts.find(Statement) != MemoryCheckedStmts.end())
             CSS = CheckedScopeSpecifier::CSS_Memory;
           else if (BoundsCheckedStmts.find(Statement) != BoundsCheckedStmts.end())
             CSS = CheckedScopeSpecifier::CSS_Bounds;

#if TRACE_CFG
            llvm::outs() << "Visiting ";
            S->dump(llvm::outs());
            llvm::outs().flush();
#endif
            Check(S, CSS);
         }
       }
       AFA.Next();
     }
    }

  // Methods for inferring bounds expressions for C expressions.

  // C has an interesting semantics for expressions that differentiates between
  // lvalue and value expressions and inserts implicit conversions from lvalues
  // to values.  Value expressions are usually called rvalue expressions.  This
  // semantics is represented directly in the clang IR by having some
  // expressions evaluate to lvalues and having implicit conversions that convert
  // those lvalues to rvalues.
  //
  // Using ths representation directly would make it clumsy to compute bounds
  // expressions.  For an expression that evaluates to an lvalue, we would have
  // to compute and carry along two bounds expressions: the bounds expression
  // for the lvalue and the bounds expression for the value at which the lvalue
  // points.
  //
  // We address this by having two methods for computing bounds.  One method
  // (Check) computes the bounds for an rvalue expression. For lvalue
  // expressions, we have one method that compute two kinds of bounds.
  // CheckLValue computes the bounds for the lvalue produced by an expression
  // and the bounds for the target of the lvalue produced by the expression.
  //
  // There are only a few contexts where an lvalue expression can occur, so it
  // is straightforward to determine which method to use. Also, the clang IR
  // makes it explicit when an lvalue is converted to an rvalue by an lvalue
  // cast operation.
  //
  // An expression denotes an lvalue if it occurs in the following contexts:
  // 1. As the left-hand side of an assignment operator.
  // 2. As the operand to a postfix or prefix incrementation operators (which
  //    implicitly do assignment).
  // 3. As the operand of the address-of (&) operator.
  // 4. If a member access operation e1.f denotes an lvalue, e1 denotes an
  //    lvalue.
  // 5. In clang IR, as an operand to an LValueToRValue cast operation.
  // Otherwise an expression denotes an rvalue.

  public:
    BoundsExpr *Check(Stmt *S, CheckedScopeSpecifier CSS) {
      CheckingState State;
      return Check(S, CSS, State);
    }

    // If e is an rvalue, Check checks e and its children, performing any
    // necessary side effects, and returns the bounds for the value
    // produced by e.
    // If e is an lvalue, Check checks e and its children, performing any
    // necessary side effects, and returns unknown bounds.
    //
    // The returned bounds expression may contain a modifying expression within
    // it. It is the caller's responsibility to validate that the bounds
    // expression is non-modifying.
    //
    // Check recursively checks the children of e and performs any
    // necessary side effects on e.  Check and CheckLValue work together
    // to traverse each expression in a CFG exactly once.
    //
    // State is an out parameter that holds the result of Check.
    BoundsExpr *Check(Stmt *S, CheckedScopeSpecifier CSS, CheckingState &State) {
      if (!S)
        return CreateBoundsEmpty();

      if (Expr *E = dyn_cast<Expr>(S)) {
        E = E->IgnoreParens();
        S = E;
        if (E->isLValue()) {
          BoundsExpr *TargetBounds = nullptr;
          CheckLValue(E, CSS, TargetBounds, State);
          return CreateBoundsAlwaysUnknown();
        }
      }

      BoundsExpr *ResultBounds = CreateBoundsAlwaysUnknown();

<<<<<<< HEAD
      switch (S->getStmtClass()) {
        case Expr::UnaryOperatorClass:
          ResultBounds = CheckUnaryOperator(cast<UnaryOperator>(S),
                                            CSS, State);
          break;
=======
      switch (S->getStmtClass()) {
        case Expr::UnaryOperatorClass: {
          BoundsExpr *SubExprBounds = nullptr;
          ResultBounds = CheckUnaryOperator(cast<UnaryOperator>(S),
                                            CSS, SubExprBounds);
          return AdjustRValueBounds(S, ResultBounds);
        }
>>>>>>> 63242c59
        case Expr::CallExprClass:
          ResultBounds = CheckCallExpr(cast<CallExpr>(S), CSS, State);
          break;
        case Expr::ImplicitCastExprClass:
        case Expr::CStyleCastExprClass:
        case Expr::BoundsCastExprClass:
          ResultBounds = CheckCastExpr(cast<CastExpr>(S), CSS, State);
          break;
        case Expr::BinaryOperatorClass:
        case Expr::CompoundAssignOperatorClass:
          ResultBounds = CheckBinaryOperator(cast<BinaryOperator>(S),
                                             CSS, State);
          break;
        case Stmt::CompoundStmtClass: {
          CompoundStmt *CS = cast<CompoundStmt>(S);
          CSS = CS->getCheckedSpecifier();
          // Check may be called on a CompoundStmt if a CFG could not be
          // constructed, so check the children of a CompoundStmt.
          CheckChildren(CS, CSS, State);
          break;
        }
        case Stmt::DeclStmtClass: {
          DeclStmt *DS = cast<DeclStmt>(S);
          auto BeginDecls = DS->decl_begin(), EndDecls = DS->decl_end();
          for (auto I = BeginDecls; I != EndDecls; ++I) {
            Decl *D = *I;
            // If an initializer expression is present, it is visited
            // during the traversal of the variable declaration.
            if (VarDecl *VD = dyn_cast<VarDecl>(D))
              ResultBounds = CheckVarDecl(VD, CSS, State);
          }
          break;
        }
        case Stmt::ReturnStmtClass:
          ResultBounds = CheckReturnStmt(cast<ReturnStmt>(S), CSS, State);
          break;
        case Stmt::CHKCBindTemporaryExprClass: {
          CHKCBindTemporaryExpr *Binding = cast<CHKCBindTemporaryExpr>(S);
          ResultBounds = CheckTemporaryBinding(Binding, CSS, State);
          break;
        }
        case Expr::ConditionalOperatorClass:
        case Expr::BinaryConditionalOperatorClass: {
          AbstractConditionalOperator *ACO = cast<AbstractConditionalOperator>(S);
          ResultBounds = CheckConditionalOperator(ACO, CSS, State);
          break;
        }
        case Expr::BoundsValueExprClass:
          ResultBounds = CheckBoundsValueExpr(cast<BoundsValueExpr>(S),
                                              CSS, State);
          break;
        default:
          CheckChildren(S, CSS, State);
          break;
      }

      if (DumpState)
        DumpCheckingState(llvm::outs(), S, State);

      if (Expr *E = dyn_cast<Expr>(S)) {
        // Bounds expressions are not null ptrs.
        if (isa<BoundsExpr>(E))
          return ResultBounds;

        // Temporary bindings are not null ptrs.
        if (isa<CHKCBindTemporaryExpr>(E))
          return ResultBounds;

        // Null ptrs always have bounds(any).
        // This is the correct way to detect all the different ways that
        // C can make a null ptr.
        if (E->isNullPointerConstant(Context, Expr::NPC_NeverValueDependent))
          return CreateBoundsAny();
      }

      return ResultBounds;
    }

    // Infer the bounds for an lvalue and the bounds for the target
    // of the lvalue.
    //
    // The lvalue bounds determine whether it is valid to access memory
    // using the lvalue.  The bounds should be the range of an object in
    // memory or a subrange of an object.
    // Values assigned through the lvalue must satisfy the target bounds.
    // Values read through the lvalue will meet the target bounds.
    //
    // The returned bounds expressions may contain a modifying expression within
    // them. It is the caller's responsibility to validate that the bounds
    // expressions are non-modifying.
    //
    // CheckLValue recursively checks the children of e and performs any
    // necessary side effects on e.  Check and CheckLValue work together
    // to traverse each expression in a CFG exactly once.
    //
    // State is an out parameter that holds the result of Check.
    BoundsExpr *CheckLValue(Expr *E, CheckedScopeSpecifier CSS,
                            BoundsExpr *&OutTargetBounds,
                            CheckingState &State) {
      if (!E->isLValue())
        return CreateBoundsInferenceError();

      E = E->IgnoreParens();

      OutTargetBounds = CreateBoundsAlwaysUnknown();
      BoundsExpr *Bounds = CreateBoundsAlwaysUnknown();

      switch (E->getStmtClass()) {
        case Expr::DeclRefExprClass:
          Bounds = CheckDeclRefExpr(cast<DeclRefExpr>(E),
                                    CSS, OutTargetBounds, State);
          break;
        case Expr::UnaryOperatorClass:
          Bounds = CheckUnaryLValue(cast<UnaryOperator>(E),
                                    CSS, OutTargetBounds, State);
          break;
        case Expr::ArraySubscriptExprClass:
          Bounds = CheckArraySubscriptExpr(cast<ArraySubscriptExpr>(E),
                                           CSS, OutTargetBounds, State);
          break;
        case Expr::MemberExprClass:
          Bounds = CheckMemberExpr(cast<MemberExpr>(E),
                                   CSS, OutTargetBounds, State);
          break;
        case Expr::ImplicitCastExprClass:
          Bounds = CheckCastLValue(cast<CastExpr>(E),
                                   CSS, OutTargetBounds, State);
          break;
        case Expr::CHKCBindTemporaryExprClass:
          Bounds = CheckTempBindingLValue(cast<CHKCBindTemporaryExpr>(E),
                                          CSS, OutTargetBounds, State);
          break;
        default:
          CheckChildren(E, CSS, State);
          break;
      }

      if (DumpState)
        DumpCheckingState(llvm::outs(), E, State);

      // The type for inferring the target bounds cannot ever be an array
      // type, as these are dealt with by an array conversion, not an lvalue
      // conversion. The bounds for an array conversion are the same as the
      // lvalue bounds of the array-typed expression.
      if (E->getType()->isArrayType())
        OutTargetBounds = CreateBoundsInferenceError();

      return Bounds;
    }

    // Recursively check and perform any side effects on the children
    // of an expression, throwing away the resulting rvalue bounds.
    void CheckChildren(Stmt *S, CheckedScopeSpecifier CSS,
                       CheckingState &State) {
      auto Begin = S->child_begin(), End = S->child_end();
      for (auto I = Begin; I != End; ++I) {
        Check(*I, CSS, State);
      }
    }

    // Traverse a top-level variable declaration.  If there is an
    // initializer, it will be traversed in CheckVarDecl.
    void TraverseTopLevelVarDecl(VarDecl *VD, CheckedScopeSpecifier CSS) {
      ResetFacts();
      CheckingState State;
      CheckVarDecl(VD, CSS, State);
    }

    void ResetFacts() {
      std::pair<ComparisonSet, ComparisonSet> EmptyFacts;
      Facts = EmptyFacts;
    }

    bool IsBoundsSafeInterfaceAssignment(QualType DestTy, Expr *E) {
      if (DestTy->isUncheckedPointerType()) {
        ImplicitCastExpr *ICE = dyn_cast<ImplicitCastExpr>(E);
        if (ICE)
          return ICE && ICE->getCastKind() == CK_BitCast &&
                 ICE->getSubExpr()->getType()->isCheckedPointerType();
      }
      return false;
    }

  // Methods to infer bounds for an expression that produces an rvalue.

  private:
    // CheckBinaryOperator returns the bounds for the value produced by e.
    // e is an rvalue.
    BoundsExpr *CheckBinaryOperator(BinaryOperator *E,
                                    CheckedScopeSpecifier CSS,
                                    CheckingState &State) {
      Expr *LHS = E->getLHS();
      Expr *RHS = E->getRHS();

      // Infer the lvalue or rvalue bounds of the LHS.
      BoundsExpr *LHSTargetBounds, *LHSLValueBounds, *LHSBounds;
      InferBounds(LHS, CSS, LHSTargetBounds,
                  LHSLValueBounds, LHSBounds, State);

      // Infer the rvalue bounds of the RHS.
      BoundsExpr *RHSBounds = Check(RHS, CSS, State);

      BinaryOperatorKind Op = E->getOpcode();

      // Bounds of the binary operator.
      BoundsExpr *ResultBounds = CreateBoundsEmpty();

      // Floating point expressions have empty bounds.
      if (E->getType()->isFloatingType())
        ResultBounds = CreateBoundsEmpty();

      // `e1 = e2` has the bounds of `e2`. `e2` is an RValue.
      else if (Op == BinaryOperatorKind::BO_Assign)
        ResultBounds = RHSBounds;

      // `e1, e2` has the bounds of `e2`. Both `e1` and `e2`
      // are RValues.
      else if (Op == BinaryOperatorKind::BO_Comma)
        ResultBounds = RHSBounds;
      
      else {
        // Compound Assignments function like assignments mostly,
        // except the LHS is an L-Value, so we'll use its lvalue target bounds
        bool IsCompoundAssignment = false;
        if (BinaryOperator::isCompoundAssignmentOp(Op)) {
          Op = BinaryOperator::getOpForCompoundAssignment(Op);
          IsCompoundAssignment = true;
        }

        // Pointer arithmetic.
        //
        // `p + i` has the bounds of `p`. `p` is an RValue.
        // `p += i` has the lvalue target bounds of `p`. `p` is an LValue. `p += i` is an RValue
        // same applies for `-` and `-=` respectively
        if (LHS->getType()->isPointerType() &&
            RHS->getType()->isIntegerType() &&
            BinaryOperator::isAdditiveOp(Op)) {
          ResultBounds = IsCompoundAssignment ?
            LHSTargetBounds : LHSBounds;
        }
        // `i + p` has the bounds of `p`. `p` is an RValue.
        // `i += p` has the bounds of `p`. `p` is an RValue.
        else if (LHS->getType()->isIntegerType() &&
            RHS->getType()->isPointerType() &&
            Op == BinaryOperatorKind::BO_Add) {
          ResultBounds = RHSBounds;
        }
        // `e - p` has empty bounds, regardless of the bounds of p.
        // `e -= p` has empty bounds, regardless of the bounds of p.
        else if (RHS->getType()->isPointerType() &&
            Op == BinaryOperatorKind::BO_Sub) {
          ResultBounds = CreateBoundsEmpty();
        }

        // Arithmetic on integers with bounds.
        //
        // `e1 @ e2` has the bounds of whichever of `e1` or `e2` has bounds.
        // if both `e1` and `e2` have bounds, then they must be equal.
        // Both `e1` and `e2` are RValues
        //
        // `e1 @= e2` has the bounds of whichever of `e1` or `e2` has bounds.
        // if both `e1` and `e2` have bounds, then they must be equal.
        // `e1` is an LValue, its bounds are the lvalue target bounds.
        // `e2` is an RValue
        //
        // @ can stand for: +, -, *, /, %, &, |, ^, >>, <<
        else if (LHS->getType()->isIntegerType() &&
            RHS->getType()->isIntegerType() &&
            (BinaryOperator::isAdditiveOp(Op) ||
              BinaryOperator::isMultiplicativeOp(Op) ||
              BinaryOperator::isBitwiseOp(Op) ||
              BinaryOperator::isShiftOp(Op))) {
          BoundsExpr *LeftBounds = IsCompoundAssignment ?
            LHSTargetBounds : LHSBounds;
          if (LeftBounds->isUnknown() && !RHSBounds->isUnknown())
            ResultBounds = RHSBounds;
          else if (!LeftBounds->isUnknown() && RHSBounds->isUnknown())
            ResultBounds = LeftBounds;
          else if (!LeftBounds->isUnknown() && !RHSBounds->isUnknown()) {
            // TODO: Check if LeftBounds and RHSBounds are equal.
            // if so, return one of them. If not, return bounds(unknown)
            ResultBounds = CreateBoundsAlwaysUnknown();
          }
          else if (LeftBounds->isUnknown() && RHSBounds->isUnknown())
            ResultBounds = CreateBoundsEmpty();
        }
      }

      if (E->isAssignmentOp()) {
        QualType LHSType = LHS->getType();
        // Bounds of the right-hand side of the assignment
        BoundsExpr *RightBounds = nullptr;

        if (!E->isCompoundAssignmentOp() &&
            LHSType->isCheckedPointerPtrType() &&
            RHS->getType()->isCheckedPointerPtrType()) {
          // ptr<T> to ptr<T> assignment, no obligation to check assignment bounds
        }
        else if (LHSType->isCheckedPointerType() ||
                  LHSType->isIntegerType() ||
                  IsBoundsSafeInterfaceAssignment(LHSType, RHS)) {
          // Check that the value being assigned has bounds if the
          // target of the LHS lvalue has bounds.
          LHSTargetBounds = S.CheckNonModifyingBounds(LHSTargetBounds, LHS);
          if (!LHSTargetBounds->isUnknown()) {
            if (E->isCompoundAssignmentOp())
              RightBounds = S.CheckNonModifyingBounds(ResultBounds, E);
            else
              RightBounds = S.CheckNonModifyingBounds(ResultBounds, RHS);

            if (RightBounds->isUnknown()) {
                S.Diag(RHS->getBeginLoc(),
                      diag::err_expected_bounds_for_assignment)
                      << RHS->getSourceRange();
                RightBounds = S.CreateInvalidBoundsExpr();
            }

            CheckBoundsDeclAtAssignment(E->getExprLoc(), LHS, LHSTargetBounds,
                                        RHS, RightBounds, CSS);
          }
        }

        // Check that the LHS lvalue of the assignment has bounds, if it is an
        // lvalue that was produced by dereferencing an _Array_ptr.
        bool LHSNeedsBoundsCheck = false;
        OperationKind OpKind = (E->getOpcode() == BO_Assign) ?
          OperationKind::Assign : OperationKind::Other;
        LHSNeedsBoundsCheck = AddBoundsCheck(LHS, OpKind, CSS, LHSLValueBounds);
        if (DumpBounds && (LHSNeedsBoundsCheck ||
                            (LHSTargetBounds && !LHSTargetBounds->isUnknown())))
          DumpAssignmentBounds(llvm::outs(), E, LHSTargetBounds, RightBounds);
      }

      return ResultBounds;
    }

    // CheckCallExpr returns the bounds for the value produced by e.
    // e is an rvalue.
    BoundsExpr *CheckCallExpr(CallExpr *E, CheckedScopeSpecifier CSS,
                              CheckingState &State,
                              CHKCBindTemporaryExpr *Binding = nullptr) {
      BoundsExpr *ResultBounds = CallExprBounds(E, Binding);

      QualType CalleeType = E->getCallee()->getType();
      // Extract the pointee type.  The caller type could be a regular pointer
      // type or a block pointer type.
      QualType PointeeType;
      if (const PointerType *FuncPtrTy = CalleeType->getAs<PointerType>())
        PointeeType = FuncPtrTy->getPointeeType();
      else if (const BlockPointerType *BlockPtrTy = CalleeType->getAs<BlockPointerType>())
        PointeeType = BlockPtrTy->getPointeeType();
      else {
        llvm_unreachable("Unexpected callee type");
        return CreateBoundsInferenceError();
      }

      const FunctionType *FuncTy = PointeeType->getAs<FunctionType>();
      assert(FuncTy);
      const FunctionProtoType *FuncProtoTy = FuncTy->getAs<FunctionProtoType>();

<<<<<<< HEAD
      // If the callee and arguments will not be checked during
      // the bounds declaration checking below, check them here.
      if (!FuncProtoTy) {
        CheckChildren(E, CSS, State);
        return ResultBounds;
      }
      if (!FuncProtoTy->hasParamAnnots()) {
        CheckChildren(E, CSS, State);
=======
      // If the callee and arguments will not be traversed
      // as part of the checking below, traverse them here.
      if (!FuncProtoTy) {
        TraverseChildren(E, CSS);
        return ResultBounds;
      }
      if (!FuncProtoTy->hasParamAnnots()) {
        TraverseChildren(E, CSS);
>>>>>>> 63242c59
        return ResultBounds;
      }

      // Check the callee since CheckCallExpr should check
      // all its children.  The arguments will be checked below.
      Check(E->getCallee(), CSS, State);

      unsigned NumParams = FuncProtoTy->getNumParams();
      unsigned NumArgs = E->getNumArgs();
      unsigned Count = (NumParams < NumArgs) ? NumParams : NumArgs;
      ArrayRef<Expr *> ArgExprs = llvm::makeArrayRef(const_cast<Expr**>(E->getArgs()), E->getNumArgs());

<<<<<<< HEAD
      for (unsigned i = 0; i < Count; i++) {
        // Check each argument.
        Expr *Arg = E->getArg(i);
        BoundsExpr *ArgBounds = Check(Arg, CSS, State);

        QualType ParamType = FuncProtoTy->getParamType(i);
        // Skip checking bounds for unchecked pointer parameters, unless
        // the argument was subject to a bounds-safe interface cast.
        if (ParamType->isUncheckedPointerType() && !IsBoundsSafeInterfaceAssignment(ParamType, E->getArg(i))) {
          continue;
        }
        // We want to check the argument expression implies the desired parameter bounds.
        // To compute the desired parameter bounds, we substitute the arguments for
        // parameters in the parameter bounds expression.
        const BoundsAnnotations ParamAnnots = FuncProtoTy->getParamAnnots(i);
        const BoundsExpr *ParamBounds = ParamAnnots.getBoundsExpr();
        const InteropTypeExpr *ParamIType = ParamAnnots.getInteropTypeExpr();
        if (!ParamBounds && !ParamIType)
          continue;

        bool UsedIType = false;
        if (!ParamBounds && ParamIType) {
          ParamBounds = CreateTypeBasedBounds(nullptr, ParamIType->getType(),
                                                true, true);
          UsedIType = true;
        }

        // Check after handling the interop type annotation, not before, because
        // handling the interop type annotation could make the bounds known.
        if (ParamBounds->isUnknown())
          continue;
=======
      for (unsigned i = 0; i < Count; i++) {
        // Recursively traverse each argument.
        Expr *Arg = E->getArg(i);
        BoundsExpr *ArgBounds = TraverseStmt(Arg, CSS);

        QualType ParamType = FuncProtoTy->getParamType(i);
        // Skip checking bounds for unchecked pointer parameters, unless
        // the argument was subject to a bounds-safe interface cast.
        if (ParamType->isUncheckedPointerType() && !IsBoundsSafeInterfaceAssignment(ParamType, E->getArg(i))) {
          continue;
        }
        // We want to check the argument expression implies the desired parameter bounds.
        // To compute the desired parameter bounds, we substitute the arguments for
        // parameters in the parameter bounds expression.
        const BoundsAnnotations ParamAnnots = FuncProtoTy->getParamAnnots(i);
        const BoundsExpr *ParamBounds = ParamAnnots.getBoundsExpr();
        const InteropTypeExpr *ParamIType = ParamAnnots.getInteropTypeExpr();
        if (!ParamBounds && !ParamIType)
          continue;

        bool UsedIType = false;
        if (!ParamBounds && ParamIType) {
          ParamBounds = CreateTypeBasedBounds(nullptr, ParamIType->getType(),
                                                true, true);
          UsedIType = true;
        }

        // Check after handling the interop type annotation, not before, because
        // handling the interop type annotation could make the bounds known.
        if (ParamBounds->isUnknown())
          continue;
>>>>>>> 63242c59

        ArgBounds = S.CheckNonModifyingBounds(ArgBounds, Arg);
        if (ArgBounds->isUnknown()) {
          S.Diag(Arg->getBeginLoc(),
                  diag::err_expected_bounds_for_argument) << (i + 1) <<
            Arg->getSourceRange();
          ArgBounds = S.CreateInvalidBoundsExpr();
          continue;
        } else if (ArgBounds->isInvalid())
          continue;

        // Concretize parameter bounds with argument expressions. This fails
        // and returns null if an argument expression is a modifying
        // expression,  We issue an error during concretization about that.
        BoundsExpr *SubstParamBounds =
          S.ConcretizeFromFunctionTypeWithArgs(
            const_cast<BoundsExpr *>(ParamBounds),
            ArgExprs,
            Sema::NonModifyingContext::NMC_Function_Parameter);

        if (!SubstParamBounds)
          continue;

        // Put the parameter bounds in a standard form if necessary.
        if (SubstParamBounds->isElementCount() ||
            SubstParamBounds->isByteCount()) {
          // TODO: turn this check on as part of adding temporary variables for
          // calls.
          // Turning it on now would cause errors to be issued for arguments
          // that are calls.
          if (true /* S.CheckIsNonModifying(Arg,
                              Sema::NonModifyingContext::NMC_Function_Parameter,
                                    Sema::NonModifyingMessage::NMM_Error) */) {
            Expr *TypedArg = Arg;
            // The bounds expression is for an interface type. Retype the
            // argument to the interface type.
            if (UsedIType) {
              TypedArg = CreateExplicitCast(
                ParamIType->getType(), CK_BitCast, Arg, true);
            }
            SubstParamBounds = ExpandToRange(TypedArg,
                                    const_cast<BoundsExpr *>(SubstParamBounds));
            } else
              continue;
        }

        if (DumpBounds) {
          DumpCallArgumentBounds(llvm::outs(), FuncProtoTy->getParamAnnots(i).getBoundsExpr(), Arg, SubstParamBounds, ArgBounds);
        }

        CheckBoundsDeclAtCallArg(i, SubstParamBounds, Arg, ArgBounds, CSS, nullptr);
      }

      // Check any arguments that are beyond
      // the number of function parameters.
      for (unsigned i = Count; i < NumArgs; i++) {
<<<<<<< HEAD
        Expr *Arg = E->getArg(i);
        Check(Arg, CSS, State);
=======
        Expr *Arg = E->getArg(i);
        TraverseStmt(Arg, CSS);
>>>>>>> 63242c59
      }

      return ResultBounds;
    }

    // If e is an rvalue, CheckCastExpr returns the bounds for
    // the value produced by e.
    // If e is an lvalue, it returns unknown bounds (CheckCastLValue
    // should be called instead).
    // This includes both ImplicitCastExprs and CStyleCastExprs.
    BoundsExpr *CheckCastExpr(CastExpr *E, CheckedScopeSpecifier CSS,
                              CheckingState &State) {
      // If the rvalue bounds for e cannot be determined,
      // e may be an lvalue (or may have unknown rvalue bounds).
      BoundsExpr *ResultBounds = CreateBoundsUnknown();

      Expr *SubExpr = E->getSubExpr();
      CastKind CK = E->getCastKind();

      bool IncludeNullTerm =
          E->getType()->getPointeeOrArrayElementType()->isNtCheckedArrayType();
      bool PreviousIncludeNullTerminator = IncludeNullTerminator;
      IncludeNullTerminator = IncludeNullTerm;

      // Infer the lvalue or rvalue bounds of the subexpression.
      BoundsExpr *SubExprTargetBounds, *SubExprLValueBounds, *SubExprBounds;
      InferBounds(SubExpr, CSS, SubExprTargetBounds,
                  SubExprLValueBounds, SubExprBounds, State);

      IncludeNullTerminator = PreviousIncludeNullTerminator;

      // Casts to _Ptr narrow the bounds.  If the cast to
      // _Ptr is invalid, that will be diagnosed separately.
      if (E->getStmtClass() == Stmt::ImplicitCastExprClass ||
          E->getStmtClass() == Stmt::CStyleCastExprClass) {
        if (E->getType()->isCheckedPointerPtrType())
          ResultBounds = CreateTypeBasedBounds(E, E->getType(), false, false);
        else
          ResultBounds = RValueCastBounds(CK, SubExprTargetBounds,
                                          SubExprLValueBounds,
                                          SubExprBounds);
      }

      CheckDisallowedFunctionPtrCasts(E);

      if (CK == CK_LValueToRValue && !E->getType()->isArrayType()) {
        bool NeedsBoundsCheck = AddBoundsCheck(SubExpr, OperationKind::Read,
                                               CSS, SubExprLValueBounds);
        if (NeedsBoundsCheck && DumpBounds)
          DumpExpression(llvm::outs(), E);
        return ResultBounds;
      }

      // Handle dynamic_bounds_casts.
      //
      // If the inferred bounds of the subexpression are:
      // - bounds(unknown), this is a compile-time error.
      // - bounds(any), there is no runtime checks.
      // - bounds(lb, ub):  If the declared bounds of the cast operation are
      // (e2, e3),  a runtime check that lb <= e2 && e3 <= ub is inserted
      // during code generation.
      if (CK == CK_DynamicPtrBounds || CK == CK_AssumePtrBounds) {
        CHKCBindTemporaryExpr *TempExpr = dyn_cast<CHKCBindTemporaryExpr>(SubExpr);
        assert(TempExpr);

        // These bounds may be computed and tested at runtime.  Don't
        // recompute any expressions computed to temporaries already.
        Expr *TempUse = CreateTemporaryUse(TempExpr);

        Expr *SubExprAtNewType = CreateExplicitCast(E->getType(),
                                                CastKind::CK_BitCast,
                                                TempUse, true);

        if (CK == CK_AssumePtrBounds)
          return ExpandToRange(SubExprAtNewType, E->getBoundsExpr());

        BoundsExpr *DeclaredBounds = E->getBoundsExpr();
        BoundsExpr *NormalizedBounds = ExpandToRange(SubExprAtNewType,
                                                      DeclaredBounds);

        SubExprBounds = S.CheckNonModifyingBounds(SubExprBounds, SubExpr);
        if (SubExprBounds->isUnknown()) {
          S.Diag(SubExpr->getBeginLoc(), diag::err_expected_bounds);
        }

        assert(NormalizedBounds);

        E->setNormalizedBoundsExpr(NormalizedBounds);
        E->setSubExprBoundsExpr(SubExprBounds);

        if (DumpBounds)
          DumpBoundsCastBounds(llvm::outs(), E, DeclaredBounds, NormalizedBounds, SubExprBounds);
        
        return ExpandToRange(SubExprAtNewType, E->getBoundsExpr());
      }

      // Casts to _Ptr type must have a source for which we can infer bounds.
<<<<<<< HEAD
      if ((CK == CK_BitCast || CK == CK_IntegralToPointer) &&
          E->getType()->isCheckedPointerPtrType() &&
          !E->getType()->isFunctionPointerType()) {
        SubExprBounds = S.CheckNonModifyingBounds(SubExprBounds, SubExpr);
        if (SubExprBounds->isUnknown()) {
          S.Diag(SubExpr->getBeginLoc(),
                  diag::err_expected_bounds_for_ptr_cast)
                  << SubExpr->getSourceRange();
          SubExprBounds = S.CreateInvalidBoundsExpr();
        } else {
          BoundsExpr *TargetBounds =
            CreateTypeBasedBounds(E, E->getType(), false, false);
          CheckBoundsDeclAtStaticPtrCast(E, TargetBounds, SubExpr,
                                         SubExprBounds, CSS);
        }
        assert(SubExprBounds);
        assert(!E->getSubExprBoundsExpr());
        E->setSubExprBoundsExpr(SubExprBounds);
        if (DumpBounds)
          DumpExpression(llvm::outs(), E);
      }

=======
      if ((CK == CK_BitCast || CK == CK_IntegralToPointer) &&
          E->getType()->isCheckedPointerPtrType() &&
          !E->getType()->isFunctionPointerType()) {
        SubExprBounds = S.CheckNonModifyingBounds(SubExprBounds, SubExpr);
        if (SubExprBounds->isUnknown()) {
          S.Diag(SubExpr->getBeginLoc(),
                  diag::err_expected_bounds_for_ptr_cast)
                  << SubExpr->getSourceRange();
          SubExprBounds = S.CreateInvalidBoundsExpr();
        } else {
          BoundsExpr *TargetBounds =
            CreateTypeBasedBounds(E, E->getType(), false, false);
          CheckBoundsDeclAtStaticPtrCast(E, TargetBounds, SubExpr,
                                          SubExprBounds, CSS);
        }
        assert(SubExprBounds);
        assert(!E->getSubExprBoundsExpr());
        E->setSubExprBoundsExpr(SubExprBounds);
        if (DumpBounds)
          DumpExpression(llvm::outs(), E);
      }

>>>>>>> 63242c59
      return ResultBounds;
    }

    // If e is an rvalue, CheckUnaryOperator returns the bounds for
    // the value produced by e.
    // If e is an lvalue, CheckUnaryLValue should be called instead.
    BoundsExpr *CheckUnaryOperator(UnaryOperator *E, CheckedScopeSpecifier CSS,
                                   CheckingState &State) {
      UnaryOperatorKind Op = E->getOpcode();
      Expr *SubExpr = E->getSubExpr();

      // Infer the lvalue or rvalue bounds of the subexpression.
      BoundsExpr *SubExprTargetBounds, *SubExprLValueBounds, *SubExprBounds;
      InferBounds(SubExpr, CSS, SubExprTargetBounds,
                  SubExprLValueBounds, SubExprBounds, State);

      if (Op == UO_AddrOf)
        S.CheckAddressTakenMembers(E);

      if (E->isIncrementDecrementOp()) {
        bool NeedsBoundsCheck = AddBoundsCheck(SubExpr, OperationKind::Other,
                                               CSS, SubExprLValueBounds);
        if (NeedsBoundsCheck && DumpBounds)
          DumpExpression(llvm::outs(), E);
      }

      // `*e` is not an rvalue.
      if (Op == UnaryOperatorKind::UO_Deref)
        return CreateBoundsInferenceError();

      // `!e` has empty bounds.
      if (Op == UnaryOperatorKind::UO_LNot)
        return CreateBoundsEmpty();

      // `&e` has the bounds of `e`.
      // `e` is an lvalue, so its bounds are its lvalue bounds.
      if (Op == UnaryOperatorKind::UO_AddrOf) {

        // Functions have bounds corresponding to the empty range.
        if (SubExpr->getType()->isFunctionType())
          return CreateBoundsEmpty();

        return SubExprLValueBounds;
      }

      // `++e`, `e++`, `--e`, `e--` all have bounds of `e`.
      // `e` is an lvalue, so its bounds are its lvalue target bounds.
      if (UnaryOperator::isIncrementDecrementOp(Op))
        return SubExprTargetBounds;

      // `+e`, `-e`, `~e` all have bounds of `e`. `e` is an rvalue.
      if (Op == UnaryOperatorKind::UO_Plus ||
          Op == UnaryOperatorKind::UO_Minus ||
          Op == UnaryOperatorKind::UO_Not)
        return SubExprBounds;

      // We cannot infer the bounds of other unary operators.
      return CreateBoundsAlwaysUnknown();
    }

    // CheckVarDecl returns empty bounds.
    BoundsExpr *CheckVarDecl(VarDecl *D, CheckedScopeSpecifier CSS,
                             CheckingState &State) {
      BoundsExpr *ResultBounds = CreateBoundsEmpty();

      // If there is an initializer, check it.
      Expr *Init = D->getInit();
      BoundsExpr *InitBounds = nullptr;
      if (Init)
        InitBounds = Check(Init, CSS, State);

      if (D->isInvalidDecl())
        return ResultBounds;

      if (isa<ParmVarDecl>(D))
        return ResultBounds;

      VarDecl::DefinitionKind defKind = D->isThisDeclarationADefinition();
      if (defKind == VarDecl::DefinitionKind::DeclarationOnly)
        return ResultBounds;

      // Handle variables with bounds declarations
      BoundsExpr *DeclaredBounds = D->getBoundsExpr();
      if (!DeclaredBounds || DeclaredBounds->isInvalid() ||
          DeclaredBounds->isUnknown())
        return ResultBounds;

      // TODO: for array types, check that any declared bounds at the point
      // of initialization are true based on the array size.

      // If there is a scalar initializer, check that the initializer meets the bounds
      // requirements for the variable.  For non-scalar types (arrays, structs, and
      // unions), the amount of storage allocated depends on the type, so we don't
      // to check the initializer bounds.
      if (Init && D->getType()->isScalarType()) {
        assert(D->getInitStyle() == VarDecl::InitializationStyle::CInit);
        InitBounds = S.CheckNonModifyingBounds(InitBounds, Init);
        if (InitBounds->isUnknown()) {
          // TODO: need some place to record the initializer bounds
          S.Diag(Init->getBeginLoc(), diag::err_expected_bounds_for_initializer)
              << Init->getSourceRange();
          InitBounds = S.CreateInvalidBoundsExpr();
        } else {
          BoundsExpr *NormalizedDeclaredBounds = ExpandToRange(D, DeclaredBounds);
          CheckBoundsDeclAtInitializer(D->getLocation(), D, NormalizedDeclaredBounds,
            Init, InitBounds, CSS);
        }
        if (DumpBounds)
          DumpInitializerBounds(llvm::outs(), D, DeclaredBounds, InitBounds);
      }

      return ResultBounds;
    }

    // CheckReturnStmt returns empty bounds.
    BoundsExpr *CheckReturnStmt(ReturnStmt *RS, CheckedScopeSpecifier CSS,
                                CheckingState &State) {
      BoundsExpr *ResultBounds = CreateBoundsEmpty();

      Expr *RetValue = RS->getRetValue();

      if (!RetValue)
        // We already issued an error message for this case.
        return ResultBounds;

      // Check the return value if it exists.
      Check(RetValue, CSS, State);

      if (!ReturnBounds)
        return ResultBounds;

      // TODO: Actually check that the return expression bounds imply the 
      // return bounds.
      // TODO: Also check that any parameters used in the return bounds are
      // unmodified.
      return ResultBounds;
    }

    // If e is an rvalue, CheckTemporaryBinding returns the bounds for
    // the value produced by e.
    // If e is an lvalue, CheckTempBindingLValue should be called instead.
    BoundsExpr *CheckTemporaryBinding(CHKCBindTemporaryExpr *E,
                                      CheckedScopeSpecifier CSS,
                                      CheckingState &State) {
      Expr *Child = E->getSubExpr();

      if (CallExpr *CE = dyn_cast<CallExpr>(Child))
        return CheckCallExpr(CE, CSS, State, E);
      else
        return Check(Child, CSS, State);
    }

    // CheckBoundsValueExpr returns the bounds for the value produced by e.
    // e is an rvalue.
    BoundsExpr *CheckBoundsValueExpr(BoundsValueExpr *E,
                                     CheckedScopeSpecifier CSS,
                                     CheckingState &State) {
      Expr *Binding = E->getTemporaryBinding();
      return Check(Binding, CSS, State);
    }

    // CheckConditionalOperator returns the bounds for the value produced by e.
    // e is an rvalue.
    BoundsExpr *CheckConditionalOperator(AbstractConditionalOperator *E,
                                         CheckedScopeSpecifier CSS,
                                         CheckingState &State) {
      CheckChildren(E, CSS, State);
      // TODO: infer correct bounds for conditional operators
      return CreateBoundsAllowedButNotComputed();
    }

  // Methods to infer both:
  // 1. Bounds for an expression that produces an lvalue, and
  // 2. Bounds for the target of an expression that produces an lvalue.

  private:

    // CheckDeclRefExpr returns the lvalue and target bounds of e.
    // e is an lvalue.
    BoundsExpr *CheckDeclRefExpr(DeclRefExpr *E, CheckedScopeSpecifier CSS,
                                 BoundsExpr *&OutTargetBounds,
                                 CheckingState &State) {
      CheckChildren(E, CSS, State);
      State.G.clear();

      VarDecl *VD = dyn_cast<VarDecl>(E->getDecl());
      BoundsExpr *B = nullptr;
      InteropTypeExpr *IT = nullptr;
      if (VD) {
        B = VD->getBoundsExpr();
        IT = VD->getInteropTypeExpr();
      }

      if (E->getType()->isArrayType()) {
        // Variables with array type do not have target bounds.
        OutTargetBounds = CreateBoundsAlwaysUnknown();

        if (!VD) {
          llvm_unreachable("declref with array type not a vardecl");
          return CreateBoundsInferenceError();
        }

        // Update G for variables with array type.
        const ConstantArrayType *CAT = Context.getAsConstantArrayType(E->getType());
        if (CAT) {
          if (E->getType()->isCheckedArrayType())
            State.G.push_back(E);
          else if (VD->hasLocalStorage() || VD->hasExternalStorage())
            State.G.push_back(E);
        }

        // Declared bounds override the bounds based on the array type.
        if (B) {
          Expr *Base = CreateImplicitCast(Context.getDecayedType(E->getType()),
                                          CastKind::CK_ArrayToPointerDecay, E);
          return ExpandToRange(Base, B);
        }

        // If B is an interop type annotation, the type must be identical
        // to the declared type, modulo checkedness.  So it is OK to
        // compute the array bounds based on the original type.
        return ArrayExprBounds(E);
      }

      // Infer the target bounds of e.
      // e only has target bounds if e does not have array type.
      bool IsParam = isa<ParmVarDecl>(E->getDecl());
      if (E->getType()->isCheckedPointerPtrType())
        OutTargetBounds = CreateTypeBasedBounds(E, E->getType(),
                                                IsParam, false);
      else if (!VD)
        OutTargetBounds = CreateBoundsInferenceError();
      else if (!B && IT)
        OutTargetBounds = CreateTypeBasedBounds(E, IT->getType(),
                                                IsParam, true);
      else if (!B || B->isUnknown())
        OutTargetBounds = CreateBoundsAlwaysUnknown();
      else {
        Expr *Base = CreateImplicitCast(E->getType(),
                                        CastKind::CK_LValueToRValue, E);
        OutTargetBounds = ExpandToRange(Base, B);
      }

      if (E->getType()->isFunctionType()) {
        // Only function decl refs should have function type.
        assert(isa<FunctionDecl>(E->getDecl()));
        return CreateBoundsEmpty();
      }

      Expr *AddrOf = CreateAddressOfOperator(E);
      // G is { &v } for variables v that do not have array type.
      State.G.push_back(AddrOf);
      return CreateSingleElementBounds(AddrOf);
    }

    // If e is an lvalue, CheckUnaryLValue returns the
    // lvalue and target bounds of e.
    // If e is an rvalue, CheckUnaryOperator should be called instead.
    BoundsExpr *CheckUnaryLValue(UnaryOperator *E, CheckedScopeSpecifier CSS,
                                 BoundsExpr *&OutTargetBounds,
                                 CheckingState &State) {
      BoundsExpr *SubExprBounds = Check(E->getSubExpr(), CSS, State);

      if (E->getOpcode() == UnaryOperatorKind::UO_Deref) {
        // Currently, we don't know the target bounds of a pointer stored in a
        // pointer dereference, unless it is a _Ptr type or an _Nt_array_ptr.
        if (E->getType()->isCheckedPointerPtrType() ||
            E->getType()->isCheckedPointerNtArrayType())
          OutTargetBounds = CreateTypeBasedBounds(E, E->getType(),
                                                  false, false);
        else
          OutTargetBounds = CreateBoundsUnknown();

        // G is empty for pointer dereferences.
        State.G.clear();

        // The lvalue bounds of *e are the rvalue bounds of e.
        return SubExprBounds;
      }

      OutTargetBounds = CreateBoundsInferenceError();
      return CreateBoundsInferenceError();
    }

    // CheckArraySubscriptExpr returns the lvalue and target bounds of e.
    // e is an lvalue.
    BoundsExpr *CheckArraySubscriptExpr(ArraySubscriptExpr *E,
                                        CheckedScopeSpecifier CSS,
                                        BoundsExpr *&OutTargetBounds,
                                        CheckingState &State) {
      // Currently, we don't know the target bounds of a pointer returned by a
      // subscripting operation, unless it is a _Ptr type or an _Nt_array_ptr.
      if (E->getType()->isCheckedPointerPtrType() ||
          E->getType()->isCheckedPointerNtArrayType())
        OutTargetBounds = CreateTypeBasedBounds(E, E->getType(), false, false);
      else
        OutTargetBounds = CreateBoundsAlwaysUnknown();

      // e1[e2] is a synonym for *(e1 + e2).  The bounds are
      // the bounds of e1 + e2, which reduces to the bounds
      // of whichever subexpression has pointer type.
      // getBase returns the pointer-typed expression.
      BoundsExpr *Bounds = Check(E->getBase(), CSS, State);
      Check(E->getIdx(), CSS, State);

      // G is empty for array subscript expressions.
      State.G.clear();

      return Bounds;
    }

    // CheckMemberExpr returns the lvalue and target bounds of e.
    // e is an lvalue.
    //
    // A member expression is a narrowing operator that shrinks the range of
    // memory to which the base refers to a specific member.  We always bounds
    // check the base.  That way we know that the lvalue produced by the
    // member points to a valid range of memory given by
    // (lvalue, lvalue + 1).   The lvalue is interpreted as a pointer to T,
    // where T is the type of the member.
    BoundsExpr *CheckMemberExpr(MemberExpr *E, CheckedScopeSpecifier CSS,
                                BoundsExpr *&OutTargetBounds,
                                CheckingState &State) {
      // The lvalue and target bounds must be inferred before
      // performing any side effects on the base, since
      // inferring these bounds may call PruneTemporaryBindings.
      OutTargetBounds = MemberExprTargetBounds(E, CSS);
      BoundsExpr *Bounds = MemberExprBounds(E, CSS);

      // Infer the lvalue or rvalue bounds of the base.
      Expr *Base = E->getBase();
      BoundsExpr *BaseTargetBounds, *BaseLValueBounds, *BaseBounds;
      InferBounds(Base, CSS, BaseTargetBounds,
                  BaseLValueBounds, BaseBounds, State);

      bool NeedsBoundsCheck = AddMemberBaseBoundsCheck(E, CSS,
                                                       BaseLValueBounds,
                                                       BaseBounds);
      if (NeedsBoundsCheck && DumpBounds)
        DumpExpression(llvm::outs(), E);
      return Bounds;
    }

    // If e is an lvalue, CheckCastLValue returns the
    // lvalue and target bounds of e.
    // If e is an rvalue, CheckCastExpr should be called instead.
    BoundsExpr *CheckCastLValue(CastExpr *E, CheckedScopeSpecifier CSS,
                                BoundsExpr *&OutTargetBounds,
                                CheckingState &State) {
      // An LValueBitCast adjusts the type of the lvalue.  The bounds are not
      // changed, except that their relative alignment may change (the bounds 
      // may only cover a partial object).  TODO: When we add relative
      // alignment support to the compiler, adjust the relative alignment.
      if (E->getCastKind() == CastKind::CK_LValueBitCast)
        return CheckLValue(E->getSubExpr(), CSS, OutTargetBounds, State);

      CheckChildren(E, CSS, State);

      // Cast kinds other than LValueBitCast
      // do not have lvalue or target bounds.
      OutTargetBounds = CreateBoundsAlwaysUnknown();
      return CreateBoundsAlwaysUnknown();
    }

    // If e is an lvalue, CheckTempBindingLValue returns the
    // lvalue and target bounds of e.
    // If e is an rvalue, CheckTemporaryBinding should be called instead.
    BoundsExpr *CheckTempBindingLValue(CHKCBindTemporaryExpr *E,
                                       CheckedScopeSpecifier CSS,
                                       BoundsExpr *&OutTargetBounds,
                                       CheckingState &State) {
      OutTargetBounds = CreateBoundsAlwaysUnknown();

      CheckChildren(E, CSS, State);

      Expr *SubExpr = E->getSubExpr()->IgnoreParens();

      if (isa<CompoundLiteralExpr>(SubExpr)) {
        BoundsExpr *BE = CreateBoundsForArrayType(E->getType());
        QualType PtrType = Context.getDecayedType(E->getType());
        Expr *ArrLValue = CreateTemporaryUse(E);
        Expr *Base = CreateImplicitCast(PtrType,
                                        CastKind::CK_ArrayToPointerDecay,
                                        ArrLValue);
        return ExpandToRange(Base, BE);
      }

      if (auto *SL = dyn_cast<StringLiteral>(SubExpr))
        return InferBoundsForStringLiteral(E, SL, E);

      if (auto *PE = dyn_cast<PredefinedExpr>(SubExpr)) {
        auto *SL = PE->getFunctionName();
        return InferBoundsForStringLiteral(E, SL, E);
      }

      return CreateBoundsAlwaysUnknown();
    }

  public:

    // Given an array type with constant dimension size, produce a count
    // expression with that size.
    BoundsExpr *CreateBoundsForArrayType(QualType QT) {
      const IncompleteArrayType *IAT = Context.getAsIncompleteArrayType(QT);
      if (IAT) {
        if (IAT->getKind() == CheckedArrayKind::NtChecked)
          return Context.getPrebuiltCountZero();
        else
          return CreateBoundsAlwaysUnknown();
      }
      const ConstantArrayType *CAT = Context.getAsConstantArrayType(QT);
      if (!CAT)
        return CreateBoundsAlwaysUnknown();

      llvm::APInt size = CAT->getSize();
      // Null-terminated arrays of size n have bounds of count(n - 1).
      // The null terminator is excluded from the count.
      if (!IncludeNullTerminator &&
          CAT->getKind() == CheckedArrayKind::NtChecked) {
        assert(size.uge(1) && "must have at least one element");
        size = size - 1;
      }
      IntegerLiteral *Size = CreateIntegerLiteral(size);
      CountBoundsExpr *CBE =
          new (Context) CountBoundsExpr(BoundsExpr::Kind::ElementCount,
                                        Size, SourceLocation(),
                                        SourceLocation());
      return CBE;
    }

    Expr *CreateExplicitCast(QualType Target, CastKind CK, Expr *E,
                               bool isBoundsSafeInterface) {
      // Avoid building up nested chains of no-op casts.
      E = BoundsUtil::IgnoreRedundantCast(Context, CK, E);

      // Synthesize some dummy type source source information.
      TypeSourceInfo *DI = Context.getTrivialTypeSourceInfo(Target);
      CStyleCastExpr *CE = CStyleCastExpr::Create(Context, Target,
        ExprValueKind::VK_RValue, CK, E, nullptr, DI, SourceLocation(),
        SourceLocation());
      CE->setBoundsSafeInterface(isBoundsSafeInterface);
      return CE;
    }

    ImplicitCastExpr *CreateImplicitCast(QualType Target, CastKind CK,
                                         Expr *E) {
      return ImplicitCastExpr::Create(Context, Target, CK, E, nullptr,
                                       ExprValueKind::VK_RValue);
    }

    // Given a byte_count or count bounds expression for the expression Base,
    // expand it to a range bounds expression:
    //  E : Count(C) expands to Bounds(E, E + C)
    //  E : ByteCount(C)  expands to Bounds((array_ptr<char>) E,
    //                                      (array_ptr<char>) E + C)
    BoundsExpr *ExpandToRange(Expr *Base, BoundsExpr *B) {
      assert(Base->isRValue() && "expected rvalue expression");
      BoundsExpr::Kind K = B->getKind();
      switch (K) {
        case BoundsExpr::Kind::ByteCount:
        case BoundsExpr::Kind::ElementCount: {
          CountBoundsExpr *BC = dyn_cast<CountBoundsExpr>(B);
          if (!BC) {
            llvm_unreachable("unexpected cast failure");
            return CreateBoundsInferenceError();
          }
          Expr *Count = BC->getCountExpr();
          QualType ResultTy;
          Expr *LowerBound;
          Base = S.MakeAssignmentImplicitCastExplicit(Base);
          if (K == BoundsExpr::ByteCount) {
            ResultTy = Context.getPointerType(Context.CharTy,
                                              CheckedPointerKind::Array);
            // When bounds are pretty-printed as source code, the cast needs
            // to appear in the source code for the code to be correct, so
            // use an explicit cast operation.
            //
            // The bounds-safe interface argument is false because casts
            // to checked pointer types are always allowed by type checking.
            LowerBound =
              CreateExplicitCast(ResultTy, CastKind::CK_BitCast, Base, false);
          } else {
            ResultTy = Base->getType();
            LowerBound = Base;
            if (ResultTy->isCheckedPointerPtrType()) {
              ResultTy = Context.getPointerType(ResultTy->getPointeeType(),
                CheckedPointerKind::Array);
              // The bounds-safe interface argument is false because casts
              // between checked pointer types are always allowed by type
              // checking.
              LowerBound =
                CreateExplicitCast(ResultTy, CastKind::CK_BitCast, Base, false);
            }
          }
          Expr *UpperBound =
            new (Context) BinaryOperator(LowerBound, Count,
                                          BinaryOperatorKind::BO_Add,
                                          ResultTy,
                                          ExprValueKind::VK_RValue,
                                          ExprObjectKind::OK_Ordinary,
                                          SourceLocation(),
                                          FPOptions());
          RangeBoundsExpr *R = new (Context) RangeBoundsExpr(LowerBound, UpperBound,
                                               SourceLocation(),
                                               SourceLocation());
          return R;
        }
        default:
          return B;
      }
    }

    BoundsExpr *ExpandToRange(VarDecl *D, BoundsExpr *B) {
      QualType QT = D->getType();
      ExprResult ER = S.BuildDeclRefExpr(D, QT,
                                       clang::ExprValueKind::VK_LValue, SourceLocation());
      if (ER.isInvalid())
        return nullptr;
      Expr *Base = ER.get();
      if (!QT->isArrayType())
        Base = CreateImplicitCast(QT, CastKind::CK_LValueToRValue, Base);
      return ExpandToRange(Base, B);
    }

    // Compute bounds for a variable expression or member reference expression
    // with an array type.
    BoundsExpr *ArrayExprBounds(Expr *E) {
      DeclRefExpr *DR = dyn_cast<DeclRefExpr>(E);
      assert((DR && dyn_cast<VarDecl>(DR->getDecl())) || isa<MemberExpr>(E));
      BoundsExpr *BE = CreateBoundsForArrayType(E->getType());
      if (BE->isUnknown())
        return BE;

      Expr *Base = CreateImplicitCast(Context.getDecayedType(E->getType()),
                                      CastKind::CK_ArrayToPointerDecay,
                                      E);
      return ExpandToRange(Base, BE);
    }

    BoundsAnalysis getBoundsAnalyzer() { return BoundsAnalyzer; }

  private:
    // Sets the bounds expressions based on
    // whether e is an lvalue or an rvalue.
    void InferBounds(Expr *E, CheckedScopeSpecifier CSS,
                     BoundsExpr *&TargetBounds, BoundsExpr *&LValueBounds,
                     BoundsExpr *&RValueBounds, CheckingState &State) {
      TargetBounds = CreateBoundsUnknown();
      LValueBounds = CreateBoundsUnknown();
      RValueBounds = CreateBoundsUnknown();
      if (E->isLValue())
        LValueBounds = CheckLValue(E, CSS, TargetBounds, State);
      else if (E->isRValue())
        RValueBounds = Check(E, CSS, State);
    }

    BoundsExpr *CreateBoundsUnknown() {
      return Context.getPrebuiltBoundsUnknown();
    }

    // This describes an empty range. We use this where semantically the value
    // can never point to any range of memory, and statically understanding this
    // is useful.
    // We use this for example for function pointers or float-typed expressions.
    //
    // This is better than represenging the empty range as bounds(e, e), or even
    // bounds(e1, e2), because in these cases we need to do further analysis to
    // understand that the upper and lower bounds of the range are equal.
    BoundsExpr *CreateBoundsEmpty() {
      return CreateBoundsUnknown();
    }

    // This describes that this is an expression we will never
    // be able to infer bounds for.
    BoundsExpr *CreateBoundsAlwaysUnknown() {
      return CreateBoundsUnknown();
    }

    // If we have an error in our bounds inference that we can't
    // recover from, bounds(unknown) is our error value
    BoundsExpr *CreateBoundsInferenceError() {
      return CreateBoundsUnknown();
    }

    // This describes the bounds of null, which is compatible with every
    // other bounds annotation.
    BoundsExpr *CreateBoundsAny() {
      return new (Context) NullaryBoundsExpr(BoundsExpr::Kind::Any,
                                             SourceLocation(),
                                             SourceLocation());
    }

    // Currently our inference algorithm has some limitations,
    // where we cannot express bounds for things that will have bounds
    //
    // This is for the case where we want to allow these today,
    // but we need to re-visit these places and disallow some instances
    // when we can accurately calculate these bounds.
    BoundsExpr *CreateBoundsAllowedButNotComputed() {
      return CreateBoundsAny();
    }
    // This is for the opposite case, where we want to return bounds(unknown)
    // at the moment, but we want to re-visit these parts of inference
    // and in some cases compute bounds.
    BoundsExpr *CreateBoundsNotAllowedYet() {
      return CreateBoundsUnknown();
    }

    BoundsExpr *CreateSingleElementBounds(Expr *LowerBounds) {
      assert(LowerBounds->isRValue());
      return ExpandToRange(LowerBounds, Context.getPrebuiltCountOne());
    }

    Expr *CreateTemporaryUse(CHKCBindTemporaryExpr *Binding) {
      return new (Context) BoundsValueExpr(SourceLocation(), Binding);
    }

    Expr *CreateAddressOfOperator(Expr *E) {
      QualType Ty = Context.getPointerType(E->getType(), CheckedPointerKind::Array);
      return new (Context) UnaryOperator(E, UnaryOperatorKind::UO_AddrOf, Ty,
                                         ExprValueKind::VK_RValue,
                                         ExprObjectKind::OK_Ordinary,
                                         SourceLocation(), false);
    }

    // Determine if the mathemtical value of I (an unsigned integer) fits within
    // the range of Ty, a signed integer type.  APInt requires that bitsizes
    // match exactly, so if I does fit, return an APInt via Result with
    // exactly the bitsize of Ty.
    bool Fits(QualType Ty, const llvm::APInt &I, llvm::APInt &Result) {
      assert(Ty->isSignedIntegerType());
      unsigned bitSize = Context.getTypeSize(Ty);
      if (bitSize < I.getBitWidth()) {
        if (bitSize < I.getActiveBits())
         // Number of bits in use exceeds bitsize
         return false;
        else Result = I.trunc(bitSize);
      } else if (bitSize > I.getBitWidth())
        Result = I.zext(bitSize);
      else
        Result = I;
      return Result.isNonNegative();
    }

    // Create an integer literal from I.  I is interpreted as an
    // unsigned integer.
    IntegerLiteral *CreateIntegerLiteral(const llvm::APInt &I) {
      QualType Ty;
      // Choose the type of an integer constant following the rules in
      // Section 6.4.4 of the C11 specification: the smallest integer
      // type chosen from int, long int, long long int, unsigned long long
      // in which the integer fits.
      llvm::APInt ResultVal;
      if (Fits(Context.IntTy, I, ResultVal))
        Ty = Context.IntTy;
      else if (Fits(Context.LongTy, I, ResultVal))
        Ty = Context.LongTy;
      else if (Fits(Context.LongLongTy, I, ResultVal))
        Ty = Context.LongLongTy;
      else {
        assert(I.getBitWidth() <=
               Context.getIntWidth(Context.UnsignedLongLongTy));
        ResultVal = I;
        Ty = Context.UnsignedLongLongTy;
      }
      IntegerLiteral *Lit = IntegerLiteral::Create(Context, ResultVal, Ty,
                                                   SourceLocation());
      return Lit;
    }

    // Infer bounds for string literals.
    BoundsExpr *InferBoundsForStringLiteral(Expr *E, StringLiteral *SL,
                                            CHKCBindTemporaryExpr *Binding) {
      // Use the number of characters in the string (excluding the null
      // terminator) to calcaulte size.  Don't use the array type of the
      // literal.  In unchecked scopes, the array type is unchecked and its
      // size includes the null terminator.  It converts to an ArrayPtr that
      // could be used to overwrite the null terminator.  We need to prevent
      // this because literal strings may be shared and writeable, depending on
      // the C implementation.
      auto *Size = CreateIntegerLiteral(llvm::APInt(64, SL->getLength()));
      auto *CBE =
        new (Context) CountBoundsExpr(BoundsExpr::Kind::ElementCount,
                                      Size, SourceLocation(),
                                      SourceLocation());

      auto PtrType = Context.getDecayedType(E->getType());

      // For a string literal expression, we always bind the result of the
      // expression to a temporary. We then use this temporary in the bounds
      // expression for the string literal expression. Otherwise, a runtime
      // bounds check based on accessing the predefined expression could be
      // incorrect: the base value could be different for the lower and upper
      // bounds.
      auto *ArrLValue = CreateTemporaryUse(Binding);
      auto *Base = CreateImplicitCast(PtrType,
                                      CastKind::CK_ArrayToPointerDecay,
                                      ArrLValue);
      return ExpandToRange(Base, CBE);
    }

    // Infer the bounds for a member expression.
    // A member expression is an lvalue.
    //
    // MemberExprBounds should only be called on an
    // expression that has not had any side effects performed
    // on it, since PruneTemporaryBindings expects no bounds
    // expressions to have been set.
    BoundsExpr *MemberExprBounds(MemberExpr *ME, CheckedScopeSpecifier CSS) {
      FieldDecl *FD = dyn_cast<FieldDecl>(ME->getMemberDecl());
      if (!FD)
        return CreateBoundsInferenceError();

      if (ME->getType()->isArrayType()) {
        // Declared bounds override the bounds based on the array type.
        BoundsExpr *B = FD->getBoundsExpr();
        if (B) {
          B = S.MakeMemberBoundsConcrete(ME->getBase(), ME->isArrow(), B);
          if (!B) {
            assert(ME->getBase()->isRValue());
            // This can happen if the base expression is an rvalue expression.
            // It could be a function call that returns a struct, for example.
            CreateBoundsNotAllowedYet();
          }
          if (B->isElementCount() || B->isByteCount()) {
            Expr *Base = CreateImplicitCast(Context.getDecayedType(ME->getType()),
                                            CastKind::CK_ArrayToPointerDecay,
                                            ME);
            return cast<BoundsExpr>(PruneTemporaryBindings(S, ExpandToRange(Base, B), CSS));
          } else
            return cast<BoundsExpr>(PruneTemporaryBindings(S, B, CSS));
        }

        // If B is an interop type annotation, the type must be identical
        // to the declared type, modulo checkedness.  So it is OK to
        // compute the array bounds based on the original type.
        return cast<BoundsExpr>(PruneTemporaryBindings(S, ArrayExprBounds(ME), CSS));
      }

      // It is an error for a member to have function type.
      if (ME->getType()->isFunctionType())
        return CreateBoundsInferenceError();

      // If E is an L-value, the ME must be an L-value too.
      if (ME->isRValue()) {
        llvm_unreachable("unexpected MemberExpr r-value");
        return CreateBoundsInferenceError();
      }

      Expr *AddrOf = CreateAddressOfOperator(ME);
      BoundsExpr* Bounds = CreateSingleElementBounds(AddrOf);
      return cast<BoundsExpr>(PruneTemporaryBindings(S, Bounds, CSS));
    }

    // Infer the bounds for the target of a member expression.
    // A member expression is an lvalue.
    //
    // MemberExprTargetBounds should only be called on an
    // expression that has not had any side effects performed
    // on it, since PruneTemporaryBindings expects no bounds
    // expressions to have been set.
    BoundsExpr *MemberExprTargetBounds(MemberExpr *ME,
                                       CheckedScopeSpecifier CSS) {
      FieldDecl *F = dyn_cast<FieldDecl>(ME->getMemberDecl());
      if (!F)
        return CreateBoundsInferenceError();

      BoundsExpr *B = F->getBoundsExpr();
      InteropTypeExpr *IT = F->getInteropTypeExpr();
      if (B && B->isUnknown())
        return CreateBoundsAlwaysUnknown();

      Expr *MemberBaseExpr = ME->getBase();
      if (!B && IT) {
        B = CreateTypeBasedBounds(ME, IT->getType(),
                                      /*IsParam=*/false,
                                      /*IsInteropTypeAnnotation=*/true);
        return cast<BoundsExpr>(PruneTemporaryBindings(S, B, CSS));
      }
            
      if (!B)
        return CreateBoundsAlwaysUnknown();

      B = S.MakeMemberBoundsConcrete(MemberBaseExpr, ME->isArrow(), B);
      if (!B) {
        // This can happen when MemberBaseExpr is an rvalue expression.  An example
        // of this a function call that returns a struct.  MakeMemberBoundsConcrete
        // can't handle this yet.
        return CreateBoundsNotAllowedYet();
      }

      if (B->isElementCount() || B->isByteCount()) {
          Expr *MemberRValue;
        if (ME->isLValue())
          MemberRValue = CreateImplicitCast(ME->getType(),
                                            CastKind::CK_LValueToRValue,
                                            ME);
        else
          MemberRValue = ME;
        B = ExpandToRange(MemberRValue, B);
      }

      return cast<BoundsExpr>(PruneTemporaryBindings(S, B, CSS));
    }

    // Given a Ptr type or a bounds-safe interface type, create the bounds
    // implied by the type.  If E is non-null, place the bounds in standard form
    // (do not use count or byte_count because their meaning changes
    //  when propagated to parent expressions).
    BoundsExpr *CreateTypeBasedBounds(Expr *E, QualType Ty, bool IsParam,
                                      bool IsBoundsSafeInterface) {
      BoundsExpr *BE = nullptr;
      // If the target value v is a Ptr type, it has bounds(v, v + 1), unless
      // it is a function pointer type, in which case it has no required
      // bounds.

      if (Ty->isCheckedPointerPtrType()) {
        if (Ty->isFunctionPointerType())
          BE = CreateBoundsEmpty();
        else if (Ty->isVoidPointerType())
          BE = Context.getPrebuiltByteCountOne();
        else
          BE = Context.getPrebuiltCountOne();
      } else if (Ty->isCheckedArrayType()) {
        assert(IsParam && IsBoundsSafeInterface && "unexpected checked array type");
        BE = CreateBoundsForArrayType(Ty);
      } else if (Ty->isCheckedPointerNtArrayType()) {
        BE = Context.getPrebuiltCountZero();
      }
   
      if (!BE)
        return CreateBoundsEmpty();

      if (!E)
        return BE;

      Expr *Base = E;
      if (Base->isLValue())
        Base = CreateImplicitCast(E->getType(), CastKind::CK_LValueToRValue, Base);

      // If type is a bounds-safe interface type, adjust the type of base to the
      // bounds-safe interface type.
      if (IsBoundsSafeInterface) {
        // Compute the target type.  We could receive an array type for a parameter
        // with a bounds-safe interface.
        QualType TargetTy = Ty;
        if (TargetTy->isArrayType()) {
          assert(IsParam);
          TargetTy = Context.getArrayDecayedType(Ty);
        };

        if (TargetTy != E->getType())
          Base = CreateExplicitCast(TargetTy, CK_BitCast, Base, true);
      } else
        assert(Ty == E->getType());

      return ExpandToRange(Base, BE);
    }

    // Compute the bounds of a cast operation that produces an rvalue.
    BoundsExpr *RValueCastBounds(CastKind CK, BoundsExpr *TargetBounds,
                                 BoundsExpr *LValueBounds,
                                 BoundsExpr *RValueBounds) {
      switch (CK) {
        case CastKind::CK_BitCast:
        case CastKind::CK_NoOp:
        case CastKind::CK_NullToPointer:
        // Truncation or widening of a value does not affect its bounds.
        case CastKind::CK_IntegralToPointer:
        case CastKind::CK_PointerToIntegral:
        case CastKind::CK_IntegralCast:
        case CastKind::CK_IntegralToBoolean:
        case CastKind::CK_BooleanToSignedIntegral:
          return RValueBounds;
        case CastKind::CK_LValueToRValue:
          return TargetBounds;
        case CastKind::CK_ArrayToPointerDecay:
          return LValueBounds;
        case CastKind::CK_DynamicPtrBounds:
        case CastKind::CK_AssumePtrBounds:
          llvm_unreachable("unexpected rvalue bounds cast");
        default:
          return CreateBoundsAlwaysUnknown();
      }
    }

    // Compute the bounds of a call expression.  Call expressions always
    // produce rvalues.
    //
    // If ResultName is non-null, it is a temporary variable where the result
    // of the call expression is stored immediately upon return from the call.
    BoundsExpr *CallExprBounds(const CallExpr *CE,
                               CHKCBindTemporaryExpr *ResultName) {
      BoundsExpr *ReturnBounds = nullptr;
      if (CE->getType()->isCheckedPointerPtrType()) {
        if (CE->getType()->isVoidPointerType())
          ReturnBounds = Context.getPrebuiltByteCountOne();
        else
          ReturnBounds = Context.getPrebuiltCountOne();
      }
      else {
        // Get the function prototype, where the abstract function return
        // bounds are kept.  The callee (if it exists) 
        // is always a function pointer.
        const PointerType *PtrTy =
          CE->getCallee()->getType()->getAs<PointerType>();
        if (PtrTy == nullptr)
          return CreateBoundsInferenceError();
        const FunctionProtoType *CalleeTy =
          PtrTy->getPointeeType()->getAs<FunctionProtoType>();
        if (!CalleeTy)
          // K&R functions have no prototype, and we cannot perform
          // inference on them, so we return bounds(unknown) for their results.
          return CreateBoundsAlwaysUnknown();

        BoundsAnnotations FunReturnAnnots = CalleeTy->getReturnAnnots();
        BoundsExpr *FunBounds = FunReturnAnnots.getBoundsExpr();
        InteropTypeExpr *IType =FunReturnAnnots.getInteropTypeExpr();
        // If there is no return bounds and there is an interop type
        // annotation, use the bounds impied by the interop type
        // annotation.
        if (!FunBounds && IType)
          FunBounds = CreateTypeBasedBounds(nullptr, IType->getType(),
                                            false, true);

        if (!FunBounds)
          // This function has no return bounds
          return CreateBoundsAlwaysUnknown();

        ArrayRef<Expr *> ArgExprs =
          llvm::makeArrayRef(const_cast<Expr**>(CE->getArgs()),
                              CE->getNumArgs());

        // Concretize Call Bounds with argument expressions.
        // We can only do this if the argument expressions are non-modifying
        ReturnBounds =
          S.ConcretizeFromFunctionTypeWithArgs(FunBounds, ArgExprs,
                            Sema::NonModifyingContext::NMC_Function_Return);
        // If concretization failed, this means we tried to substitute with
        // a non-modifying expression, which is not allowed by the
        // specification.
        if (!ReturnBounds)
          return CreateBoundsInferenceError();
      }

      if (ReturnBounds->isElementCount() ||
          ReturnBounds->isByteCount()) {
        if (!ResultName)
          return CreateBoundsInferenceError();
        ReturnBounds = ExpandToRange(CreateTemporaryUse(ResultName), ReturnBounds);
      }
      return ReturnBounds;
    }

    // Check that casts to checked function pointer types produce a valid
    // function pointer.  This implements the checks in Section 3.8 of v0.7
    // of the Checked C specification.
    //
    // The cast expression E has type ToType, a ptr<> to a function p type.  To
    // produce the function pointer,  the program is performing a sequence of
    // casts, both implicit and explicit. This sequence may include uses of
    // addr-of- (&) or deref(*), which act like casts for function pointer
    // types.
    //
    // Start by checking whether E must produce a valid function pointer:
    // - An lvalue-to-rvalue cast,
    // - A bounds-safe interface cast.
    //
    // If E is not guaranteed produce a valid function pointer, check that E
    // is a value-preserving case. Iterate through the chain of subexpressions
    // of E, as long as we see value-preserving casts or a cast-like operator.
    // If a cast is not value-preserving, it is an error because the resulting
    // value may not be valid function pointer.
    //
    // Let Needle be the subexpression the iteration ends at. Check whether
    // Needle is guaranteed to be a valid checked function pointer of type Ty:
    // - It s a null pointer.
    // - It is decl ref to a named function and the pointee type of TyType
    //   matches the function type.
    // - It is a checked function pointer Ty.
    // If is none of those, emit diagnostic about an incompatible type.
    void CheckDisallowedFunctionPtrCasts(CastExpr *E) {
      // The type of the outer value
      QualType ToType = E->getType();

      // We're only looking for casts to checked function ptr<>s.
      if (!ToType->isCheckedPointerPtrType() ||
        !ToType->isFunctionPointerType())
        return;

      // Skip lvalue-to-rvalue casts because they preserve types (except that
      // qualifers are removed).  The lvalue type should be a checked pointer
      // type too.
      if (const ImplicitCastExpr *ICE = dyn_cast<ImplicitCastExpr>(E))
        if (ICE->getCastKind() == CK_LValueToRValue) {
          assert(ICE->getSubExpr()->getType()->isCheckedPointerType());
          return;
        }

      // Skip bounds-safe interface casts.  They are trusted casts inserted
      // according to bounds-safe interface rules.  The only difference in
      // types is checkedness, which means that this is a trusted cast
      // to the checked function type pointer.
      if (E->isBoundsSafeInterface())
        return;

      if (!CheckValuePreservingCast(E, ToType)) {
        // The top-level cast is not value-preserving
        return;
      }

      // Iterate through chain of subexpressions that are value-preserving
      // casts or cast-like operations.
      const Expr *Needle = E->getSubExpr();
      while (true) {
        Needle = Needle->IgnoreParens();

        // Stop at any cast or cast-like operators that have a checked pointer
        // type.  If they are potential problematic casts, they'll be checked
        // by another call to CheckedDisallowedFunctionPtrCasts.
        if (Needle->getType()->isCheckedPointerType())
          break;

        // If we've found a cast expression...
        if (const CastExpr *NeedleCast = dyn_cast<CastExpr>(Needle)) {
          if (const ImplicitCastExpr *ICE = 
                dyn_cast<ImplicitCastExpr>(NeedleCast))
            // Stop at lvalue-to-ravlue casts.
            if (ICE->getCastKind() == CK_LValueToRValue)
              break;

          if (NeedleCast->isBoundsSafeInterface())
            break;

          if (!CheckValuePreservingCast(NeedleCast, ToType)) {
            // The cast is not value-preserving,
            return;
          }

          Needle = NeedleCast->getSubExpr();
          continue;
        }

        // If we've found a unary operator (such as * or &)...
        if (const UnaryOperator *NeedleOp = dyn_cast<UnaryOperator>(Needle)) {
          // Check if the operator is value-preserving.
          // Only addr-of (&) and deref (*) are with function pointers
          if (!CheckValuePreservingCastLikeOp(NeedleOp, ToType)) {
            return;
          }

          // Keep iterating.
          Needle = NeedleOp->getSubExpr();
          continue;
        }

        // Otherwise we have found an expression that is neither
        // a cast nor a cast-like operator.  Stop iterating.
        break;
      }

      // See if we stopped at a subexpression that must produce a valid checked
      // function pointer.

      // A null pointer.
      if (Needle->isNullPointerConstant(S.Context, Expr::NPC_NeverValueDependent))
        return;

      // A DeclRef to a function declaration matching the desired function type.
      if (const DeclRefExpr *NeedleDeclRef = dyn_cast<DeclRefExpr>(Needle)) {
        if (isa<FunctionDecl>(NeedleDeclRef->getDecl())) {
          // Checked that the function type is compatible with the pointee type
          // of ToType.
          if (S.Context.typesAreCompatible(ToType->getPointeeType(),
                                           Needle->getType(),
                                           /*CompareUnqualified=*/false,
                                           /*IgnoreBounds=*/false))
            return;
        } else {
          S.Diag(Needle->getExprLoc(),
                 diag::err_cast_to_checked_fn_ptr_not_value_preserving)
            << ToType << E->getSourceRange();
          return;
        }
      }

      // An expression with a checked pointer type.
      QualType NeedleTy = Needle->getType();
      if (!S.Context.typesAreCompatible(ToType, NeedleTy,
                                      /* CompareUnqualified=*/false,
                                      /*IgnoreBounds=*/false)) {
        // See if the only difference is that the source is an unchecked pointer type.
        if (NeedleTy->isPointerType()) {
          const PointerType *NeedlePtrType = NeedleTy->getAs<PointerType>();
          const PointerType *ToPtrType = ToType->getAs<PointerType>();
          if (S.Context.typesAreCompatible(NeedlePtrType->getPointeeType(),
                                           ToPtrType->getPointeeType(),
                                           /*CompareUnqualifed=*/false,
                                           /*IgnoreBounds=*/false)) {
            S.Diag(Needle->getExprLoc(), 
                   diag::err_cast_to_checked_fn_ptr_from_unchecked_fn_ptr) <<
              ToType << E->getSourceRange();
            return;
          }
        }

        S.Diag(Needle->getExprLoc(), 
               diag::err_cast_to_checked_fn_ptr_from_incompatible_type)
          << ToType << NeedleTy << NeedleTy->isCheckedPointerPtrType()
          << E->getSourceRange();
      }

      return;
    }

    // See if a cast is value-preserving for a function-pointer casts.   Other
    // operations might also be, but this algorithm is currently conservative.
    //
    // This will add the required error messages.
    bool CheckValuePreservingCast(const CastExpr *E, const QualType ToType) {
      switch (E->getCastKind())
      {
      case CK_NoOp:
      case CK_NullToPointer:
      case CK_FunctionToPointerDecay:
      case CK_BitCast:
      case CK_LValueBitCast:
        return true;
      default:
        S.Diag(E->getExprLoc(), diag::err_cast_to_checked_fn_ptr_not_value_preserving)
          << ToType << E->getSourceRange();

        return false;
      }
    }

    // See if an operationg is a value-preserving deref (*) or/ addr-of (&)
    // operator on a function pointer type.  Other operations might also be,
    // but this algorithm is currently conservative.
    //
    // This will add the required error messages
    bool CheckValuePreservingCastLikeOp(const UnaryOperator *E, const QualType ToType) {
      QualType ETy = E->getType();
      QualType SETy = E->getSubExpr()->getType();

      switch (E->getOpcode()) {
      case UO_Deref: {
        // This may be more conservative than necessary.
        bool between_functions = ETy->isFunctionType() && SETy->isFunctionPointerType();

        if (!between_functions) {
          // Add Error Message
          S.Diag(E->getExprLoc(), diag::err_cast_to_checked_fn_ptr_can_only_ref_deref_functions)
            << ToType << 0 << E->getSourceRange();
        }

        return between_functions;
      }
      case UO_AddrOf: {
        // This may be more conservative than necessary.
        bool between_functions = ETy->isFunctionPointerType() && SETy->isFunctionType();
        if (!between_functions) {
          // Add Error Message
          S.Diag(E->getExprLoc(), diag::err_cast_to_checked_fn_ptr_can_only_ref_deref_functions)
            << ToType << 1 << E->getSourceRange();
        }

        return between_functions;
      }
      default:
        S.Diag(E->getExprLoc(), diag::err_cast_to_checked_fn_ptr_not_value_preserving)
          << ToType << E->getSourceRange();

        return false;
      }
    }
  };
}

Expr *Sema::GetArrayPtrDereference(Expr *E, QualType &Result) {
  assert(E->isLValue());
  E = E->IgnoreParens();
  switch (E->getStmtClass()) {
    case Expr::DeclRefExprClass:
    case Expr::MemberExprClass:
    case Expr::CompoundLiteralExprClass:
    case Expr::ExtVectorElementExprClass:
      return nullptr;
    case Expr::UnaryOperatorClass: {
      UnaryOperator *UO = cast<UnaryOperator>(E);
      if (UO->getOpcode() == UnaryOperatorKind::UO_Deref &&
          UO->getSubExpr()->getType()->isCheckedPointerArrayType()) {
        Result = UO->getSubExpr()->getType();
        return E;
      }

      return nullptr;
    }

    case Expr::ArraySubscriptExprClass: {
      // e1[e2] is a synonym for *(e1 + e2).
      ArraySubscriptExpr *AS = cast<ArraySubscriptExpr>(E);
      // An important invariant for array types in Checked C is that all
      // dimensions of a multi-dimensional array are either checked or
      // unchecked.  This ensures that the intermediate values for
      // multi-dimensional array accesses have checked type and preserve
      //  the "checkedness" of the outermost array.

      // getBase returns the pointer-typed expression.
      if (getLangOpts().UncheckedPointersDynamicCheck ||
          AS->getBase()->getType()->isCheckedPointerArrayType()) {
        Result = AS->getBase()->getType();
        return E;
      }

      return nullptr;
    }
    case Expr::ImplicitCastExprClass: {
      ImplicitCastExpr *IC = cast<ImplicitCastExpr>(E);
      if (IC->getCastKind() == CK_LValueBitCast)
        return GetArrayPtrDereference(IC->getSubExpr(), Result);
      return nullptr;
    }
    default: {
      llvm_unreachable("unexpected lvalue expression");
      return nullptr;
    }
  }
}

BoundsExpr *Sema::CheckNonModifyingBounds(BoundsExpr *B, Expr *E) {
  if (!CheckIsNonModifying(B, Sema::NonModifyingContext::NMC_Unknown,
                              Sema::NonModifyingMessage::NMM_None)) {
    Diag(E->getBeginLoc(), diag::err_inferred_modifying_bounds) <<
        B << E->getSourceRange();
    CheckIsNonModifying(B, Sema::NonModifyingContext::NMC_Unknown,
                          Sema::NonModifyingMessage::NMM_Note);
    return CreateInvalidBoundsExpr();
  } else
    return B;
}

BoundsExpr *Sema::CreateCountForArrayType(QualType QT) {
  std::pair<ComparisonSet, ComparisonSet> EmptyFacts;
  return CheckBoundsDeclarations(*this, EmptyFacts).CreateBoundsForArrayType(QT);
}

Expr *Sema::MakeAssignmentImplicitCastExplicit(Expr *E) {
  if (!E->isRValue())
    return E;

  ImplicitCastExpr *ICE = dyn_cast<ImplicitCastExpr>(E);
  if (!ICE)
    return E;

  bool isUsualUnaryConversion = false;
  CastKind CK = ICE->getCastKind();
  Expr *SE = ICE->getSubExpr();
  QualType TargetTy = ICE->getType();
  if (CK == CK_FunctionToPointerDecay || CK == CK_ArrayToPointerDecay ||
      CK == CK_LValueToRValue)
    isUsualUnaryConversion = true;
  else if (CK == CK_IntegralCast) {
    QualType Ty = SE->getType();
    // Half FP have to be promoted to float unless it is natively supported
    if (CK == CK_FloatingCast && TargetTy == Context.FloatTy &&
        Ty->isHalfType() && !getLangOpts().NativeHalfType)
      isUsualUnaryConversion = true;
    else if (CK == CK_IntegralCast &&
             Ty->isIntegralOrUnscopedEnumerationType()) {
      QualType PTy = Context.isPromotableBitField(SE);
      if (!PTy.isNull() && TargetTy == PTy)
        isUsualUnaryConversion = true;
      else if (Ty->isPromotableIntegerType() &&
              TargetTy == Context.getPromotedIntegerType(Ty))
        isUsualUnaryConversion = true;
    }
  }

  if (isUsualUnaryConversion)
    return E;

  std::pair<ComparisonSet, ComparisonSet> EmptyFacts;
  return CheckBoundsDeclarations(*this, EmptyFacts).CreateExplicitCast(TargetTy, CK, SE,
                                                   ICE->isBoundsSafeInterface());
}

void Sema::CheckFunctionBodyBoundsDecls(FunctionDecl *FD, Stmt *Body) {
  if (Body == nullptr)
    return;
#if TRACE_CFG
  llvm::outs() << "Checking " << FD->getName() << "\n";
#endif
  ModifiedBoundsDependencies Tracker;
  // Compute a mapping from expressions that modify lvalues to in-scope bounds
  // declarations that depend upon those expressions.  We plan to change
  // CheckBoundsDeclaration to traverse a function body in an order determined
  // by control flow.   The modification information depends on lexically-scoped
  // information that can't be computed easily when doing a control-flow
  // based traversal.
  ComputeBoundsDependencies(Tracker, FD, Body);
  std::pair<ComparisonSet, ComparisonSet> EmptyFacts;
  std::unique_ptr<CFG> Cfg = CFG::buildCFG(nullptr, Body, &getASTContext(), CFG::BuildOptions());
  CheckBoundsDeclarations Checker(*this, Body, Cfg.get(), FD->getBoundsExpr(), EmptyFacts);
  if (Cfg != nullptr) {
    AvailableFactsAnalysis Collector(*this, Cfg.get());
    Collector.Analyze();
    if (getLangOpts().DumpExtractedComparisonFacts)
      Collector.DumpComparisonFacts(llvm::outs(), FD->getNameInfo().getName().getAsString());
    Checker.TraverseCFG(Collector);
  }
  else {
    // A CFG couldn't be constructed.  CFG construction doesn't support
    // __finally or may encounter a malformed AST.  Fall back on to non-flow 
    // based analysis.  The CSS parameter is ignored because the checked
    // scope information is obtained from Body, which is a compound statement.
    Checker.Check(Body, CheckedScopeSpecifier::CSS_Unchecked);
  }

  if (Cfg != nullptr) {
    BoundsAnalysis BA = Checker.getBoundsAnalyzer();
    BA.WidenBounds(FD);
    if (getLangOpts().DumpWidenedBounds)
      BA.DumpWidenedBounds(FD);
  }

#if TRACE_CFG
  llvm::outs() << "Done " << FD->getName() << "\n";
#endif
}

void Sema::CheckTopLevelBoundsDecls(VarDecl *D) {
  if (!D->isLocalVarDeclOrParm()) {
    std::pair<ComparisonSet, ComparisonSet> EmptyFacts;
    CheckBoundsDeclarations Checker(*this, nullptr, nullptr, nullptr, EmptyFacts);
    Checker.TraverseTopLevelVarDecl(D, GetCheckedScopeInfo());
  }
}

namespace {
  class NonModifiyingExprSema : public RecursiveASTVisitor<NonModifiyingExprSema> {

  private:
    // Represents which kind of modifying expression we have found
    enum ModifyingExprKind {
      MEK_Assign,
      MEK_Increment,
      MEK_Decrement,
      MEK_Call,
      MEK_Volatile
    };

  public:
    NonModifiyingExprSema(Sema &S, Sema::NonModifyingContext From,
                          Sema::NonModifyingMessage Message) :
      S(S), FoundModifyingExpr(false), ReqFrom(From),
      Message(Message) {}

    bool isNonModifyingExpr() { return !FoundModifyingExpr; }

    // Assignments are of course modifying
    bool VisitBinAssign(BinaryOperator* E) {
      addError(E, MEK_Assign);
      FoundModifyingExpr = true;

      return true;
    }

    // Assignments are of course modifying
    bool VisitCompoundAssignOperator(CompoundAssignOperator *E) {
      addError(E, MEK_Assign);
      FoundModifyingExpr = true;

      return true;
    }

    // Pre-increment/decrement, Post-increment/decrement
    bool VisitUnaryOperator(UnaryOperator *E) {
      if (E->isIncrementDecrementOp()) {
        addError(E,
          E->isIncrementOp() ? MEK_Increment : MEK_Decrement);
        FoundModifyingExpr = true;
      }

      return true;
    }

    // Dereferences of volatile variables are modifying.
    bool VisitCastExpr(CastExpr *E) {
      CastKind CK = E->getCastKind();
      if (CK == CK_LValueToRValue)
        FindVolatileVariable(E->getSubExpr());

      return true;
    }

    void FindVolatileVariable(Expr *E) {
      E = E->IgnoreParens();
      switch (E->getStmtClass()) {
        case Expr::DeclRefExprClass: {
          QualType RefType = E->getType();
          if (RefType.isVolatileQualified()) {
            addError(E, MEK_Volatile);
            FoundModifyingExpr = true;
          }
          break;
        }
        case Expr::ImplicitCastExprClass: {
          ImplicitCastExpr *ICE = cast<ImplicitCastExpr>(E);
          if (ICE->getCastKind() == CastKind::CK_LValueBitCast)
            return FindVolatileVariable(ICE->getSubExpr());
          break;
        }
        default:
          break;
      }
    }

    // Function Calls are defined as modifying
    bool VisitCallExpr(CallExpr *E) {
      addError(E, MEK_Call);
      FoundModifyingExpr = true;

      return true;
    }


  private:
    Sema &S;
    bool FoundModifyingExpr;
    Sema::NonModifyingContext ReqFrom;
    Sema::NonModifyingMessage Message;
    // Track modifying expressions so that we can suppress duplicate diagnostic
    // messages for the same modifying expression.
    SmallVector<Expr *, 4> ModifyingExprs;

    void addError(Expr *E, ModifyingExprKind Kind) {
      if (Message != Sema::NonModifyingMessage::NMM_None) {
        for (auto Iter = ModifyingExprs.begin(); Iter != ModifyingExprs.end(); Iter++) {
          if (*Iter == E)
            return;
        }
        ModifyingExprs.push_back(E);
        unsigned DiagId = (Message == Sema::NonModifyingMessage::NMM_Error) ?
          diag::err_not_non_modifying_expr : diag::note_modifying_expression;
        S.Diag(E->getBeginLoc(), DiagId)
          << Kind << ReqFrom << E->getSourceRange();
      }
    }
  };
}

bool Sema::CheckIsNonModifying(Expr *E, NonModifyingContext Req,
                               NonModifyingMessage Message) {
  NonModifiyingExprSema Checker(*this, Req, Message);
  Checker.TraverseStmt(E);

  return Checker.isNonModifyingExpr();
}

/* Will uncomment this in a future pull request.
bool Sema::CheckIsNonModifying(BoundsExpr *E, bool ReportError) {
  NonModifyingContext req = NMC_Unknown;
  if (isa<RangeBoundsExpr>(E))
    req = NMC_Range;
  else if (const CountBoundsExpr *CountBounds = dyn_cast<CountBoundsExpr>(E))
    req = CountBounds->isByteCount() ? NMC_Byte_Count : NMC_Count;

  NonModifiyingExprSema Checker(*this, Req, ReportError);
  Checker.TraverseStmt(E);

  return Checker.isNonModifyingExpr();
}
*/

void Sema::WarnDynamicCheckAlwaysFails(const Expr *Condition) {
  bool ConditionConstant;
  if (Condition->EvaluateAsBooleanCondition(ConditionConstant, Context)) {
    if (!ConditionConstant) {
      // Dynamic Check always fails, emit warning
      Diag(Condition->getBeginLoc(), diag::warn_dynamic_check_condition_fail)
        << Condition->getSourceRange();
    }
  }
}

// This is wrapper around CheckBoundsDeclaration::ExpandToRange. This provides
// an easy way to invoke this function from outside the class. Given a
// byte_count or count bounds expression for the VarDecl D, ExpandToRange will
// expand it to a range bounds expression.
BoundsExpr *Sema::ExpandBoundsToRange(const VarDecl *D, const BoundsExpr *B) {
  // If the bounds expr is already a RangeBoundsExpr, simply return it.
  if (B && isa<RangeBoundsExpr>(B))
    return const_cast<BoundsExpr *>(B);

  std::pair<ComparisonSet, ComparisonSet> EmptyFacts;
  CheckBoundsDeclarations CBD = CheckBoundsDeclarations(*this, EmptyFacts);

  if (D->getType()->isArrayType()) {
    ExprResult ER = BuildDeclRefExpr(const_cast<VarDecl *>(D), D->getType(),
                                     clang::ExprValueKind::VK_LValue,
                                     SourceLocation());
    if (ER.isInvalid())
      return nullptr;
    Expr *Base = ER.get();

    // Declared bounds override the bounds based on the array type.
    if (!B)
      return CBD.ArrayExprBounds(Base);
    Base = CBD.CreateImplicitCast(Context.getDecayedType(Base->getType()),
                                  CastKind::CK_ArrayToPointerDecay,
                                  Base);
    return CBD.ExpandToRange(Base, const_cast<BoundsExpr *>(B));
  }
  return CBD.ExpandToRange(const_cast<VarDecl *>(D),
                           const_cast<BoundsExpr *>(B));
}<|MERGE_RESOLUTION|>--- conflicted
+++ resolved
@@ -2013,21 +2013,11 @@
 
       BoundsExpr *ResultBounds = CreateBoundsAlwaysUnknown();
 
-<<<<<<< HEAD
       switch (S->getStmtClass()) {
         case Expr::UnaryOperatorClass:
           ResultBounds = CheckUnaryOperator(cast<UnaryOperator>(S),
                                             CSS, State);
           break;
-=======
-      switch (S->getStmtClass()) {
-        case Expr::UnaryOperatorClass: {
-          BoundsExpr *SubExprBounds = nullptr;
-          ResultBounds = CheckUnaryOperator(cast<UnaryOperator>(S),
-                                            CSS, SubExprBounds);
-          return AdjustRValueBounds(S, ResultBounds);
-        }
->>>>>>> 63242c59
         case Expr::CallExprClass:
           ResultBounds = CheckCallExpr(cast<CallExpr>(S), CSS, State);
           break;
@@ -2388,7 +2378,6 @@
       assert(FuncTy);
       const FunctionProtoType *FuncProtoTy = FuncTy->getAs<FunctionProtoType>();
 
-<<<<<<< HEAD
       // If the callee and arguments will not be checked during
       // the bounds declaration checking below, check them here.
       if (!FuncProtoTy) {
@@ -2397,16 +2386,6 @@
       }
       if (!FuncProtoTy->hasParamAnnots()) {
         CheckChildren(E, CSS, State);
-=======
-      // If the callee and arguments will not be traversed
-      // as part of the checking below, traverse them here.
-      if (!FuncProtoTy) {
-        TraverseChildren(E, CSS);
-        return ResultBounds;
-      }
-      if (!FuncProtoTy->hasParamAnnots()) {
-        TraverseChildren(E, CSS);
->>>>>>> 63242c59
         return ResultBounds;
       }
 
@@ -2419,7 +2398,6 @@
       unsigned Count = (NumParams < NumArgs) ? NumParams : NumArgs;
       ArrayRef<Expr *> ArgExprs = llvm::makeArrayRef(const_cast<Expr**>(E->getArgs()), E->getNumArgs());
 
-<<<<<<< HEAD
       for (unsigned i = 0; i < Count; i++) {
         // Check each argument.
         Expr *Arg = E->getArg(i);
@@ -2451,39 +2429,6 @@
         // handling the interop type annotation could make the bounds known.
         if (ParamBounds->isUnknown())
           continue;
-=======
-      for (unsigned i = 0; i < Count; i++) {
-        // Recursively traverse each argument.
-        Expr *Arg = E->getArg(i);
-        BoundsExpr *ArgBounds = TraverseStmt(Arg, CSS);
-
-        QualType ParamType = FuncProtoTy->getParamType(i);
-        // Skip checking bounds for unchecked pointer parameters, unless
-        // the argument was subject to a bounds-safe interface cast.
-        if (ParamType->isUncheckedPointerType() && !IsBoundsSafeInterfaceAssignment(ParamType, E->getArg(i))) {
-          continue;
-        }
-        // We want to check the argument expression implies the desired parameter bounds.
-        // To compute the desired parameter bounds, we substitute the arguments for
-        // parameters in the parameter bounds expression.
-        const BoundsAnnotations ParamAnnots = FuncProtoTy->getParamAnnots(i);
-        const BoundsExpr *ParamBounds = ParamAnnots.getBoundsExpr();
-        const InteropTypeExpr *ParamIType = ParamAnnots.getInteropTypeExpr();
-        if (!ParamBounds && !ParamIType)
-          continue;
-
-        bool UsedIType = false;
-        if (!ParamBounds && ParamIType) {
-          ParamBounds = CreateTypeBasedBounds(nullptr, ParamIType->getType(),
-                                                true, true);
-          UsedIType = true;
-        }
-
-        // Check after handling the interop type annotation, not before, because
-        // handling the interop type annotation could make the bounds known.
-        if (ParamBounds->isUnknown())
-          continue;
->>>>>>> 63242c59
 
         ArgBounds = S.CheckNonModifyingBounds(ArgBounds, Arg);
         if (ArgBounds->isUnknown()) {
@@ -2540,13 +2485,8 @@
       // Check any arguments that are beyond
       // the number of function parameters.
       for (unsigned i = Count; i < NumArgs; i++) {
-<<<<<<< HEAD
         Expr *Arg = E->getArg(i);
         Check(Arg, CSS, State);
-=======
-        Expr *Arg = E->getArg(i);
-        TraverseStmt(Arg, CSS);
->>>>>>> 63242c59
       }
 
       return ResultBounds;
@@ -2644,7 +2584,6 @@
       }
 
       // Casts to _Ptr type must have a source for which we can infer bounds.
-<<<<<<< HEAD
       if ((CK == CK_BitCast || CK == CK_IntegralToPointer) &&
           E->getType()->isCheckedPointerPtrType() &&
           !E->getType()->isFunctionPointerType()) {
@@ -2667,30 +2606,6 @@
           DumpExpression(llvm::outs(), E);
       }
 
-=======
-      if ((CK == CK_BitCast || CK == CK_IntegralToPointer) &&
-          E->getType()->isCheckedPointerPtrType() &&
-          !E->getType()->isFunctionPointerType()) {
-        SubExprBounds = S.CheckNonModifyingBounds(SubExprBounds, SubExpr);
-        if (SubExprBounds->isUnknown()) {
-          S.Diag(SubExpr->getBeginLoc(),
-                  diag::err_expected_bounds_for_ptr_cast)
-                  << SubExpr->getSourceRange();
-          SubExprBounds = S.CreateInvalidBoundsExpr();
-        } else {
-          BoundsExpr *TargetBounds =
-            CreateTypeBasedBounds(E, E->getType(), false, false);
-          CheckBoundsDeclAtStaticPtrCast(E, TargetBounds, SubExpr,
-                                          SubExprBounds, CSS);
-        }
-        assert(SubExprBounds);
-        assert(!E->getSubExprBoundsExpr());
-        E->setSubExprBoundsExpr(SubExprBounds);
-        if (DumpBounds)
-          DumpExpression(llvm::outs(), E);
-      }
-
->>>>>>> 63242c59
       return ResultBounds;
     }
 
