//===== BoundsWideningAnalysis.h - Dataflow analysis for bounds widening ====//
//
//                     The LLVM Compiler Infrastructure
//
// Part of the LLVM Project, under the Apache License v2.0 with LLVM Exceptions.
// See https://llvm.org/LICENSE.txt for license information.
// SPDX-License-Identifier: Apache-2.0 WITH LLVM-exception
//
//===---------------------------------------------------------------------===//
// This file implements a dataflow analysis for bounds widening as described in
// https://github.com/microsoft/checkedc-clang/blob/master/clang/docs/checkedc/Bounds-Widening-for-Null-Terminated-Arrays.md
//===---------------------------------------------------------------------===//

#include "clang/Sema/BoundsWideningAnalysis.h"

namespace clang {

//===---------------------------------------------------------------------===//
// Implementation of the methods in the BoundsWideningAnalysis class. This is
// the main class that implements the dataflow analysis for bounds widening of
// null-terminated arrays. This class uses helper methods from the
// BoundsWideningUtil class that are defined later in this file.
//===---------------------------------------------------------------------===//

void BoundsWideningAnalysis::WidenBounds(FunctionDecl *FD,
                                         StmtSetTy NestedStmts) {
  assert(Cfg && "expected CFG to exist");

  // Initialize the list of variables that are pointers to null-terminated
  // arrays. This list will be initialized with the variables that are passed
  // as parameters to the function.
  InitNullTermPtrsInFunc(FD);

  // Note: By default, PostOrderCFGView iterates in reverse order. So we always
  // get a reverse post order when we iterate PostOrderCFGView.
  for (const CFGBlock *B : PostOrderCFGView(Cfg)) {
    // SkipBlock will skip all null blocks and the exit block. PostOrderCFGView
    // does not traverse any unreachable blocks. So at the end of this loop
    // BlockMap only contains reachable blocks.
    if (BWUtil.SkipBlock(B))
      continue;

    // Create a mapping from CFGBlock to ElevatedCFGBlock.
    auto EB = new ElevatedCFGBlock(B);
    BlockMap[B] = EB;

    // Compute Gen and Kill sets for the block and statements in the block.
    ComputeGenKillSets(EB, NestedStmts);

    // Initialize the In and Out sets for the block.
    InitBlockInOutSets(FD, EB);
  }

  // WorkList store the blocks that remain to be processed for the fixedpoint
  // computation. WorkList is a queue. So we maintain the reverse post order
  // when we iterate WorkList.
  // We initialize WorkList with the successor blocks of the entry block.
  WorkListTy WorkList;
  AddSuccsToWorkList(&Cfg->getEntry(), WorkList);

  // Compute the In and Out sets for blocks. This is the fixedpoint computation
  // for the dataflow analysis.
  while (!WorkList.empty()) {
    ElevatedCFGBlock *EB = WorkList.next();
    WorkList.remove(EB);

    bool Changed = false;
    Changed |= ComputeInSet(EB);
    Changed |= ComputeOutSet(EB);

    // If the In or the Out set of the block has changed then we add all
    // successors of the block to the WorkList.
    if (Changed)
      AddSuccsToWorkList(EB->Block, WorkList);
  }
}

BoundsMapTy BoundsWideningAnalysis::GetOutOfLastStmt(
  ElevatedCFGBlock *EB) const {

  // Traverse statements in the block and compute the SmtOut set for each
  // statement and return the StmtOut for the last statement of the block.

  BoundsMapTy StmtOut = EB->In;

  for (CFGBlock::const_iterator I = EB->Block->begin(),
                                E = EB->Block->end();
       I != E; ++I) {
    CFGElement Elem = *I;
    if (Elem.getKind() != CFGElement::Statement)
      continue;
    const Stmt *CurrStmt = Elem.castAs<CFGStmt>().getStmt();
    if (!CurrStmt)
      continue;

    // The In of the current statement is the value of StmtOut computed so far.
    BoundsMapTy InOfCurrStmt = StmtOut;

    // If this is the last statement of the current block, then at this point
    // InOfCurrStmt contains the Out set of the second last statement of the
    // block.  This is equal to the In set for the last statement of this
    // block. So we set InOfLastStmt to InOfCurrStmt.
    if (CurrStmt == EB->LastStmt)
      EB->InOfLastStmt = InOfCurrStmt;

    // StmtOut = (InOfCurrStmt - StmtKill) u StmtGen.
    auto Diff = BWUtil.Difference(InOfCurrStmt, EB->StmtKill[CurrStmt]);
    StmtOut = BWUtil.Union(Diff, EB->StmtGen[CurrStmt]);

    // Update StmtOut based on the invertibility of CurrStmt.
    auto InvStmtIt = EB->InvertibleStmts.find(CurrStmt);
    if (InvStmtIt == EB->InvertibleStmts.end())
      continue;

    // At CurrStmt, we need to replace the ModifiedLValue with the
    // OriginalLValue in the bounds of every null-terminated array occurring in
    // PtrsWithAffectedBounds.
    auto ValuesToReplaceInBounds = InvStmtIt->second;

    Expr *ModifiedLValue = std::get<0>(ValuesToReplaceInBounds);
    Expr *OriginalLValue = std::get<1>(ValuesToReplaceInBounds);
    VarSetTy PtrsWithAffectedBounds = std::get<2>(ValuesToReplaceInBounds);

<<<<<<< HEAD
    CheckedScopeSpecifier CSS = CurrStmt->getCheckedScopeSpecifier();
=======
    // TODO: Determine the Checked scope for each statement.
    CheckedScopeSpecifier CSS = CheckedScopeSpecifier::CSS_None;
>>>>>>> 9326e89b

    for (const VarDecl *V : PtrsWithAffectedBounds) {
      auto StmtInIt = InOfCurrStmt.find(V);
      if (StmtInIt == InOfCurrStmt.end())
        continue;

      BoundsExpr *SrcBounds = StmtInIt->second;

      // Replace the modified LValue with the original LValue in the bounds
      // expression of V.
      BoundsExpr *AdjustedBounds =
        BoundsUtil::ReplaceLValueInBounds(SemaRef, SrcBounds, ModifiedLValue,
                                          OriginalLValue, CSS);
      RangeBoundsExpr *AdjustedRangeBounds =
        dyn_cast_or_null<RangeBoundsExpr>(AdjustedBounds);

      if (!AdjustedRangeBounds)
        llvm_unreachable("Invalid RangeBoundsExpr!");

      // In the bounds widening analysis the widest value of an upper bounds
      // expression is Top, whereas the narrowest value is the declared upper
      // bound. This means that the upper bound can/should never become
      // narrower than the declared upper bound.
      // So in case we have an invertible statement that modifies a variable
      // occurring in the bounds expression of a null-terminated array we
      // should always reset the bounds to the declared upper bound except when
      // replacement of the modified LValue with its original LValue results in
      // a bounds expression which is strictly wider than the declared upper
      // bound.
      // So we will proceed only if AdjustedRangeBounds is wider than
      // StmtOut[V] which contains the declared bounds of V at this point. For
      // example:

      // Let DB = Declared bounds, AB = Adjusted bounds.

      // DB = (p, p + len), AB = (p, p + len + 1)
      //   ==> AB is wider than DB ==> set bounds of V to AB.

      // DB = (p, p + len), AB = (p, p + len - 1)
      //   ==> AB is not wider than DB ==> set bounds of V to DB.

      // DB = (p, p + len), AB = (p, p + len + i)
      //   ==> AB cannot be compared to DB ==> set bounds of V to DB.

      if (!BWUtil.IsSubRange(AdjustedRangeBounds, StmtOut[V]))
        continue;

      // Update the bounds of V with the adjusted bounds.
      StmtOut[V] = AdjustedRangeBounds;

      // Store the adjusted bounds for the current statement. We will use these
      // when clients invoke GetStmtIn or GetStmtOut.
      EB->AdjustedBounds[CurrStmt][V] = AdjustedRangeBounds;
    }
  }
  return StmtOut;
}

void BoundsWideningAnalysis::ComputeGenKillSets(ElevatedCFGBlock *EB,
                                                StmtSetTy NestedStmts) {
  const Stmt *PrevStmt = nullptr;

  // Traverse statements in the block and compute Gen and Kill sets for each
  // statement.
  for (CFGBlock::const_iterator I = EB->Block->begin(),
                                E = EB->Block->end();
       I != E; ++I) {
    CFGElement Elem = *I;
    if (Elem.getKind() != CFGElement::Statement)
      continue;
    const Stmt *CurrStmt = Elem.castAs<CFGStmt>().getStmt();
    if (!CurrStmt)
      continue;

    // Compute Gen and Kill sets for the current statement.
    ComputeStmtGenKillSets(EB, CurrStmt, NestedStmts);

    // Update the list of null-terminated arrays in the function with the
    // null-terminated arrays that became part of Gen set for the current
    // statement.
    UpdateNullTermPtrsInFunc(EB, CurrStmt);

    EB->PrevStmtMap[CurrStmt] = PrevStmt;
    PrevStmt = CurrStmt;

    // We need the last statement of the block during In/Out set computations.
    // Let the current statement be the last statement of the block. At the end
    // of this loop EB->LastStmt will contain the actual last statement of the
    // block (if the block contains at least one statement, else nullptr).
    EB->LastStmt = CurrStmt;
  }
}

void BoundsWideningAnalysis::ComputeStmtGenKillSets(ElevatedCFGBlock *EB,
                                                    const Stmt *CurrStmt,
                                                    StmtSetTy NestedStmts) {
  // Initialize the Gen and Kill sets for the statement.
  EB->StmtGen[CurrStmt] = BoundsMapTy();
  EB->StmtKill[CurrStmt] = VarSetTy();

  BoundsMapTy VarsAndBounds;

  const CFGBlock *CurrBlock = EB->Block;
  const Stmt *TermStmt = CurrBlock->getTerminatorStmt();

  // Determine whether CurrStmt generates a dataflow fact.

  // A conditional statement that dereferences a variable that is a pointer to
  // a null-terminated array can generate a dataflow fact. For example: if (*(p
  // + 1)) The conditional will always be the terminator statement of the block.
  if (TermStmt && !isa<AsmStmt>(TermStmt) &&
      CurrStmt == CurrBlock->getLastCondition()) {
    GetVarsAndBoundsInPtrDeref(EB, VarsAndBounds);

  // A bounds declaration of a null-terminated array generates a dataflow fact.
  // For example: _Nt_array_ptr<char> p : bounds(p, p + 1);
  } else if (const auto *DS = dyn_cast<DeclStmt>(CurrStmt)) {
    for (const Decl *D : DS->decls()) {
      if (const auto *V = dyn_cast<VarDecl>(D)) {
        if (!V->isInvalidDecl()) {
          GetVarsAndBoundsInDecl(EB, V, VarsAndBounds);

          // Additionally, a where clause on a declaration can generate a
          // dataflow fact.
          // For example: int x = strlen(p) _Where p : bounds(p, p + x);
          GetVarsAndBoundsInWhereClause(EB, V->getWhereClause(), VarsAndBounds);
        }
      }
    }

  // A where clause on an expression statement (which is represented in the
  // AST as a ValueStmt) can generate a dataflow fact.
  // For example: x = strlen(p) _Where p : bounds(p, p + x);
  } else if (const auto *VS = dyn_cast<ValueStmt>(CurrStmt)) {
    GetVarsAndBoundsInWhereClause(EB, VS->getWhereClause(), VarsAndBounds);

  // A where clause on a null statement (meaning a standalone where clause) can
  // generate a dataflow fact.
  // For example: _Where p : bounds(p, p + 1);
  // TODO: Currently, a null statement does not occur in the list of
  // statements of a block. As a result, there are no Gen and Kill sets for a
  // null statement. So currently the above example does not generate a
  // dataflow fact.
  } else if (const auto *NS = dyn_cast<NullStmt>(CurrStmt)) {
    GetVarsAndBoundsInWhereClause(EB, NS->getWhereClause(), VarsAndBounds);
  }

  // A modification of a variable that occurs either in the lower bounds
  // expression or an upper bounds expression of a null-terminated array does
  // the following:
  // 1. Kills the widened bounds of that null-terminated array, and
  // 2. Resets the bounds of the null-terminated array to its declared bounds.
  // For example:
  // int i;
  // _Nt_array_ptr<char> p : bounds(p, p + i);
  // if (*(p + i)) { // widen bounds of p to bounds(p, p + i + 1)

  //   i = 0; // kill the widened bounds of p, and
  //          // reset bounds of p to bounds(p, p + i)
  // }

  // If a variable modified by CurrStmt occurs in the bounds expression of a
  // null-terminated array then the bounds of that null-terminated array should
  // be killed and its bounds should be reset to its declared bounds.
  // Note: Skip top-level statements that are nested in another top-level
  // statement.
  if (NestedStmts.find(CurrStmt) == NestedStmts.end())
    GetVarsAndBoundsForModifiedVars(EB, CurrStmt, VarsAndBounds);

  // Using the mapping of variables to bounds expressions in VarsAndBounds fill
  // the Gen and Kill sets for the current statement.
  FillStmtGenKillSets(EB, CurrStmt, VarsAndBounds);
}

bool BoundsWideningAnalysis::ComputeInSet(ElevatedCFGBlock *EB) {
  const CFGBlock *CurrBlock = EB->Block;
  auto OrigIn = EB->In;

  // Iterate through all the predecessor blocks of EB.
  for (const CFGBlock *PredBlock : CurrBlock->preds()) {
    auto BlockIt = BlockMap.find(PredBlock);
    if (BlockIt == BlockMap.end())
      continue;

    ElevatedCFGBlock *PredEB = BlockIt->second;

    // To compute the In set for the block we need to intersect the Out sets of
    // all preds of the current block. In order to simplify the intersection
    // operation we "prune" (or pre-process) the Out sets of preds here
    // according to various conditions. The intersection then happens on the
    // pruned Out sets.
    BoundsMapTy PrunedOutSet = PruneOutSet(PredEB, EB);

    EB->In = BWUtil.Intersect(EB->In, PrunedOutSet);
  }

  // Return true if the In set has changed, false otherwise.
  return !BWUtil.IsEqual(OrigIn, EB->In);
}

BoundsMapTy BoundsWideningAnalysis::PruneOutSet(
  ElevatedCFGBlock *PredEB, ElevatedCFGBlock *CurrEB) const {

  const CFGBlock *PredBlock = PredEB->Block;
  const CFGBlock *CurrBlock = CurrEB->Block;

  // If the edge from pred to the current block is a fallthrough edge then the
  // Out of the pred should simply "flow" through to the current block (meaning
  // PredOut should simply be intersected with the In of the current block).
  // Fallthrough edges are generated in case of loops. For example:

  // _Nt_array_ptr<char> p : bounds(p, p + 1);
  // while (*(p + 1))
  //   a = 1;

  // B1: pred: Entry, succ: B2
  //   _Nt_array_ptr<char> p : bounds(p, p + 1);

  // B2: pred: B1, B4, succ: B3

  // B3: pred: B2, succ: B4
  //   while (*(p + 1))

  // B4: pred, B3, succ: B2
  //   a = 1;

  // In the above example, the edges B1->B2, B2->B3 and B4->B2 are fallthrough
  // edges. So in this case, the Out sets of the pred blocks should simply flow
  // through to the successor blocks. Meaning we do not need to prune the Out
  // set of the pred block.

  if (BWUtil.IsFallthroughEdge(PredBlock, CurrBlock))
    return PredEB->Out;

  BoundsMapTy PrunedOutSet = PredEB->Out;

  // Check if the edge from pred to the current block is a true edge.
  bool IsEdgeTrue = BWUtil.IsTrueEdge(PredBlock, CurrBlock);

  // Get the In of the last statement in the pred block. If the pred
  // block does not have any statements then InOfLastStmtOfPred is set to
  // the In set of the pred block.
  BoundsMapTy InOfLastStmtOfPred = PredEB->InOfLastStmt;

  // Check if the current block is a case of a switch-case.
  bool IsSwitchCase = BWUtil.IsSwitchCaseBlock(CurrBlock, PredBlock);

  // If the current block is a case of a switch-case, check if the case label
  // tests for null. CaseLabelTestsForNull returns false for the default case.
  bool IsCaseLabelNull = IsSwitchCase &&
                         BWUtil.CaseLabelTestsForNull(CurrBlock);

  // PredEB->Out may contain the widened bounds "E + 1" for some variable V.
  // Here, we need to determine if "E + 1" should make it to the In set of
  // the current block. To determine this, we need to check if the
  // dereference is at the upper bound and if we are on a true edge. Else we
  // will reset the bounds of V in PrunedOutSet to the bounds of V in
  // InOfLastStmtOfPred.
  for (auto VarBoundsPair : PredEB->Out) {
    const VarDecl *V = VarBoundsPair.first;
    auto StmtInIt = InOfLastStmtOfPred.find(V);

    // If V is not present in In of the last statement (maybe as a result of
    // being killed before the last statement) then V cannot be widened in this
    // block. So we remove V from the computation of the In set for this block.
    // For example:

    // B1:
    //   1: _Nt_array_ptr<char> p : bounds(p, p + i);
    //   2: i = 0;
    //   3: if (*(p + i)) {
    // B2:
    //   4: a = 1;
    //   }

    // The bounds of p are killed at statement 2. So StmtIn[3] does not
    // contain p but Gen[3] will contain "p : bounds(p, p + i + 1)". So we
    // need to remove p from the In set of successor block.

    // Note: We could have done this as part of the Intersect function but
    // that would have meant teaching Intersect about StmtIn, etc which would
    // have complicated the logic for intersection. So to keep the Intersect
    // method simple we check if V is in StmtIn of the last statement of pred
    // and accordingly remove it from PrunedOutSet.

    if (StmtInIt == InOfLastStmtOfPred.end()) {
      PrunedOutSet.erase(V);
      continue;
    }

    RangeBoundsExpr *BoundsOfVInStmtIn = StmtInIt->second;

    // If the edge from pred to the current block is not a true edge then we
    // cannot widen the bounds upon entry to the current block. So we reset
    // the bounds to those before the last statement in the pred block.
    // For example:

    // Block B1:
    //   if (*(p + 1)) {
    // Block B2:
    //   } else {
    // Block B3:
    //   }

    // The edge B1->B2 is a true edge for the condition "if (*(p + 1))". So
    // we can widen the bounds upon entry to B2.
    // The edge B1->B3 is a false edge for the condition "if (*(p + 1))". So
    // we cannot widen the bounds upon entry to B3.

    // Note: Switch cases are handled separately later in this function.

    if (!IsSwitchCase && !IsEdgeTrue) {
      PrunedOutSet[V] = BoundsOfVInStmtIn;
      continue;
    }

    // If the terminating condition of the pred block does not
    // dereference V at the current upper bound, then we cannot widen the
    // bounds upon entry to the current block. So we reset the bounds of V to
    // those before the last statement in pred. For example:

    // Block 1:
    //   1: _Nt_array_ptr<char> p : bounds(p, p + 1);
    //   2: if (*(p)) {
    // Block 2:
    //   }
    //   3: if (*(p + 2)) {
    // Block 3:
    //   }

    // In the example above, the conditionals at statements 2 and 3 do not
    // dereference p at its upper bound. So we cannot widen the bounds of p
    // upon entry to blocks 2 and 3.

    bool IsDerefAtUpperBound =
      PredEB->TermCondDerefExpr && BoundsOfVInStmtIn != Top &&
      Lex.CompareExprSemantically(PredEB->TermCondDerefExpr,
                                  BoundsOfVInStmtIn->getUpperExpr());

    if (!IsDerefAtUpperBound) {
      PrunedOutSet[V] = BoundsOfVInStmtIn;
      continue;
    }

    // If we are here then it means that the terminating condition of the
    // pred block dereferences V at its current upper bound.

    // If we are in a block that is a case of a switch-case.
    if (IsSwitchCase) {
      // We cannot widen the bounds in the following scenarios:

      // 1. The case label tests for null. For example:

      // _Nt_array_ptr<char> p : bounds(p, p + 1);
      // switch(*(p + 1)) {
      // case '\0': // cannot widen here.
      // }

      if (IsCaseLabelNull)
        PrunedOutSet[V] = BoundsOfVInStmtIn;

      // 2. We are in a default case and there is no other case that tests
      // for null. For example:

      // switch(*(p + 1)) {
      // default: can widen here.
      // case '\0': cannot widen here.
      // case 'a': can widen here.
      // }

      // switch(*(p + 1)) {
      // default: cannot widen here.
      // case 'a': can widen here.
      // case 'b': can widen here.
      // }

      else if (isa<DefaultStmt>(CurrBlock->getLabel()) &&
              !BWUtil.ExistsNullCaseLabel(PredBlock))
        PrunedOutSet[V] = BoundsOfVInStmtIn;
    }
  }

  return PrunedOutSet;
}

bool BoundsWideningAnalysis::ComputeOutSet(ElevatedCFGBlock *EB) {
  auto OrigOut = EB->Out;

  // Set the Out set of the block to the Out set for the last statement of the
  // current block. If the current block does not have any statements
  // GetOutOfLastStmt returns the In set of the block.
  EB->Out = GetOutOfLastStmt(EB);

  // Return true if the Out set has changed, false otherwise.
  return !BWUtil.IsEqual(OrigOut, EB->Out);
}

void BoundsWideningAnalysis::InitBlockInOutSets(FunctionDecl *FD,
                                                ElevatedCFGBlock *EB) {
  // Initialize the In and Out sets for the entry block.
  if (EB->Block == &Cfg->getEntry()) {
    EB->In = BoundsMapTy();
    EB->Out = BoundsMapTy();

    // If the function has parameters that generate dataflow facts then add
    // those to the In and Out sets of the entry block.
    BoundsMapTy VarsAndBounds;
    for (const ParmVarDecl *PD : FD->parameters()) {
      // Bounds declarations on a function parameter can generate a dataflow
      // fact.
      // For example: void foo(_Nt_array_ptr<char> p : bounds(p, p + 1)) {}
      GetVarsAndBoundsInDecl(EB, PD, VarsAndBounds);

      // Additionally, a where clause on a function parameter can generate a
      // dataflow fact.
      // For example: void foo(int x _Where p : bounds(p, p + 1)) {}
      GetVarsAndBoundsInWhereClause(EB, PD->getWhereClause(), VarsAndBounds);
    }

    for (auto VarBoundsPair : VarsAndBounds) {
      const VarDecl *V = VarBoundsPair.first;
      RangeBoundsExpr *R = VarBoundsPair.second;

      EB->In[V] = R;
      EB->Out[V] = R;
    }

  } else {
    // Initialize the In and Out sets for the rest of the blocks to Top.
    for (const VarDecl *V : AllNullTermPtrsInFunc) {
      EB->In[V] = Top;
      EB->Out[V] = Top;
      EB->InOfLastStmt[V] = Top;
    }
  }
}

void BoundsWideningAnalysis::AddSuccsToWorkList(const CFGBlock *CurrBlock,
                                                WorkListTy &WorkList) {
  if (!CurrBlock)
    return;

  for (const CFGBlock *SuccBlock : CurrBlock->succs()) {
    if (!BWUtil.SkipBlock(SuccBlock))
      WorkList.append(BlockMap[SuccBlock]);
  }
}

BoundsMapTy BoundsWideningAnalysis::GetStmtOut(const CFGBlock *B,
                                               const Stmt *CurrStmt) const {
  // Note: This method can be called from outside the BoundsWideningAnalysis
  // class to get the widened bounds after a statement.
  if (!B)
    return BoundsMapTy();

  auto BlockIt = BlockMap.find(B);
  if (BlockIt == BlockMap.end())
    return BoundsMapTy();

  ElevatedCFGBlock *EB = BlockIt->second;

  // CurrStmt will be null if:
  // 1. This method is called with a null value for CurrStmt, or
  // 2. GetStmtIn calls this method to get the In set for the first statement
  // of the block. Because the Out of the previous statement is equal to the In
  // of the current statement, GetStmtIn will call this function with the
  // previous statement of the first statment (which would be null).

  // In both cases we will set the OutOfPrevStmt to the In set of the block and
  // return it.
  if (!CurrStmt) {
    EB->OutOfPrevStmt = EB->In;
    return EB->In;
  }

  // If we are here it means the client wants the Out set for the first
  // statement of the block (that is the reason PrevStmtMap[CurrStmt] is null).
  // In this case, we set OutOfPrevStmt to the In set of the block and then
  // apply the regular (In - Kill) u Gen computation on it.
  if (!EB->PrevStmtMap[CurrStmt])
    EB->OutOfPrevStmt = EB->In;

  auto Diff = BWUtil.Difference(EB->OutOfPrevStmt, EB->StmtKill[CurrStmt]);
  auto StmtOut = BWUtil.Union(Diff, EB->StmtGen[CurrStmt]);

  // Account for bounds which are killed by the current statement but which may
  // have been adjusted using invertibility of the statement. This function
  // modifies StmtOut.
  UpdateAdjustedBounds(EB, CurrStmt, StmtOut);

  EB->OutOfPrevStmt = StmtOut;
  return StmtOut;
}

BoundsMapTy BoundsWideningAnalysis::GetStmtIn(const CFGBlock *B,
                                              const Stmt *CurrStmt) const {
  // Note: This method can be called from outside the BoundsWideningAnalysis
  // class to get the widened bounds before a statement.
  if (!B)
    return BoundsMapTy();

  auto BlockIt = BlockMap.find(B);
  if (BlockIt == BlockMap.end())
    return BoundsMapTy();

  ElevatedCFGBlock *EB = BlockIt->second;

  // StmtIn of a statement is equal to the StmtOut of its previous statement.
  return GetStmtOut(B, EB->PrevStmtMap[CurrStmt]);
}

BoundsMapTy BoundsWideningAnalysis::GetBoundsWidenedAndNotKilled(
  const CFGBlock *B, const Stmt *CurrStmt) const {

  auto BlockIt = BlockMap.find(B);
  if (BlockIt == BlockMap.end())
    return BoundsMapTy();

  ElevatedCFGBlock *EB = BlockIt->second;

  BoundsMapTy InOfCurrStmt = GetStmtIn(B, CurrStmt);
  auto BoundsWidenedAndNotKilled = BWUtil.Difference(InOfCurrStmt,
                                                     EB->StmtKill[CurrStmt]);

  // Account for bounds which are killed by the current statement but which may
  // have been adjusted using invertibility of the statement. This function
  // modifies BoundsWidenedAndNotKilled.
  UpdateAdjustedBounds(EB, CurrStmt, BoundsWidenedAndNotKilled);
  return BoundsWidenedAndNotKilled;
}

void BoundsWideningAnalysis::InitNullTermPtrsInFunc(FunctionDecl *FD) {
  // Initialize the list of variables that are pointers to null-terminated
  // arrays to the null-terminated arrays that are passed as parameters to the
  // function.
  for (const ParmVarDecl *PD : FD->parameters()) {
    if (BWUtil.IsNtArrayType(PD))
      AllNullTermPtrsInFunc.insert(PD);
  }
}

void BoundsWideningAnalysis::UpdateNullTermPtrsInFunc(ElevatedCFGBlock *EB,
                                                      const Stmt *CurrStmt) {
  // Add variables occurring in StmtGen for the current statement to the list
  // of variables that are pointers to null-terminated arrays.
  for (auto VarBoundsPair : EB->StmtGen[CurrStmt])
    AllNullTermPtrsInFunc.insert(VarBoundsPair.first);
}

void BoundsWideningAnalysis::FillStmtGenKillSets(ElevatedCFGBlock *EB,
                                                 const Stmt *CurrStmt,
                                                 BoundsMapTy &VarsAndBounds) {
  for (auto VarBoundsPair : VarsAndBounds) {
    const VarDecl *V = VarBoundsPair.first;
    RangeBoundsExpr *R = VarBoundsPair.second;

    EB->StmtGen[CurrStmt][V] = R;
    EB->StmtKill[CurrStmt].insert(V);
  }
}

void BoundsWideningAnalysis::GetVarsAndBoundsInDecl(
  ElevatedCFGBlock *EB, const VarDecl *V, BoundsMapTy &VarsAndBounds) {

  if (BWUtil.IsNtArrayType(V)) {
    BoundsExpr *NormalizedBounds = SemaRef.NormalizeBounds(V);
    VarsAndBounds[V] = dyn_cast_or_null<RangeBoundsExpr>(NormalizedBounds);
  }
}

void BoundsWideningAnalysis::GetVarsAndBoundsInWhereClause(
  ElevatedCFGBlock *EB, WhereClause *WC, BoundsMapTy &VarsAndBounds) {

  if (!WC)
    return;

  for (const auto *Fact : WC->getFacts()) {
    auto *F = dyn_cast<BoundsDeclFact>(Fact);
    if (!F)
      continue;

    VarDecl *V = F->getVarDecl();
    if (BWUtil.IsNtArrayType(V)) {
      BoundsExpr *NormalizedBounds = SemaRef.NormalizeBounds(F);
      VarsAndBounds[V] = dyn_cast_or_null<RangeBoundsExpr>(NormalizedBounds);
    }
  }
}

void BoundsWideningAnalysis::GetVarsAndBoundsInPtrDeref(
  ElevatedCFGBlock *EB, BoundsMapTy &VarsAndBounds) {

  // Get the terminating condition of the block.
  // The CFG for a compound condition like "if (e1 && e2 && e3)" is as follows:

  // B1->B2 (edge condition e1)
  // B2->B3 (edge condition e2)
  // B3->B4 (edge condition e3)

  // So we see that each condition becomes an edge in the CFG.
  // getTerminatorStmt() would give us the entire condition "e1 && e2 && e3"
  // while getLastCondition() would give us e1 for the first edge e2 for the
  // second and so on.
  const Expr *TermCond = EB->Block->getLastCondition();
  if (!TermCond)
    return;

  // If the terminating condition is a dereference expression get that
  // expression. For example, from a terminating condition like "if (*(p +
  // 1))", extract the expression "p + 1".
  Expr *DerefExpr = BWUtil.GetDerefExpr(TermCond);
  if (!DerefExpr)
    return;

  // Store the dereference condition for the block. We will use it later in the
  // In set calculation.
  EB->TermCondDerefExpr = DerefExpr;

  // Get the variable in the expression that is a pointers to a null-terminated
  // array. For example: On a dereference expression like "*(p + i + j + 1)"
  // GetNullTermPtrInExpr() will return p if p is a pointer to a null-terminated
  // array.
  // Note: We assume that a dereference expression can only contain at most one
  // pointer to a null-terminated array.
  const VarDecl *NullTermPtrInExpr = BWUtil.GetNullTermPtrInExpr(DerefExpr);
  if (!NullTermPtrInExpr)
    return;

  // Get all variables that are pointers to null-terminated arrays and in whose
  // upper bounds expressions the variable NullTermPtrInExpr occurs. For
  // example:

  // _Nt_array_ptr<char> p : bounds(p, p);
  // _Nt_array_ptr<char> q : bounds(q, p + i);
  // _Nt_array_ptr<char> r : bounds(r, p + 2);
  // _Nt_array_ptr<char> s : bounds(p, s);

  // On a dereference expression like "*(p + i + j + 1)"
  // GetPtrsWithVarsInUpperBounds() will return {p, q, r} because p
  // occurs in the upper bounds expressions of p, q and r.

  VarSetTy Vars;
  Vars.insert(NullTermPtrInExpr);

  VarSetTy PtrsWithAffectedBounds;
  BWUtil.GetPtrsWithVarsInUpperBounds(Vars, PtrsWithAffectedBounds);

  // Now, the bounds of all variables in PtrsWithAffectedBounds can potentially
  // be widened to bounds(lower, DerefExpr + 1).

  for (const VarDecl *V : PtrsWithAffectedBounds) {
    BoundsExpr *NormalizedBounds = SemaRef.NormalizeBounds(V);
    RangeBoundsExpr *R = dyn_cast_or_null<RangeBoundsExpr>(NormalizedBounds);

    // DerefExpr potentially widens V. So we need to add "V:bounds(lower,
    // DerefExpr + 1)" to the Gen set.

    // TODO: Here, we always consider the lower bound from the declared bounds
    // of V. But this may be incorrect in case a where clause redeclares the
    // lower bound of V. This needs to be handled.

    RangeBoundsExpr *WidenedBounds =
      new (Ctx) RangeBoundsExpr(R->getLowerExpr(),
                                BWUtil.AddOffsetToExpr(DerefExpr, 1),
                                SourceLocation(), SourceLocation());
    VarsAndBounds[V] = WidenedBounds;
  }
}

void BoundsWideningAnalysis::GetVarsAndBoundsForModifiedVars(
  ElevatedCFGBlock *EB, const Stmt *CurrStmt, BoundsMapTy &VarsAndBounds) {

  // Get variables modified by CurrStmt.
  VarSetTy ModifiedVars;
  BWUtil.GetModifiedVars(CurrStmt, ModifiedVars);

  // Get the set of variables that are pointers to null-terminated arrays and
  // in whose lower and upper bounds expressions the modified variables occur.
  VarSetTy PtrsWithAffectedBounds;
  BWUtil.GetPtrsWithVarsInLowerBounds(ModifiedVars,
                                      PtrsWithAffectedBounds);
  BWUtil.GetPtrsWithVarsInUpperBounds(ModifiedVars,
                                      PtrsWithAffectedBounds);

  // For each null-terminated array we need to reset the bounds to its declared
  // bounds.
  for (const VarDecl *V : PtrsWithAffectedBounds) {
    BoundsExpr *NormalizedBounds = SemaRef.NormalizeBounds(V);
    VarsAndBounds[V] = dyn_cast_or_null<RangeBoundsExpr>(NormalizedBounds);
  }

  // If the modification of a variable by the current statement affects the
  // bounds of a null-terminated array, then check invertibility of the
  // statement. If the statement is invertible then store the statement, the
  // modified LValue, the original LValue and the set of null-terminated arrays
  // whose bounds are affected by the statement. We will use this info in the
  // computation of the Out sets of statements which will, in turn be used to
  // compute the Out sets of blocks.
  CheckStmtInvertibility(EB, CurrStmt, PtrsWithAffectedBounds);
}

void BoundsWideningAnalysis::CheckStmtInvertibility(ElevatedCFGBlock *EB,
  const Stmt *CurrStmt, VarSetTy PtrsWithAffectedBounds) const {

  // If the variables modified by the current statement do not affect the
  // bounds of any null-terminated array we do not need to check statement
  // invertibility.
  if (PtrsWithAffectedBounds.size() == 0)
    return;

  Expr *ModifiedLValue = nullptr;
  Expr *ModifyingExpr = nullptr;

  // If the current statement is a unary inc/dec. For example: ++len
  if (const auto *UO = dyn_cast<const UnaryOperator>(CurrStmt)) {
    if (!UO->isIncrementDecrementOp())
      return;

    // Get the LValue being incremented/decremented. For example: len
    ModifiedLValue = UO->getSubExpr();
    if (!ModifiedLValue)
      return;

    // Normalize the inc/dec of the LValue to LValue +/- 1.
    // For example: ++len is normalized to len + 1
    //              len-- is normalized to len - 1
    IntegerLiteral *One = ExprCreatorUtil::CreateIntegerLiteral(
                            Ctx, 1, ModifiedLValue->getType());

    BinaryOperatorKind OpKind = UnaryOperator::isIncrementOp(UO->getOpcode()) ?
                                BO_Add : BO_Sub;

    // Here ModifyingExpr will be of the form len +/- 1.
    ModifyingExpr =
      ExprCreatorUtil::CreateBinaryOperator(SemaRef, ModifiedLValue,
                                            One, OpKind);

    // Else if the current statement is an assignment statement. For example:
    // len = e1
  } else if (const auto *BO = dyn_cast<const BinaryOperator>(CurrStmt)) {
    if (!BO->isAssignmentOp())
      return;

    // ModifiedLValue is len.
    ModifiedLValue = BO->getLHS();
    // ModifyingExpr is e1.
    ModifyingExpr = BO->getRHS();

    BinaryOperatorKind OpKind = BO->getOpcode();
    // If the current statement is of the form len += e1.
    if (OpKind == BO_AddAssign || OpKind == BO_SubAssign) {
      OpKind = OpKind == BO_AddAssign ? BO_Add : BO_Sub;

      // Normalize the ModifyingExpr to len + e1.
      ModifyingExpr =
        ExprCreatorUtil::CreateBinaryOperator(SemaRef, ModifiedLValue,
                                              ModifyingExpr, OpKind);
    }
  }

  if (!ModifiedLValue || !ModifyingExpr)
    return;

  CastExpr *Target =
    ExprCreatorUtil::CreateImplicitCast(SemaRef, ModifiedLValue,
                                        CK_LValueToRValue,
                                        ModifiedLValue->getType());

  // Check if the modifying expr is invertible w.r.t. the modified LValue.
  if (InverseUtil::IsInvertible(SemaRef, ModifiedLValue, ModifyingExpr)) {
    // Get the original LValue for the modified LValue. For example, for len++
    // the original LValue would be len - 1.
    Expr *OriginalLValue = InverseUtil::Inverse(SemaRef, ModifiedLValue,
                                                Target, ModifyingExpr);

    // Store the modified LValue, the original LValue and the set of
    // null-terminated arrays whose bounds expressions are affected by the
    // LValue being modified.
    if (OriginalLValue)
      EB->InvertibleStmts[CurrStmt] = std::make_tuple(ModifiedLValue,
                                                      OriginalLValue,
                                                      PtrsWithAffectedBounds);
  }
}

void BoundsWideningAnalysis::UpdateAdjustedBounds(
  ElevatedCFGBlock *EB, const Stmt *CurrStmt, BoundsMapTy &StmtOut) const {

  auto AdjBoundsIt = EB->AdjustedBounds.find(CurrStmt);
  if (AdjBoundsIt == EB->AdjustedBounds.end())
    return;

  for (auto Item : AdjBoundsIt->second) {
    const VarDecl *V = Item.first;
    RangeBoundsExpr *AdjustedBounds = Item.second;

    StmtOut[V] = AdjustedBounds;
  }
}

void BoundsWideningAnalysis::PrintVarSet(VarSetTy VarSet,
                                         int PrintOption) const {
  if (VarSet.size() == 0) {
    if (PrintOption == 0)
      OS << "<no widening>\n";
    else
      OS << "    {}\n";
    return;
  }

  // A VarSetTy has const iterator. So we cannot simply sort a VarSetTy and
  // need to copy the elements to a vector to sort.
  std::vector<const VarDecl *> Vars(VarSet.begin(), VarSet.end());

  llvm::sort(Vars.begin(), Vars.end(),
    [](const VarDecl *A, const VarDecl *B) {
       return A->getQualifiedNameAsString().compare(
              B->getQualifiedNameAsString()) < 0;
    });

  for (const VarDecl *V : Vars)
    OS << "    " << V->getQualifiedNameAsString() << "\n";
}

void BoundsWideningAnalysis::PrintBoundsMap(BoundsMapTy BoundsMap,
                                            int PrintOption) const {
  if (BoundsMap.size() == 0) {
    if (PrintOption == 0)
      OS << "<no widening>\n";
    else
      OS << "    {}\n";
    return;
  }

  std::vector<const VarDecl *> Vars;
  for (auto VarBoundsPair : BoundsMap)
    Vars.push_back(VarBoundsPair.first);

  llvm::sort(Vars.begin(), Vars.end(),
    [](const VarDecl *A, const VarDecl *B) {
       return A->getQualifiedNameAsString().compare(
              B->getQualifiedNameAsString()) < 0;
    });

  for (const VarDecl *V : Vars) {
    OS << "    " << V->getQualifiedNameAsString() << ": ";

    RangeBoundsExpr *Bounds = BoundsMap[V];

    if (Bounds == Top) {
      OS << "Top\n";
      continue;
    }

    Expr *Lower = Bounds->getLowerExpr();
    Expr *Upper = Bounds->getUpperExpr();

    OS << "bounds(";
    Lower->printPretty(OS, nullptr, Ctx.getPrintingPolicy());
    OS << ", ";
    Upper->printPretty(OS, nullptr, Ctx.getPrintingPolicy());
    OS << ")\n";
  }
}

void BoundsWideningAnalysis::PrintStmt(const Stmt *CurrStmt) const {
  if (!CurrStmt) {
    OS << "\n";
    return;
  }

  std::string Str;
  llvm::raw_string_ostream SS(Str);
  CurrStmt->printPretty(SS, nullptr, Ctx.getPrintingPolicy());

  OS << SS.str();
  if (SS.str().back() != '\n')
    OS << "\n";
}

void BoundsWideningAnalysis::DumpWidenedBounds(FunctionDecl *FD,
                                               int PrintOption) {

  OS << "\n--------------------------------------";
  // Print the function name.
  OS << "\nFunction: " << FD->getName();

  for (const CFGBlock *CurrBlock : GetOrderedBlocks()) {
    unsigned BlockID = CurrBlock->getBlockID();

    // Print the current block number.
    OS << "\nBlock: B" << BlockID;
    if (CurrBlock == &Cfg->getEntry())
      OS << " (Entry)";

    // Print the predecessor blocks of the current block.
    OS << ", Pred: ";
    for (const CFGBlock *PredBlock : CurrBlock->preds()) {
      if (PredBlock)
        OS << "B" << PredBlock->getBlockID() << ", ";
    }

    // Print the successor blocks of the current block.
    OS << "Succ: ";
    for (const CFGBlock *SuccBlock : CurrBlock->succs()) {
      if (SuccBlock) {
        OS << "B" << SuccBlock->getBlockID();

        if (SuccBlock != *(CurrBlock->succs().end() - 1))
          OS << ", ";
        }
    }

    ElevatedCFGBlock *EB = BlockMap[CurrBlock];

    if (PrintOption == 1) {
      // Print the In set for the block.
      OS << "\n  In:\n";
      PrintBoundsMap(EB->In, PrintOption);

      // Print the Out set for the block.
      OS << "  Out:\n";
      PrintBoundsMap(EB->Out, PrintOption);
    }

    if (CurrBlock->empty()) {
      OS << "\n";
      continue;
    }

    for (CFGElement Elem : *CurrBlock) {
      if (Elem.getKind() != CFGElement::Statement)
        continue;
      const Stmt *CurrStmt = Elem.castAs<CFGStmt>().getStmt();
      if (!CurrStmt)
        continue;
   
      if (PrintOption == 0) {
        OS << "\n  Widened bounds before stmt: ";
      } else if (PrintOption == 1) {
        OS << "\n  Stmt: ";
      }
  
      // Print the current statement.
      PrintStmt(CurrStmt);

      if (PrintOption == 0) {
        // Print widened bounds before the statement.
        PrintBoundsMap(GetStmtIn(CurrBlock, CurrStmt), PrintOption);

      } else if (PrintOption == 1) {
        // Print the In set for the statement.
        OS << "  In:\n";
        PrintBoundsMap(GetStmtIn(CurrBlock, CurrStmt), PrintOption);

        // Print the Gen set for the statement.
        OS << "  Gen:\n";
        PrintBoundsMap(EB->StmtGen[CurrStmt], PrintOption);

        // Print the Kill set for the statement.
        OS << "  Kill:\n";
        PrintVarSet(EB->StmtKill[CurrStmt], PrintOption);

        // Print the Out set for the statement.
        OS << "  Out:\n";
        PrintBoundsMap(GetStmtOut(CurrBlock, CurrStmt), PrintOption);
      }
    }
  }
}

OrderedBlocksTy BoundsWideningAnalysis::GetOrderedBlocks() const {
  // We order the CFG blocks based on block ID. Block IDs decrease from entry
  // to exit. So we sort in the reverse order.
  OrderedBlocksTy OrderedBlocks;
  for (auto BlockEBPair : BlockMap) {
    const CFGBlock *B = BlockEBPair.first;
    OrderedBlocks.push_back(B);
  }

  llvm::sort(OrderedBlocks.begin(), OrderedBlocks.end(),
    [] (const CFGBlock *A, const CFGBlock *B) {
        return A->getBlockID() > B->getBlockID();
    });
  return OrderedBlocks;
}
// end of methods for the BoundsWideningAnalysis class.

//===---------------------------------------------------------------------===//
// Implementation of the methods in the BoundsWideningUtil class. This class
// contains helper methods that are used by the BoundsWideningAnalysis class to
// perform the dataflow analysis.
//===---------------------------------------------------------------------===//

bool BoundsWideningUtil::IsSubRange(RangeBoundsExpr *B1,
                                    RangeBoundsExpr *B2) const {
  // If B2 is a subrange of B1, then
  // B2.Lower >= B1.Lower and B2.Upper <= B1.Upper

  // Examples:
  // B1 = bounds(p, p + 5) and B2 = bounds(p + 1, p + 3) ==> True
  // B1 = bounds(p, p + 5) and B2 = bounds(p, p + 5) ==> True
  // B1 = bounds(p, p + 5) and B2 = bounds(p, p + 2) ==> True
  // B1 = bounds(p, p + 5) and B2 = bounds(p + 4, p + 5) ==> True
  // B1 = bounds(p, p + 5) and B2 = bounds(p, p) ==> True
  // B1 = bounds(p, p + 5) and B2 = bounds(p + 5, p + 5) ==> True
  // B1 = bounds(p, p + 5) and B2 = bounds(p, p + 6) ==> False
  // B1 = bounds(p, p + 5) and B2 = bounds(p - 1, p + 1) ==> False
  // B1 = bounds(p, p + 5) and B2 = bounds(p + 6, p + 10) ==> False
  // B1 = bounds(p + 5, p + 6) and B2 = bounds(p, p + 5) ==> False
  // B1 = bounds(p, p + 5) and B2 = bounds(p, p + x) ==> False
  // B1 = bounds(p, p + x) and B2 = bounds(p, p + x + y) ==> False

  // To determine if B2 is a subrange of B1 we check if:
  // B2.Lower - B1.Lower >= 0 and B1.Upper - B2.Upper >= 0

  Expr *Lower1 = B1->getLowerExpr();
  Expr *Upper1 = B1->getUpperExpr();

  Expr *Lower2 = B2->getLowerExpr();
  Expr *Upper2 = B2->getUpperExpr();

  llvm::APSInt Zero(Ctx.getTargetInfo().getIntWidth(), 0);
  llvm::APSInt Offset;

  // Lex.GetExprIntDiff returns false if the two input expressions are not
  // comparable. This may happen if either of the expressions contains a
  // variable that is not present in the other.
  if (!Lex.GetExprIntDiff(Lower2, Lower1, Offset))
    return false;

  if (llvm::APSInt::compareValues(Offset, Zero) < 0)
    return false;

  if (!Lex.GetExprIntDiff(Upper1, Upper2, Offset))
    return false;

  return llvm::APSInt::compareValues(Offset, Zero) >= 0;
}

bool BoundsWideningUtil::ExistsNullCaseLabel(const CFGBlock *CurrBlock) const {
  for (const CFGBlock *SuccBlock : CurrBlock->succs()) {
    if (!SkipBlock(SuccBlock) && CaseLabelTestsForNull(SuccBlock))
      return true;
  }
  return false;
}

bool BoundsWideningUtil::IsSwitchCaseBlock(const CFGBlock *CurrBlock,
                                           const CFGBlock *PredBlock) const {
  // Check if PredBlock ends in a switch statement.
  const Stmt *TerminatorStmt = PredBlock->getTerminatorStmt();
  if (TerminatorStmt && isa<SwitchStmt>(TerminatorStmt)) {
    // Get the SwitchStmt and check if it contains errors
    const auto *SSCond =
               (dyn_cast_or_null<SwitchStmt>(TerminatorStmt))->getCond();
    if (SSCond->containsErrors())
      return false;
  } else
    return false;

  const Stmt *BlockLabel = CurrBlock->getLabel();
  return BlockLabel &&
        (isa<CaseStmt>(BlockLabel) ||
         isa<DefaultStmt>(BlockLabel));
}

bool BoundsWideningUtil::CaseLabelTestsForNull(
  const CFGBlock *CurrBlock) const {

  const Stmt *BlockLabel = CurrBlock->getLabel();
  assert(BlockLabel && "invalid switch case");

  if (isa<DefaultStmt>(BlockLabel))
    return false;

  const auto *CS = dyn_cast<CaseStmt>(BlockLabel);

  // We mimic how clang (in SemaStmt.cpp) gets the value of a switch case. It
  // invokes EvaluateKnownConstInt and we do the same here. SemaStmt has
  // already extended/truncated the case value to fit the integer range and
  // EvaluateKnownConstInt gives us that value.
  const Expr *LHS = CS->getLHS();
  if (!LHS)
    return true;

  llvm::APSInt LHSVal = LHS->EvaluateKnownConstInt(Ctx);
  llvm::APSInt LHSZero (LHSVal.getBitWidth(), LHSVal.isUnsigned());
  if (llvm::APSInt::compareValues(LHSVal, LHSZero) == 0)
    return true;

  // If the case statement is not of the form "case LHS ... RHS" (a GNU
  // extension) then we are done. We only needed to check the LHS value which
  // is the case label for the current case. We return false because we have
  // determined that the current case label is non-null.
  if (!CS->caseStmtIsGNURange())
    return false;

  // If we reach are here it means we are in a range-base case statement of the
  // form "case LHS ... RHS" (a GNU extension).
  const Expr *RHS = CS->getRHS();
  if (!RHS)
    return true;

  llvm::APSInt RHSVal = RHS->EvaluateKnownConstInt(Ctx);
  llvm::APSInt RHSZero (RHSVal.getBitWidth(), RHSVal.isUnsigned());
  if (llvm::APSInt::compareValues(RHSVal, RHSZero) == 0)
    return true;

  // Return true if 0 is contained within the range [LHS, RHS].
  return (LHSVal <= LHSZero && RHSZero <= RHSVal) ||
         (LHSVal >= LHSZero && RHSZero >= RHSVal);
}

bool BoundsWideningUtil::IsFallthroughEdge(const CFGBlock *PredBlock,
                                           const CFGBlock *CurrBlock) const {
  // A fallthrough edge between two blocks is always a true edge. If PredBlock
  // has only one successor and CurrBlock is that successor then it means the
  // edge between PredBlock and CurrBlock is a fallthrough edge.
  return PredBlock->succ_size() == 1 &&
         CurrBlock == *(PredBlock->succs().begin());
}

bool BoundsWideningUtil::IsTrueEdge(const CFGBlock *PredBlock,
                                    const CFGBlock *CurrBlock) const {
  // Return false if PredBlock does not have any successors.
  if (PredBlock->succ_empty())
    return false;

  // A fallthrough edge is always a true edge.
  if (IsFallthroughEdge(PredBlock, CurrBlock))
    return true;

  // Get the last successor in the list of successors of PredBlock.
  const CFGBlock *LastSucc = *(PredBlock->succs().end() - 1);

  // If PredBlock has multiple successors, then a successor on a false edge
  // would always be last in the list of successors of PredBlock.
  if (CurrBlock == LastSucc)
    return PredBlock->succ_size() == 1;

  // Check if CurrBlock is a successor of PredBlock. If CurrBlock is not a
  // successor of PredBlock then there is no edge between PredBlock and
  // CurrBlock. So return false.
  for (const CFGBlock *SuccBlock : PredBlock->succs()) {
    if (CurrBlock == SuccBlock)
      return true;
  }

  return false;
}

void BoundsWideningUtil::GetModifiedVars(const Stmt *CurrStmt,
                                         VarSetTy &ModifiedVars) const {
  // Get all variables modified by CurrStmt or statements nested in CurrStmt.
  if (!CurrStmt)
    return;

  Expr *E = nullptr;

  // If the variable is modified using a unary operator, like ++I or I++.
  if (const auto *UO = dyn_cast<const UnaryOperator>(CurrStmt)) {
    if (UO->isIncrementDecrementOp()) {
      assert(UO->getSubExpr() && "invalid UnaryOperator expression");
      E = IgnoreCasts(UO->getSubExpr());
    }

  // Else if the variable is being assigned to, like I = ...
  } else if (const auto *BO = dyn_cast<const BinaryOperator>(CurrStmt)) {
    if (BO->isAssignmentOp())
      E = IgnoreCasts(BO->getLHS());
  }

  if (const auto *D = dyn_cast_or_null<DeclRefExpr>(E))
    if (const auto *V = dyn_cast_or_null<VarDecl>(D->getDecl()))
      ModifiedVars.insert(V);

  for (const Stmt *NestedStmt : CurrStmt->children())
    GetModifiedVars(NestedStmt, ModifiedVars);
}

void BoundsWideningUtil::GetPtrsWithVarsInLowerBounds(
  VarSetTy &Vars, VarSetTy &PtrsWithVarsInLowerBounds) const {

  // Get the set of variables that are pointers to null-terminated arrays and
  // in whose lower bounds expressions the variables in Vars occur.

  for (const VarDecl *V : Vars) {
    auto VarPtrIt = BoundsVarsLower.find(V);
    if (VarPtrIt != BoundsVarsLower.end()) {
      for (const VarDecl *Ptr : VarPtrIt->second)
        if (!Ptr->isInvalidDecl() && IsNtArrayType(Ptr))
          PtrsWithVarsInLowerBounds.insert(Ptr);
    }
  }
}

void BoundsWideningUtil::GetPtrsWithVarsInUpperBounds(
  VarSetTy &Vars, VarSetTy &PtrsWithVarsInUpperBounds) const {

  // Get the set of variables that are pointers to null-terminated arrays and
  // in whose upper bounds expressions the variables in Vars occur.

  for (const VarDecl *V : Vars) {
    auto VarPtrIt = BoundsVarsUpper.find(V);
    if (VarPtrIt != BoundsVarsUpper.end()) {
      for (const VarDecl *Ptr : VarPtrIt->second)
        if (!Ptr->isInvalidDecl() && IsNtArrayType(Ptr))
          PtrsWithVarsInUpperBounds.insert(Ptr);
    }
  }
}

Expr *BoundsWideningUtil::AddOffsetToExpr(Expr *E, unsigned Offset) const {
  // Returns the expression E + Offset.
  // Note: This function only returns the expression E + Offset and does not
  // actually evaluate the expression. So if E does not overflow then E +
  // Offset does not overflow here. However, E + Offset may later overflow when
  // the preorder AST performs constant folding, for example in case E is e +
  // MAX_INT and Offset is 1.

  const llvm::APInt
    APIntOff(Ctx.getTargetInfo().getPointerWidth(0), Offset);

  IntegerLiteral *WidenedOffset =
    ExprCreatorUtil::CreateIntegerLiteral(Ctx, APIntOff);

  return ExprCreatorUtil::CreateBinaryOperator(SemaRef, E, WidenedOffset,
                                               BinaryOperatorKind::BO_Add);
}

Expr *BoundsWideningUtil::GetDerefExpr(const Expr *TermCond) const {
  if (!TermCond)
    return nullptr;

  Expr *E = const_cast<Expr *>(TermCond);

  // According to C11 standard section 6.5.13, the logical AND Operator shall
  // yield 1 if both of its operands compare unequal to 0; otherwise, it yields
  // 0. The result has type int. An IntegralCast is generated for "if (e1 &&
  // e2)" Here we strip off the IntegralCast.
  if (auto *CE = dyn_cast<CastExpr>(E)) {
    if (CE->getCastKind() == CastKind::CK_IntegralCast)
      E = CE->getSubExpr();
  }

  if (auto *CE = dyn_cast<CastExpr>(E))
    if (CE->getCastKind() == CastKind::CK_LValueToRValue)
      E = CE->getSubExpr();

  E = IgnoreCasts(E);

  // A dereference expression can contain an array subscript or a pointer
  // dereference.

  // If a dereference expression is of the form "*(p + i)".
  if (auto *UO = dyn_cast<UnaryOperator>(E)) {
    if (UO->getOpcode() == UO_Deref)
      return IgnoreCasts(UO->getSubExpr());

  // Else if a dereference expression is an array access. An array access can
  // be written A[i] or i[A] (both are equivalent).  getBase() and getIdx()
  // always present the normalized view: A[i]. In this case getBase() returns
  // "A" and getIdx() returns "i".
  } else if (auto *AE = dyn_cast<ArraySubscriptExpr>(E)) {
    return ExprCreatorUtil::CreateBinaryOperator(SemaRef, AE->getBase(),
                                                 AE->getIdx(),
                                                 BinaryOperatorKind::BO_Add);
  }
  return nullptr;
}

const VarDecl *BoundsWideningUtil::GetNullTermPtrInExpr(Expr *E) const {
  // Get the variable in an expression that is a pointer to a null-terminated
  // array.
  // Note: We assume that an expression can only contain at most one pointer to
  // a null-terminated array.

  if (!E)
    return nullptr;

  if (auto *CE = dyn_cast<CastExpr>(E))
    if (CE->getCastKind() == CastKind::CK_LValueToRValue)
      E = CE->getSubExpr();

  E = IgnoreCasts(E);

  // Get the pointer to a null-terminated array in an expression like *e.
  if (const auto *UO = dyn_cast<const UnaryOperator>(E)) {
    return GetNullTermPtrInExpr(UO->getSubExpr());

  // Get the pointer to a null-terminated array in an expression like e1 + e2.
  } else if (const auto *BO = dyn_cast<BinaryOperator>(E)) {
    const VarDecl *V = GetNullTermPtrInExpr(BO->getLHS());
    if (V)
      return V;
    return GetNullTermPtrInExpr(BO->getRHS());
  }

  // If the variable is a pointer to a null-terminated array return it.
  if (const auto *D = dyn_cast<DeclRefExpr>(E)) {
    if (const auto *V = dyn_cast<VarDecl>(D->getDecl()))
      if (!V->isInvalidDecl() && IsNtArrayType(V))
        return V;
  }
  return nullptr;
}

Expr *BoundsWideningUtil::IgnoreCasts(const Expr *E) const {
  return Lex.IgnoreValuePreservingOperations(Ctx, const_cast<Expr *>(E));
}

bool BoundsWideningUtil::SkipBlock(const CFGBlock *B) const {
  return !B || B == &Cfg->getExit();
}

bool BoundsWideningUtil::IsNtArrayType(const VarDecl *V) const {
  return V && (V->getType()->isCheckedPointerNtArrayType() ||
               V->getType()->isNtCheckedArrayType());
}

// Common templated set operation functions.
template<class T, class U>
T BoundsWideningUtil::Difference(T &A, U &B) const {
  if (!A.size() || !B.size())
    return A;

  auto CopyA = A;
  for (auto Item : A) {
    if (B.count(Item))
      CopyA.erase(Item);
  }
  return CopyA;
}

template<class T>
T BoundsWideningUtil::Union(T &A, T &B) const {
  auto CopyA = A;
  for (auto Item : B)
    CopyA.insert(Item);

  return CopyA;
}

template<class T>
T BoundsWideningUtil::Intersect(T &A, T &B) const {
  if (!A.size() || !B.size())
    return T();

  auto CopyA = A;
  for (auto Item : A) {
    if (!B.count(Item))
      CopyA.erase(Item);
  }
  return CopyA;
}

template<class T>
bool BoundsWideningUtil::IsEqual(T &A, T &B) const {
  return A.size() == B.size() &&
         A.size() == Intersect(A, B).size();
}

// Template specializations of common set operation functions.
template<>
BoundsMapTy BoundsWideningUtil::Difference<BoundsMapTy, VarSetTy>(
  BoundsMapTy &A, VarSetTy &B) const {

  if (!A.size() || !B.size())
    return A;

  auto CopyA = A;
  for (auto VarBoundsPair : A) {
    if (B.count(VarBoundsPair.first))
      CopyA.erase(VarBoundsPair.first);
  }
  return CopyA;
}

template<>
BoundsMapTy BoundsWideningUtil::Intersect<BoundsMapTy>(
  BoundsMapTy &A, BoundsMapTy &B) const {

  if (!A.size() || !B.size())
    return BoundsMapTy();

  auto CopyA = A;
  for (auto VarBoundsPair : B) {
    const VarDecl *V = VarBoundsPair.first;
    auto VarBoundsIt = CopyA.find(V);
    if (VarBoundsIt == CopyA.end()) {
      CopyA.erase(V);
      continue;
    }

    RangeBoundsExpr *BoundsA = VarBoundsIt->second;
    RangeBoundsExpr *BoundsB = VarBoundsPair.second;

    // Currently, CopyA[V] is BoundsA. Set CopyA[V] to BoundsB if:
    // 1. BoundsA is Top, or
    // 2. BoundsB is not Top and BoundsB is a subrange of BoundsA.
    if (BoundsA == BoundsWideningAnalysis::Top)
      CopyA[V] = BoundsB;
    else if (BoundsB != BoundsWideningAnalysis::Top &&
             IsSubRange(BoundsA, BoundsB))
      CopyA[V] = BoundsB;
  }
  return CopyA;
}

template<>
BoundsMapTy BoundsWideningUtil::Union<BoundsMapTy>(
  BoundsMapTy &A, BoundsMapTy &B) const {

  auto CopyA = A;
  for (auto VarBoundsPair : B)
    CopyA[VarBoundsPair.first] = VarBoundsPair.second;

  return CopyA;
}

template<>
bool BoundsWideningUtil::IsEqual<BoundsMapTy>(
  BoundsMapTy &A, BoundsMapTy &B) const {

  if (A.size() != B.size())
    return false;

  auto CopyA = A;
  for (auto VarBoundsPair : B) {
    const VarDecl *V = VarBoundsPair.first;

    auto VarBoundsIt = CopyA.find(V);
    if (VarBoundsIt == CopyA.end())
      return false;

    RangeBoundsExpr *BoundsA = VarBoundsIt->second;
    RangeBoundsExpr *BoundsB = VarBoundsPair.second;

    if (BoundsA == BoundsWideningAnalysis::Top ||
        BoundsB == BoundsWideningAnalysis::Top)
      return BoundsA == BoundsB;

    if (!Lex.CompareExprSemantically(BoundsA->getUpperExpr(),
                                     BoundsB->getUpperExpr()))
      return false;
  }
  return true;
}
// end of methods for the BoundsWideningUtil class.

} // end namespace clang<|MERGE_RESOLUTION|>--- conflicted
+++ resolved
@@ -121,12 +121,7 @@
     Expr *OriginalLValue = std::get<1>(ValuesToReplaceInBounds);
     VarSetTy PtrsWithAffectedBounds = std::get<2>(ValuesToReplaceInBounds);
 
-<<<<<<< HEAD
     CheckedScopeSpecifier CSS = CurrStmt->getCheckedScopeSpecifier();
-=======
-    // TODO: Determine the Checked scope for each statement.
-    CheckedScopeSpecifier CSS = CheckedScopeSpecifier::CSS_None;
->>>>>>> 9326e89b
 
     for (const VarDecl *V : PtrsWithAffectedBounds) {
       auto StmtInIt = InOfCurrStmt.find(V);
