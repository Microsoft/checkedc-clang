--- conflicted
+++ resolved
@@ -1175,12 +1175,10 @@
       /// A dependentSizedVectorType record.
       TYPE_DEPENDENT_SIZED_VECTOR = 48,
 
-<<<<<<< HEAD
       /// A type defined in a macro.
-      TYPE_MACRO_QUALIFIED = 49
-=======
-      TYPE_TYPEVARIABLE = 49
->>>>>>> cb9e1e3e
+      TYPE_MACRO_QUALIFIED = 49,
+
+      TYPE_TYPEVARIABLE = 50
     };
 
     /// The type IDs for special types constructed by semantic
