//===----------- ExprUtils.h: Utility functions for expressions ----------===//
//
//                     The LLVM Compiler Infrastructure
//
// Part of the LLVM Project, under the Apache License v2.0 with LLVM Exceptions.
// See https://llvm.org/LICENSE.txt for license information.
// SPDX-License-Identifier: Apache-2.0 WITH LLVM-exception
//
//===----------------------------------------------------------------------===//
//
//  This file defines the utility functions for expressions.
//
//===----------------------------------------------------------------------===//

#ifndef LLVM_CLANG_EXPRUTILS_H
#define LLVM_CLANG_EXPRUTILS_H

#include "clang/AST/Expr.h"
#include "clang/Sema/Sema.h"
#include <queue>

namespace clang {

class ExprCreatorUtil {
public:
  // If Op is not a compound operator, CreateBinaryOperator returns a binary
  // operator LHS Op RHS. If Op is a compound operator @=, CreateBinaryOperator
  // returns a binary operator LHS @ RHS. LHS and RHS are cast to rvalues if
  // necessary.
  static BinaryOperator *CreateBinaryOperator(Sema &SemaRef,
                                              Expr *LHS, Expr *RHS,
                                              BinaryOperatorKind Op);

  // Create an unsigned integer literal.
  static IntegerLiteral *CreateUnsignedInt(Sema &SemaRef, unsigned Value);

  // Create an implicit cast expression.
  static ImplicitCastExpr *CreateImplicitCast(Sema &SemaRef, Expr *E,
                                              CastKind CK, QualType T);

  // Create an explicit cast expression.
  static Expr *CreateExplicitCast(Sema &SemaRef, QualType Target,
                                  CastKind CK, Expr *E,
                                  bool isBoundsSafeInterface);

  // Create a use of a VarDecl.
  static DeclRefExpr *CreateVarUse(Sema &SemaRef, VarDecl *V);

  // Create a member expression.
  static MemberExpr *CreateMemberExpr(Sema &SemaRef, Expr *Base,
                                      const FieldDecl *Field, bool IsArrow);

  // If e is an rvalue, EnsureRValue returns e. Otherwise, EnsureRValue
  // returns a cast of e to an rvalue, based on the type of e.
  static Expr *EnsureRValue(Sema &SemaRef, Expr *E);

  // Create an integer literal from I. I is interpreted as an unsigned
  // integer.
  static IntegerLiteral *CreateIntegerLiteral(ASTContext &Ctx,
                                              const llvm::APInt &I);

  // If Ty is a pointer type, CreateIntegerLiteral returns an integer literal
  // with a target-dependent bit width. If Ty is an integer type (char,
  // unsigned int, int, etc.), CreateIntegerLiteral returns an integer literal
  // with Ty type.  Otherwise, it returns nullptr.
  static IntegerLiteral *CreateIntegerLiteral(ASTContext &Ctx,
                                              int Value, QualType Ty);

  // Determine if the mathemtical value of I (an unsigned integer) fits within
  // the range of Ty, a signed integer type. APInt requires that bitsizes
  // match exactly, so if I does fit, return an APInt via Result with exactly
  // the bitsize of Ty.
  static bool Fits(ASTContext &Ctx, QualType Ty,
                   const llvm::APInt &I, llvm::APInt &Result);
};

} // end namespace clang

namespace clang {

class VariableUtil {
public:
  // If E is a possibly parenthesized lvalue variable V,
  // GetLValueVariable returns V. Otherwise, it returns nullptr.
  //
  // V may have value-preserving operations applied to it, such as
  // LValueBitCasts.  For example, if E is (LValueBitCast(V)), where V
  // is a variable, GetLValueVariable will return V.
  static DeclRefExpr *GetLValueVariable(Sema &S, Expr *E);

  // If E is a possibly parenthesized rvalue cast of a variable V,
  // GetRValueVariable returns V. Otherwise, it returns nullptr.
  //
  // V may have value-preserving operations applied to it.  For example,
  // if E is (LValueToRValue(LValueBitCast(V))), where V is a variable,
  // GetRValueVariable will return V.
  static DeclRefExpr *GetRValueVariable(Sema &S, Expr *E);

  // IsRValueCastOfVariable returns true if the expression e is a possibly
  // parenthesized lvalue-to-rvalue cast of the lvalue variable v.
  static bool IsRValueCastOfVariable(Sema &S, Expr *E, DeclRefExpr *V);
};

} // end namespace clang

namespace clang {

class ExprUtil {
public:
  // GetRValueCastChild returns the child of a possibly parenthesized
  // rvalue cast.
  static Expr *GetRValueCastChild(Sema &S, Expr *E);

  // IgnoreRedundantCast strips redundant casts off of E.
  static Expr *IgnoreRedundantCast(ASTContext &Ctx, CastKind NewCK, Expr *E);

<<<<<<< HEAD
  // getReferentSizeInChars sets the out parameter Size to the size of the
  // referent type of Ty in chars.
  static bool getReferentSizeInChars(ASTContext &Ctx, QualType Ty,
                                     llvm::APSInt &Size);

  // ConvertToSignedPointerWidth converts I to a signed integer with
  // Ctx.PointerWidth.
  static llvm::APSInt ConvertToSignedPointerWidth(ASTContext &Ctx,
                                                  llvm::APSInt I,
                                                  bool &Overflow);

  // FindLValue returns true if the given lvalue expression occurs in E.
  static bool FindLValue(Sema &S, Expr *LValue, Expr *E);
=======
  // EqualValue returns true if E1 and E2 are lexicographically equivalent.
  static bool EqualValue(ASTContext &Ctx, Expr *E1, Expr *E2,
                         EquivExprSets *EquivExprs);

  // CheckIsNonModifying suppresses diagnostics while checking
  // whether e is a non-modifying expression.
  static bool CheckIsNonModifying(Sema &S, Expr *E);

  // ReadsMemoryViaPointer returns true if the expression e reads memory via
  // a pointer.
  // IncludeAllMemberExprs is used to modify the behavior to return true if e
  // is or contains a pointer dereference, member reference, or indirect
  // member reference (including e1.f which may not read memory via a
  // pointer). Returns false if E is nullptr.
  static bool ReadsMemoryViaPointer(Expr *E, bool IncludeAllMemberExprs = false);

  // If LValue appears exactly once in Ei and does not appear in Ej,
  // SplitByLValueCount returns the pair (Ei, Ej).  Otherwise, it returns
  // an empty pair.
  static std::pair<Expr *, Expr *> SplitByLValueCount(Sema &S, Expr *LValue,
                                                      Expr *E1, Expr *E2);

  // LValueOccurrenceCount returns the number of occurrences of the LValue
  // expression in E.
  static unsigned int LValueOccurrenceCount(Sema &S, Expr *LValue, Expr *E);

  // VariableOccurrenceCount returns the number of occurrences of variable
  // expressions in E whose Decls are equivalent to V.
  static unsigned int VariableOccurrenceCount(Sema &S, ValueDecl *V, Expr *E);

  // VariableOccurrenceCount returns the number of occurrences of the Target
  // variable expression in E.
  static unsigned int VariableOccurrenceCount(Sema &S, DeclRefExpr *Target,
                                              Expr *E);
};

} // end namespace clang

namespace clang {

class InverseUtil {
public:
  // IsInvertible returns true if the expression E is invertible with respect
  // to the LValue expression.
  static bool IsInvertible(Sema &S, Expr *LValue, Expr *E);

  // Inverse repeatedly applies mathematical rules to the expression E to
  // get the inverse of E with respect to the lvalue expression LValue and
  // expression F. If rules cannot be applied to E, Inverse returns nullptr.
  static Expr *Inverse(Sema &S, Expr *LValue, Expr *F, Expr *E);

private:
  // IsUnaryOperatorInvertible returns true if a unary operator is invertible
  // with respect to LValue.
  static bool IsUnaryOperatorInvertible(Sema &S, Expr *LValue,
                                        UnaryOperator *E);

  // IsBinaryOperatorInvertible returns true if a binary operator is invertible
  // with respect to LValue.
  static bool IsBinaryOperatorInvertible(Sema &S, Expr *LValue,
                                         BinaryOperator *E);

  // IsCastExprInvertible returns true if a cast expression is invertible
  // with respect to LValue.
  // A cast expression (T1)e1 is invertible if T1 is a bit-preserving
  // or widening cast and e1 is invertible with respect to LValue.
  static bool IsCastExprInvertible(Sema &S, Expr *LValue, CastExpr *E);

  // UnaryOperatorInverse returns the inverse of a unary operator.
  static Expr *UnaryOperatorInverse(Sema &S, Expr *LValue, Expr *F,
                                    UnaryOperator *E);

  // BinaryOperatorInverse returns the inverse of a binary operator.
  static Expr *BinaryOperatorInverse(Sema &S, Expr *LValue, Expr *F,
                                     BinaryOperator *E);

  // CastExprInverse returns the inverse of a cast expression.  If e1 has
  // type T2, Inverse(f, (T1)e1) = Inverse((T2)f, e1) (assuming that (T1)
  // is not a narrowing cast).
  static Expr *CastExprInverse(Sema &S, Expr *LValue, Expr *F, CastExpr *E);
>>>>>>> 61e89ae5
};

} // end namespace clang

namespace clang {
  // QueueSet is a queue backed by a set. The queue is useful for processing
  // the items in a Topological sort order which means that if item1 is a
  // predecessor of item2 then item1 is processed before item2. The set is
  // useful for maintaining uniqueness of items added to the queue.

  template <class T>
  class QueueSet {
  private:
    std::queue<T *> _queue;
    llvm::DenseSet<T *> _set;

  public:
    T *next() const {
      return _queue.front();
    }

    void remove(T *B) {
      if (_queue.empty())
        return;
      _queue.pop();
      _set.erase(B);
    }

    void append(T *B) {
      if (!_set.count(B)) {
        _queue.push(B);
        _set.insert(B);
      }
    }

    bool empty() const {
      return _queue.empty();
    }
  };
} // end namespace clang
#endif<|MERGE_RESOLUTION|>--- conflicted
+++ resolved
@@ -114,7 +114,6 @@
   // IgnoreRedundantCast strips redundant casts off of E.
   static Expr *IgnoreRedundantCast(ASTContext &Ctx, CastKind NewCK, Expr *E);
 
-<<<<<<< HEAD
   // getReferentSizeInChars sets the out parameter Size to the size of the
   // referent type of Ty in chars.
   static bool getReferentSizeInChars(ASTContext &Ctx, QualType Ty,
@@ -126,9 +125,6 @@
                                                   llvm::APSInt I,
                                                   bool &Overflow);
 
-  // FindLValue returns true if the given lvalue expression occurs in E.
-  static bool FindLValue(Sema &S, Expr *LValue, Expr *E);
-=======
   // EqualValue returns true if E1 and E2 are lexicographically equivalent.
   static bool EqualValue(ASTContext &Ctx, Expr *E1, Expr *E2,
                          EquivExprSets *EquivExprs);
@@ -145,6 +141,9 @@
   // pointer). Returns false if E is nullptr.
   static bool ReadsMemoryViaPointer(Expr *E, bool IncludeAllMemberExprs = false);
 
+  // FindLValue returns true if the given lvalue expression occurs in E.
+  static bool FindLValue(Sema &S, Expr *LValue, Expr *E);
+
   // If LValue appears exactly once in Ei and does not appear in Ej,
   // SplitByLValueCount returns the pair (Ei, Ej).  Otherwise, it returns
   // an empty pair.
@@ -209,7 +208,6 @@
   // type T2, Inverse(f, (T1)e1) = Inverse((T2)f, e1) (assuming that (T1)
   // is not a narrowing cast).
   static Expr *CastExprInverse(Sema &S, Expr *LValue, Expr *F, CastExpr *E);
->>>>>>> 61e89ae5
 };
 
 } // end namespace clang
