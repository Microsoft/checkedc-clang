--- conflicted
+++ resolved
@@ -274,7 +274,6 @@
   llvm::DenseMap<const MaterializeTemporaryExpr *, APValue *>
     MaterializedTemporaryValues;
 
-<<<<<<< HEAD
   /// Used to cleanups APValues stored in the AST.
   mutable llvm::SmallVector<APValue *, 0> APValueCleanups;
 
@@ -283,7 +282,7 @@
   ///
   /// This is lazily created.  This is intentionally not serialized.
   mutable llvm::StringMap<StringLiteral *> StringLiteralCache;
-=======
+
   /// Mapping from (generic record decl, type arguments) pairs to instantiated record decls.
   /// e.g. (List, int) -> List<int>
   /// This keeps tracks of all type applications both so we can preserve the uniqueness invariant
@@ -311,7 +310,6 @@
   /// Another way to say this is to say that this map contains entries that are (functional)
   /// duplicates.
   llvm::DenseMap<std::pair<const Type *, QualType>, const ExistentialType *> CachedExistTypes;
->>>>>>> cb9e1e3e
 
   /// Representation of a "canonical" template template parameter that
   /// is used in canonical template names.
@@ -1384,7 +1382,9 @@
 
   /// Return a type for a constant array for a string literal of the
   /// specified element type and length.
-  QualType getStringLiteralArrayType(QualType EltTy, unsigned Length) const;
+  QualType getStringLiteralArrayType(QualType EltTy, unsigned Length,
+                                     CheckedArrayKind Kind =
+                                       CheckedArrayKind::Unchecked) const;
 
   /// Returns a vla type where known sizes are replaced with [*].
   QualType getVariableArrayDecayedType(QualType Ty) const;
