--- conflicted
+++ resolved
@@ -7059,74 +7059,6 @@
 
 };
 
-<<<<<<< HEAD
-/// \brief Represents a Checked C where clause fact.
-class WhereClauseFact {
-public:
-  enum class FactKind { BoundsDeclFact, EqualityOpFact };
-  FactKind Kind;
-
-private:
-  // For a BoundsDeclFact, Loc gives the location of the variable whose bounds
-  // are being redeclared in the where clause. For example, "_Where p :
-  // bounds(p, p + 1)".                                                     ^
-  // For an EqualityOpFact, Loc gives the location of the start of the equality
-  // expression. For example, "_Where a < 1".
-  //                                  ^
-  // TODO: Implement richer location information by capturing the start and end
-  // locations of where clause facts.
-  SourceLocation Loc;
-
-public:
-  WhereClauseFact(FactKind Kind, SourceLocation Loc)
-    : Kind(Kind), Loc(Loc) {}
-};
-
-/// \brief Represents a Checked C where clause bounds decl fact.
-class BoundsDeclFact : public WhereClauseFact {
-public:
-  VarDecl *Var;
-  BoundsExpr *Bounds;
-
-  BoundsDeclFact(VarDecl *Var, BoundsExpr *Bounds, SourceLocation Loc)
-    : WhereClauseFact(FactKind::BoundsDeclFact, Loc),
-      Var(Var), Bounds(Bounds) {}
-
-  static bool classof(const WhereClauseFact *Fact) {
-    return Fact->Kind == FactKind::BoundsDeclFact;
-  }
-};
-
-/// \brief Represents a Checked C relational operator fact.
-class EqualityOpFact : public WhereClauseFact {
-public:
-  BinaryOperator *EqualityOp;
-
-  EqualityOpFact(BinaryOperator *EqualityOp, SourceLocation Loc)
-    : WhereClauseFact(FactKind::EqualityOpFact, Loc),
-      EqualityOp(EqualityOp) {}
-
-  static bool classof(const WhereClauseFact *Fact) {
-    return Fact->Kind == FactKind::EqualityOpFact;
-  }
-};
-
-using FactListTy = llvm::SmallVector<WhereClauseFact *, 2>;
-
-/// \brief Represents a Checked C where clause.
-class WhereClause {
-private:
-  SourceLocation Loc;
-  FactListTy Facts;
-
-public:
-  WhereClause(SourceLocation Loc) : Loc(Loc) {}
-
-  void addFact(WhereClauseFact *Fact) { Facts.push_back(Fact); }
-  bool isInvalid() const { return Facts.size() == 0; }
-  FactListTy getFacts() { return Facts; }
-  static bool classof(const WhereClause *) { return true; }
-=======
 /// Frontend produces RecoveryExprs on semantic errors that prevent creating
 /// other well-formed expressions. E.g. when type-checking of a binary operator
 /// fails, we cannot produce a BinaryOperator expression. Instead, we can choose
@@ -7198,7 +7130,74 @@
   friend TrailingObjects;
   friend class ASTStmtReader;
   friend class ASTStmtWriter;
->>>>>>> d3289fce
+};
+
+/// \brief Represents a Checked C where clause fact.
+class WhereClauseFact {
+public:
+  enum class FactKind { BoundsDeclFact, EqualityOpFact };
+  FactKind Kind;
+
+private:
+  // For a BoundsDeclFact, Loc gives the location of the variable whose bounds
+  // are being redeclared in the where clause. For example, "_Where p :
+  // bounds(p, p + 1)".                                                     ^
+  // For an EqualityOpFact, Loc gives the location of the start of the equality
+  // expression. For example, "_Where a < 1".
+  //                                  ^
+  // TODO: Implement richer location information by capturing the start and end
+  // locations of where clause facts.
+  SourceLocation Loc;
+
+public:
+  WhereClauseFact(FactKind Kind, SourceLocation Loc)
+    : Kind(Kind), Loc(Loc) {}
+};
+
+/// \brief Represents a Checked C where clause bounds decl fact.
+class BoundsDeclFact : public WhereClauseFact {
+public:
+  VarDecl *Var;
+  BoundsExpr *Bounds;
+
+  BoundsDeclFact(VarDecl *Var, BoundsExpr *Bounds, SourceLocation Loc)
+    : WhereClauseFact(FactKind::BoundsDeclFact, Loc),
+      Var(Var), Bounds(Bounds) {}
+
+  static bool classof(const WhereClauseFact *Fact) {
+    return Fact->Kind == FactKind::BoundsDeclFact;
+  }
+};
+
+/// \brief Represents a Checked C relational operator fact.
+class EqualityOpFact : public WhereClauseFact {
+public:
+  BinaryOperator *EqualityOp;
+
+  EqualityOpFact(BinaryOperator *EqualityOp, SourceLocation Loc)
+    : WhereClauseFact(FactKind::EqualityOpFact, Loc),
+      EqualityOp(EqualityOp) {}
+
+  static bool classof(const WhereClauseFact *Fact) {
+    return Fact->Kind == FactKind::EqualityOpFact;
+  }
+};
+
+using FactListTy = llvm::SmallVector<WhereClauseFact *, 2>;
+
+/// \brief Represents a Checked C where clause.
+class WhereClause {
+private:
+  SourceLocation Loc;
+  FactListTy Facts;
+
+public:
+  WhereClause(SourceLocation Loc) : Loc(Loc) {}
+
+  void addFact(WhereClauseFact *Fact) { Facts.push_back(Fact); }
+  bool isInvalid() const { return Facts.size() == 0; }
+  FactListTy getFacts() { return Facts; }
+  static bool classof(const WhereClause *) { return true; }
 };
 
 } // end namespace clang
