--- conflicted
+++ resolved
@@ -231,15 +231,10 @@
   void insertQualType(uint32_t TypeIdx, QualType &QTy);
   // This function tries to emit an array size for the variable.
   // and returns true if the variable is an array and a size is emitted.
-<<<<<<< HEAD
-  bool emitArraySize(std::ostringstream &Pss, uint32_t TypeIdx, bool &EmitName,
-                     bool &EmittedCheckedAnnotation, bool Nt) const;
-=======
   bool emitArraySize(std::stack<std::string> &CheckedArrs, uint32_t TypeIdx,
-                     bool &AllArray, bool &ArrayRun, bool Nt);
+                     bool &AllArray, bool &ArrayRun, bool Nt) const;
   void addArrayAnnotations(std::stack<std::string> &CheckedArrs,
-                           std::deque<std::string> &EndStrs);
->>>>>>> 198d0f34
+                           std::deque<std::string> &EndStrs) const;
   // Flag to indicate that this constraint is a part of function prototype
   // e.g., Parameters or Return.
   bool partOFFuncPrototype;
