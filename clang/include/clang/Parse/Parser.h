--- conflicted
+++ resolved
@@ -234,12 +234,9 @@
   std::unique_ptr<PragmaHandler> STDCCXLIMITHandler;
   std::unique_ptr<PragmaHandler> STDCUnknownHandler;
   std::unique_ptr<PragmaHandler> AttributePragmaHandler;
-<<<<<<< HEAD
   std::unique_ptr<PragmaHandler> MaxTokensHerePragmaHandler;
   std::unique_ptr<PragmaHandler> MaxTokensTotalPragmaHandler;
-=======
   std::unique_ptr<PragmaHandler> CheckedScopeHandler;
->>>>>>> 5b343589
 
   std::unique_ptr<CommentHandler> CommentSemaHandler;
 
@@ -1235,16 +1232,14 @@
   /// point for skipping past a simple-declaration.
   void SkipMalformedDecl();
 
-<<<<<<< HEAD
   /// The location of the first statement inside an else that might
   /// have a missleading indentation. If there is no
   /// MisleadingIndentationChecker on an else active, this location is invalid.
   SourceLocation MisleadingIndentationElseLoc;
-=======
+
   // If the current scope is a Checked C _Forany or _Itypeforany scope, exit it.
   // TODO: this probably doesn't belong in the parser.
   void ExitQuantifiedTypeScope(DeclSpec &DS);
->>>>>>> 5b343589
 
 private:
   //===--------------------------------------------------------------------===//
