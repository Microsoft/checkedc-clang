--- conflicted
+++ resolved
@@ -374,7 +374,6 @@
 
   llvm::StringRef getParameterABISpelling(ParameterABI kind);
 
-<<<<<<< HEAD
   inline llvm::StringRef getAccessSpelling(AccessSpecifier AS) {
     switch (AS) {
     case AccessSpecifier::AS_public:
@@ -388,7 +387,7 @@
     }
     llvm_unreachable("Unknown AccessSpecifier");
   }
-=======
+
   /// Checked C - checked specifiers.  Used for function, structs,
   /// and checked compound scopes.
   enum CheckedScopeSpecifier {
@@ -407,7 +406,6 @@
     CSS_Memory = 0x3
   };
 
->>>>>>> 5b343589
 } // end namespace clang
 
 #endif // LLVM_CLANG_BASIC_SPECIFIERS_H