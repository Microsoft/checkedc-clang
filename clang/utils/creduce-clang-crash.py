--- conflicted
+++ resolved
@@ -18,12 +18,8 @@
 import shlex
 import tempfile
 import shutil
-<<<<<<< HEAD
-from distutils.spawn import find_executable
 import multiprocessing
-=======
 from shutil import which
->>>>>>> a2843eae
 
 verbose = False
 creduce_cmd = None
