--- conflicted
+++ resolved
@@ -8,30 +8,19 @@
   exit 0;
 fi
 
-<<<<<<< HEAD
-CLANG=$(LLVM_OBJ_DIR)/$(BUILDCONFIGURATION)/bin/clang
+CLANG=${LLVM_OBJ_DIR}/bin/clang
 RESULT_LOG="${LNT_RESULTS_DIRS}/result.log"
-=======
-CLANG=${LLVM_OBJ_DIR}/bin/clang
->>>>>>> 903b7084
+
 
 if [ ! -e "$CLANG" ]; then
   echo "clang compiler not found at $CLANG"
   exit 1
 fi
 
-<<<<<<< HEAD
 "$LNT_SCRIPT" runtest nt --sandbox "$LNT_RESULTS_DIR" --notimestamp
    --cc "$CLANG" --test-suite ${BUILD_SOURCESDIRECTORY}/llvm-test-suite \
    --cflags -fcheckedc-extension \
    --output="${LNT_RESULTS_DIR}/result.log -j${$BUILD_CPU_COUNT}
-=======
-"$LNT_SCRIPT" runtest nt --sandbox "${LNT_RESULTS_DIR}" --cc "$CLANG" \
-	      --test-suite ${BUILD_SOURCESDIRECTORY}/llvm-test-suite \
-	      --no-timestamp --cflags -fcheckedc-extension -j${BUILD_CPU_COUNT}
-
-# TODO: test that no failures occurred during testing.
->>>>>>> 903b7084
 
 cat ${RESULT_LOG}
 
