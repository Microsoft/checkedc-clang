--- conflicted
+++ resolved
@@ -854,7 +854,6 @@
 // CHECK-NEXT: In:
 // CHECK-NEXT: Kill:
 // CHECK-NEXT: }
-<<<<<<< HEAD
 }
 
 void fn_17(void) {
@@ -896,6 +895,4 @@
 // CHECK-NEXT: In:
 // CHECK-NEXT: Kill:
 // CHECK-NEXT: }
-=======
->>>>>>> a6920739
 }