--- conflicted
+++ resolved
@@ -40,20 +40,13 @@
                Context);
 }
 
-<<<<<<< HEAD
-// Use the PresumedLoc infrastructure to get a file name and expansion
-// line and column numbers for a SourceLocation.
+// Use the PresumedLoc infrastructure to get the absolute file name, expansion
+// line and column number for a SourceLocation and corresponding SourceRange
 PersistentSourceLoc
 PersistentSourceLoc::mkPSL(clang::SourceRange SR,
                            SourceLocation SL,
                            int64_t ID,
                            ASTContext &Context) {
-=======
-// Use the PresumedLoc infrastructure to get the absolute file name, expansion
-// line and column number for a SourceLocation and corresponding SourceRange
-PersistentSourceLoc 
-PersistentSourceLoc::mkPSL(clang::SourceRange SR, SourceLocation SL, ASTContext &Context) {
->>>>>>> eca45298
   SourceManager &SM = Context.getSourceManager();
   PresumedLoc PL = SM.getPresumedLoc(SL);
 
