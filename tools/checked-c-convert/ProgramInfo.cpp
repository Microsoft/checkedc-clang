--- conflicted
+++ resolved
@@ -35,11 +35,8 @@
 
   // For every global symbol in all the global symbols that we have found
   // go through and apply rules for whether they are functions or variables.
-<<<<<<< HEAD
   if (Verbose)
     errs() << "Linking!\n";
-=======
->>>>>>> ffa52d86
 
   for (const auto &S : GlobalSymbols) {
     // First, extract out the function symbols from S. 
@@ -51,11 +48,8 @@
       else if (GlobalVariableSymbol *V = dyn_cast<GlobalVariableSymbol>(U))
         vars.insert(V);
 
-<<<<<<< HEAD
     // Then, iterate over each of the function symbols F1=F,F2=F+1 found for this 
-=======
     // Then, pairwise-iterate over each of the function symbols found for this 
->>>>>>> ffa52d86
     // symbol. What we want to do is for a sequence of constraint variables on
     // F1,F2, set the constraint variables for F1(v0,vi,vN) and F2(v0,vj,vN) to
     // be equal to each other, i.e. to enter a series of constraints of the form
@@ -72,11 +66,8 @@
     //
     // What we want to do is set q_0 == q_2 and q_1 == q_3. 
     // To do that, we need to get the constraints for each parmvar decl position
-<<<<<<< HEAD
     // individually and set them equal.
-=======
     // individually and set them equal, pairwise. 
->>>>>>> ffa52d86
     for (std::set<GlobalFunctionSymbol*>::iterator I = funcs.begin();
       I != funcs.end(); ++I) {
       std::set<GlobalFunctionSymbol*>::iterator J = I;
@@ -94,14 +85,11 @@
           // Nothing makes sense because this means that the types of two 
           // functions with the same name is different. Constrain 
           // everything to top.
-<<<<<<< HEAD
           if (Verbose)
             errs() << "Constraining return value for symbol " << (*I)->getName()
             << ", " << (*J)->getName() 
             << " to top because return value arity does not match\n";
 
-=======
->>>>>>> ffa52d86
           for (const auto &V : rVars1)
             CS.addConstraint(CS.createEq(
               CS.getOrCreateVar(V), CS.getWild()));
@@ -121,7 +109,7 @@
           {
             std::set<uint32_t> pv1 = *V1;
             std::set<uint32_t> pv2 = *V2;
-<<<<<<< HEAD
+
             if (pv1.size() == pv2.size()) {
               for (std::set<uint32_t>::iterator V1 = pv1.begin(), V2 = pv2.begin();
                 V1 != pv1.end() && V2 != pv2.end(); ++V1, ++V2)
@@ -140,26 +128,15 @@
                 CS.addConstraint(CS.createEq(
                   CS.getOrCreateVar(V), CS.getWild()));
             }
-=======
-            assert(pv1.size() == pv2.size());
-
-            for (std::set<uint32_t>::iterator V1 = pv1.begin(), V2 = pv2.begin();
-              V1 != pv1.end() && V2 != pv2.end(); ++V1, ++V2)
-              CS.addConstraint(CS.createEq(
-                CS.getOrCreateVar(*V1), CS.getOrCreateVar(*V2)));
->>>>>>> ffa52d86
           }
         } else {
           // Nothing makes sense because this means the parameter types of
           // the functions are different. Constrain everything to top.
-<<<<<<< HEAD
           if (Verbose) 
             errs() << "Constraining parameters for symbol " << (*I)->getName()
               << ", " << (*J)->getName()
               << " to top because parameter arity does not match\n";
           
-=======
->>>>>>> ffa52d86
           for (const auto &VV : pVars1)
             for (const auto &V : VV)
               CS.addConstraint(CS.createEq(
@@ -218,12 +195,7 @@
   std::string fn = F->getNameAsString();
   std::set<uint32_t> returnVars;
   std::vector<std::set<uint32_t> > parameterVars(F->getNumParams());
-<<<<<<< HEAD
   PersistentSourceLoc PLoc = PersistentSourceLoc::mkPSL(F, *C);
-=======
-  PersistentSourceLoc PLoc =
-    PersistentSourceLoc::mkPSL(F->getLocation(), *C);
->>>>>>> ffa52d86
   int i = 0;
 
   getVariable(F, returnVars, C);
@@ -439,12 +411,7 @@
 ProgramInfo::declHelper(Decl *D,
   std::set < std::tuple<uint32_t, uint32_t, uint32_t> > &V,
   ASTContext *C) {
-<<<<<<< HEAD
   PersistentSourceLoc PSL = PersistentSourceLoc::mkPSL(D, *C);
-=======
-  PersistentSourceLoc PSL =
-    PersistentSourceLoc::mkPSL(D->getLocation(), *C);
->>>>>>> ffa52d86
   assert(PSL.valid());
 
   VariableMap::iterator I = Variables.find(D);
@@ -460,7 +427,6 @@
     return true;
   }
   else {
-<<<<<<< HEAD
     // TODO: Also check if IN != end(), if it doesn't, then give back
     //       that variable as well. This is the case where the variable
     //       naming scheme is confused, but all of the confused variables
@@ -476,9 +442,6 @@
     } else {
       return false;
     }
-=======
-    return false;
->>>>>>> ffa52d86
   }
 }
 
