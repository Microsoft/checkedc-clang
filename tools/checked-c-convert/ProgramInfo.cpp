--- conflicted
+++ resolved
@@ -954,21 +954,6 @@
       PVConstraint *toChangeVar = nullptr;
       ConstAtom *targetConstAtom = nullptr;
 
-<<<<<<< HEAD
-      if(defRetType->hasWild(CS.getVariables())) {
-        // the function is returning WILD with in the body.
-        // make the declaration type also WILD.
-        targetConstAtom = CS.getWild();
-        toChangeVar = dyn_cast<PVConstraint>(declRetType);
-      } else if(!defRetType->hasWild(envMap) && !declRetType->hasWild(envMap)) {
-        // okay, both declaration and definition are checked types.
-        // here we should apply the sub-typing relation.
-        if(defRetType->isLt(*declRetType, *this)) {
-          // i.e., definition is not a subtype of declaration.
-          // e.g., def = PTR and decl = ARR,
-          //  here PTR is not a subtype of ARR
-          // Oh, definition is more restrictive than declaration.
-=======
       if (defRetType->hasWild(CS.getVariables())) {
         // The function is returning WILD within the body. Make the declaration
         // type also WILD.
@@ -982,7 +967,6 @@
           // words, Definition is not a subtype of declaration. e.g., def = PTR
           // and decl = ARR. Here PTR is not a subtype of ARR
 
->>>>>>> 23d36099
           // promote the type of definition to higher type.
           toChangeVar = dyn_cast<PVConstraint>(defRetType);
           targetConstAtom = declRetType->getHighestType(envMap);
@@ -990,19 +974,10 @@
       }
 
       // should we change the type of the declaration return?
-<<<<<<< HEAD
-      if(targetConstAtom != nullptr && toChangeVar != nullptr) {
-        if (PVConstraint *PVC = dyn_cast<PVConstraint>(toChangeVar)){
-          for (const auto &B : PVC->getCvars()) {
-            CS.addConstraint(CS.createEq(CS.getOrCreateVar(B), targetConstAtom));
-          }
-        }
-=======
       if (targetConstAtom != nullptr && toChangeVar != nullptr) {
         if (PVConstraint *PVC = dyn_cast<PVConstraint>(toChangeVar))
           for (const auto &B : PVC->getCvars())
             CS.addConstraint(CS.createEq(CS.getOrCreateVar(B), targetConstAtom));
->>>>>>> 23d36099
         retVal = true;
       }
 
