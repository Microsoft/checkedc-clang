//                     The LLVM Compiler Infrastructure
//
// This file is distributed under the University of Illinois Open Source
// License. See LICENSE.TXT for details.
//
//===----------------------------------------------------------------------===//
// Implementation of ProgramInfo methods.
//===----------------------------------------------------------------------===//
#include "ProgramInfo.h"
#include "MappingVisitor.h"

using namespace clang;
using namespace llvm;

static
std::string
tyToStr(const Type *T) {
  QualType QT(T, 0);

  return QT.getAsString();
}

PointerVariableConstraint::PointerVariableConstraint(DeclaratorDecl *D,
  uint32_t &K, Constraints &CS) :
  PointerVariableConstraint(D->getType().getTypePtr(), K, CS) { }

PointerVariableConstraint::PointerVariableConstraint(const Type *_Ty,
  uint32_t &K, Constraints &CS) :
  ConstraintVariable(ConstraintVariable::PointerVariable, tyToStr(_Ty)),
  FV(nullptr)
{
  const Type *Ty = nullptr;
  for (Ty = _Ty;
    Ty->isPointerType();
    Ty = getNextTy(Ty))
  {
    // If we hit a function pointer type, stop. Someone else will deal with
    // the higher order case. 
    if (Ty->isFunctionPointerType())
      break;
    
    // Allocate a new constraint variable for this level of pointer.
    vars.insert(K);
    CS.getOrCreateVar(K);
    K++;
  }

  // If, after boiling off the pointer-ness from this type, we hit a 
  // function, then create a base-level FVConstraint that we carry 
  // around too.
  if(Ty->isFunctionType())
    FV = new FVConstraint(Ty, K, CS);

  BaseType = tyToStr(Ty);
  
}

void PointerVariableConstraint::print(raw_ostream &O) const {
  O << "{ ";
  for (const auto &I : vars) 
    O << "q_" << I << " ";
  O << " }";
}

std::string
PointerVariableConstraint::mkString(Constraints::EnvironmentMap &E) {
  std::string s = "";
  unsigned caratsToAdd = 0;
  bool emittedBase = false;
  for (const auto &V : vars) {
    VarAtom VA(V);
    ConstAtom *C = E[&VA];
    assert(C != nullptr);

    switch (C->getKind()) {
    case Atom::A_Ptr:
      emittedBase = false;
<<<<<<< HEAD
      s = s + "_Ptr<";
=======
      s = s + "_ptr<";
>>>>>>> 0155a196
      caratsToAdd++;
      break;
    case Atom::A_Arr:
    case Atom::A_Wild:
      if (emittedBase) {
        s = s + "*";
      } else {
        assert(BaseType.size() > 0);
        emittedBase = true;
        s = s + BaseType + "*";
      }
      break;
    case Atom::A_Const:
    case Atom::A_Var:
      llvm_unreachable("impossible");
      break;
    }
  }

  if(emittedBase == false)
    s = s + BaseType;

  for (unsigned i = 0; i < caratsToAdd; i++) {
    s = s + ">";
  }

  s = s + " ";

  return s;
}

// This describes a function, either a function pointer or a function
// declaration itself. Either require constraint variables for any pointer
// types that are either return values or paraemeters for the function.
FunctionVariableConstraint::FunctionVariableConstraint(DeclaratorDecl *D,
  uint32_t &K, Constraints &CS) :
  FunctionVariableConstraint(D->getType().getTypePtr(), K, CS) {}

FunctionVariableConstraint::FunctionVariableConstraint(const Type *Ty,
    uint32_t &K, Constraints &CS) :
  ConstraintVariable(ConstraintVariable::FunctionVariable, tyToStr(Ty))
{
  const Type *returnType = nullptr;
  std::vector<const Type*> paramTypes;
  hasproto = false;
  if (Ty->isFunctionPointerType()) {
    // Is this a function pointer definition?
    llvm_unreachable("should not hit this case");
  } else if (Ty->isFunctionProtoType()) {
    // Is this a function?
    const FunctionProtoType *FT = dyn_cast<FunctionProtoType>(Ty);
    assert(FT != nullptr); 
    returnType = FT->getReturnType().getTypePtr();
    for (unsigned i = 0; i < FT->getNumParams(); i++) 
      paramTypes.push_back(FT->getParamType(i).getTypePtr());
    hasproto = true;
  }
  else if (Ty->isFunctionNoProtoType()) {
    const FunctionNoProtoType *FT = dyn_cast<FunctionNoProtoType>(Ty);
    assert(FT != nullptr);
    returnType = FT->getReturnType().getTypePtr();
  } else {
    Ty->dump();
    llvm_unreachable("don't know what to do");
  }

  if (returnType->isPointerType())
    returnVars.insert(new PVConstraint(returnType, K, CS));

  for (const auto &P : paramTypes) {
    std::set<ConstraintVariable*> C;
    if (P->isPointerType()) {
      C.insert(new PVConstraint(P, K, CS));
      paramVars.push_back(C);
    } else {
      paramVars.push_back(C);
    }
  }
}

void FunctionVariableConstraint::constrainTo(Constraints &CS, ConstAtom *A) {
  for (const auto &V : returnVars)
    V->constrainTo(CS, A);

  for (const auto &V : paramVars)
    for (const auto &U : V)
      U->constrainTo(CS, A);
}

bool FunctionVariableConstraint::anyChanges(Constraints::EnvironmentMap &E) {
  bool f = false;

  for (const auto &C : returnVars)
    f |= C->anyChanges(E);

  for (const auto &I : paramVars)
    for (const auto &C : I)
      f |= C->anyChanges(E);

  return f;
}

void PointerVariableConstraint::constrainTo(Constraints &CS, ConstAtom *A) {
  for (const auto &V : vars)
    CS.addConstraint(CS.createEq(CS.getOrCreateVar(V), A));

  if (FV)
    FV->constrainTo(CS, A);
}

bool PointerVariableConstraint::anyChanges(Constraints::EnvironmentMap &E) {
  bool f = false;

  for (const auto &C : vars) {
    VarAtom V(C);
    ConstAtom *CS = E[&V];
    assert(CS != nullptr);
    f |= isa<PtrAtom>(CS);
  }

  if (FV)
    f |= FV->anyChanges(E);

  return f;
}

void FunctionVariableConstraint::print(raw_ostream &O) const {
  O << "( ";
  for(const auto &I : returnVars)
   I->dump(); 
  O << " )";
  O << " " << name << " ";
  for(const auto &I : paramVars) {
    O << "( ";
    for(const auto &J : I)
      J->dump();
    O << " )";
  }
}

std::string
FunctionVariableConstraint::mkString(Constraints::EnvironmentMap &E) {
  /*if (BaseType->isFunctionPointerType()) {

  } else if (getTy()->isFunctionType()) {

  } else {
    llvm_unreachable("unknown type");
  }*/

  return "";
}

void ProgramInfo::print(raw_ostream &O) const {
  CS.print(O);
  O << "\n";

  O << "Constraint Variables\n";
  for( const auto &I : Variables ) {
    PersistentSourceLoc L = I.first;
    const std::set<ConstraintVariable*> &S = I.second;
    L.print(O);
    O << "=>";
    for(const auto &J : S) {
      O << "[ ";
      J->print(O);
      O << " ]";
    }
    O << "\n";
  }
}

// Print out statistics of constraint variables on a per-file basis.
void ProgramInfo::print_stats(std::set<std::string> &F, raw_ostream &O) {
  std::map<std::string, std::tuple<int, int, int, int> > filesToVars;
  Constraints::EnvironmentMap env = CS.getVariables();

  // First, build the map and perform the aggregation.
  /*for (const auto &I : PersistentRVariables) {
    const std::string fileName = I.second.getFileName();
    if (F.count(fileName)) {
      int varC = 0;
      int pC = 0;
      int aC = 0;
      int wC = 0;

      auto J = filesToVars.find(fileName);
      if (J != filesToVars.end())
        std::tie(varC, pC, aC, wC) = J->second;

      varC += 1;

      VarAtom *V = CS.getVar(I.first);
      assert(V != NULL);
      auto K = env.find(V);
      assert(K != env.end());

      ConstAtom *CA = K->second;
      switch (CA->getKind()) {
      case Atom::A_Arr:
        aC += 1;
        break;
      case Atom::A_Ptr:
        pC += 1;
        break;
      case Atom::A_Wild:
        wC += 1;
        break;
      case Atom::A_Var:
      case Atom::A_Const:
        llvm_unreachable("bad constant in environment map");
      }

      filesToVars[fileName] = std::tuple<int, int, int, int>(varC, pC, aC, wC);
    }
  }*/

  // Then, dump the map to output.

  O << "file|#constraints|#ptr|#arr|#wild\n";
  for (const auto &I : filesToVars) {
    int v, p, a, w;
    std::tie(v, p, a, w) = I.second;
    O << I.first << "|" << v << "|" << p << "|" << a << "|" << w;
    O << "\n";
  }
}

bool ProgramInfo::checkStructuralEquality(std::set<ConstraintVariable*> V, 
                                          std::set<ConstraintVariable*> U) {
  // TODO: implement structural equality checking.
  return false;
}

bool ProgramInfo::link() {

  // For every global symbol in all the global symbols that we have found
  // go through and apply rules for whether they are functions or variables.
  if (Verbose)
    errs() << "Linking!\n";

  for (const auto &S : GlobalSymbols) {
    // First, extract out the function symbols from S. 
    /*std::set<GlobalFunctionSymbol*> funcs;
    std::set<GlobalVariableSymbol*> vars;
    for (const auto &U : S.second)
      if (GlobalFunctionSymbol *K = dyn_cast<GlobalFunctionSymbol>(U))
        funcs.insert(K);
      else if (GlobalVariableSymbol *V = dyn_cast<GlobalVariableSymbol>(U))
        vars.insert(V);*/

    // Then, iterate over each of the function symbols F1=F,F2=F+1 found for this 
    // symbol. What we want to do is for a sequence of constraint variables on
    // F1,F2, set the constraint variables for F1(v0,vi,vN) and F2(v0,vj,vN) to
    // be equal to each other, i.e. to enter a series of constraints of the form
    // vi == vj.
    //
    // For example, consider a function that has been forward declared named 
    // d1 with the signature void d1(int **c); There will be two sets of constraint
    // variables in the system, one at the site of forward declaration and one at
    // the site of function definition, like this:
    //
    // void d1(int *q_0 * q_1 c);
    //
    // void d1(int *q_2 * q_3 c) { *c = 0; }
    //
    // What we want to do is set q_0 == q_2 and q_1 == q_3. 
    // To do that, we need to get the constraints for each parmvar decl position
    // individually and set them equal.
    // individually and set them equal, pairwise. 
    /*for (std::set<GlobalFunctionSymbol*>::iterator I = funcs.begin();
      I != funcs.end(); ++I) {
      std::set<GlobalFunctionSymbol*>::iterator J = I;
      J++;
      if (J != funcs.end()) {
        std::set<uint32_t> &rVars1 = (*I)->getReturns();
        std::set<uint32_t> &rVars2 = (*J)->getReturns();
        if (rVars1.size() == rVars2.size()) {

          for (std::set<uint32_t>::iterator V1 = rVars1.begin(), V2 = rVars2.begin();
            V1 != rVars1.end() && V2 != rVars2.end(); ++V1, ++V2)
            CS.addConstraint(CS.createEq(
              CS.getOrCreateVar(*V1), CS.getOrCreateVar(*V2)));
        } else {
          // Nothing makes sense because this means that the types of two 
          // functions with the same name is different. Constrain 
          // everything to top.
          if (Verbose)
            errs() << "Constraining return value for symbol " << (*I)->getName()
            << ", " << (*J)->getName() 
            << " to top because return value arity does not match\n";

          for (const auto &V : rVars1)
            CS.addConstraint(CS.createEq(
              CS.getOrCreateVar(V), CS.getWild()));
          for (const auto &V : rVars2)
            CS.addConstraint(CS.createEq(
              CS.getOrCreateVar(V), CS.getWild()));
        }
        
        std::vector<std::set<uint32_t> > &pVars1 = (*I)->getParams();
        std::vector<std::set<uint32_t> > &pVars2 = (*J)->getParams();
        if (pVars1.size() == pVars2.size()) {

          for (std::vector<std::set<uint32_t> >::iterator V1 = pVars1.begin(),
            V2 = pVars2.begin();
            V1 != pVars1.end() && V2 != pVars2.end();
            ++V1, ++V2)
          {
            std::set<uint32_t> pv1 = *V1;
            std::set<uint32_t> pv2 = *V2;

            if (pv1.size() == pv2.size()) {
              for (std::set<uint32_t>::iterator V1 = pv1.begin(), V2 = pv2.begin();
                V1 != pv1.end() && V2 != pv2.end(); ++V1, ++V2)
                CS.addConstraint(CS.createEq(
                  CS.getOrCreateVar(*V1), CS.getOrCreateVar(*V2)));
            } else {
              if(Verbose)
                errs() << "Constraining return value for symbol " << (*I)->getName()
                  << ", " << (*J)->getName()
                  << " to top because return value arity does not match\n";

              for (const auto &V : pv1)
                CS.addConstraint(CS.createEq(
                  CS.getOrCreateVar(V), CS.getWild()));
              for (const auto &V : pv2)
                CS.addConstraint(CS.createEq(
                  CS.getOrCreateVar(V), CS.getWild()));
            }
          }
        } else {
          // Nothing makes sense because this means the parameter types of
          // the functions are different. Constrain everything to top.
          if (Verbose) 
            errs() << "Constraining parameters for symbol " << (*I)->getName()
              << ", " << (*J)->getName()
              << " to top because parameter arity does not match\n";
          
          for (const auto &VV : pVars1)
            for (const auto &V : VV)
              CS.addConstraint(CS.createEq(
                CS.getOrCreateVar(V), CS.getWild()));

          for (const auto &VV : pVars2)
            for (const auto &V : VV)
              CS.addConstraint(CS.createEq(
                CS.getOrCreateVar(V), CS.getWild()));
        }
      }
    }*/

    // Do the same as above, but in a simpler case where we only need to 
    // constrain according to the type of the global variable. 
    //for (std::set<GlobalVariableSymbol*>::iterator I = vars.begin();
    //  I != vars.end(); ++I) {

    //}
  }

  // For every global function that is an unresolved external, constrain 
  // its parameter types to be wild.
  for (const auto &U : ExternFunctions) {
    // If we've seen this symbol, but never seen a body for it, constrain
    // everything about it.
    if (U.second == false) {
      std::string UnkSymbol = U.first;
      std::map<std::string, std::set<FVConstraint*> >::iterator I =
        GlobalSymbols.find(UnkSymbol);
      assert(I != GlobalSymbols.end());
      const std::set<FVConstraint*> &Gs = (*I).second;

      for (const auto &G : Gs) {
        for(const auto &U : G->getReturnVars()) 
          U->constrainTo(CS, CS.getWild());

        for(unsigned i = 0; i < G->numParams(); i++) 
          for(const auto &U : G->getParamVar(i)) 
            U->constrainTo(CS, CS.getWild());
      }
    }
  }

  return true;
}

void ProgramInfo::seeFunctionDecl(FunctionDecl *F, ASTContext *C) {
  if (!F->isGlobal())
    return;

  // Track if we've seen a body for this function or not.
  std::string fn = F->getNameAsString();
  if (!ExternFunctions[fn])
    ExternFunctions[fn] = (F->isThisDeclarationADefinition() && F->hasBody());
  
  // Add this to the map of global symbols. 
  std::set<FVConstraint*> toAdd;
  std::set<ConstraintVariable*> K = getVariable(F, C);
  for (const auto &J : K)
    if(FVConstraint *FJ = dyn_cast<FVConstraint>(J))
      toAdd.insert(FJ);

  assert(toAdd.size() > 0);

  std::map<std::string, std::set<FVConstraint*> >::iterator it = 
    GlobalSymbols.find(fn);
  
  if (it == GlobalSymbols.end()) {
    GlobalSymbols.insert(std::pair<std::string, std::set<FVConstraint*> >
      (fn, toAdd));
  } else {
    (*it).second.insert(toAdd.begin(), toAdd.end());
  }

  // Look up the constraint variables for the return type and parameter 
  // declarations of this function, if any.
  /*
  std::set<uint32_t> returnVars;
  std::vector<std::set<uint32_t> > parameterVars(F->getNumParams());
  PersistentSourceLoc PLoc = PersistentSourceLoc::mkPSL(F, *C);
  int i = 0;

  std::set<ConstraintVariable*> FV = getVariable(F, C);
  assert(FV.size() == 1);
  const ConstraintVariable *PFV = (*(FV.begin()));
  assert(PFV != NULL);
  const FVConstraint *FVC = dyn_cast<FVConstraint>(PFV);
  assert(FVC != NULL);

  //returnVars = FVC->getReturnVars();
  //unsigned i = 0;
  //for (unsigned i = 0; i < FVC->numParams(); i++) {
  //  parameterVars.push_back(FVC->getParamVar(i));
  //}

  assert(PLoc.valid());
  GlobalFunctionSymbol *GF = 
    new GlobalFunctionSymbol(fn, PLoc, parameterVars, returnVars);

  // Add this to the map of global symbols. 
  std::map<std::string, std::set<GlobalSymbol*> >::iterator it = 
    GlobalSymbols.find(fn);
  
  if (it == GlobalSymbols.end()) {
    std::set<GlobalSymbol*> N;
    N.insert(GF);
    GlobalSymbols.insert(std::pair<std::string, std::set<GlobalSymbol*> >
      (fn, N));
  } else {
    (*it).second.insert(GF);
  }*/
}

void ProgramInfo::seeGlobalDecl(clang::VarDecl *G) {

}

// Populate Variables, VarDeclToStatement, RVariables, and DepthMap with
// AST data structures that correspond do the data stored in PDMap and
// ReversePDMap.
void ProgramInfo::enterCompilationUnit(ASTContext &Context) {
  assert(persisted == true);
  // Get a set of all of the PersistentSourceLoc's we need to fill in
  std::set<PersistentSourceLoc> P;
  //for (auto I : PersistentVariables)
  //  P.insert(I.first);

  // Resolve the PersistentSourceLoc to one of Decl,Stmt,Type.
  MappingVisitor V(P, Context);
  TranslationUnitDecl *TUD = Context.getTranslationUnitDecl();
  for (const auto &D : TUD->decls())
    V.TraverseDecl(D);
  std::pair<std::map<PersistentSourceLoc, MappingVisitor::StmtDeclOrType>,
    VariableDecltoStmtMap>
    res = V.getResults();
  std::map<PersistentSourceLoc, MappingVisitor::StmtDeclOrType> 
    PSLtoDecl = res.first;

  // Re-populate VarDeclToStatement.
  VarDeclToStatement = res.second;

  persisted = false;
  return;
}

// Remove any references we maintain to AST data structure pointers.
// After this, the Variables, VarDeclToStatement, RVariables, and DepthMap
// should all be empty.
void ProgramInfo::exitCompilationUnit() {
  assert(persisted == false);
  VarDeclToStatement.clear();
  persisted = true;
  return;
}

// For each pointer type in the declaration of D, add a variable to the
// constraint system for that pointer type.
bool ProgramInfo::addVariable(DeclaratorDecl *D, DeclStmt *St, ASTContext *C) {
  assert(persisted == false);
  PersistentSourceLoc PLoc = 
    PersistentSourceLoc::mkPSL(D, *C);
  assert(PLoc.valid());
  // What is the nature of the constraint that we should be adding? This is 
  // driven by the type of Decl. 
  //  - Decl is a pointer-type VarDecl - we will add a PVConstraint
  //  - Decl has type Function - we will add a FVConstraint
  //  If Decl is both, then we add both. If it has neither, then we add
  //  neither.
  // We only add a PVConstraint or an FVConstraint if the set at 
  // Variables[PLoc] does not contain one already. This allows either 
  // PVConstraints or FVConstraints declared at the same physical location
  // in the program to implicitly alias.

  const Type *Ty = nullptr;
  if (VarDecl *VD = dyn_cast<VarDecl>(D))
    Ty = VD->getTypeSourceInfo()->getTypeLoc().getTypePtr();
  else if (FieldDecl *FD = dyn_cast<FieldDecl>(D))
    Ty = FD->getTypeSourceInfo()->getTypeLoc().getTypePtr();
  else if (FunctionDecl *UD = dyn_cast<FunctionDecl>(D))
    Ty = UD->getTypeSourceInfo()->getTypeLoc().getTypePtr();
  else
    llvm_unreachable("unknown decl type");
  
  FVConstraint *F = nullptr;
  PVConstraint *P = nullptr;
  
  if (Ty->isPointerType()) 
    // Create a pointer value for the type.
    P = new PVConstraint(D, freeKey, CS);

  // Only create a function type if the type is a base Function type. The case
  // for creating function pointers is handled above, with a PVConstraint that
  // contains a FVConstraint.
  if (Ty->isFunctionType()) 
    // Create a function value for the type.
    F = new FVConstraint(D, freeKey, CS);

  std::set<ConstraintVariable*> &S = Variables[PLoc];
  bool found = false;
  for (const auto &I : S)
    if (isa<FVConstraint>(I))
      found = true;

  if (found == false && F != nullptr)
    Variables[PLoc].insert(F);
  found = false;

  for (const auto &I : S)
    if (isa<PVConstraint>(I))
      found = true;

  if (found == false && P != nullptr)
    Variables[PLoc].insert(P);

  // Did we create a function?
  if (F) {
    // If we did, then we need to add some additional stuff to Variables. 
    //  * A mapping from the parameters PLoc to the constraint variables for
    //    the parameters.
    FunctionDecl *FD = dyn_cast<FunctionDecl>(D);
    assert(FD != nullptr);
    // We just created this, so they should be equal.
    assert(FD->getNumParams() == F->numParams());
    for (unsigned i = 0; i < FD->getNumParams(); i++) {
      ParmVarDecl *PVD = FD->getParamDecl(i);
      std::set<ConstraintVariable*> S = F->getParamVar(i); 
      if (S.size()) {
        PersistentSourceLoc PSL = PersistentSourceLoc::mkPSL(PVD, *C);
        Variables[PSL].insert(S.begin(), S.end());
      }
    }
  }

  return true;
}

bool ProgramInfo::getDeclStmtForDecl(Decl *D, DeclStmt *&St) {
  assert(persisted == false);
  auto I = VarDeclToStatement.find(D);
  if (I != VarDeclToStatement.end()) {
    St = I->second;
    return true;
  } else
    return false;
}

// This is a bit of a hack. What we need to do is traverse the AST in a
// bottom-up manner, and, for a given expression, decide which singular,
// if any, constraint variable is involved in that expression. However,
// in the current version of clang (3.8.1), bottom-up traversal is not
// supported. So instead, we do a manual top-down traversal, considering
// the different cases and their meaning on the value of the constraint
// variable involved. This is probably incomplete, but, we're going to
// go with it for now.
//
// V is (currentVariable, baseVariable, limitVariable)
// E is an expression to recursively traverse.
//
// Returns true if E resolves to a constraint variable q_i and the
// currentVariable field of V is that constraint variable. Returns false if
// a constraint variable cannot be found.
std::set<ConstraintVariable *> 
ProgramInfo::getVariableHelper(Expr *E, 
  std::set<ConstraintVariable *> V, ASTContext *C) {
  if (DeclRefExpr *DRE = dyn_cast<DeclRefExpr>(E)) {
    return getVariable(DRE->getDecl(), C);
  } else if (MemberExpr *ME = dyn_cast<MemberExpr>(E)) {
    return getVariable(ME->getMemberDecl(), C);
  } else if (BinaryOperator *BO = dyn_cast<BinaryOperator>(E)) {
    std::set<ConstraintVariable*> T1 = getVariableHelper(BO->getLHS(), V, C);
    std::set<ConstraintVariable*> T2 = getVariableHelper(BO->getRHS(), V, C);
    T1.insert(T2.begin(), T2.end());
    return T1;
  } else if (UnaryOperator *UO = dyn_cast<UnaryOperator>(E)) {
    std::set<ConstraintVariable *> T = 
      getVariableHelper(UO->getSubExpr(), V, C);
   
    std::set<ConstraintVariable*> updt;
    std::set<ConstraintVariable*> tmp;
    if (UO->getOpcode() == UO_Deref) {
      for (const auto &CV : T) {
        if (PVConstraint *PVC = dyn_cast<PVConstraint>(CV)) {
          // Subtract one from this constraint. If that generates an empty 
          // constraint, then, don't add it 
          std::set<uint32_t> C = PVC->getCvars();
          assert(C.size() > 0);
          C.erase(C.begin());
          if (C.size() > 0)
            tmp.insert(new PVConstraint(C, PVC->getTy()));
        } else {
          llvm_unreachable("Shouldn't dereference a function pointer!");
        }
      }
      T.swap(tmp);
    }

    return T;
  } else if (ImplicitCastExpr *IE = dyn_cast<ImplicitCastExpr>(E)) {
    return getVariableHelper(IE->getSubExpr(), V, C);
  } else if (ParenExpr *PE = dyn_cast<ParenExpr>(E)) {
    return getVariableHelper(PE->getSubExpr(), V, C);
  } else if (CallExpr *CE = dyn_cast<CallExpr>(E)) {
    // Here, we need to look up the target of the call and return the
    // constraints for the return value of that function.
    Decl *D = CE->getCalleeDecl();
    assert(D != nullptr);
    if (FunctionDecl *FD = dyn_cast<FunctionDecl>(D)) {
      std::set<ConstraintVariable*> CS = getVariable(FD, C);
      std::set<ConstraintVariable*> TR;
      FVConstraint *FVC = nullptr;
      for (const auto &J : CS)
        if (FVConstraint *tmp = dyn_cast<FVConstraint>(J))
          FVC = tmp;
      assert(FVC != nullptr); // Should have found a FVConstraint
      TR.insert(FVC->getReturnVars().begin(), FVC->getReturnVars().end());
      return TR;
    } else {
      llvm_unreachable("TODO");
    }
    //return getVariableHelper(CE->getCallee(), V, C);
  } else if (ConditionalOperator *CO = dyn_cast<ConditionalOperator>(E)) {
    // Explore the three exprs individually.
    std::set<ConstraintVariable*> T;
    std::set<ConstraintVariable*> R;
    T = getVariableHelper(CO->getCond(), V, C);
    R.insert(T.begin(), T.end());
    T = getVariableHelper(CO->getLHS(), V, C);
    R.insert(T.begin(), T.end());
    T = getVariableHelper(CO->getRHS(), V, C);
    R.insert(T.begin(), T.end());
    return R;
  } else {
    return std::set<ConstraintVariable*>();
  }
}

// Given a decl, return the variables for the constraints of the Decl.
std::set<ConstraintVariable*>
ProgramInfo::getVariable(Decl *D, ASTContext *C) {
  assert(persisted == false);
  VariableMap::iterator I = Variables.find(PersistentSourceLoc::mkPSL(D, *C));
  if (I != Variables.end()) 
    return I->second;
   else 
    return std::set<ConstraintVariable*>();
}
// Given some expression E, what is the top-most constraint variable that
// E refers to? It could be none, in which case the returned set is empty. 
// Otherwise, the returned setcontains the constraint variable(s) that E 
// refers to.
std::set<ConstraintVariable*>
ProgramInfo::getVariable(Expr *E, ASTContext *C) {
  assert(persisted == false);

  // Get the constraint variables represented by this Expr
  std::set<ConstraintVariable*> T;
  if (E)
    return getVariableHelper(E, T, C);
  else
    return T;
}<|MERGE_RESOLUTION|>--- conflicted
+++ resolved
@@ -75,11 +75,8 @@
     switch (C->getKind()) {
     case Atom::A_Ptr:
       emittedBase = false;
-<<<<<<< HEAD
       s = s + "_Ptr<";
-=======
-      s = s + "_ptr<";
->>>>>>> 0155a196
+
       caratsToAdd++;
       break;
     case Atom::A_Arr:
