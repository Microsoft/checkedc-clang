--- conflicted
+++ resolved
@@ -168,11 +168,7 @@
       // this means we have made some changes to the environment
       // see if the function subtype handling causes any changes?
       fixed = !Info.handleFunctionSubtyping();
-<<<<<<< HEAD
-    } else {
-=======
     else
->>>>>>> eca45298
       // we reached a fixed point.
       fixed = true;
   }
