--- conflicted
+++ resolved
@@ -163,11 +163,7 @@
       // this means we have made some changes to the environment
       // see if the function subtype handling causes any changes?
       fixed = !Info.handleFunctionSubtyping();
-<<<<<<< HEAD
-    } else {
-=======
     else
->>>>>>> 23d36099
       // we reached a fixed point.
       fixed = true;
   }
